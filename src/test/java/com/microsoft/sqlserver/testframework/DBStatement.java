/*
 * Microsoft JDBC Driver for SQL Server
 * 
 * Copyright(c) Microsoft Corporation All rights reserved.
 * 
 * This program is made available under the terms of the MIT License. See the LICENSE file in the project root for more information.
 */

package com.microsoft.sqlserver.testframework;

import java.sql.ResultSet;
import java.sql.SQLException;
import java.sql.Statement;

import com.microsoft.sqlserver.jdbc.SQLServerConnection;
import com.microsoft.sqlserver.jdbc.SQLServerException;

/**
 * wrapper method for Statement object
 * 
 * @author Microsoft
 *
 */
<<<<<<< HEAD
public class DBStatement extends AbstractParentWrapper implements AutoCloseable {
=======
public class DBStatement extends AbstractParentWrapper implements AutoCloseable{
>>>>>>> f52e6c77

    // TODO: support PreparedStatement and CallableStatement
    // TODO: add stmt level holdability
    // TODO: support IDENTITY column and stmt.getGeneratedKeys()
    public int cursortype = ResultSet.TYPE_FORWARD_ONLY;
    public int concurrency = ResultSet.CONCUR_READ_ONLY;
    public int holdability = ResultSet.CLOSE_CURSORS_AT_COMMIT;
    public static final int STATEMENT = 0;
    public static final int PREPAREDSTATEMENT = 1;
    public static final int CALLABLESTATEMENT = 2;
    public static final int ALL = 3;

    Statement statement = null;
    DBResultSet dbresultSet = null;

    DBStatement(DBConnection dbConnection) {
        super(dbConnection, null, "statement");
    }

    DBStatement statement() {
        return this;
    }

    DBStatement createStatement() throws SQLServerException {
        // TODO: add cursor and holdability
        statement = ((SQLServerConnection) parent().product()).createStatement();
        setInternal(statement);
        return this;
    }

    DBStatement createStatement(int type,
            int concurrency) throws SQLServerException {
        // TODO: add cursor and holdability
        statement = ((SQLServerConnection) parent().product()).createStatement(type, concurrency);
        setInternal(statement);
        return this;
    }

    /**
     * 
     * @param sql
     *            query to execute
     * @return DBResultSet
     * @throws SQLException
     */
    public DBResultSet executeQuery(String sql) throws SQLException {
        ResultSet rs = null;
        rs = statement.executeQuery(sql);
        dbresultSet = new DBResultSet(this, rs);
        return dbresultSet;
    }

    /**
     * execute 'Select * from ' the table
     * 
     * @param table
     * @return DBResultSet
     * @throws SQLException
     */
    public DBResultSet selectAll(DBTable table) throws SQLException {
        String sql = "SELECT * FROM " + table.getEscapedTableName();
        ResultSet rs = statement.executeQuery(sql);
        dbresultSet = new DBResultSet(this, rs, table);
        return dbresultSet;
    }

    /**
     * 
     * @param sql
     *            query to execute
     * @return <code>true</code> if ResultSet is returned
     * @throws SQLException
     */
    public boolean execute(String sql) throws SQLException {
        return statement.execute(sql);
    }

    /**
     * executes the given sql query
     * 
     * @param sql
     * @return
     * @throws SQLException
     */
    public int executeUpdate(String sql) throws SQLException {
        int updatecount = statement.executeUpdate(sql);
        return updatecount;
    }

    /**
     * Close the <code>Statement</code> and <code>ResultSet</code> associated with it
     * 
     * @throws SQLException
     */
    public void close() throws SQLException {
        if ((null != dbresultSet) && null != ((ResultSet) dbresultSet.product())) {
            ((ResultSet) dbresultSet.product()).close();
        }
        //statement.close();
    }

    /**
     * create table
     * 
     * @param table
     * @return <code>true</code> if table is created
     */
    public boolean createTable(DBTable table) {
        return table.createTable(this);
    }

    /**
     * populate table with values
     * 
     * @param table
     * @return <code>true</code> if table is populated
     */
    public boolean populateTable(DBTable table) {
        return table.populateTable(this);
    }

    /**
     * Drop table from Database
     * 
     * @param dbstatement
     * @return true if table dropped
     */
    public boolean dropTable(DBTable table) {
        return table.dropTable(this);
    }

    @Override
    void setInternal(Object internal) {
        this.internal = internal;
    }

    /**
     * 
     * @return
     * @throws SQLException
     */
    public int getQueryTimeout() throws SQLException {
        return ((Statement) product()).getQueryTimeout();
    }

    /**
     * @return
     * @throws SQLException
     */
    public int getUpdateCount() throws SQLException {
        return ((Statement) product()).getUpdateCount();
    }

    /**
     * 
     * @return
     * @throws SQLException
     */
    public DBResultSet getResultSet() throws SQLException {
        ResultSet rs = ((Statement) product()).getResultSet();
        return dbresultSet = new DBResultSet(this, rs);
    }
}<|MERGE_RESOLUTION|>--- conflicted
+++ resolved
@@ -21,11 +21,7 @@
  * @author Microsoft
  *
  */
-<<<<<<< HEAD
-public class DBStatement extends AbstractParentWrapper implements AutoCloseable {
-=======
 public class DBStatement extends AbstractParentWrapper implements AutoCloseable{
->>>>>>> f52e6c77
 
     // TODO: support PreparedStatement and CallableStatement
     // TODO: add stmt level holdability
