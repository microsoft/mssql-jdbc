--- conflicted
+++ resolved
@@ -1292,11 +1292,8 @@
             TestUtils.dropProcedureIfExists(zeroParamSproc, stmt);
             TestUtils.dropProcedureIfExists(outOfOrderSproc, stmt);
             TestUtils.dropProcedureIfExists(byParamNameSproc, stmt);
-<<<<<<< HEAD
             TestUtils.dropProcedureIfExists(currentTimeProc, stmt);
-=======
             TestUtils.dropProcedureIfExists(conditionalSproc, stmt);
->>>>>>> df57d985
             TestUtils.dropFunctionIfExists(userDefinedFunction, stmt);
         }
     }
@@ -1349,15 +1346,17 @@
         }
     }
 
-<<<<<<< HEAD
     private static void createProcedureCurrentTime() throws SQLException {
         String sql = "CREATE PROCEDURE " + currentTimeProc + " @currentTimeStamp datetime = null OUTPUT " +
                 "AS BEGIN SET @currentTimeStamp = CURRENT_TIMESTAMP; END";
-=======
+          try (Statement stmt = connection.createStatement()) {
+            stmt.execute(sql);
+        }
+    }
+  
     private static void createConditionalProcedure() throws SQLException {
         String sql = "CREATE PROCEDURE " + conditionalSproc + " @param0 INT, @param1 INT, @maybe bigint = 2 " +
                 "AS BEGIN IF @maybe >= 2 BEGIN SELECT 5 END END";
->>>>>>> df57d985
         try (Statement stmt = connection.createStatement()) {
             stmt.execute(sql);
         }
