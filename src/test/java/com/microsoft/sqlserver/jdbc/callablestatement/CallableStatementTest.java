package com.microsoft.sqlserver.jdbc.callablestatement;

import static org.junit.Assert.assertTrue;
import static org.junit.jupiter.api.Assertions.assertArrayEquals;
import static org.junit.jupiter.api.Assertions.assertEquals;
import static org.junit.jupiter.api.Assertions.assertNotNull;
import static org.junit.jupiter.api.Assertions.assertNull;
import static org.junit.jupiter.api.Assertions.assertThrows;
import static org.junit.jupiter.api.Assertions.fail;
import static org.junit.jupiter.api.Assumptions.assumeTrue;

import java.io.BufferedReader;
import java.io.ByteArrayInputStream;
import java.io.ByteArrayOutputStream;
import java.io.InputStream;
import java.io.Reader;
import java.io.StringReader;
import java.math.BigDecimal;
import java.nio.charset.StandardCharsets;
import java.sql.Blob;
import java.sql.CallableStatement;
import java.sql.Connection;
import java.sql.Date;
import java.sql.DriverManager;
import java.sql.NClob;
import java.sql.ResultSet;
import java.sql.SQLException;
import java.sql.SQLXML;
import java.sql.Statement;
import java.sql.Types;
import java.text.MessageFormat;
import java.time.LocalDate;
import java.time.LocalDateTime;
import java.time.LocalTime;
import java.util.Collections;
import java.time.OffsetDateTime;
import java.time.OffsetTime;
import java.util.TimeZone;
import java.util.UUID;

import org.junit.Assert;
import org.junit.jupiter.api.AfterAll;
import org.junit.jupiter.api.BeforeAll;
import org.junit.jupiter.api.Tag;
import org.junit.jupiter.api.Test;
import org.junit.platform.runner.JUnitPlatform;
import org.junit.runner.RunWith;

import com.microsoft.sqlserver.jdbc.RandomUtil;
import com.microsoft.sqlserver.jdbc.SQLServerCallableStatement;
import com.microsoft.sqlserver.jdbc.SQLServerConnection;
import com.microsoft.sqlserver.jdbc.SQLServerDataSource;
import com.microsoft.sqlserver.jdbc.SQLServerException;
import com.microsoft.sqlserver.jdbc.TestResource;
import com.microsoft.sqlserver.jdbc.TestUtils;
import com.microsoft.sqlserver.testframework.AbstractSQLGenerator;
import com.microsoft.sqlserver.testframework.AbstractTest;
import com.microsoft.sqlserver.testframework.Constants;
import com.microsoft.sqlserver.testframework.PrepUtil;
import com.microsoft.sqlserver.testframework.vectorJsonTest;


/**
 * Test CallableStatement
 */
@RunWith(JUnitPlatform.class)
@Tag(Constants.xAzureSQLDW)
public class CallableStatementTest extends AbstractTest {
    private static String tableNameGUID = AbstractSQLGenerator
            .escapeIdentifier(RandomUtil.getIdentifier("uniqueidentifier_Table"));
    private static String outputProcedureNameGUID = AbstractSQLGenerator
            .escapeIdentifier(RandomUtil.getIdentifier("uniqueidentifier_SP"));
    private static String setNullProcedureName = AbstractSQLGenerator
            .escapeIdentifier(RandomUtil.getIdentifier("CallableStatementTest_setNull_SP"));
    private static String inputParamsProcedureName = AbstractSQLGenerator
            .escapeIdentifier(RandomUtil.getIdentifier("CallableStatementTest_inputParams_SP"));
    private static String conditionalSproc = AbstractSQLGenerator
            .escapeIdentifier(RandomUtil.getIdentifier("CallableStatementTest_conditionalSproc"));
    private static String simpleRetValSproc = AbstractSQLGenerator
            .escapeIdentifier(RandomUtil.getIdentifier("CallableStatementTest_simpleSproc"));
    private static String getObjectLocalDateTimeProcedureName = AbstractSQLGenerator
            .escapeIdentifier(RandomUtil.getIdentifier("CallableStatementTest_getObjectLocalDateTime_SP"));
    private static String getObjectOffsetDateTimeProcedureName = AbstractSQLGenerator
            .escapeIdentifier(RandomUtil.getIdentifier("CallableStatementTest_getObjectOffsetDateTime_SP"));
    private static String procName = AbstractSQLGenerator
            .escapeIdentifier(RandomUtil.getIdentifier("procedureTestCallableStatementSpPrepare"));
    private static String manyParamsTable = AbstractSQLGenerator
            .escapeIdentifier(RandomUtil.getIdentifier("manyParam_Table"));
    private static String manyParamProc = AbstractSQLGenerator
            .escapeIdentifier(RandomUtil.getIdentifier("manyParam_Procedure"));
    private static String currentTimeProc = AbstractSQLGenerator
            .escapeIdentifier(RandomUtil.getIdentifier("currentTime_Procedure"));
    private static String manyParamUserDefinedType = AbstractSQLGenerator
            .escapeIdentifier(RandomUtil.getIdentifier("manyParam_definedType"));
    private static String zeroParamSproc = AbstractSQLGenerator
            .escapeIdentifier(RandomUtil.getIdentifier("zeroParamSproc"));
    private static String tableNameJSON = AbstractSQLGenerator
            .escapeIdentifier(RandomUtil.getIdentifier("TestJSONTable"));
    private static String procedureNameJSON = AbstractSQLGenerator
	    .escapeIdentifier(RandomUtil.getIdentifier("TestJSONProcedure"));
    private static String allOutParamsProcName = AbstractSQLGenerator
            .escapeIdentifier(RandomUtil.getIdentifier("TestAllOutParams"));
    private static String getObjectTypesProcName = AbstractSQLGenerator
            .escapeIdentifier(RandomUtil.getIdentifier("TestGetObjectTypesProc"));
    private static String sqlTypeOverloadsProcName = AbstractSQLGenerator
        .escapeIdentifier(RandomUtil.getIdentifier("SQLTypeOverloadsProc"));
    private static String streamGetterSetterProcName = AbstractSQLGenerator
        .escapeIdentifier(RandomUtil.getIdentifier("streamGetterSetterProc"));
    private static String tvpProcName = AbstractSQLGenerator
        .escapeIdentifier(RandomUtil.getIdentifier("TVPProc"));
<<<<<<< HEAD
    // Type names need to be SQL identifiers without special chars - use timestamp
    // for uniqueness
    private static String tvpTypeName = "TVPType_" + System.currentTimeMillis();
=======
    private static String tvpTypeName = RandomUtil.getIdentifier("TVPType");
>>>>>>> ac6130b8
    
    /**
     * Setup before test
     * 
     * @throws SQLException
     */
    @BeforeAll
    public static void setupTest() throws Exception {
        setConnection();

        try (Statement stmt = connection.createStatement()) {
            // Drop order matters. Can't drop objects still referenced by other objects.
            TestUtils.dropProcedureIfExists(outputProcedureNameGUID, stmt);
            TestUtils.dropProcedureIfExists(setNullProcedureName, stmt);
            TestUtils.dropProcedureIfExists(inputParamsProcedureName, stmt);
            TestUtils.dropProcedureIfExists(getObjectLocalDateTimeProcedureName, stmt);
            TestUtils.dropProcedureIfExists(getObjectOffsetDateTimeProcedureName, stmt);
            TestUtils.dropProcedureIfExists(conditionalSproc, stmt);
            TestUtils.dropProcedureIfExists(simpleRetValSproc, stmt);
            TestUtils.dropProcedureIfExists(zeroParamSproc, stmt);
            TestUtils.dropProcedureIfExists(manyParamProc, stmt);
            TestUtils.dropProcedureIfExists(procedureNameJSON, stmt);
            TestUtils.dropTableIfExists(tableNameGUID, stmt);
            TestUtils.dropTableIfExists(manyParamsTable, stmt);
            TestUtils.dropTableIfExists(tableNameJSON, stmt);
            TestUtils.dropUserDefinedTypeIfExists(manyParamUserDefinedType, stmt);
            TestUtils.dropTableIfExists(tableNameJSON, stmt);
			TestUtils.dropProcedureIfExists(procedureNameJSON, stmt);

            createGUIDTable(stmt);
            createGUIDStoredProcedure(stmt);
            createSetNullProcedure(stmt);
            createInputParamsProcedure(stmt);
            createGetObjectLocalDateTimeProcedure(stmt);
            createUserDefinedType();
            createTableManyParams();
            createProcedureManyParams();
            createProcedureZeroParams();
            createProcedureCurrentTime();
            createGetObjectOffsetDateTimeProcedure(stmt);
            createConditionalProcedure();
            createSimpleRetValSproc();
        }
    }

    // Test Needs more work to be configured to run on azureDB as there are slight differences
    // between the regular SQL Server vs. azureDB
    @Test
    @Tag(Constants.xAzureSQLDB)
    public void testCallableStatementManyParameters() throws SQLException {
        String tempPass = UUID.randomUUID().toString();
        String loginName = "JDBCLogin_" + UUID.randomUUID().toString().replace("-", "");
        String userName = "JDBCUser_" + UUID.randomUUID().toString().replace("-", "");

        // Need to create a user with limited permissions in order to run through the code block we are testing
        // The user created will execute sp_sproc_columns internally by the driver, which should not return all
        // the column names as the user has limited permissions
        try (Connection conn = PrepUtil.getConnection(connectionString)) {
            String databaseName = conn.getCatalog();
            String dropUser = "IF EXISTS (SELECT 1 FROM sys.database_principals WHERE name = '" + userName
                    + "') DROP USER [" + userName + "]";
            String dropLogin = "IF EXISTS (SELECT 1 FROM sys.sql_logins WHERE name = '" + loginName
                    + "') DROP LOGIN [" + loginName + "]";
            String createLogin = "CREATE LOGIN [" + loginName + "] WITH PASSWORD=N'" + tempPass
                    + "', DEFAULT_DATABASE = [" + databaseName
                    + "], DEFAULT_LANGUAGE = US_ENGLISH, CHECK_POLICY = OFF, CHECK_EXPIRATION = OFF;";
            String createUser = "CREATE USER [" + userName + "] FOR LOGIN [" + loginName
                    + "] WITH DEFAULT_SCHEMA = [dbo];";
            String grantExecute = "GRANT EXECUTE ON " + manyParamProc + " TO [" + userName + "];";

            try (Statement stmt = conn.createStatement()) {
                stmt.execute(dropUser);
                stmt.execute(dropLogin);
                stmt.execute(createLogin);
                stmt.execute(createUser);
                stmt.execute(grantExecute);
            }
        }

        try (Connection conn = PrepUtil.getConnection(
                connectionString + ";user=" + loginName + ";password=" + tempPass + ";")) {
            BigDecimal money = new BigDecimal("9999.99");

            // Should not throw an "Index is out of range error"
            // Should not throw R_parameterNotDefinedForProcedure
            try (CallableStatement callableStatement = conn
                    .prepareCall("{call " + manyParamProc + "(?,?,?,?,?,?,?,?,?,?)}")) {
                callableStatement.setObject("@p1", money, microsoft.sql.Types.MONEY);
                callableStatement.setObject("@p2", money, microsoft.sql.Types.MONEY);
                callableStatement.setObject("@p3", money, microsoft.sql.Types.MONEY);
                callableStatement.setObject("@p4", money, microsoft.sql.Types.MONEY);
                callableStatement.setObject("@p5", money, microsoft.sql.Types.MONEY);
                callableStatement.setObject("@p6", money, microsoft.sql.Types.MONEY);
                callableStatement.setObject("@p7", money, microsoft.sql.Types.MONEY);
                callableStatement.setObject("@p8", money, microsoft.sql.Types.MONEY);
                callableStatement.setObject("@p9", money, microsoft.sql.Types.MONEY);
                callableStatement.setObject("@p10", money, microsoft.sql.Types.MONEY);
                callableStatement.execute();
            }
        }

        // Clean up the temporary principal after execution
        try (Connection conn = PrepUtil.getConnection(connectionString);
                Statement stmt = conn.createStatement()) {
            stmt.execute("IF EXISTS (SELECT 1 FROM sys.database_principals WHERE name = '" + userName
                    + "') DROP USER [" + userName + "]");
            stmt.execute("IF EXISTS (SELECT 1 FROM sys.sql_logins WHERE name = '" + loginName
                    + "') DROP LOGIN [" + loginName + "]");
        }
    }

    @Test
    public void testCallableStatementSpPrepare() throws SQLException {
        try (SQLServerConnection conn = (SQLServerConnection) DriverManager.getConnection(connectionString)) {
            conn.setPrepareMethod("prepare");

            try (Statement statement = conn.createStatement();) {
                statement.executeUpdate("create procedure " + procName + " as select 1 --");

                try (CallableStatement callableStatement = conn.prepareCall("{call " + procName + "}")) {
                    try (ResultSet rs = callableStatement.executeQuery()) { // Takes sp_executesql path
                        rs.next();
                        assertEquals(1, rs.getInt(1), TestResource.getResource("R_setDataNotEqual"));
                    }

                    try (ResultSet rs = callableStatement.executeQuery()) { // Takes sp_prepare path
                        rs.next();
                        assertEquals(1, rs.getInt(1), TestResource.getResource("R_setDataNotEqual"));
                    }
                } finally {
                    TestUtils.dropProcedureIfExists(procName, statement);
                }
            }
        }
    }

    @Test
    public void testCallableStatementExec() throws SQLException {
        try (SQLServerConnection conn = (SQLServerConnection) DriverManager.getConnection(connectionString)) {
            conn.setPrepareMethod("exec");

            try (Statement statement = conn.createStatement();) {
                statement.executeUpdate("create procedure " + procName + " as select 1 --");

                try (CallableStatement callableStatement = conn.prepareCall("{call " + procName + "}")) {
                    try (ResultSet rs = callableStatement.executeQuery()) {
                        rs.next();
                        assertEquals(1, rs.getInt(1), TestResource.getResource("R_setDataNotEqual"));
                    }

                    try (ResultSet rs = callableStatement.executeQuery()) {
                        rs.next();
                        assertEquals(1, rs.getInt(1), TestResource.getResource("R_setDataNotEqual"));
                    }
                } finally {
                    TestUtils.dropProcedureIfExists(procName, statement);
                }
            }
        }
    }

    /**
     * Tests CallableStatement.getString() with uniqueidentifier parameter
     * 
     * @throws SQLException
     */
    @Test
    public void getStringGUIDTest() throws SQLException {

        String sql = "{call " + outputProcedureNameGUID + "(?)}";

        try (SQLServerCallableStatement callableStatement = (SQLServerCallableStatement) connection.prepareCall(sql)) {

            UUID originalValue = UUID.randomUUID();

            callableStatement.registerOutParameter(1, microsoft.sql.Types.GUID);
            callableStatement.setObject(1, originalValue.toString(), microsoft.sql.Types.GUID);
            callableStatement.execute();

            String retrievedValue = callableStatement.getString(1);

            assertEquals(originalValue.toString().toLowerCase(), retrievedValue.toLowerCase());

        }
    }

    /**
     * test for setNull(index, varchar) to behave as setNull(index, nvarchar) when SendStringParametersAsUnicode is true
     * 
     * @throws SQLException
     */
    @Test
    public void getSetNullWithTypeVarchar() throws SQLException {
        String polishchar = "\u0143";

        SQLServerDataSource ds = new SQLServerDataSource();
        ds.setURL(connectionString);
        ds.setSendStringParametersAsUnicode(true);
        String sql = "{? = call " + setNullProcedureName + " (?,?)}";
        try (Connection connection = ds.getConnection();
                SQLServerCallableStatement cs = (SQLServerCallableStatement) connection.prepareCall(sql);
                SQLServerCallableStatement cs2 = (SQLServerCallableStatement) connection.prepareCall(sql)) {

            cs.registerOutParameter(1, Types.INTEGER);
            cs.setString(2, polishchar);
            cs.setString(3, null);
            cs.registerOutParameter(3, Types.VARCHAR);
            cs.execute();

            String expected = cs.getString(3);

            cs2.registerOutParameter(1, Types.INTEGER);
            cs2.setString(2, polishchar);
            cs2.setNull(3, Types.VARCHAR);
            cs2.registerOutParameter(3, Types.NVARCHAR);
            cs2.execute();

            String actual = cs2.getString(3);

            assertEquals(expected, actual);
        }
    }

    /**
     * Tests getObject(n, java.time.LocalDateTime.class).
     *
     * @throws SQLException
     */
    @Test
    public void testGetObjectAsLocalDateTime() throws SQLException {
        String sql = "{CALL " + getObjectLocalDateTimeProcedureName + " (?)}";
        try (Connection con = DriverManager.getConnection(connectionString);
                CallableStatement cs = con.prepareCall(sql)) {
            cs.registerOutParameter(1, Types.TIMESTAMP);
            TimeZone prevTimeZone = TimeZone.getDefault();
            TimeZone.setDefault(TimeZone.getTimeZone("America/Edmonton"));

            // a local date/time that does not actually exist because of Daylight Saving Time
            final String testValueDate = "2018-03-11";
            final String testValueTime = "02:00:00.1234567";
            final String testValueDateTime = testValueDate + "T" + testValueTime;

            try {
                cs.execute();

                LocalDateTime expectedLocalDateTime = LocalDateTime.parse(testValueDateTime);
                LocalDateTime actualLocalDateTime = cs.getObject(1, LocalDateTime.class);
                assertEquals(expectedLocalDateTime, actualLocalDateTime);

                LocalDate expectedLocalDate = LocalDate.parse(testValueDate);
                LocalDate actualLocalDate = cs.getObject(1, LocalDate.class);
                assertEquals(expectedLocalDate, actualLocalDate);

                LocalTime expectedLocalTime = LocalTime.parse(testValueTime);
                LocalTime actualLocalTime = cs.getObject(1, LocalTime.class);
                assertEquals(expectedLocalTime, actualLocalTime);
            } finally {
                TimeZone.setDefault(prevTimeZone);
            }
        }
    }

    /**
     * Tests getObject(n, java.time.OffsetDateTime.class) and getObject(n, java.time.OffsetTime.class).
     * 
     * @throws SQLException
     */
    @Test
    @Tag(Constants.xAzureSQLDW)
    public void testGetObjectAsOffsetDateTime() throws SQLException {
        String sql = "{CALL " + getObjectOffsetDateTimeProcedureName + " (?, ?)}";
        try (Connection con = DriverManager.getConnection(connectionString);
                CallableStatement cs = con.prepareCall(sql)) {
            cs.registerOutParameter(1, Types.TIMESTAMP_WITH_TIMEZONE);
            cs.registerOutParameter(2, Types.TIMESTAMP_WITH_TIMEZONE);

            final String testValue = "2018-01-02T11:22:33.123456700+12:34";

            cs.execute();

            OffsetDateTime expected = OffsetDateTime.parse(testValue);
            OffsetDateTime actual = cs.getObject(1, OffsetDateTime.class);
            assertEquals(expected, actual);
            assertNull(cs.getObject(2, OffsetDateTime.class));

            OffsetTime expectedTime = OffsetTime.parse(testValue.split("T")[1]);
            OffsetTime actualTime = cs.getObject(1, OffsetTime.class);
            assertEquals(expectedTime, actualTime);
            assertNull(cs.getObject(2, OffsetTime.class));
        }
    }

    /**
     * recognize parameter names with and without leading '@'
     * 
     * @throws SQLException
     */
    @Test
    public void inputParamsTest() throws SQLException {
        String call = "{CALL " + inputParamsProcedureName + " (?,?)}";

        // the historical way: no leading '@', parameter names respected (not positional)
        try (CallableStatement cs = connection.prepareCall(call)) {
            cs.setString("p2", "world");
            cs.setString("p1", "hello");
            try (ResultSet rs = cs.executeQuery()) {
                rs.next();
                assertEquals("helloworld", rs.getString(1));
            }
        }

        // the "new" way: leading '@', parameter names still respected (not positional)
        try (CallableStatement cs = connection.prepareCall(call)) {
            cs.setString("@p2", "world!");
            cs.setString("@p1", "Hello ");
            try (ResultSet rs = cs.executeQuery()) {
                rs.next();
                assertEquals("Hello world!", rs.getString(1));
            }
        }

        // sanity check: unrecognized parameter name
        try (CallableStatement cs = connection.prepareCall(call)) {
            cs.setString("@whatever", "test");
            fail(TestResource.getResource("R_shouldThrowException"));
        } catch (SQLException sse) {
            MessageFormat form = new MessageFormat(TestResource.getResource("R_parameterNotDefined"));
            Object[] msgArgs = {"@whatever"};

            if (!sse.getMessage().startsWith(form.format(msgArgs))) {
                fail(TestResource.getResource("R_unexpectedExceptionContent"));
            }
        }
    }

    @Test
    public void testZeroParamSproc() throws SQLException {
        String call = "{? = CALL " + zeroParamSproc + "}";

        try (CallableStatement cs = connection.prepareCall(call)) {
            cs.registerOutParameter(1, Types.INTEGER);
            cs.execute();
            assertEquals(1, cs.getInt(1));
        }

        // Test zero parameter sproc with return value with parentheses
        call = "{? = CALL " + zeroParamSproc + "()}";

        try (CallableStatement cs = connection.prepareCall(call)) {
            cs.registerOutParameter(1, Types.INTEGER);
            cs.execute();
            // Calling zero parameter sproc with return value with parentheses
            // should return a value that's not zero
            assertEquals(1, cs.getInt(1));
        }
    }

    @Test
    public void testExecuteSystemStoredProcedureNamedParametersAndIndexedParameterNoResultset() throws SQLException {
        String call0 = "EXEC sp_getapplock @Resource=?, @LockTimeout='0', @LockMode='Exclusive', @LockOwner='Session'";
        String call1 = "\rEXEC\r\rsp_getapplock @Resource=?, @LockTimeout='0', @LockMode='Exclusive', @LockOwner='Session'";
        String call2 = "  EXEC   sp_getapplock @Resource=?, @LockTimeout='0', @LockMode='Exclusive', @LockOwner='Session'";
        String call3 = "\tEXEC\t\t\tsp_getapplock @Resource=?, @LockTimeout='0', @LockMode='Exclusive', @LockOwner='Session'";

        try (CallableStatement cstmt0 = connection.prepareCall(call0);
                CallableStatement cstmt1 = connection.prepareCall(call1);
                CallableStatement cstmt2 = connection.prepareCall(call2);
                CallableStatement cstmt3 = connection.prepareCall(call3);) {
            cstmt0.setString(1, "Resource-" + UUID.randomUUID());
            cstmt0.execute();

            cstmt1.setString(1, "Resource-" + UUID.randomUUID());
            cstmt1.execute();

            cstmt2.setString(1, "Resource-" + UUID.randomUUID());
            cstmt2.execute();

            cstmt3.setString(1, "Resource-" + UUID.randomUUID());
            cstmt3.execute();
        }
    }

    @Test
    public void testExecSystemStoredProcedureNamedParametersAndIndexedParameterResultSet() throws SQLException {
        String call = "exec sp_sproc_columns_100 ?, @ODBCVer=3, @fUsePattern=0";

        try (CallableStatement cstmt = connection.prepareCall(call)) {
            cstmt.setString(1, "sp_getapplock");

            try (ResultSet rs = cstmt.executeQuery()) {
                while (rs.next()) {
                    assertTrue(TestResource.getResource("R_resultSetEmpty"), !rs.getString(4).isEmpty());
                }
            }
        }
    }

    @Test
    public void testExecSystemStoredProcedureNoIndexedParametersResultSet() throws SQLException {
        String call = "execute sp_sproc_columns_100 sp_getapplock, @ODBCVer=3, @fUsePattern=0";

        try (CallableStatement cstmt = connection.prepareCall(call); ResultSet rs = cstmt.executeQuery()) {
            while (rs.next()) {
                assertTrue(TestResource.getResource("R_resultSetEmpty"), !rs.getString(4).isEmpty());
            }
        }
    }

    @Test
    public void testExecDocumentedSystemStoredProceduresIndexedParameters() throws SQLException {
        String serverName;
        String testTableName = "testTable";
        Integer integer = new Integer(1);

        try (Statement stmt = connection.createStatement(); ResultSet rs = stmt.executeQuery("SELECT @@SERVERNAME")) {
            rs.next();
            serverName = rs.getString(1);
        }

        String[] sprocs = {"EXEC sp_column_privileges ?", "exec sp_catalogs ?", "execute sp_column_privileges ?",
                "EXEC sp_column_privileges_ex ?", "EXECUTE sp_columns ?", "execute sp_datatype_info ?",
                "EXEC sp_sproc_columns ?", "EXECUTE sp_server_info ?", "exec sp_special_columns ?",
                "execute sp_statistics ?", "EXEC sp_table_privileges ?", "exec sp_tables ?"};

        Object[] params = {testTableName, serverName, testTableName, serverName, testTableName, integer,
                "sp_column_privileges", integer, testTableName, testTableName, testTableName, testTableName};

        int paramIndex = 0;

        for (String sproc : sprocs) {
            try (CallableStatement cstmt = connection.prepareCall(sproc)) {
                cstmt.setObject(1, params[paramIndex]);
                cstmt.execute();
                paramIndex++;
            } catch (Exception e) {
                fail("Failed executing '" + sproc + "' with indexed parameter '" + params[paramIndex]);
            }
        }
    }

    @Test
    public void testCallableStatementDefaultValues() throws SQLException {
        String call0 = "{call " + conditionalSproc + " (?, ?, 1)}";
        String call1 = "{call " + conditionalSproc + " (?, ?, 2)}";
        int expectedValue = 5; // The sproc should return this value

        try (CallableStatement cstmt = connection.prepareCall(call0)) {
            cstmt.setInt(1, 1);
            cstmt.setInt(2, 2);
            cstmt.execute();
            ResultSet rs = cstmt.getResultSet();
            rs.next();
            fail(TestResource.getResource("R_expectedFailPassed"));

        } catch (Exception e) {
            String msg = e.getMessage();
            assertTrue(TestResource
                    .getResource("R_nullPointerExceptionFromResultSet").equalsIgnoreCase(msg)
                    || msg == null);
        }

        try (CallableStatement cstmt = connection.prepareCall(call1)) {
            cstmt.setInt(1, 1);
            cstmt.setInt(2, 2);
            cstmt.execute();
            ResultSet rs = cstmt.getResultSet();
            rs.next();

            assertEquals(Integer.toString(expectedValue), rs.getString(1));
        }
    }

    @Test
    public void testCallableStatementSetByAnnotatedArgs() throws SQLException {
        String call = "{? = call " + simpleRetValSproc + " (@Arg1 = ?)}";
        int expectedValue = 1; // The sproc should return this value

        try (CallableStatement cstmt = connection.prepareCall(call)) {
            cstmt.registerOutParameter(1, Types.INTEGER);
            cstmt.setInt(1, 2);
            cstmt.setString(2, "foo");
            cstmt.execute();

            Assert.assertEquals(expectedValue, cstmt.getInt(1));
        }
    }

    // @Test
    // @Tag(Constants.reqExternalSetup)
    // @Tag(Constants.xAzureSQLDB)
    // @Tag(Constants.xAzureSQLDW)
    // @Tag(Constants.xAzureSQLMI)
    // public void testFourPartSyntaxCallEscapeSyntax() throws SQLException {
    //     String table = AbstractSQLGenerator.escapeIdentifier(RandomUtil.getIdentifier("serverList"));
    //     try {

    //         try (Statement stmt = connection.createStatement()) {
    //             TestUtils.dropTableIfExists(table, stmt);
    //             stmt.execute("CREATE TABLE " + table
    //                     + " (serverName varchar(100),network varchar(100),serverStatus varchar(4000), id int, collation varchar(100), connectTimeout int, queryTimeout int)");
    //             stmt.execute("INSERT " + table + " EXEC sp_helpserver");

    //             ResultSet rs = stmt
    //                     .executeQuery("SELECT COUNT(*) FROM " + table + " WHERE serverName = N'" + linkedServer + "'");
    //             rs.next();

    //             if (rs.getInt(1) == 1) {
    //                 // Drop all linked logins associated with the server
    //                 stmt.execute("EXEC sp_dropserver @server='" + linkedServer + "', @droplogins='droplogins';");
    //             }

    //             stmt.execute("EXEC sp_addlinkedserver @server='" + linkedServer + "';");
    //             stmt.execute("EXEC sp_addlinkedsrvlogin @rmtsrvname=N'" + linkedServer + "', @useself=false"
    //                     + ", @rmtuser=N'" + linkedServerUser + "', @rmtpassword=N'" + linkedServerPassword + "'");
    //             stmt.execute("EXEC sp_serveroption '" + linkedServer + "', 'rpc', true;");
    //             stmt.execute("EXEC sp_serveroption '" + linkedServer + "', 'rpc out', true;");
    //         }

    //         SQLServerDataSource ds = new SQLServerDataSource();
    //         ds.setServerName(linkedServer);
    //         ds.setUser(linkedServerUser);
    //         ds.setPassword(linkedServerPassword);
    //         ds.setEncrypt(false);
    //         ds.setTrustServerCertificate(true);

    //         try (Connection linkedServerConnection = ds.getConnection();
    //                 Statement stmt = linkedServerConnection.createStatement()) {
    //             stmt.execute(
    //                     "create or alter procedure dbo.TestAdd(@Num1 int, @Num2 int, @Result int output) as begin set @Result = @Num1 + @Num2; end;");

    //             stmt.execute("create or alter procedure dbo.TestReturn(@Num1 int) as select @Num1 return @Num1*3  ");
    //         }

    //         try (CallableStatement cstmt = connection
    //                 .prepareCall("{call [" + linkedServer + "].master.dbo.TestAdd(?,?,?)}")) {
    //             int sum = 11;
    //             int param0 = 1;
    //             int param1 = 10;
    //             cstmt.setInt(1, param0);
    //             cstmt.setInt(2, param1);
    //             cstmt.registerOutParameter(3, Types.INTEGER);
    //             cstmt.execute();
    //             assertEquals(sum, cstmt.getInt(3));
    //         }

    //         try (CallableStatement cstmt = connection
    //                 .prepareCall("exec [" + linkedServer + "].master.dbo.TestAdd ?,?,?")) {
    //             int sum = 11;
    //             int param0 = 1;
    //             int param1 = 10;
    //             cstmt.setInt(1, param0);
    //             cstmt.setInt(2, param1);
    //             cstmt.registerOutParameter(3, Types.INTEGER);
    //             cstmt.execute();
    //             assertEquals(sum, cstmt.getInt(3));
    //         }

    //         try (CallableStatement cstmt = connection
    //                 .prepareCall("{? = call [" + linkedServer + "].master.dbo.TestReturn(?)}")) {
    //             int expected = 15;
    //             cstmt.registerOutParameter(1, java.sql.Types.INTEGER);
    //             cstmt.setInt(2, 5);
    //             cstmt.execute();
    //             assertEquals(expected, cstmt.getInt(1));
    //         }
    //     } finally {
    //         try (Statement stmt = connection.createStatement()) {
    //             TestUtils.dropTableIfExists(table, stmt);
    //         }
    //     }
    // }

    @Test
    public void testTimestampStringConversion() throws SQLException {
        try (CallableStatement stmt = connection.prepareCall("{call " + currentTimeProc + "(?)}")) {
            String timestamp = "2024-05-29 15:35:53.461";
            stmt.setObject(1, timestamp, Types.TIMESTAMP);
            stmt.registerOutParameter(1, Types.TIMESTAMP);
            stmt.execute();
            stmt.getObject("currentTimeStamp");
        }
    }
    
    /**
     * Tests JSON column in a table with setObject
     * 
     * @throws SQLException
     */
    @Test
    @vectorJsonTest
    @Tag(Constants.JSONTest)
	public void testJSONColumnInTableWithSetObject() throws SQLException {

		try (Connection con = DriverManager.getConnection(connectionString); Statement stmt = con.createStatement()) {
            createJSONTestTable(stmt);
			String jsonString = "{\"key\":\"value\"}";
			try (CallableStatement callableStatement = con
					.prepareCall("INSERT INTO " + tableNameJSON + " (col1) VALUES (?)")) {
				callableStatement.setObject(1, jsonString);
				callableStatement.execute();
			}

			try (Statement queryStmt = con.createStatement();
					ResultSet rs = queryStmt.executeQuery("SELECT col1 FROM " + tableNameJSON)) {
				assertTrue(rs.next());
				assertEquals(jsonString, rs.getObject(1));
			}
		}
	}

	@Test
    @Tag(Constants.JSONTest)
	public void testJSONProcedureWithSetObject() throws SQLException {

		try (Connection con = DriverManager.getConnection(connectionString); Statement stmt = con.createStatement()) {
			createJSONStoredProcedure(stmt);
            String jsonString = "{\"key\":\"value\"}";
			try (CallableStatement callableStatement = con.prepareCall("{call " + procedureNameJSON + " (?)}")) {
				callableStatement.setObject(1, jsonString);
				callableStatement.execute();

				try (ResultSet rs = callableStatement.getResultSet()) {
					assertTrue(rs.next());
					assertEquals(jsonString, rs.getObject("col1"));
				}
			}
		}
	}

    @Test
    @Tag(Constants.CodeCov)
    public void testAllOutParamGettersByName() throws Exception {
        TestUtils.dropProcedureIfExists(allOutParamsProcName, connection.createStatement());

        try (Statement stmt = connection.createStatement()) {
            stmt.execute(
                "CREATE PROCEDURE " + allOutParamsProcName + " " +
                "@char CHAR(10) OUTPUT, @nchar NCHAR(10) OUTPUT, @bit BIT OUTPUT, @tinyint TINYINT OUTPUT, " +
                "@binary BINARY(4) OUTPUT, @date DATE OUTPUT, @float FLOAT OUTPUT, @real REAL OUTPUT, " +
                "@bigint BIGINT OUTPUT, @int INT OUTPUT, @smallint SMALLINT OUTPUT, @decimal DECIMAL(10,2) OUTPUT, " +
                "@money MONEY OUTPUT, @smallmoney SMALLMONEY OUTPUT, @varbinary VARBINARY(MAX) OUTPUT, " +
                "@blob VARBINARY(MAX) OUTPUT, @clob VARCHAR(MAX) OUTPUT, @nclob NVARCHAR(MAX) OUTPUT " +
                "AS BEGIN RETURN END"
            );
        }

        try (SQLServerCallableStatement cs = (SQLServerCallableStatement) connection.prepareCall(
                "{call " + allOutParamsProcName + "(?,?,?,?,?,?,?,?,?,?,?,?,?,?,?,?,?,?)}")) {

            cs.setString("char", "charValue", false);
            cs.setString("nchar", "hello     ");
            cs.setBoolean("bit", true, false);
            cs.setByte("tinyint", (byte) 42, false);
            cs.setBytes("binary", new byte[]{1, 2, 3, 4}, false);
            cs.setDate("date", Date.valueOf("2024-07-16"));
            cs.setDouble("float", 123.456, false);
            cs.setFloat("real", 78.9f, false);
            cs.setLong("bigint", 9876543210L, false);
            cs.setInt("int", 12345, false);
            cs.setShort("smallint", (short) 123, false);
            cs.setBigDecimal("decimal", new BigDecimal("123.45"), 5, 2);
            cs.setBigDecimal("money", new BigDecimal("999.99"), 5, 2);
            cs.setBigDecimal("money", new BigDecimal("999.99"), 5, 2, false);
            cs.setMoney("money", new BigDecimal("999.99"));
            cs.setMoney("money", new BigDecimal("999.99"), false);
            cs.setBigDecimal("smallmoney", new BigDecimal("55.55"));
            cs.setSmallMoney("smallmoney", new BigDecimal("55.55"));
            cs.setSmallMoney("smallmoney", new BigDecimal("55.55"), false);
            cs.setBytes("varbinary", new byte[]{0x11, 0x22, 0x33, 0x44});
            cs.setBytes("blob", new byte[]{0x55, 0x66, 0x77, (byte) 0x88});
            cs.setClob("clob", new javax.sql.rowset.serial.SerialClob("ascii-stream".toCharArray()));
            cs.setNClob("nclob", new java.io.StringReader("nchar-stream"));

            for (int i = 1; i <= 18; i++) {
                cs.registerOutParameter(i, Types.VARCHAR);
            }
            cs.registerOutParameter(1, Types.CHAR);
            cs.registerOutParameter(2, Types.NCHAR);
            cs.registerOutParameter(3, Types.BIT);
            cs.registerOutParameter(4, Types.TINYINT);
            cs.registerOutParameter(5, Types.BINARY);
            cs.registerOutParameter(6, Types.DATE);
            cs.registerOutParameter(7, Types.DOUBLE);
            cs.registerOutParameter(8, Types.REAL);
            cs.registerOutParameter(9, Types.BIGINT);
            cs.registerOutParameter(10, Types.INTEGER);
            cs.registerOutParameter(11, Types.SMALLINT);
            cs.registerOutParameter(12, Types.DECIMAL);
            cs.registerOutParameter(13, Types.DECIMAL);
            cs.registerOutParameter(14, microsoft.sql.Types.SMALLMONEY);
            cs.registerOutParameter(15, Types.VARBINARY);
            cs.registerOutParameter(16, Types.VARBINARY);
            cs.registerOutParameter(17, Types.VARCHAR);
            cs.registerOutParameter(18, Types.NVARCHAR);

            cs.execute();

            assertEquals("charValue ", cs.getString("char")); // Covers getString(String)
            assertEquals("hello     ", cs.getNString("nchar"));
            assertTrue(cs.getBoolean("bit"));
            assertEquals((byte) 42, cs.getByte("tinyint"));
            assertArrayEquals(new byte[]{1, 2, 3, 4}, cs.getBytes("binary"));
            assertEquals(Date.valueOf("2024-07-16"), cs.getDate("date"));
            assertEquals(123.456, cs.getDouble("float"), 0.0001);
            assertEquals(78.9f, cs.getFloat("real"), 0.0001f);
            assertEquals(9876543210L, cs.getLong("bigint"));
            assertEquals(12345, cs.getInt("int"));
            assertEquals((short) 123, cs.getShort("smallint"));
            assertEquals(0, cs.getBigDecimal("decimal").compareTo(new BigDecimal("123.45")));
            assertEquals(0, cs.getMoney("money").compareTo(new BigDecimal("999.99")));
            assertEquals(0, cs.getSmallMoney("smallmoney").compareTo(new BigDecimal("55.55")));
            try (InputStream is = cs.getBinaryStream("varbinary");
                ByteArrayOutputStream buffer = new ByteArrayOutputStream()) {
                
                byte[] temp = new byte[1024];
                int bytesRead;
                while ((bytesRead = is.read(temp)) != -1) {
                    buffer.write(temp, 0, bytesRead);
                }

                byte[] actualBytes = buffer.toByteArray();
                assertArrayEquals(new byte[]{0x11, 0x22, 0x33, 0x44}, actualBytes);
            }

            Blob blob = cs.getBlob("blob");
            assertArrayEquals(new byte[]{0x55, 0x66, 0x77, (byte) 0x88}, blob.getBytes(1, (int) blob.length()));

            try (Reader reader = cs.getCharacterStream("clob")) {
                assertEquals("ascii-stream", new BufferedReader(reader).readLine());
            }

            try (Reader reader = cs.getNCharacterStream("nclob")) {
                assertEquals("nchar-stream", new BufferedReader(reader).readLine());
            }

            // Covers getObject(String, Map)
            assertThrows(SQLException.class, () -> cs.getObject("char", Collections.emptyMap()));

            // Covers getRef(String)
            assertThrows(SQLException.class, () -> cs.getRef("char"));

            // Covers getArray(String)
            assertThrows(SQLException.class, () -> cs.getArray("char"));
        }

        try (Statement stmt = connection.createStatement()) {
            TestUtils.dropProcedureIfExists(allOutParamsProcName, stmt);
        }
    }

    @Test
    @Tag(Constants.CodeCov)
    public void testAllSettersWithParameterName() throws Exception {
        TestUtils.dropProcedureIfExists(streamGetterSetterProcName, connection.createStatement());

        try (Statement stmt = connection.createStatement()) {
            stmt.execute(
                "CREATE PROCEDURE " + streamGetterSetterProcName + " " +
                "@asciiStream VARCHAR(MAX), " +
                "@binaryStream VARBINARY(MAX), " +
                "@blob VARBINARY(MAX), " +
                "@clob VARCHAR(MAX), " +
                "@nclob NVARCHAR(MAX) OUTPUT, " +         // mark as OUTPUT
                "@nstring XML OUTPUT " +        // mark as OUTPUT
                "AS BEGIN " +
                "SELECT @asciiStream AS asciiStream, @binaryStream AS binaryStream, @blob AS blob, " +
                "@clob AS clob, @nclob AS nclob, @nstring AS nstring; " +
                "END"
            );

        }

        try (SQLServerCallableStatement cs = (SQLServerCallableStatement)
                connection.prepareCall("{call " + streamGetterSetterProcName + " (?, ?, ?, ?, ?, ?)}")) {

            byte[] bytes = "binary-data".getBytes(StandardCharsets.UTF_8);
            InputStream binaryStream = new ByteArrayInputStream(bytes);
            InputStream asciiStream = new ByteArrayInputStream("ascii".getBytes(StandardCharsets.US_ASCII));
            Blob blob = connection.createBlob();
            blob.setBytes(1, bytes);

            Reader clobReader = new StringReader("clob data");
            NClob nclob = connection.createNClob();
            nclob.setString(1, "nclob string");

            SQLXML sqlxml = connection.createSQLXML();
            sqlxml.setString("<root>xml</root>");

            // Set values
            cs.setAsciiStream("asciiStream", asciiStream);
            cs.setBinaryStream("binaryStream", binaryStream);
            cs.setBlob("blob", blob);
            cs.setClob("clob", clobReader);
            cs.setNClob("nclob", nclob);
            cs.setNString("nstring", "nstringValue");

            // Additional API coverage
            cs.setCharacterStream("clob", new StringReader("updated clob"));
            cs.setCharacterStream("clob", new StringReader("updated clob"), 12);
            cs.setNCharacterStream("nclob", new StringReader("updated nclob"));
            cs.setNCharacterStream("nclob", new StringReader("updated nclob"), 13L);
            cs.setNull("nstring", Types.NVARCHAR);
            cs.setSQLXML("nstring", sqlxml); // overwrite nstring

            cs.registerOutParameter("nclob", Types.NVARCHAR);
            cs.registerOutParameter("nstring", Types.SQLXML);

            cs.execute();


            // Validate outputs
            String returnedNString = cs.getNString("nclob");
            assertNotNull(returnedNString);
            assertTrue(returnedNString.contains("updated"));

            SQLXML returnedXML = cs.getSQLXML("nstring");
            assertNotNull(returnedXML);
            assertEquals("<root>xml</root>", returnedXML.getString());
        } finally {
            try (Statement stmt = connection.createStatement()) {
                TestUtils.dropProcedureIfExists(streamGetterSetterProcName, stmt);
            }
        }
    }

    @Test
    @Tag(Constants.CodeCov)
    public void testAllOutParamGettersByIndex() throws Exception {
        TestUtils.dropProcedureIfExists(allOutParamsProcName, connection.createStatement());

        try (Statement stmt = connection.createStatement()) {
            stmt.execute(
                "CREATE PROCEDURE " + allOutParamsProcName + " " +
                "@char CHAR(10) OUTPUT, @nchar NCHAR(10) OUTPUT, @bit BIT OUTPUT, @tinyint TINYINT OUTPUT, " +
                "@binary BINARY(4) OUTPUT, @date DATE OUTPUT, @float FLOAT OUTPUT, @real REAL OUTPUT, " +
                "@bigint BIGINT OUTPUT, @int INT OUTPUT, @smallint SMALLINT OUTPUT, @decimal DECIMAL(10,2) OUTPUT, " +
                "@money MONEY OUTPUT, @smallmoney SMALLMONEY OUTPUT, @varbinary VARBINARY(MAX) OUTPUT, " +
                "@blob VARBINARY(MAX) OUTPUT, @clob VARCHAR(MAX) OUTPUT, @nclob NVARCHAR(MAX) OUTPUT " +
                "AS BEGIN RETURN END"
            );
        }

        try (SQLServerCallableStatement cs = (SQLServerCallableStatement) connection.prepareCall(
                "{call " + allOutParamsProcName + "(?,?,?,?,?,?,?,?,?,?,?,?,?,?,?,?,?,?)}")) {

            cs.setObject(1, "charValue ", Types.CHAR);
            cs.setObject(2, "hello     ", Types.NCHAR);
            cs.setObject(3, true, Types.BIT);
            cs.setObject(4, (byte) 42, Types.TINYINT);
            cs.setObject(5, new byte[]{1, 2, 3, 4}, Types.BINARY);
            cs.setObject(6, Date.valueOf("2024-07-16"), Types.DATE);
            cs.setObject(7, 123.456, Types.DOUBLE);
            cs.setObject(8, 78.9f, Types.REAL);
            cs.setObject(9, 9876543210L, Types.BIGINT);
            cs.setObject(10, 12345, Types.INTEGER);
            cs.setObject(11, (short) 123, Types.SMALLINT);
            cs.setObject(12, new BigDecimal("123.45"), Types.DECIMAL);
            cs.setObject(13, new BigDecimal("999.99"), Types.DECIMAL);
            cs.setObject(14, new BigDecimal("55.55"), microsoft.sql.Types.SMALLMONEY);
            cs.setObject(15, new byte[]{0x11, 0x22, 0x33, 0x44}, Types.VARBINARY);
            cs.setObject(16, new byte[]{0x55, 0x66, 0x77, (byte) 0x88}, Types.VARBINARY);
            cs.setClob(17, new javax.sql.rowset.serial.SerialClob("ascii-stream".toCharArray()));
            cs.setNClob(18, new java.io.StringReader("nchar-stream"));

            for (int i = 1; i <= 18; i++) {
                cs.registerOutParameter(i, Types.VARCHAR);
            }
            cs.registerOutParameter(1, Types.CHAR);
            cs.registerOutParameter(2, Types.NCHAR);
            cs.registerOutParameter(3, Types.BIT);
            cs.registerOutParameter(4, Types.TINYINT);
            cs.registerOutParameter(5, Types.BINARY);
            cs.registerOutParameter(6, Types.DATE);
            cs.registerOutParameter(7, Types.DOUBLE);
            cs.registerOutParameter(8, Types.REAL);
            cs.registerOutParameter(9, Types.BIGINT);
            cs.registerOutParameter(10, Types.INTEGER);
            cs.registerOutParameter(11, Types.SMALLINT);
            cs.registerOutParameter(12, Types.DECIMAL);
            cs.registerOutParameter(13, Types.DECIMAL);
            cs.registerOutParameter(14, microsoft.sql.Types.SMALLMONEY);
            cs.registerOutParameter(15, Types.VARBINARY);
            cs.registerOutParameter(16, Types.VARBINARY);
            cs.registerOutParameter(17, Types.VARCHAR);
            cs.registerOutParameter(18, Types.NVARCHAR);

            cs.execute();

            assertEquals("charValue ", cs.getString(1));
            assertEquals("hello     ", cs.getNString(2));
            assertTrue(cs.getBoolean(3));
            assertEquals((byte) 42, cs.getByte(4));
            assertArrayEquals(new byte[]{1, 2, 3, 4}, cs.getBytes(5));
            assertEquals(Date.valueOf("2024-07-16"), cs.getDate(6));
            assertEquals(123.456, cs.getDouble(7), 0.0001);
            assertEquals(78.9f, cs.getFloat(8), 0.0001f);
            assertEquals(9876543210L, cs.getLong(9));
            assertEquals(12345, cs.getInt(10));
            assertEquals((short) 123, cs.getShort(11));
            assertEquals(0, cs.getBigDecimal(12).compareTo(new BigDecimal("123.45")));
            assertEquals(0, cs.getMoney(13).compareTo(new BigDecimal("999.99")));
            assertEquals(0, cs.getSmallMoney(14).compareTo(new BigDecimal("55.55")));

            try (InputStream is = cs.getBinaryStream(15);
                ByteArrayOutputStream buffer = new ByteArrayOutputStream()) {
                
                byte[] temp = new byte[1024];
                int bytesRead;
                while ((bytesRead = is.read(temp)) != -1) {
                    buffer.write(temp, 0, bytesRead);
                }

                byte[] actualBytes = buffer.toByteArray();
                assertArrayEquals(new byte[]{0x11, 0x22, 0x33, 0x44}, actualBytes);
            }


            Blob blob = cs.getBlob(16);
            assertArrayEquals(new byte[]{0x55, 0x66, 0x77, (byte) 0x88}, blob.getBytes(1, (int) blob.length()));

            try (Reader reader = cs.getCharacterStream(17)) {
                assertEquals("ascii-stream", new BufferedReader(reader).readLine());
            }

            try (Reader reader = cs.getNCharacterStream(18)) {
                assertEquals("nchar-stream", new BufferedReader(reader).readLine());
            }

            // Covers getObject(int, Map)
            assertThrows(SQLException.class, () -> cs.getObject(1, Collections.emptyMap()));

            // Covers getRef(int)
            assertThrows(SQLException.class, () -> cs.getRef(1));

            // Covers getArray(int)
            assertThrows(SQLException.class, () -> cs.getArray(1));
        }

        try (Statement stmt = connection.createStatement()) {
            TestUtils.dropProcedureIfExists(allOutParamsProcName, stmt);
        }
    }



    @Test
    @Tag(Constants.CodeCov)
    public void testGetObjectVariousTypes() throws SQLException {
        TestUtils.dropProcedureIfExists(getObjectTypesProcName, connection.createStatement());
        try (Statement stmt = connection.createStatement()) {
            stmt.execute(
                "CREATE PROCEDURE " + getObjectTypesProcName +
                " @tinyint TINYINT OUTPUT, @smallint SMALLINT OUTPUT, @bigint BIGINT OUTPUT, @decimal DECIMAL(10,2) OUTPUT, @bit BIT OUTPUT, @ldt DATETIME2 OUTPUT AS " +
                "BEGIN " +
                // Assign output params from their current values (set by input)
                "SELECT @tinyint = @tinyint, @smallint = @smallint, @bigint = @bigint, @decimal = @decimal, @bit = @bit, @ldt = @ldt " +
                "END"
            );
        }
        try (SQLServerCallableStatement cs = (SQLServerCallableStatement) connection.prepareCall(
                "{call " + getObjectTypesProcName + "(?,?,?,?,?,?)}")) {
            // Register out parameters by name
            cs.registerOutParameter("tinyint", Types.TINYINT);
            cs.registerOutParameter("smallint", Types.SMALLINT);
            cs.registerOutParameter("bigint", Types.BIGINT);
            cs.registerOutParameter("decimal", Types.DECIMAL);
            cs.registerOutParameter("bit", Types.BIT);
            cs.registerOutParameter("ldt", Types.TIMESTAMP);

            // Use all setObject overloads with parameter names
            cs.setObject("tinyint", (byte) 7); // setObject(String, Object)
            cs.setObject("smallint", (short) 123, Types.SMALLINT); // setObject(String, Object, int)
            cs.setObject("bigint", 9876543210L, Types.BIGINT, 0); // setObject(String, Object, int, int)
            cs.setObject("decimal", new BigDecimal("123.45"), Types.DECIMAL, 2, false); // setObject(String, Object, int, int, boolean)
            cs.setObject("bit", true, Types.BIT, null, 0); // setObject(String, Object, int, Integer, int)
            cs.setObject("ldt", null); // setObject(String, Object) with null

            cs.execute();

            // Byte.class
            Byte byteVal = cs.getObject("tinyint", Byte.class);
            assertEquals(Byte.valueOf((byte)7), byteVal);

            // Short.class
            Short shortVal = cs.getObject("smallint", Short.class);
            assertEquals(Short.valueOf((short)123), shortVal);

            // Long.class
            Long longVal = cs.getObject("bigint", Long.class);
            assertEquals(Long.valueOf(9876543210L), longVal);

            // BigDecimal.class
            BigDecimal bdVal = cs.getObject("decimal", BigDecimal.class);
            assertEquals(0, bdVal.compareTo(new BigDecimal("123.45")));

            // Boolean.class
            Boolean boolVal = cs.getObject("bit", Boolean.class);
            assertEquals(Boolean.TRUE, boolVal);

            // LocalDateTime.class (null case)
            LocalDateTime ldtVal = cs.getObject("ldt", LocalDateTime.class);
            assertNull(ldtVal);
        }
        TestUtils.dropProcedureIfExists(getObjectTypesProcName, connection.createStatement());
    }

    @Test
    @Tag(Constants.CodeCov)
    public void testSQLTypeOverloads() throws Exception {
        
        TestUtils.dropProcedureIfExists(sqlTypeOverloadsProcName, connection.createStatement());

        // Simple procedure with one INOUT parameter
        try (Statement stmt = connection.createStatement()) {
            stmt.execute(
                "CREATE PROCEDURE " + sqlTypeOverloadsProcName + " @val INT OUTPUT AS BEGIN SET @val = @val + 1 END"
            );
        }

        try (SQLServerCallableStatement cs = (SQLServerCallableStatement) connection.prepareCall(
                "{call " + sqlTypeOverloadsProcName + "(?)}")) {
            // Test setObject with SQLType
            cs.setObject(1, 41, java.sql.JDBCType.INTEGER);
            // Test registerOutParameter with SQLType
            cs.registerOutParameter(1, java.sql.JDBCType.INTEGER);
            cs.execute();
            assertEquals(42, cs.getInt(1));

            // Test setObject with parameter name and SQLType
            cs.setObject("val", 100, java.sql.JDBCType.INTEGER);
            cs.registerOutParameter("val", java.sql.JDBCType.INTEGER);
            cs.execute();
            assertEquals(101, cs.getInt("val"));

            // Test registerOutParameter with scale and typeName
            cs.registerOutParameter(1, java.sql.JDBCType.INTEGER, 0);
            cs.registerOutParameter(1, java.sql.JDBCType.INTEGER, "INTEGER");
            cs.registerOutParameter("val", java.sql.JDBCType.INTEGER, 0);
            cs.registerOutParameter("val", java.sql.JDBCType.INTEGER, "INTEGER");
        }

        TestUtils.dropProcedureIfExists(sqlTypeOverloadsProcName, connection.createStatement());
    }

    @Test
    @Tag(Constants.CodeCov)
    public void testCallableStatementParameterNameAPIs() throws Exception {
        // Cleanup - drop procedure first, then type (order is critical!)
        try (Statement stmt = connection.createStatement()) {
            TestUtils.dropProcedureIfExists(tvpProcName, stmt);
            TestUtils.dropTypeIfExists(tvpTypeName, stmt);
        }
        try (Statement stmt = connection.createStatement()) {
            // Create a TVP type and procedure if not exists
            stmt.execute("CREATE TYPE " + AbstractSQLGenerator.escapeIdentifier(tvpTypeName) + " AS TABLE (id INT)");
            stmt.execute("CREATE PROCEDURE " + tvpProcName + " @tvp " + AbstractSQLGenerator.escapeIdentifier(tvpTypeName) + " READONLY, @val XML = NULL OUTPUT AS SELECT 1");
        }

        try (SQLServerCallableStatement cs = (SQLServerCallableStatement) connection.prepareCall("{call " + tvpProcName + " (?, ?)}")) {
            // setNull(String, int, String)
            cs.setNull("val", java.sql.Types.VARCHAR, "VARCHAR");

            // setURL(String, URL) - expect not supported
            java.net.URL testUrl = java.net.URI.create("http://example.com").toURL();
            assertThrows(SQLServerException.class, () -> cs.setURL("val", testUrl));

            // setStructured(String, String, SQLServerDataTable)
            com.microsoft.sqlserver.jdbc.SQLServerDataTable tvpTable = new com.microsoft.sqlserver.jdbc.SQLServerDataTable();
            tvpTable.addColumnMetadata("id", java.sql.Types.INTEGER);
            tvpTable.addRow(1);
            cs.setStructured("tvp", tvpTypeName, tvpTable);

            // setStructured(String, String, ResultSet)
            // Use a minimal ResultSet: create a statement and select from values
            try (Statement stmt = connection.createStatement(); ResultSet rs = stmt.executeQuery("SELECT 1 AS id")) {
                cs.setStructured("tvp", tvpTypeName, rs);
            }

            // setStructured(String, String, ISQLServerDataRecord)
            com.microsoft.sqlserver.jdbc.SQLServerDataTable record = new com.microsoft.sqlserver.jdbc.SQLServerDataTable();
            record.addColumnMetadata("id", java.sql.Types.INTEGER);
            record.addRow(1);
            cs.setStructured("tvp", tvpTypeName, record);

            // setSQLXML(String, SQLXML) (already covered, but call again)
            SQLXML sqlxml = connection.createSQLXML();
            sqlxml.setString("<root>test</root>");
            cs.setSQLXML("val", sqlxml);

            // getSQLXML(int)
            cs.registerOutParameter(2, java.sql.Types.SQLXML);
            cs.execute();
            cs.getSQLXML(2);

            // getURL(int) and getURL(String) - expect not supported
            assertThrows(SQLServerException.class, () -> cs.getURL(2));
            assertThrows(SQLServerException.class, () -> cs.getURL("val"));
        }

        try (Statement stmt = connection.createStatement()) {
            // Drop procedure first, then type (order matters!)
            TestUtils.dropProcedureIfExists(tvpProcName, stmt);
            TestUtils.dropTypeIfExists(tvpTypeName, stmt);
        }
    }

    /**
     * Cleanup after test
     * 
     * @throws SQLException
     */
    @AfterAll
    public static void cleanup() throws SQLException {
        try (Statement stmt = connection.createStatement()) {
            // Drop order matters. Can't drop objects still referenced by other objects.
            TestUtils.dropProcedureIfExists(outputProcedureNameGUID, stmt);
            TestUtils.dropProcedureIfExists(setNullProcedureName, stmt);
            TestUtils.dropProcedureIfExists(inputParamsProcedureName, stmt);
            TestUtils.dropProcedureIfExists(getObjectLocalDateTimeProcedureName, stmt);
            TestUtils.dropProcedureIfExists(getObjectOffsetDateTimeProcedureName, stmt);
            TestUtils.dropProcedureIfExists(currentTimeProc, stmt);
            TestUtils.dropProcedureIfExists(conditionalSproc, stmt);
            TestUtils.dropProcedureIfExists(simpleRetValSproc, stmt);
            TestUtils.dropProcedureIfExists(zeroParamSproc, stmt);
            TestUtils.dropProcedureIfExists(procedureNameJSON, stmt);
            TestUtils.dropProcedureIfExists(manyParamProc, stmt);
            TestUtils.dropTableIfExists(tableNameGUID, stmt);
            TestUtils.dropTableIfExists(manyParamsTable, stmt);
            TestUtils.dropTableIfExists(tableNameJSON, stmt);
            TestUtils.dropUserDefinedTypeIfExists(manyParamUserDefinedType, stmt); 
        }
    }

    private static void createGUIDStoredProcedure(Statement stmt) throws SQLException {
        String sql = "CREATE PROCEDURE " + outputProcedureNameGUID
                + "(@p1 uniqueidentifier OUTPUT) AS SELECT @p1 = c1 FROM " + tableNameGUID + Constants.SEMI_COLON;
        stmt.execute(sql);
    }

    private static void createGUIDTable(Statement stmt) throws SQLException {
        String sql = "CREATE TABLE " + tableNameGUID + " (c1 uniqueidentifier null)";
        stmt.execute(sql);
    }

    private static void createSetNullProcedure(Statement stmt) throws SQLException {
        stmt.execute("create procedure " + setNullProcedureName
                + " (@p1 nvarchar(255), @p2 nvarchar(255) output) as select @p2=@p1 return 0");
    }

    private static void createInputParamsProcedure(Statement stmt) throws SQLException {
        String sql = "CREATE PROCEDURE " + inputParamsProcedureName + "    @p1 nvarchar(max) = N'parameter1', "
                + "    @p2 nvarchar(max) = N'parameter2' " + "AS " + "BEGIN " + "    SET NOCOUNT ON; "
                + "    SELECT @p1 + @p2 AS result; " + "END ";

        stmt.execute(sql);
    }

    private static void createGetObjectLocalDateTimeProcedure(Statement stmt) throws SQLException {
        String sql = "CREATE PROCEDURE " + getObjectLocalDateTimeProcedureName + "(@p1 datetime2(7) OUTPUT) AS "
                + "SELECT @p1 = '2018-03-11T02:00:00.1234567'";
        stmt.execute(sql);
    }

    private static void createGetObjectOffsetDateTimeProcedure(Statement stmt) throws SQLException {
        String sql = "CREATE PROCEDURE " + getObjectOffsetDateTimeProcedureName
                + "(@p1 DATETIMEOFFSET OUTPUT, @p2 DATETIMEOFFSET OUTPUT) AS "
                + "SELECT @p1 = '2018-01-02T11:22:33.123456700+12:34', @p2 = NULL";
        stmt.execute(sql);
    }

    private static void createProcedureManyParams() throws SQLException {
        String type = manyParamUserDefinedType;
        String sql = "CREATE PROCEDURE " + manyParamProc + " @p1 " + type + ", @p2 " + type + ", @p3 " + type + ", @p4 "
                + type + ", @p5 " + type + ", @p6 " + type + ", @p7 " + type + ", @p8 " + type + ", @p9 " + type
                + ", @p10 " + type + " AS INSERT INTO " + manyParamsTable
                + " VALUES(@p1, @p2, @p3, @p4, @p5, @p6, @p7, @p8, @p9, @p10)";
        try (Statement stmt = connection.createStatement()) {
            stmt.execute(sql);
        }
    }

    private static void createProcedureCurrentTime() throws SQLException {
        String sql = "CREATE PROCEDURE " + currentTimeProc + " @currentTimeStamp datetime = null OUTPUT " +
                "AS BEGIN SET @currentTimeStamp = CURRENT_TIMESTAMP; END";
        try (Statement stmt = connection.createStatement()) {
            stmt.execute(sql);
        }
    }

    private static void createConditionalProcedure() throws SQLException {
        String sql = "CREATE PROCEDURE " + conditionalSproc + " @param0 INT, @param1 INT, @maybe bigint = 2 " +
                "AS BEGIN IF @maybe >= 2 BEGIN SELECT 5 END END";
        try (Statement stmt = connection.createStatement()) {
            stmt.execute(sql);
        }
    }

    private static void createSimpleRetValSproc() throws SQLException {
        String sql = "CREATE PROCEDURE " + simpleRetValSproc + " (@Arg1 VARCHAR(128)) AS DECLARE @ReturnCode INT RETURN 1";
        try (Statement stmt = connection.createStatement()) {
            stmt.execute(sql);
        }
    }

    private static void createTableManyParams() throws SQLException {
        String type = manyParamUserDefinedType;
        String sql = "CREATE TABLE" + manyParamsTable + " (c1 " + type + " null, " + "c2 " + type + " null, " + "c3 "
                + type + " null, " + "c4 " + type + " null, " + "c5 " + type + " null, " + "c6 " + type + " null, "
                + "c7 " + type + " null, " + "c8 " + type + " null, " + "c9 " + type + " null, " + "c10 " + type
                + " null);";
        try (Statement stmt = connection.createStatement()) {
            stmt.execute(sql);
        }
    }

    private static void createProcedureZeroParams() throws SQLException {
        String sql = "CREATE PROCEDURE " + zeroParamSproc + " AS RETURN 1";
        try (Statement stmt = connection.createStatement()) {
            stmt.execute(sql);
        }
    }

    private static void createUserDefinedType() throws SQLException {
        String TVPCreateCmd = "CREATE TYPE " + manyParamUserDefinedType + " FROM MONEY";
        try (Statement stmt = connection.createStatement()) {
            stmt.executeUpdate(TVPCreateCmd);
        }
    }
    
    private static void createJSONTestTable(Statement stmt) throws SQLException {
        enforceJsonDataTypeSupport(stmt.getConnection());
        String sql = "CREATE TABLE " + tableNameJSON + " (" + "id INT PRIMARY KEY IDENTITY(1,1), " + "col1 JSON)";
        stmt.execute(sql);
    }

    private static void createJSONStoredProcedure(Statement stmt) throws SQLException {
        enforceJsonDataTypeSupport(stmt.getConnection());
        String sql = "CREATE PROCEDURE " + procedureNameJSON + " (@jsonInput JSON) " + "AS " + "BEGIN "
                + "    SELECT @jsonInput AS col1; " + "END";
        stmt.execute(sql);
    }

    private static void enforceJsonDataTypeSupport(Connection connection) throws SQLException {
        assumeTrue(isJsonDataTypeSupported(connection), "JSON data type is not supported on this server instance");
    }

    private static volatile Boolean jsonTypeSupported;

    private static boolean isJsonDataTypeSupported(Connection connection) throws SQLException {
        Boolean cached = jsonTypeSupported;
        if (null != cached) {
            return cached.booleanValue();
        }

        boolean supported = false;
        try (ResultSet typeInfo = connection.getMetaData().getTypeInfo()) {
            while (typeInfo.next()) {
                String typeName = typeInfo.getString("TYPE_NAME");
                if (null != typeName && "JSON".equalsIgnoreCase(typeName.trim())) {
                    supported = true;
                    break;
                }
            }
        }

        jsonTypeSupported = Boolean.valueOf(supported);
        return supported;
    }
}<|MERGE_RESOLUTION|>--- conflicted
+++ resolved
@@ -108,13 +108,7 @@
         .escapeIdentifier(RandomUtil.getIdentifier("streamGetterSetterProc"));
     private static String tvpProcName = AbstractSQLGenerator
         .escapeIdentifier(RandomUtil.getIdentifier("TVPProc"));
-<<<<<<< HEAD
-    // Type names need to be SQL identifiers without special chars - use timestamp
-    // for uniqueness
-    private static String tvpTypeName = "TVPType_" + System.currentTimeMillis();
-=======
     private static String tvpTypeName = RandomUtil.getIdentifier("TVPType");
->>>>>>> ac6130b8
     
     /**
      * Setup before test
