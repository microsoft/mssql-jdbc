package com.microsoft.sqlserver.jdbc.callablestatement;

import static org.junit.Assert.assertTrue;
import static org.junit.jupiter.api.Assertions.assertArrayEquals;
import static org.junit.jupiter.api.Assertions.assertEquals;
import static org.junit.jupiter.api.Assertions.assertNotNull;
import static org.junit.jupiter.api.Assertions.assertNull;
import static org.junit.jupiter.api.Assertions.assertThrows;
import static org.junit.jupiter.api.Assertions.fail;

import java.io.BufferedReader;
import java.io.ByteArrayInputStream;
import java.io.ByteArrayOutputStream;
import java.io.InputStream;
import java.io.Reader;
import java.io.StringReader;
import java.math.BigDecimal;
import java.nio.charset.StandardCharsets;
import java.sql.Blob;
import java.sql.CallableStatement;
import java.sql.Connection;
import java.sql.Date;
import java.sql.DriverManager;
import java.sql.NClob;
import java.sql.ResultSet;
import java.sql.SQLException;
import java.sql.SQLXML;
import java.sql.Statement;
import java.sql.Types;
import java.text.MessageFormat;
import java.time.LocalDate;
import java.time.LocalDateTime;
import java.time.LocalTime;
<<<<<<< HEAD
import java.util.Collections;
=======
import java.time.OffsetDateTime;
import java.time.OffsetTime;
>>>>>>> 76e81158
import java.util.TimeZone;
import java.util.UUID;

import org.junit.Assert;
import org.junit.jupiter.api.AfterAll;
import org.junit.jupiter.api.BeforeAll;
import org.junit.jupiter.api.Tag;
import org.junit.jupiter.api.Test;
import org.junit.platform.runner.JUnitPlatform;
import org.junit.runner.RunWith;

import com.microsoft.sqlserver.jdbc.RandomUtil;
import com.microsoft.sqlserver.jdbc.SQLServerCallableStatement;
import com.microsoft.sqlserver.jdbc.SQLServerDataSource;
import com.microsoft.sqlserver.jdbc.SQLServerException;
import com.microsoft.sqlserver.jdbc.TestResource;
import com.microsoft.sqlserver.jdbc.TestUtils;
import com.microsoft.sqlserver.testframework.AbstractSQLGenerator;
import com.microsoft.sqlserver.testframework.AbstractTest;
import com.microsoft.sqlserver.testframework.AzureDB;
import com.microsoft.sqlserver.testframework.Constants;
import com.microsoft.sqlserver.testframework.PrepUtil;


/**
 * Test CallableStatement
 */
@RunWith(JUnitPlatform.class)
@Tag(Constants.xAzureSQLDW)
public class CallableStatementTest extends AbstractTest {
    private static String tableNameGUID = AbstractSQLGenerator
            .escapeIdentifier(RandomUtil.getIdentifier("uniqueidentifier_Table"));
    private static String outputProcedureNameGUID = AbstractSQLGenerator
            .escapeIdentifier(RandomUtil.getIdentifier("uniqueidentifier_SP"));
    private static String setNullProcedureName = AbstractSQLGenerator
            .escapeIdentifier(RandomUtil.getIdentifier("CallableStatementTest_setNull_SP"));
    private static String inputParamsProcedureName = AbstractSQLGenerator
            .escapeIdentifier(RandomUtil.getIdentifier("CallableStatementTest_inputParams_SP"));
    private static String conditionalSproc = AbstractSQLGenerator
            .escapeIdentifier(RandomUtil.getIdentifier("CallableStatementTest_conditionalSproc"));
    private static String simpleRetValSproc = AbstractSQLGenerator
            .escapeIdentifier(RandomUtil.getIdentifier("CallableStatementTest_simpleSproc"));
    private static String getObjectLocalDateTimeProcedureName = AbstractSQLGenerator
            .escapeIdentifier(RandomUtil.getIdentifier("CallableStatementTest_getObjectLocalDateTime_SP"));
    private static String getObjectOffsetDateTimeProcedureName = AbstractSQLGenerator
            .escapeIdentifier(RandomUtil.getIdentifier("CallableStatementTest_getObjectOffsetDateTime_SP"));
    private static String procName = AbstractSQLGenerator
            .escapeIdentifier(RandomUtil.getIdentifier("procedureTestCallableStatementSpPrepare"));
    private static String manyParamsTable = AbstractSQLGenerator
            .escapeIdentifier(RandomUtil.getIdentifier("manyParam_Table"));
    private static String manyParamProc = AbstractSQLGenerator
            .escapeIdentifier(RandomUtil.getIdentifier("manyParam_Procedure"));
    private static String currentTimeProc = AbstractSQLGenerator
            .escapeIdentifier(RandomUtil.getIdentifier("currentTime_Procedure"));
    private static String manyParamUserDefinedType = AbstractSQLGenerator
            .escapeIdentifier(RandomUtil.getIdentifier("manyParam_definedType"));
    private static String zeroParamSproc = AbstractSQLGenerator
            .escapeIdentifier(RandomUtil.getIdentifier("zeroParamSproc"));
<<<<<<< HEAD
    private static String allOutParamsProcName = AbstractSQLGenerator
            .escapeIdentifier(RandomUtil.getIdentifier("TestAllOutParams"));
    private static String getObjectTypesProcName = AbstractSQLGenerator
            .escapeIdentifier(RandomUtil.getIdentifier("TestGetObjectTypesProc"));
    private static String sqlTypeOverloadsProcName = AbstractSQLGenerator
        .escapeIdentifier(RandomUtil.getIdentifier("SQLTypeOverloadsProc"));
    private static String streamGetterSetterProcName = AbstractSQLGenerator
        .escapeIdentifier(RandomUtil.getIdentifier("streamGetterSetterProc"));
    private static String tvpProcName = AbstractSQLGenerator
        .escapeIdentifier(RandomUtil.getIdentifier("TVPProc"));
    private static String tvpTypeName = "TVPType";
=======
>>>>>>> 76e81158
    private static String tableNameJSON = AbstractSQLGenerator
            .escapeIdentifier(RandomUtil.getIdentifier("TestJSONTable"));
    private static String procedureNameJSON = AbstractSQLGenerator
	    .escapeIdentifier(RandomUtil.getIdentifier("TestJSONProcedure"));

    /**
     * Setup before test
     * 
     * @throws SQLException
     */
    @BeforeAll
    public static void setupTest() throws Exception {
        setConnection();

        try (Statement stmt = connection.createStatement()) {
            // Drop order matters. Can't drop objects still referenced by other objects.
            TestUtils.dropProcedureIfExists(outputProcedureNameGUID, stmt);
            TestUtils.dropProcedureIfExists(setNullProcedureName, stmt);
            TestUtils.dropProcedureIfExists(inputParamsProcedureName, stmt);
            TestUtils.dropProcedureIfExists(getObjectLocalDateTimeProcedureName, stmt);
            TestUtils.dropProcedureIfExists(getObjectOffsetDateTimeProcedureName, stmt);
            TestUtils.dropProcedureIfExists(conditionalSproc, stmt);
            TestUtils.dropProcedureIfExists(simpleRetValSproc, stmt);
            TestUtils.dropProcedureIfExists(zeroParamSproc, stmt);
            TestUtils.dropProcedureIfExists(manyParamProc, stmt);
            TestUtils.dropProcedureIfExists(procedureNameJSON, stmt);
            TestUtils.dropTableIfExists(tableNameGUID, stmt);
            TestUtils.dropTableIfExists(manyParamsTable, stmt);
            TestUtils.dropTableIfExists(tableNameJSON, stmt);
<<<<<<< HEAD
			TestUtils.dropProcedureIfExists(procedureNameJSON, stmt);
=======
            TestUtils.dropUserDefinedTypeIfExists(manyParamUserDefinedType, stmt);
>>>>>>> 76e81158

            createGUIDTable(stmt);
            createGUIDStoredProcedure(stmt);
            createSetNullProcedure(stmt);
            createInputParamsProcedure(stmt);
            createGetObjectLocalDateTimeProcedure(stmt);
            createUserDefinedType();
            createTableManyParams();
            createProcedureManyParams();
            createProcedureZeroParams();
            createProcedureCurrentTime();
            createGetObjectOffsetDateTimeProcedure(stmt);
            createConditionalProcedure();
            createSimpleRetValSproc();
        }
    }

    // Test Needs more work to be configured to run on azureDB as there are slight differences
    // between the regular SQL Server vs. azureDB
    @Test
    @Tag(Constants.xAzureSQLDB)
    public void testCallableStatementManyParameters() throws SQLException {
        String tempPass = UUID.randomUUID().toString();
        String dropLogin = "IF EXISTS (select * from sys.sql_logins where name = 'NewLogin') DROP LOGIN NewLogin";
        String dropUser = "IF EXISTS (select * from sys.sysusers where name = 'NewUser') DROP USER NewUser";
        String createLogin = "USE MASTER;CREATE LOGIN NewLogin WITH PASSWORD=N'" + tempPass + "', "
                + "DEFAULT_DATABASE = MASTER, DEFAULT_LANGUAGE = US_ENGLISH;ALTER LOGIN NewLogin ENABLE;";
        String createUser = "USE MASTER;CREATE USER NewUser FOR LOGIN NewLogin WITH DEFAULT_SCHEMA = [DBO];";
        String grantExecute = "GRANT EXECUTE ON " + manyParamProc + " TO NewUser;";

        // Need to create a user with limited permissions in order to run through the code block we are testing
        // The user created will execute sp_sproc_columns internally by the driver, which should not return all
        // the column names as the user has limited permissions
        try (Connection conn = PrepUtil.getConnection(connectionString)) {
            try (Statement stmt = conn.createStatement()) {
                stmt.execute(dropLogin);
                stmt.execute(dropUser);
                stmt.execute(createLogin);
                stmt.execute(createUser);
                stmt.execute(grantExecute);
            }
        }

        try (Connection conn = PrepUtil.getConnection(connectionString + ";user=NewLogin;password=" + tempPass + ";")) {
            BigDecimal money = new BigDecimal("9999.99");

            // Should not throw an "Index is out of range error"
            // Should not throw R_parameterNotDefinedForProcedure
            try (CallableStatement callableStatement = conn
                    .prepareCall("{call " + manyParamProc + "(?,?,?,?,?,?,?,?,?,?)}")) {
                callableStatement.setObject("@p1", money, microsoft.sql.Types.MONEY);
                callableStatement.setObject("@p2", money, microsoft.sql.Types.MONEY);
                callableStatement.setObject("@p3", money, microsoft.sql.Types.MONEY);
                callableStatement.setObject("@p4", money, microsoft.sql.Types.MONEY);
                callableStatement.setObject("@p5", money, microsoft.sql.Types.MONEY);
                callableStatement.setObject("@p6", money, microsoft.sql.Types.MONEY);
                callableStatement.setObject("@p7", money, microsoft.sql.Types.MONEY);
                callableStatement.setObject("@p8", money, microsoft.sql.Types.MONEY);
                callableStatement.setObject("@p9", money, microsoft.sql.Types.MONEY);
                callableStatement.setObject("@p10", money, microsoft.sql.Types.MONEY);
                callableStatement.execute();
            }
        }
    }

    @Test
    public void testCallableStatementSpPrepare() throws SQLException {
        connection.setPrepareMethod("prepare");

        try (Statement statement = connection.createStatement();) {
            statement.executeUpdate("create procedure " + procName + " as select 1 --");

            try (CallableStatement callableStatement = connection.prepareCall("{call " + procName + "}")) {
                try (ResultSet rs = callableStatement.executeQuery()) { // Takes sp_executesql path
                    rs.next();
                    assertEquals(1, rs.getInt(1), TestResource.getResource("R_setDataNotEqual"));
                }

                try (ResultSet rs = callableStatement.executeQuery()) { // Takes sp_prepare path
                    rs.next();
                    assertEquals(1, rs.getInt(1), TestResource.getResource("R_setDataNotEqual"));
                }
            } finally {
                TestUtils.dropProcedureIfExists(procName, statement);
            }
        }
    }

    /**
     * Tests CallableStatement.getString() with uniqueidentifier parameter
     * 
     * @throws SQLException
     */
    @Test
    public void getStringGUIDTest() throws SQLException {

        String sql = "{call " + outputProcedureNameGUID + "(?)}";

        try (SQLServerCallableStatement callableStatement = (SQLServerCallableStatement) connection.prepareCall(sql)) {

            UUID originalValue = UUID.randomUUID();

            callableStatement.registerOutParameter(1, microsoft.sql.Types.GUID);
            callableStatement.setObject(1, originalValue.toString(), microsoft.sql.Types.GUID);
            callableStatement.execute();

            String retrievedValue = callableStatement.getString(1);

            assertEquals(originalValue.toString().toLowerCase(), retrievedValue.toLowerCase());

        }
    }

    /**
     * test for setNull(index, varchar) to behave as setNull(index, nvarchar) when SendStringParametersAsUnicode is true
     * 
     * @throws SQLException
     */
    @Test
    public void getSetNullWithTypeVarchar() throws SQLException {
        String polishchar = "\u0143";

        SQLServerDataSource ds = new SQLServerDataSource();
        ds.setURL(connectionString);
        ds.setSendStringParametersAsUnicode(true);
        String sql = "{? = call " + setNullProcedureName + " (?,?)}";
        try (Connection connection = ds.getConnection();
                SQLServerCallableStatement cs = (SQLServerCallableStatement) connection.prepareCall(sql);
                SQLServerCallableStatement cs2 = (SQLServerCallableStatement) connection.prepareCall(sql)) {

            cs.registerOutParameter(1, Types.INTEGER);
            cs.setString(2, polishchar);
            cs.setString(3, null);
            cs.registerOutParameter(3, Types.VARCHAR);
            cs.execute();

            String expected = cs.getString(3);

            cs2.registerOutParameter(1, Types.INTEGER);
            cs2.setString(2, polishchar);
            cs2.setNull(3, Types.VARCHAR);
            cs2.registerOutParameter(3, Types.NVARCHAR);
            cs2.execute();

            String actual = cs2.getString(3);

            assertEquals(expected, actual);
        }
    }

    /**
     * Tests getObject(n, java.time.LocalDateTime.class).
     *
     * @throws SQLException
     */
    @Test
    public void testGetObjectAsLocalDateTime() throws SQLException {
        String sql = "{CALL " + getObjectLocalDateTimeProcedureName + " (?)}";
        try (Connection con = DriverManager.getConnection(connectionString);
                CallableStatement cs = con.prepareCall(sql)) {
            cs.registerOutParameter(1, Types.TIMESTAMP);
            TimeZone prevTimeZone = TimeZone.getDefault();
            TimeZone.setDefault(TimeZone.getTimeZone("America/Edmonton"));

            // a local date/time that does not actually exist because of Daylight Saving Time
            final String testValueDate = "2018-03-11";
            final String testValueTime = "02:00:00.1234567";
            final String testValueDateTime = testValueDate + "T" + testValueTime;

            try {
                cs.execute();

                LocalDateTime expectedLocalDateTime = LocalDateTime.parse(testValueDateTime);
                LocalDateTime actualLocalDateTime = cs.getObject(1, LocalDateTime.class);
                assertEquals(expectedLocalDateTime, actualLocalDateTime);

                LocalDate expectedLocalDate = LocalDate.parse(testValueDate);
                LocalDate actualLocalDate = cs.getObject(1, LocalDate.class);
                assertEquals(expectedLocalDate, actualLocalDate);

                LocalTime expectedLocalTime = LocalTime.parse(testValueTime);
                LocalTime actualLocalTime = cs.getObject(1, LocalTime.class);
                assertEquals(expectedLocalTime, actualLocalTime);
            } finally {
                TimeZone.setDefault(prevTimeZone);
            }
        }
    }

    /**
     * Tests getObject(n, java.time.OffsetDateTime.class) and getObject(n, java.time.OffsetTime.class).
     * 
     * @throws SQLException
     */
    @Test
    @Tag(Constants.xAzureSQLDW)
    public void testGetObjectAsOffsetDateTime() throws SQLException {
        String sql = "{CALL " + getObjectOffsetDateTimeProcedureName + " (?, ?)}";
        try (Connection con = DriverManager.getConnection(connectionString);
                CallableStatement cs = con.prepareCall(sql)) {
            cs.registerOutParameter(1, Types.TIMESTAMP_WITH_TIMEZONE);
            cs.registerOutParameter(2, Types.TIMESTAMP_WITH_TIMEZONE);

            final String testValue = "2018-01-02T11:22:33.123456700+12:34";

            cs.execute();

            OffsetDateTime expected = OffsetDateTime.parse(testValue);
            OffsetDateTime actual = cs.getObject(1, OffsetDateTime.class);
            assertEquals(expected, actual);
            assertNull(cs.getObject(2, OffsetDateTime.class));

            OffsetTime expectedTime = OffsetTime.parse(testValue.split("T")[1]);
            OffsetTime actualTime = cs.getObject(1, OffsetTime.class);
            assertEquals(expectedTime, actualTime);
            assertNull(cs.getObject(2, OffsetTime.class));
        }
    }

    /**
     * recognize parameter names with and without leading '@'
     * 
     * @throws SQLException
     */
    @Test
    public void inputParamsTest() throws SQLException {
        String call = "{CALL " + inputParamsProcedureName + " (?,?)}";

        // the historical way: no leading '@', parameter names respected (not positional)
        try (CallableStatement cs = connection.prepareCall(call)) {
            cs.setString("p2", "world");
            cs.setString("p1", "hello");
            try (ResultSet rs = cs.executeQuery()) {
                rs.next();
                assertEquals("helloworld", rs.getString(1));
            }
        }

        // the "new" way: leading '@', parameter names still respected (not positional)
        try (CallableStatement cs = connection.prepareCall(call)) {
            cs.setString("@p2", "world!");
            cs.setString("@p1", "Hello ");
            try (ResultSet rs = cs.executeQuery()) {
                rs.next();
                assertEquals("Hello world!", rs.getString(1));
            }
        }

        // sanity check: unrecognized parameter name
        try (CallableStatement cs = connection.prepareCall(call)) {
            cs.setString("@whatever", "test");
            fail(TestResource.getResource("R_shouldThrowException"));
        } catch (SQLException sse) {
            MessageFormat form = new MessageFormat(TestResource.getResource("R_parameterNotDefined"));
            Object[] msgArgs = {"@whatever"};

            if (!sse.getMessage().startsWith(form.format(msgArgs))) {
                fail(TestResource.getResource("R_unexpectedExceptionContent"));
            }
        }
    }

    @Test
    public void testZeroParamSproc() throws SQLException {
        String call = "{? = CALL " + zeroParamSproc + "}";

        try (CallableStatement cs = connection.prepareCall(call)) {
            cs.registerOutParameter(1, Types.INTEGER);
            cs.execute();
            assertEquals(1, cs.getInt(1));
        }

        // Test zero parameter sproc with return value with parentheses
        call = "{? = CALL " + zeroParamSproc + "()}";

        try (CallableStatement cs = connection.prepareCall(call)) {
            cs.registerOutParameter(1, Types.INTEGER);
            cs.execute();
            // Calling zero parameter sproc with return value with parentheses
            // should return a value that's not zero
            assertEquals(1, cs.getInt(1));
        }
    }

    @Test
    public void testExecuteSystemStoredProcedureNamedParametersAndIndexedParameterNoResultset() throws SQLException {
        String call0 = "EXEC sp_getapplock @Resource=?, @LockTimeout='0', @LockMode='Exclusive', @LockOwner='Session'";
        String call1 = "\rEXEC\r\rsp_getapplock @Resource=?, @LockTimeout='0', @LockMode='Exclusive', @LockOwner='Session'";
        String call2 = "  EXEC   sp_getapplock @Resource=?, @LockTimeout='0', @LockMode='Exclusive', @LockOwner='Session'";
        String call3 = "\tEXEC\t\t\tsp_getapplock @Resource=?, @LockTimeout='0', @LockMode='Exclusive', @LockOwner='Session'";

        try (CallableStatement cstmt0 = connection.prepareCall(call0);
                CallableStatement cstmt1 = connection.prepareCall(call1);
                CallableStatement cstmt2 = connection.prepareCall(call2);
                CallableStatement cstmt3 = connection.prepareCall(call3);) {
            cstmt0.setString(1, "Resource-" + UUID.randomUUID());
            cstmt0.execute();

            cstmt1.setString(1, "Resource-" + UUID.randomUUID());
            cstmt1.execute();

            cstmt2.setString(1, "Resource-" + UUID.randomUUID());
            cstmt2.execute();

            cstmt3.setString(1, "Resource-" + UUID.randomUUID());
            cstmt3.execute();
        }
    }

    @Test
    public void testExecSystemStoredProcedureNamedParametersAndIndexedParameterResultSet() throws SQLException {
        String call = "exec sp_sproc_columns_100 ?, @ODBCVer=3, @fUsePattern=0";

        try (CallableStatement cstmt = connection.prepareCall(call)) {
            cstmt.setString(1, "sp_getapplock");

            try (ResultSet rs = cstmt.executeQuery()) {
                while (rs.next()) {
                    assertTrue(TestResource.getResource("R_resultSetEmpty"), !rs.getString(4).isEmpty());
                }
            }
        }
    }

    @Test
    public void testExecSystemStoredProcedureNoIndexedParametersResultSet() throws SQLException {
        String call = "execute sp_sproc_columns_100 sp_getapplock, @ODBCVer=3, @fUsePattern=0";

        try (CallableStatement cstmt = connection.prepareCall(call); ResultSet rs = cstmt.executeQuery()) {
            while (rs.next()) {
                assertTrue(TestResource.getResource("R_resultSetEmpty"), !rs.getString(4).isEmpty());
            }
        }
    }

    @Test
    public void testExecDocumentedSystemStoredProceduresIndexedParameters() throws SQLException {
        String serverName;
        String testTableName = "testTable";
        Integer integer = new Integer(1);

        try (Statement stmt = connection.createStatement(); ResultSet rs = stmt.executeQuery("SELECT @@SERVERNAME")) {
            rs.next();
            serverName = rs.getString(1);
        }

        String[] sprocs = {"EXEC sp_column_privileges ?", "exec sp_catalogs ?", "execute sp_column_privileges ?",
                "EXEC sp_column_privileges_ex ?", "EXECUTE sp_columns ?", "execute sp_datatype_info ?",
                "EXEC sp_sproc_columns ?", "EXECUTE sp_server_info ?", "exec sp_special_columns ?",
                "execute sp_statistics ?", "EXEC sp_table_privileges ?", "exec sp_tables ?"};

        Object[] params = {testTableName, serverName, testTableName, serverName, testTableName, integer,
                "sp_column_privileges", integer, testTableName, testTableName, testTableName, testTableName};

        int paramIndex = 0;

        for (String sproc : sprocs) {
            try (CallableStatement cstmt = connection.prepareCall(sproc)) {
                cstmt.setObject(1, params[paramIndex]);
                cstmt.execute();
                paramIndex++;
            } catch (Exception e) {
                fail("Failed executing '" + sproc + "' with indexed parameter '" + params[paramIndex]);
            }
        }
    }

    @Test
    public void testCallableStatementDefaultValues() throws SQLException {
        String call0 = "{call " + conditionalSproc + " (?, ?, 1)}";
        String call1 = "{call " + conditionalSproc + " (?, ?, 2)}";
        int expectedValue = 5; // The sproc should return this value

        try (CallableStatement cstmt = connection.prepareCall(call0)) {
            cstmt.setInt(1, 1);
            cstmt.setInt(2, 2);
            cstmt.execute();
            ResultSet rs = cstmt.getResultSet();
            rs.next();
            fail(TestResource.getResource("R_expectedFailPassed"));

        } catch (Exception e) {
            String msg = e.getMessage();
            assertTrue(TestResource
                    .getResource("R_nullPointerExceptionFromResultSet").equalsIgnoreCase(msg)
                    || msg == null);
        }

        try (CallableStatement cstmt = connection.prepareCall(call1)) {
            cstmt.setInt(1, 1);
            cstmt.setInt(2, 2);
            cstmt.execute();
            ResultSet rs = cstmt.getResultSet();
            rs.next();

            assertEquals(Integer.toString(expectedValue), rs.getString(1));
        }
    }

    @Test
    public void testCallableStatementSetByAnnotatedArgs() throws SQLException {
        String call = "{? = call " + simpleRetValSproc + " (@Arg1 = ?)}";
        int expectedValue = 1; // The sproc should return this value

        try (CallableStatement cstmt = connection.prepareCall(call)) {
            cstmt.registerOutParameter(1, Types.INTEGER);
            cstmt.setInt(1, 2);
            cstmt.setString(2, "foo");
            cstmt.execute();

            Assert.assertEquals(expectedValue, cstmt.getInt(1));
        }
    }

    @Test
    @Tag(Constants.reqExternalSetup)
    @Tag(Constants.xAzureSQLDB)
    @Tag(Constants.xAzureSQLDW)
    @Tag(Constants.xAzureSQLMI)
    public void testFourPartSyntaxCallEscapeSyntax() throws SQLException {
        String table = AbstractSQLGenerator.escapeIdentifier(RandomUtil.getIdentifier("serverList"));
        try {

            try (Statement stmt = connection.createStatement()) {
                TestUtils.dropTableIfExists(table, stmt);
                stmt.execute("CREATE TABLE " + table
                        + " (serverName varchar(100),network varchar(100),serverStatus varchar(4000), id int, collation varchar(100), connectTimeout int, queryTimeout int)");
                stmt.execute("INSERT " + table + " EXEC sp_helpserver");

                ResultSet rs = stmt
                        .executeQuery("SELECT COUNT(*) FROM " + table + " WHERE serverName = N'" + linkedServer + "'");
                rs.next();

                if (rs.getInt(1) == 1) {
                    stmt.execute("EXEC sp_dropserver @server='" + linkedServer + "';");
                }

                stmt.execute("EXEC sp_addlinkedserver @server='" + linkedServer + "';");
                stmt.execute("EXEC sp_addlinkedsrvlogin @rmtsrvname=N'" + linkedServer + "', @useself=false"
                        + ", @rmtuser=N'" + linkedServerUser + "', @rmtpassword=N'" + linkedServerPassword + "'");
                stmt.execute("EXEC sp_serveroption '" + linkedServer + "', 'rpc', true;");
                stmt.execute("EXEC sp_serveroption '" + linkedServer + "', 'rpc out', true;");
            }

            SQLServerDataSource ds = new SQLServerDataSource();
            ds.setServerName(linkedServer);
            ds.setUser(linkedServerUser);
            ds.setPassword(linkedServerPassword);
            ds.setEncrypt(false);
            ds.setTrustServerCertificate(true);

            try (Connection linkedServerConnection = ds.getConnection();
                    Statement stmt = linkedServerConnection.createStatement()) {
                stmt.execute(
                        "create or alter procedure dbo.TestAdd(@Num1 int, @Num2 int, @Result int output) as begin set @Result = @Num1 + @Num2; end;");

                stmt.execute("create or alter procedure dbo.TestReturn(@Num1 int) as select @Num1 return @Num1*3  ");
            }

            try (CallableStatement cstmt = connection
                    .prepareCall("{call [" + linkedServer + "].master.dbo.TestAdd(?,?,?)}")) {
                int sum = 11;
                int param0 = 1;
                int param1 = 10;
                cstmt.setInt(1, param0);
                cstmt.setInt(2, param1);
                cstmt.registerOutParameter(3, Types.INTEGER);
                cstmt.execute();
                assertEquals(sum, cstmt.getInt(3));
            }

            try (CallableStatement cstmt = connection
                    .prepareCall("exec [" + linkedServer + "].master.dbo.TestAdd ?,?,?")) {
                int sum = 11;
                int param0 = 1;
                int param1 = 10;
                cstmt.setInt(1, param0);
                cstmt.setInt(2, param1);
                cstmt.registerOutParameter(3, Types.INTEGER);
                cstmt.execute();
                assertEquals(sum, cstmt.getInt(3));
            }

            try (CallableStatement cstmt = connection
                    .prepareCall("{? = call [" + linkedServer + "].master.dbo.TestReturn(?)}")) {
                int expected = 15;
                cstmt.registerOutParameter(1, java.sql.Types.INTEGER);
                cstmt.setInt(2, 5);
                cstmt.execute();
                assertEquals(expected, cstmt.getInt(1));
            }
        } finally {
            try (Statement stmt = connection.createStatement()) {
                TestUtils.dropTableIfExists(table, stmt);
            }
        }
    }

    @Test
    public void testTimestampStringConversion() throws SQLException {
        try (CallableStatement stmt = connection.prepareCall("{call " + currentTimeProc + "(?)}")) {
            String timestamp = "2024-05-29 15:35:53.461";
            stmt.setObject(1, timestamp, Types.TIMESTAMP);
            stmt.registerOutParameter(1, Types.TIMESTAMP);
            stmt.execute();
            stmt.getObject("currentTimeStamp");
        }
    }
    
    /**
     * Tests JSON column in a table with setObject
     * 
     * @throws SQLException
     */
    @Test
<<<<<<< HEAD
=======
    @AzureDB
>>>>>>> 76e81158
    @Tag(Constants.JSONTest)
	public void testJSONColumnInTableWithSetObject() throws SQLException {

		try (Connection con = DriverManager.getConnection(connectionString); Statement stmt = con.createStatement()) {
            createJSONTestTable(stmt);
			String jsonString = "{\"key\":\"value\"}";
			try (CallableStatement callableStatement = con
					.prepareCall("INSERT INTO " + tableNameJSON + " (col1) VALUES (?)")) {
				callableStatement.setObject(1, jsonString);
				callableStatement.execute();
			}

			try (Statement queryStmt = con.createStatement();
					ResultSet rs = queryStmt.executeQuery("SELECT col1 FROM " + tableNameJSON)) {
				assertTrue(rs.next());
				assertEquals(jsonString, rs.getObject(1));
			}
		}
	}

	@Test
<<<<<<< HEAD
=======
    @AzureDB
>>>>>>> 76e81158
    @Tag(Constants.JSONTest)
	public void testJSONProcedureWithSetObject() throws SQLException {

		try (Connection con = DriverManager.getConnection(connectionString); Statement stmt = con.createStatement()) {
			createJSONStoredProcedure(stmt);
            String jsonString = "{\"key\":\"value\"}";
			try (CallableStatement callableStatement = con.prepareCall("{call " + procedureNameJSON + " (?)}")) {
				callableStatement.setObject(1, jsonString);
				callableStatement.execute();

				try (ResultSet rs = callableStatement.getResultSet()) {
					assertTrue(rs.next());
					assertEquals(jsonString, rs.getObject("col1"));
				}
			}
		}
	}
<<<<<<< HEAD

    @Test
    public void testAllOutParamGettersByName() throws Exception {
        TestUtils.dropProcedureIfExists(allOutParamsProcName, connection.createStatement());

        try (Statement stmt = connection.createStatement()) {
            stmt.execute(
                "CREATE PROCEDURE " + allOutParamsProcName + " " +
                "@char CHAR(10) OUTPUT, @nchar NCHAR(10) OUTPUT, @bit BIT OUTPUT, @tinyint TINYINT OUTPUT, " +
                "@binary BINARY(4) OUTPUT, @date DATE OUTPUT, @float FLOAT OUTPUT, @real REAL OUTPUT, " +
                "@bigint BIGINT OUTPUT, @int INT OUTPUT, @smallint SMALLINT OUTPUT, @decimal DECIMAL(10,2) OUTPUT, " +
                "@money MONEY OUTPUT, @smallmoney SMALLMONEY OUTPUT, @varbinary VARBINARY(MAX) OUTPUT, " +
                "@blob VARBINARY(MAX) OUTPUT, @clob VARCHAR(MAX) OUTPUT, @nclob NVARCHAR(MAX) OUTPUT " +
                "AS BEGIN RETURN END"
            );
        }

        try (SQLServerCallableStatement cs = (SQLServerCallableStatement) connection.prepareCall(
                "{call " + allOutParamsProcName + "(?,?,?,?,?,?,?,?,?,?,?,?,?,?,?,?,?,?)}")) {

            cs.setString("char", "charValue", false);
            cs.setString("nchar", "hello     ");
            cs.setBoolean("bit", true, false);
            cs.setByte("tinyint", (byte) 42, false);
            cs.setBytes("binary", new byte[]{1, 2, 3, 4}, false);
            cs.setDate("date", Date.valueOf("2024-07-16"));
            cs.setDouble("float", 123.456, false);
            cs.setFloat("real", 78.9f, false);
            cs.setLong("bigint", 9876543210L, false);
            cs.setInt("int", 12345, false);
            cs.setShort("smallint", (short) 123, false);
            cs.setBigDecimal("decimal", new BigDecimal("123.45"), 5, 2);
            cs.setBigDecimal("money", new BigDecimal("999.99"), 5, 2);
            cs.setBigDecimal("money", new BigDecimal("999.99"), 5, 2, false);
            cs.setMoney("money", new BigDecimal("999.99"));
            cs.setMoney("money", new BigDecimal("999.99"), false);
            cs.setBigDecimal("smallmoney", new BigDecimal("55.55"));
            cs.setSmallMoney("smallmoney", new BigDecimal("55.55"));
            cs.setSmallMoney("smallmoney", new BigDecimal("55.55"), false);
            cs.setBytes("varbinary", new byte[]{0x11, 0x22, 0x33, 0x44});
            cs.setBytes("blob", new byte[]{0x55, 0x66, 0x77, (byte) 0x88});
            cs.setClob("clob", new javax.sql.rowset.serial.SerialClob("ascii-stream".toCharArray()));
            cs.setNClob("nclob", new java.io.StringReader("nchar-stream"));

            for (int i = 1; i <= 18; i++) {
                cs.registerOutParameter(i, Types.VARCHAR);
            }
            cs.registerOutParameter(1, Types.CHAR);
            cs.registerOutParameter(2, Types.NCHAR);
            cs.registerOutParameter(3, Types.BIT);
            cs.registerOutParameter(4, Types.TINYINT);
            cs.registerOutParameter(5, Types.BINARY);
            cs.registerOutParameter(6, Types.DATE);
            cs.registerOutParameter(7, Types.DOUBLE);
            cs.registerOutParameter(8, Types.REAL);
            cs.registerOutParameter(9, Types.BIGINT);
            cs.registerOutParameter(10, Types.INTEGER);
            cs.registerOutParameter(11, Types.SMALLINT);
            cs.registerOutParameter(12, Types.DECIMAL);
            cs.registerOutParameter(13, Types.DECIMAL);
            cs.registerOutParameter(14, microsoft.sql.Types.SMALLMONEY);
            cs.registerOutParameter(15, Types.VARBINARY);
            cs.registerOutParameter(16, Types.VARBINARY);
            cs.registerOutParameter(17, Types.VARCHAR);
            cs.registerOutParameter(18, Types.NVARCHAR);

            cs.execute();

            assertEquals("charValue ", cs.getString("char")); // Covers getString(String)
            assertEquals("hello     ", cs.getNString("nchar"));
            assertTrue(cs.getBoolean("bit"));
            assertEquals((byte) 42, cs.getByte("tinyint"));
            assertArrayEquals(new byte[]{1, 2, 3, 4}, cs.getBytes("binary"));
            assertEquals(Date.valueOf("2024-07-16"), cs.getDate("date"));
            assertEquals(123.456, cs.getDouble("float"), 0.0001);
            assertEquals(78.9f, cs.getFloat("real"), 0.0001f);
            assertEquals(9876543210L, cs.getLong("bigint"));
            assertEquals(12345, cs.getInt("int"));
            assertEquals((short) 123, cs.getShort("smallint"));
            assertEquals(0, cs.getBigDecimal("decimal").compareTo(new BigDecimal("123.45")));
            assertEquals(0, cs.getMoney("money").compareTo(new BigDecimal("999.99")));
            assertEquals(0, cs.getSmallMoney("smallmoney").compareTo(new BigDecimal("55.55")));
            try (InputStream is = cs.getBinaryStream("varbinary");
                ByteArrayOutputStream buffer = new ByteArrayOutputStream()) {
                
                byte[] temp = new byte[1024];
                int bytesRead;
                while ((bytesRead = is.read(temp)) != -1) {
                    buffer.write(temp, 0, bytesRead);
                }

                byte[] actualBytes = buffer.toByteArray();
                assertArrayEquals(new byte[]{0x11, 0x22, 0x33, 0x44}, actualBytes);
            }

            Blob blob = cs.getBlob("blob");
            assertArrayEquals(new byte[]{0x55, 0x66, 0x77, (byte) 0x88}, blob.getBytes(1, (int) blob.length()));

            try (Reader reader = cs.getCharacterStream("clob")) {
                assertEquals("ascii-stream", new BufferedReader(reader).readLine());
            }

            try (Reader reader = cs.getNCharacterStream("nclob")) {
                assertEquals("nchar-stream", new BufferedReader(reader).readLine());
            }

            // Covers getObject(String, Map)
            assertThrows(SQLException.class, () -> cs.getObject("char", Collections.emptyMap()));

            // Covers getRef(String)
            assertThrows(SQLException.class, () -> cs.getRef("char"));

            // Covers getArray(String)
            assertThrows(SQLException.class, () -> cs.getArray("char"));
        }

        try (Statement stmt = connection.createStatement()) {
            TestUtils.dropProcedureIfExists(allOutParamsProcName, stmt);
        }
    }

    @Test
    public void testAllSettersWithParameterName() throws Exception {
        TestUtils.dropProcedureIfExists(streamGetterSetterProcName, connection.createStatement());

        try (Statement stmt = connection.createStatement()) {
            stmt.execute(
                "CREATE PROCEDURE " + streamGetterSetterProcName + " " +
                "@asciiStream VARCHAR(MAX), " +
                "@binaryStream VARBINARY(MAX), " +
                "@blob VARBINARY(MAX), " +
                "@clob VARCHAR(MAX), " +
                "@nclob NVARCHAR(MAX) OUTPUT, " +         // mark as OUTPUT
                "@nstring XML OUTPUT " +        // mark as OUTPUT
                "AS BEGIN " +
                "SELECT @asciiStream AS asciiStream, @binaryStream AS binaryStream, @blob AS blob, " +
                "@clob AS clob, @nclob AS nclob, @nstring AS nstring; " +
                "END"
            );

        }

        try (SQLServerCallableStatement cs = (SQLServerCallableStatement)
                connection.prepareCall("{call " + streamGetterSetterProcName + " (?, ?, ?, ?, ?, ?)}")) {

            byte[] bytes = "binary-data".getBytes(StandardCharsets.UTF_8);
            InputStream binaryStream = new ByteArrayInputStream(bytes);
            InputStream asciiStream = new ByteArrayInputStream("ascii".getBytes(StandardCharsets.US_ASCII));
            Blob blob = connection.createBlob();
            blob.setBytes(1, bytes);

            Reader clobReader = new StringReader("clob data");
            Reader nclobReader = new StringReader("nclob data");
            NClob nclob = connection.createNClob();
            nclob.setString(1, "nclob string");

            SQLXML sqlxml = connection.createSQLXML();
            sqlxml.setString("<root>xml</root>");

            // Set values
            cs.setAsciiStream("asciiStream", asciiStream);
            cs.setBinaryStream("binaryStream", binaryStream);
            cs.setBlob("blob", blob);
            cs.setClob("clob", clobReader);
            cs.setNClob("nclob", nclob);
            cs.setNString("nstring", "nstringValue");

            // Additional API coverage
            cs.setCharacterStream("clob", new StringReader("updated clob"));
            cs.setCharacterStream("clob", new StringReader("updated clob"), 12);
            cs.setNCharacterStream("nclob", new StringReader("updated nclob"));
            cs.setNCharacterStream("nclob", new StringReader("updated nclob"), 13L);
            cs.setNull("nstring", Types.NVARCHAR);
            cs.setSQLXML("nstring", sqlxml); // overwrite nstring

            cs.registerOutParameter("nclob", Types.NVARCHAR);
            cs.registerOutParameter("nstring", Types.SQLXML);

            cs.execute();


            // Validate outputs
            String returnedNString = cs.getNString("nclob");
            assertNotNull(returnedNString);
            assertTrue(returnedNString.contains("updated"));

            SQLXML returnedXML = cs.getSQLXML("nstring");
            assertNotNull(returnedXML);
            assertEquals("<root>xml</root>", returnedXML.getString());
        } finally {
            try (Statement stmt = connection.createStatement()) {
                TestUtils.dropProcedureIfExists(streamGetterSetterProcName, stmt);
            }
        }
    }

    @Test
    public void testAllOutParamGettersByIndex() throws Exception {
        TestUtils.dropProcedureIfExists(allOutParamsProcName, connection.createStatement());

        try (Statement stmt = connection.createStatement()) {
            stmt.execute(
                "CREATE PROCEDURE " + allOutParamsProcName + " " +
                "@char CHAR(10) OUTPUT, @nchar NCHAR(10) OUTPUT, @bit BIT OUTPUT, @tinyint TINYINT OUTPUT, " +
                "@binary BINARY(4) OUTPUT, @date DATE OUTPUT, @float FLOAT OUTPUT, @real REAL OUTPUT, " +
                "@bigint BIGINT OUTPUT, @int INT OUTPUT, @smallint SMALLINT OUTPUT, @decimal DECIMAL(10,2) OUTPUT, " +
                "@money MONEY OUTPUT, @smallmoney SMALLMONEY OUTPUT, @varbinary VARBINARY(MAX) OUTPUT, " +
                "@blob VARBINARY(MAX) OUTPUT, @clob VARCHAR(MAX) OUTPUT, @nclob NVARCHAR(MAX) OUTPUT " +
                "AS BEGIN RETURN END"
            );
        }

        try (SQLServerCallableStatement cs = (SQLServerCallableStatement) connection.prepareCall(
                "{call " + allOutParamsProcName + "(?,?,?,?,?,?,?,?,?,?,?,?,?,?,?,?,?,?)}")) {

            cs.setObject(1, "charValue ", Types.CHAR);
            cs.setObject(2, "hello     ", Types.NCHAR);
            cs.setObject(3, true, Types.BIT);
            cs.setObject(4, (byte) 42, Types.TINYINT);
            cs.setObject(5, new byte[]{1, 2, 3, 4}, Types.BINARY);
            cs.setObject(6, Date.valueOf("2024-07-16"), Types.DATE);
            cs.setObject(7, 123.456, Types.DOUBLE);
            cs.setObject(8, 78.9f, Types.REAL);
            cs.setObject(9, 9876543210L, Types.BIGINT);
            cs.setObject(10, 12345, Types.INTEGER);
            cs.setObject(11, (short) 123, Types.SMALLINT);
            cs.setObject(12, new BigDecimal("123.45"), Types.DECIMAL);
            cs.setObject(13, new BigDecimal("999.99"), Types.DECIMAL);
            cs.setObject(14, new BigDecimal("55.55"), microsoft.sql.Types.SMALLMONEY);
            cs.setObject(15, new byte[]{0x11, 0x22, 0x33, 0x44}, Types.VARBINARY);
            cs.setObject(16, new byte[]{0x55, 0x66, 0x77, (byte) 0x88}, Types.VARBINARY);
            cs.setClob(17, new javax.sql.rowset.serial.SerialClob("ascii-stream".toCharArray()));
            cs.setNClob(18, new java.io.StringReader("nchar-stream"));

            for (int i = 1; i <= 18; i++) {
                cs.registerOutParameter(i, Types.VARCHAR);
            }
            cs.registerOutParameter(1, Types.CHAR);
            cs.registerOutParameter(2, Types.NCHAR);
            cs.registerOutParameter(3, Types.BIT);
            cs.registerOutParameter(4, Types.TINYINT);
            cs.registerOutParameter(5, Types.BINARY);
            cs.registerOutParameter(6, Types.DATE);
            cs.registerOutParameter(7, Types.DOUBLE);
            cs.registerOutParameter(8, Types.REAL);
            cs.registerOutParameter(9, Types.BIGINT);
            cs.registerOutParameter(10, Types.INTEGER);
            cs.registerOutParameter(11, Types.SMALLINT);
            cs.registerOutParameter(12, Types.DECIMAL);
            cs.registerOutParameter(13, Types.DECIMAL);
            cs.registerOutParameter(14, microsoft.sql.Types.SMALLMONEY);
            cs.registerOutParameter(15, Types.VARBINARY);
            cs.registerOutParameter(16, Types.VARBINARY);
            cs.registerOutParameter(17, Types.VARCHAR);
            cs.registerOutParameter(18, Types.NVARCHAR);

            cs.execute();

            assertEquals("charValue ", cs.getString(1));
            assertEquals("hello     ", cs.getNString(2));
            assertTrue(cs.getBoolean(3));
            assertEquals((byte) 42, cs.getByte(4));
            assertArrayEquals(new byte[]{1, 2, 3, 4}, cs.getBytes(5));
            assertEquals(Date.valueOf("2024-07-16"), cs.getDate(6));
            assertEquals(123.456, cs.getDouble(7), 0.0001);
            assertEquals(78.9f, cs.getFloat(8), 0.0001f);
            assertEquals(9876543210L, cs.getLong(9));
            assertEquals(12345, cs.getInt(10));
            assertEquals((short) 123, cs.getShort(11));
            assertEquals(0, cs.getBigDecimal(12).compareTo(new BigDecimal("123.45")));
            assertEquals(0, cs.getMoney(13).compareTo(new BigDecimal("999.99")));
            assertEquals(0, cs.getSmallMoney(14).compareTo(new BigDecimal("55.55")));

            try (InputStream is = cs.getBinaryStream(15);
                ByteArrayOutputStream buffer = new ByteArrayOutputStream()) {
                
                byte[] temp = new byte[1024];
                int bytesRead;
                while ((bytesRead = is.read(temp)) != -1) {
                    buffer.write(temp, 0, bytesRead);
                }

                byte[] actualBytes = buffer.toByteArray();
                assertArrayEquals(new byte[]{0x11, 0x22, 0x33, 0x44}, actualBytes);
            }


            Blob blob = cs.getBlob(16);
            assertArrayEquals(new byte[]{0x55, 0x66, 0x77, (byte) 0x88}, blob.getBytes(1, (int) blob.length()));

            try (Reader reader = cs.getCharacterStream(17)) {
                assertEquals("ascii-stream", new BufferedReader(reader).readLine());
            }

            try (Reader reader = cs.getNCharacterStream(18)) {
                assertEquals("nchar-stream", new BufferedReader(reader).readLine());
            }

            // Covers getObject(int, Map)
            assertThrows(SQLException.class, () -> cs.getObject(1, Collections.emptyMap()));

            // Covers getRef(int)
            assertThrows(SQLException.class, () -> cs.getRef(1));

            // Covers getArray(int)
            assertThrows(SQLException.class, () -> cs.getArray(1));
        }

        try (Statement stmt = connection.createStatement()) {
            TestUtils.dropProcedureIfExists(allOutParamsProcName, stmt);
        }
    }



    @Test
    public void testGetObjectVariousTypes() throws SQLException {
        TestUtils.dropProcedureIfExists(getObjectTypesProcName, connection.createStatement());
        try (Statement stmt = connection.createStatement()) {
            stmt.execute(
                "CREATE PROCEDURE " + getObjectTypesProcName +
                " @tinyint TINYINT OUTPUT, @smallint SMALLINT OUTPUT, @bigint BIGINT OUTPUT, @decimal DECIMAL(10,2) OUTPUT, @bit BIT OUTPUT, @ldt DATETIME2 OUTPUT AS " +
                "BEGIN " +
                // Assign output params from their current values (set by input)
                "SELECT @tinyint = @tinyint, @smallint = @smallint, @bigint = @bigint, @decimal = @decimal, @bit = @bit, @ldt = @ldt " +
                "END"
            );
        }
        try (SQLServerCallableStatement cs = (SQLServerCallableStatement) connection.prepareCall(
                "{call " + getObjectTypesProcName + "(?,?,?,?,?,?)}")) {
            // Register out parameters by name
            cs.registerOutParameter("tinyint", Types.TINYINT);
            cs.registerOutParameter("smallint", Types.SMALLINT);
            cs.registerOutParameter("bigint", Types.BIGINT);
            cs.registerOutParameter("decimal", Types.DECIMAL);
            cs.registerOutParameter("bit", Types.BIT);
            cs.registerOutParameter("ldt", Types.TIMESTAMP);

            // Use all setObject overloads with parameter names
            cs.setObject("tinyint", (byte) 7); // setObject(String, Object)
            cs.setObject("smallint", (short) 123, Types.SMALLINT); // setObject(String, Object, int)
            cs.setObject("bigint", 9876543210L, Types.BIGINT, 0); // setObject(String, Object, int, int)
            cs.setObject("decimal", new BigDecimal("123.45"), Types.DECIMAL, 2, false); // setObject(String, Object, int, int, boolean)
            cs.setObject("bit", true, Types.BIT, null, 0); // setObject(String, Object, int, Integer, int)
            cs.setObject("ldt", null); // setObject(String, Object) with null

            cs.execute();

            // Byte.class
            Byte byteVal = cs.getObject("tinyint", Byte.class);
            assertEquals(Byte.valueOf((byte)7), byteVal);

            // Short.class
            Short shortVal = cs.getObject("smallint", Short.class);
            assertEquals(Short.valueOf((short)123), shortVal);

            // Long.class
            Long longVal = cs.getObject("bigint", Long.class);
            assertEquals(Long.valueOf(9876543210L), longVal);

            // BigDecimal.class
            BigDecimal bdVal = cs.getObject("decimal", BigDecimal.class);
            assertEquals(0, bdVal.compareTo(new BigDecimal("123.45")));

            // Boolean.class
            Boolean boolVal = cs.getObject("bit", Boolean.class);
            assertEquals(Boolean.TRUE, boolVal);

            // LocalDateTime.class (null case)
            LocalDateTime ldtVal = cs.getObject("ldt", LocalDateTime.class);
            assertNull(ldtVal);
        }
        TestUtils.dropProcedureIfExists(getObjectTypesProcName, connection.createStatement());
    }

    @Test
    public void testSQLTypeOverloads() throws Exception {
        
        TestUtils.dropProcedureIfExists(sqlTypeOverloadsProcName, connection.createStatement());

        // Simple procedure with one INOUT parameter
        try (Statement stmt = connection.createStatement()) {
            stmt.execute(
                "CREATE PROCEDURE " + sqlTypeOverloadsProcName + " @val INT OUTPUT AS BEGIN SET @val = @val + 1 END"
            );
        }

        try (SQLServerCallableStatement cs = (SQLServerCallableStatement) connection.prepareCall(
                "{call " + sqlTypeOverloadsProcName + "(?)}")) {
            // Test setObject with SQLType
            cs.setObject(1, 41, java.sql.JDBCType.INTEGER);
            // Test registerOutParameter with SQLType
            cs.registerOutParameter(1, java.sql.JDBCType.INTEGER);
            cs.execute();
            assertEquals(42, cs.getInt(1));

            // Test setObject with parameter name and SQLType
            cs.setObject("val", 100, java.sql.JDBCType.INTEGER);
            cs.registerOutParameter("val", java.sql.JDBCType.INTEGER);
            cs.execute();
            assertEquals(101, cs.getInt("val"));

            // Test registerOutParameter with scale and typeName
            cs.registerOutParameter(1, java.sql.JDBCType.INTEGER, 0);
            cs.registerOutParameter(1, java.sql.JDBCType.INTEGER, "INTEGER");
            cs.registerOutParameter("val", java.sql.JDBCType.INTEGER, 0);
            cs.registerOutParameter("val", java.sql.JDBCType.INTEGER, "INTEGER");
        }

        TestUtils.dropProcedureIfExists(sqlTypeOverloadsProcName, connection.createStatement());
    }

    @Test
    public void testCallableStatementParameterNameAPIs() throws Exception {
        // Cleanup
        try (Statement stmt = connection.createStatement()) {
            TestUtils.dropProcedureIfExists(tvpProcName, stmt);
            TestUtils.dropTypeIfExists(tvpTypeName, stmt);
        }
        try (Statement stmt = connection.createStatement()) {
            // Create a TVP type and procedure if not exists
            stmt.execute("CREATE TYPE " + tvpTypeName + " AS TABLE (id INT)");
            stmt.execute("CREATE PROCEDURE " + tvpProcName + " @tvp " + tvpTypeName + " READONLY, @val XML = NULL OUTPUT AS SELECT 1");
        }

        try (SQLServerCallableStatement cs = (SQLServerCallableStatement) connection.prepareCall("{call " + tvpProcName + " (?, ?)}")) {
            // setNull(String, int, String)
            cs.setNull("val", java.sql.Types.VARCHAR, "VARCHAR");

            // setURL(String, URL) - expect not supported
            assertThrows(SQLServerException.class, () -> cs.setURL("val", new java.net.URL("http://example.com")));

            // setStructured(String, String, SQLServerDataTable)
            com.microsoft.sqlserver.jdbc.SQLServerDataTable tvpTable = new com.microsoft.sqlserver.jdbc.SQLServerDataTable();
            tvpTable.addColumnMetadata("id", java.sql.Types.INTEGER);
            tvpTable.addRow(1);
            cs.setStructured("tvp", tvpTypeName, tvpTable);

            // setStructured(String, String, ResultSet)
            // Use a minimal ResultSet: create a statement and select from values
            try (Statement stmt = connection.createStatement(); ResultSet rs = stmt.executeQuery("SELECT 1 AS id")) {
                cs.setStructured("tvp", tvpTypeName, rs);
            }

            // setStructured(String, String, ISQLServerDataRecord)
            com.microsoft.sqlserver.jdbc.SQLServerDataTable record = new com.microsoft.sqlserver.jdbc.SQLServerDataTable();
            record.addColumnMetadata("id", java.sql.Types.INTEGER);
            record.addRow(1);
            cs.setStructured("tvp", tvpTypeName, record);

            // setSQLXML(String, SQLXML) (already covered, but call again)
            SQLXML sqlxml = connection.createSQLXML();
            sqlxml.setString("<root>test</root>");
            cs.setSQLXML("val", sqlxml);

            // getSQLXML(int)
            cs.registerOutParameter(2, java.sql.Types.SQLXML);
            cs.execute();
            cs.getSQLXML(2);

            // getURL(int) and getURL(String) - expect not supported
            assertThrows(SQLServerException.class, () -> cs.getURL(2));
            assertThrows(SQLServerException.class, () -> cs.getURL("val"));
        }

        try (Statement stmt = connection.createStatement()) {
            TestUtils.dropProcedureIfExists(tvpProcName, stmt);
            TestUtils.dropTypeIfExists(tvpTypeName, stmt);
        }
    }
=======
>>>>>>> 76e81158

    /**
     * Cleanup after test
     * 
     * @throws SQLException
     */
    @AfterAll
    public static void cleanup() throws SQLException {
        try (Statement stmt = connection.createStatement()) {
            // Drop order matters. Can't drop objects still referenced by other objects.
            TestUtils.dropProcedureIfExists(outputProcedureNameGUID, stmt);
            TestUtils.dropProcedureIfExists(setNullProcedureName, stmt);
            TestUtils.dropProcedureIfExists(inputParamsProcedureName, stmt);
            TestUtils.dropProcedureIfExists(getObjectLocalDateTimeProcedureName, stmt);
            TestUtils.dropProcedureIfExists(getObjectOffsetDateTimeProcedureName, stmt);
            TestUtils.dropProcedureIfExists(currentTimeProc, stmt);
            TestUtils.dropProcedureIfExists(conditionalSproc, stmt);
            TestUtils.dropProcedureIfExists(simpleRetValSproc, stmt);
            TestUtils.dropProcedureIfExists(zeroParamSproc, stmt);
<<<<<<< HEAD
            TestUtils.dropTableIfExists(tableNameJSON, stmt);
			TestUtils.dropProcedureIfExists(procedureNameJSON, stmt);
=======
            TestUtils.dropProcedureIfExists(procedureNameJSON, stmt);
            TestUtils.dropProcedureIfExists(manyParamProc, stmt);
            TestUtils.dropTableIfExists(tableNameGUID, stmt);
            TestUtils.dropTableIfExists(manyParamsTable, stmt);
            TestUtils.dropTableIfExists(tableNameJSON, stmt);
            TestUtils.dropUserDefinedTypeIfExists(manyParamUserDefinedType, stmt);
>>>>>>> 76e81158
        }
    }

    private static void createGUIDStoredProcedure(Statement stmt) throws SQLException {
        String sql = "CREATE PROCEDURE " + outputProcedureNameGUID
                + "(@p1 uniqueidentifier OUTPUT) AS SELECT @p1 = c1 FROM " + tableNameGUID + Constants.SEMI_COLON;
        stmt.execute(sql);
    }

    private static void createGUIDTable(Statement stmt) throws SQLException {
        String sql = "CREATE TABLE " + tableNameGUID + " (c1 uniqueidentifier null)";
        stmt.execute(sql);
    }

    private static void createSetNullProcedure(Statement stmt) throws SQLException {
        stmt.execute("create procedure " + setNullProcedureName
                + " (@p1 nvarchar(255), @p2 nvarchar(255) output) as select @p2=@p1 return 0");
    }

    private static void createInputParamsProcedure(Statement stmt) throws SQLException {
        String sql = "CREATE PROCEDURE " + inputParamsProcedureName + "    @p1 nvarchar(max) = N'parameter1', "
                + "    @p2 nvarchar(max) = N'parameter2' " + "AS " + "BEGIN " + "    SET NOCOUNT ON; "
                + "    SELECT @p1 + @p2 AS result; " + "END ";

        stmt.execute(sql);
    }

    private static void createGetObjectLocalDateTimeProcedure(Statement stmt) throws SQLException {
        String sql = "CREATE PROCEDURE " + getObjectLocalDateTimeProcedureName + "(@p1 datetime2(7) OUTPUT) AS "
                + "SELECT @p1 = '2018-03-11T02:00:00.1234567'";
        stmt.execute(sql);
    }

    private static void createGetObjectOffsetDateTimeProcedure(Statement stmt) throws SQLException {
        String sql = "CREATE PROCEDURE " + getObjectOffsetDateTimeProcedureName
                + "(@p1 DATETIMEOFFSET OUTPUT, @p2 DATETIMEOFFSET OUTPUT) AS "
                + "SELECT @p1 = '2018-01-02T11:22:33.123456700+12:34', @p2 = NULL";
        stmt.execute(sql);
    }

    private static void createProcedureManyParams() throws SQLException {
        String type = manyParamUserDefinedType;
        String sql = "CREATE PROCEDURE " + manyParamProc + " @p1 " + type + ", @p2 " + type + ", @p3 " + type + ", @p4 "
                + type + ", @p5 " + type + ", @p6 " + type + ", @p7 " + type + ", @p8 " + type + ", @p9 " + type
                + ", @p10 " + type + " AS INSERT INTO " + manyParamsTable
                + " VALUES(@p1, @p2, @p3, @p4, @p5, @p6, @p7, @p8, @p9, @p10)";
        try (Statement stmt = connection.createStatement()) {
            stmt.execute(sql);
        }
    }

    private static void createProcedureCurrentTime() throws SQLException {
        String sql = "CREATE PROCEDURE " + currentTimeProc + " @currentTimeStamp datetime = null OUTPUT " +
                "AS BEGIN SET @currentTimeStamp = CURRENT_TIMESTAMP; END";
        try (Statement stmt = connection.createStatement()) {
            stmt.execute(sql);
        }
    }

    private static void createConditionalProcedure() throws SQLException {
        String sql = "CREATE PROCEDURE " + conditionalSproc + " @param0 INT, @param1 INT, @maybe bigint = 2 " +
                "AS BEGIN IF @maybe >= 2 BEGIN SELECT 5 END END";
        try (Statement stmt = connection.createStatement()) {
            stmt.execute(sql);
        }
    }

    private static void createSimpleRetValSproc() throws SQLException {
        String sql = "CREATE PROCEDURE " + simpleRetValSproc + " (@Arg1 VARCHAR(128)) AS DECLARE @ReturnCode INT RETURN 1";
        try (Statement stmt = connection.createStatement()) {
            stmt.execute(sql);
        }
    }

    private static void createTableManyParams() throws SQLException {
        String type = manyParamUserDefinedType;
        String sql = "CREATE TABLE" + manyParamsTable + " (c1 " + type + " null, " + "c2 " + type + " null, " + "c3 "
                + type + " null, " + "c4 " + type + " null, " + "c5 " + type + " null, " + "c6 " + type + " null, "
                + "c7 " + type + " null, " + "c8 " + type + " null, " + "c9 " + type + " null, " + "c10 " + type
                + " null);";
        try (Statement stmt = connection.createStatement()) {
            stmt.execute(sql);
        }
    }

    private static void createProcedureZeroParams() throws SQLException {
        String sql = "CREATE PROCEDURE " + zeroParamSproc + " AS RETURN 1";
        try (Statement stmt = connection.createStatement()) {
            stmt.execute(sql);
        }
    }

    private static void createUserDefinedType() throws SQLException {
        String TVPCreateCmd = "CREATE TYPE " + manyParamUserDefinedType + " FROM MONEY";
        try (Statement stmt = connection.createStatement()) {
            stmt.executeUpdate(TVPCreateCmd);
        }
    }
    
    private static void createJSONTestTable(Statement stmt) throws SQLException {
		String sql = "CREATE TABLE " + tableNameJSON + " (" + "id INT PRIMARY KEY IDENTITY(1,1), " + "col1 JSON)";
		stmt.execute(sql);
	}

	private static void createJSONStoredProcedure(Statement stmt) throws SQLException {
		String sql = "CREATE PROCEDURE " + procedureNameJSON + " (@jsonInput JSON) " + "AS " + "BEGIN "
				+ "    SELECT @jsonInput AS col1; " + "END";
		stmt.execute(sql);
	}
}<|MERGE_RESOLUTION|>--- conflicted
+++ resolved
@@ -31,12 +31,9 @@
 import java.time.LocalDate;
 import java.time.LocalDateTime;
 import java.time.LocalTime;
-<<<<<<< HEAD
 import java.util.Collections;
-=======
 import java.time.OffsetDateTime;
 import java.time.OffsetTime;
->>>>>>> 76e81158
 import java.util.TimeZone;
 import java.util.UUID;
 
@@ -95,7 +92,10 @@
             .escapeIdentifier(RandomUtil.getIdentifier("manyParam_definedType"));
     private static String zeroParamSproc = AbstractSQLGenerator
             .escapeIdentifier(RandomUtil.getIdentifier("zeroParamSproc"));
-<<<<<<< HEAD
+    private static String tableNameJSON = AbstractSQLGenerator
+            .escapeIdentifier(RandomUtil.getIdentifier("TestJSONTable"));
+    private static String procedureNameJSON = AbstractSQLGenerator
+	    .escapeIdentifier(RandomUtil.getIdentifier("TestJSONProcedure"));
     private static String allOutParamsProcName = AbstractSQLGenerator
             .escapeIdentifier(RandomUtil.getIdentifier("TestAllOutParams"));
     private static String getObjectTypesProcName = AbstractSQLGenerator
@@ -107,13 +107,7 @@
     private static String tvpProcName = AbstractSQLGenerator
         .escapeIdentifier(RandomUtil.getIdentifier("TVPProc"));
     private static String tvpTypeName = "TVPType";
-=======
->>>>>>> 76e81158
-    private static String tableNameJSON = AbstractSQLGenerator
-            .escapeIdentifier(RandomUtil.getIdentifier("TestJSONTable"));
-    private static String procedureNameJSON = AbstractSQLGenerator
-	    .escapeIdentifier(RandomUtil.getIdentifier("TestJSONProcedure"));
-
+    
     /**
      * Setup before test
      * 
@@ -138,11 +132,9 @@
             TestUtils.dropTableIfExists(tableNameGUID, stmt);
             TestUtils.dropTableIfExists(manyParamsTable, stmt);
             TestUtils.dropTableIfExists(tableNameJSON, stmt);
-<<<<<<< HEAD
+            TestUtils.dropUserDefinedTypeIfExists(manyParamUserDefinedType, stmt);
+            TestUtils.dropTableIfExists(tableNameJSON, stmt);
 			TestUtils.dropProcedureIfExists(procedureNameJSON, stmt);
-=======
-            TestUtils.dropUserDefinedTypeIfExists(manyParamUserDefinedType, stmt);
->>>>>>> 76e81158
 
             createGUIDTable(stmt);
             createGUIDStoredProcedure(stmt);
@@ -658,10 +650,7 @@
      * @throws SQLException
      */
     @Test
-<<<<<<< HEAD
-=======
     @AzureDB
->>>>>>> 76e81158
     @Tag(Constants.JSONTest)
 	public void testJSONColumnInTableWithSetObject() throws SQLException {
 
@@ -683,10 +672,6 @@
 	}
 
 	@Test
-<<<<<<< HEAD
-=======
-    @AzureDB
->>>>>>> 76e81158
     @Tag(Constants.JSONTest)
 	public void testJSONProcedureWithSetObject() throws SQLException {
 
@@ -704,7 +689,6 @@
 			}
 		}
 	}
-<<<<<<< HEAD
 
     @Test
     public void testAllOutParamGettersByName() throws Exception {
@@ -1175,8 +1159,6 @@
             TestUtils.dropTypeIfExists(tvpTypeName, stmt);
         }
     }
-=======
->>>>>>> 76e81158
 
     /**
      * Cleanup after test
@@ -1196,17 +1178,12 @@
             TestUtils.dropProcedureIfExists(conditionalSproc, stmt);
             TestUtils.dropProcedureIfExists(simpleRetValSproc, stmt);
             TestUtils.dropProcedureIfExists(zeroParamSproc, stmt);
-<<<<<<< HEAD
-            TestUtils.dropTableIfExists(tableNameJSON, stmt);
-			TestUtils.dropProcedureIfExists(procedureNameJSON, stmt);
-=======
             TestUtils.dropProcedureIfExists(procedureNameJSON, stmt);
             TestUtils.dropProcedureIfExists(manyParamProc, stmt);
             TestUtils.dropTableIfExists(tableNameGUID, stmt);
             TestUtils.dropTableIfExists(manyParamsTable, stmt);
             TestUtils.dropTableIfExists(tableNameJSON, stmt);
-            TestUtils.dropUserDefinedTypeIfExists(manyParamUserDefinedType, stmt);
->>>>>>> 76e81158
+            TestUtils.dropUserDefinedTypeIfExists(manyParamUserDefinedType, stmt); 
         }
     }
 
