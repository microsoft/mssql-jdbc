package com.microsoft.sqlserver.jdbc.callablestatement;

import static org.junit.Assert.assertTrue;
import static org.junit.jupiter.api.Assertions.assertArrayEquals;
import static org.junit.jupiter.api.Assertions.assertEquals;
import static org.junit.jupiter.api.Assertions.assertNotNull;
import static org.junit.jupiter.api.Assertions.assertNull;
import static org.junit.jupiter.api.Assertions.assertThrows;
import static org.junit.jupiter.api.Assertions.fail;

import java.io.BufferedReader;
import java.io.ByteArrayInputStream;
import java.io.ByteArrayOutputStream;
import java.io.InputStream;
import java.io.Reader;
import java.io.StringReader;
import java.math.BigDecimal;
import java.nio.charset.StandardCharsets;
import java.sql.Blob;
import java.sql.CallableStatement;
import java.sql.Connection;
import java.sql.Date;
import java.sql.DriverManager;
import java.sql.NClob;
import java.sql.ResultSet;
import java.sql.SQLException;
import java.sql.SQLXML;
import java.sql.Statement;
import java.sql.Types;
import java.text.MessageFormat;
import java.time.OffsetDateTime;
import java.time.OffsetTime;
import java.time.LocalDate;
import java.time.LocalDateTime;
import java.time.LocalTime;
import java.util.Collections;
import java.util.TimeZone;
import java.util.UUID;

import com.microsoft.sqlserver.testframework.PrepUtil;
import org.junit.Assert;
import org.junit.jupiter.api.AfterAll;
import org.junit.jupiter.api.BeforeAll;
import org.junit.jupiter.api.Tag;
import org.junit.jupiter.api.Test;
import org.junit.platform.runner.JUnitPlatform;
import org.junit.runner.RunWith;

import com.microsoft.sqlserver.jdbc.RandomUtil;
import com.microsoft.sqlserver.jdbc.SQLServerCallableStatement;
import com.microsoft.sqlserver.jdbc.SQLServerDataSource;
import com.microsoft.sqlserver.jdbc.SQLServerException;
import com.microsoft.sqlserver.jdbc.TestResource;
import com.microsoft.sqlserver.jdbc.TestUtils;
import com.microsoft.sqlserver.testframework.AbstractSQLGenerator;
import com.microsoft.sqlserver.testframework.AbstractTest;
import com.microsoft.sqlserver.testframework.Constants;


/**
 * Test CallableStatement
 */
@RunWith(JUnitPlatform.class)
@Tag(Constants.xAzureSQLDW)
public class CallableStatementTest extends AbstractTest {
    private static String tableNameGUID = AbstractSQLGenerator
            .escapeIdentifier(RandomUtil.getIdentifier("uniqueidentifier_Table"));
    private static String outputProcedureNameGUID = AbstractSQLGenerator
            .escapeIdentifier(RandomUtil.getIdentifier("uniqueidentifier_SP"));
    private static String setNullProcedureName = AbstractSQLGenerator
            .escapeIdentifier(RandomUtil.getIdentifier("CallableStatementTest_setNull_SP"));
    private static String inputParamsProcedureName = AbstractSQLGenerator
            .escapeIdentifier(RandomUtil.getIdentifier("CallableStatementTest_inputParams_SP"));
    private static String conditionalSproc = AbstractSQLGenerator
            .escapeIdentifier(RandomUtil.getIdentifier("CallableStatementTest_conditionalSproc"));
    private static String simpleRetValSproc = AbstractSQLGenerator
            .escapeIdentifier(RandomUtil.getIdentifier("CallableStatementTest_simpleSproc"));
    private static String getObjectLocalDateTimeProcedureName = AbstractSQLGenerator
            .escapeIdentifier(RandomUtil.getIdentifier("CallableStatementTest_getObjectLocalDateTime_SP"));
    private static String getObjectOffsetDateTimeProcedureName = AbstractSQLGenerator
            .escapeIdentifier(RandomUtil.getIdentifier("CallableStatementTest_getObjectOffsetDateTime_SP"));
    private static String procName = AbstractSQLGenerator
            .escapeIdentifier(RandomUtil.getIdentifier("procedureTestCallableStatementSpPrepare"));
    private static String manyParamsTable = AbstractSQLGenerator
            .escapeIdentifier(RandomUtil.getIdentifier("manyParam_Table"));
    private static String manyParamProc = AbstractSQLGenerator
            .escapeIdentifier(RandomUtil.getIdentifier("manyParam_Procedure"));
    private static String currentTimeProc = AbstractSQLGenerator
            .escapeIdentifier(RandomUtil.getIdentifier("currentTime_Procedure"));
    private static String manyParamUserDefinedType = AbstractSQLGenerator
            .escapeIdentifier(RandomUtil.getIdentifier("manyParam_definedType"));
    private static String zeroParamSproc = AbstractSQLGenerator
            .escapeIdentifier(RandomUtil.getIdentifier("zeroParamSproc"));
<<<<<<< HEAD
    private static String tableNameJSON = AbstractSQLGenerator
            .escapeIdentifier(RandomUtil.getIdentifier("TestJSONTable"));
    private static String procedureNameJSON = AbstractSQLGenerator
	    .escapeIdentifier(RandomUtil.getIdentifier("TestJSONProcedure"));
=======
    private static String allOutParamsProcName = AbstractSQLGenerator
            .escapeIdentifier(RandomUtil.getIdentifier("TestAllOutParams"));
    private static String getObjectTypesProcName = AbstractSQLGenerator
            .escapeIdentifier(RandomUtil.getIdentifier("TestGetObjectTypesProc"));
    private static String sqlTypeOverloadsProcName = AbstractSQLGenerator
        .escapeIdentifier(RandomUtil.getIdentifier("SQLTypeOverloadsProc"));
    private static String streamGetterSetterProcName = AbstractSQLGenerator
        .escapeIdentifier(RandomUtil.getIdentifier("streamGetterSetterProc"));
    private static String tvpProcName = AbstractSQLGenerator
        .escapeIdentifier(RandomUtil.getIdentifier("TVPProc"));
    private static String tvpTypeName = "TVPType";
>>>>>>> a378466d

    /**
     * Setup before test
     * 
     * @throws SQLException
     */
    @BeforeAll
    public static void setupTest() throws Exception {
        setConnection();

        try (Statement stmt = connection.createStatement()) {
            TestUtils.dropTableIfExists(tableNameGUID, stmt);
            TestUtils.dropProcedureIfExists(outputProcedureNameGUID, stmt);
            TestUtils.dropProcedureIfExists(setNullProcedureName, stmt);
            TestUtils.dropProcedureIfExists(inputParamsProcedureName, stmt);
            TestUtils.dropProcedureIfExists(getObjectLocalDateTimeProcedureName, stmt);
            TestUtils.dropProcedureIfExists(getObjectOffsetDateTimeProcedureName, stmt);
            TestUtils.dropProcedureIfExists(conditionalSproc, stmt);
            TestUtils.dropProcedureIfExists(simpleRetValSproc, stmt);
            TestUtils.dropProcedureIfExists(zeroParamSproc, stmt);
            TestUtils.dropUserDefinedTypeIfExists(manyParamUserDefinedType, stmt);
            TestUtils.dropProcedureIfExists(manyParamProc, stmt);
            TestUtils.dropTableIfExists(manyParamsTable, stmt);
            TestUtils.dropTableIfExists(tableNameJSON, stmt);
			TestUtils.dropProcedureIfExists(procedureNameJSON, stmt);

            createGUIDTable(stmt);
            createGUIDStoredProcedure(stmt);
            createSetNullProcedure(stmt);
            createInputParamsProcedure(stmt);
            createGetObjectLocalDateTimeProcedure(stmt);
            createUserDefinedType();
            createTableManyParams();
            createProcedureManyParams();
            createProcedureZeroParams();
            createProcedureCurrentTime();
            createGetObjectOffsetDateTimeProcedure(stmt);
            createConditionalProcedure();
            createSimpleRetValSproc();
        }
    }

    // Test Needs more work to be configured to run on azureDB as there are slight differences
    // between the regular SQL Server vs. azureDB
    @Test
    @Tag(Constants.xAzureSQLDB)
    public void testCallableStatementManyParameters() throws SQLException {
        String tempPass = UUID.randomUUID().toString();
        String dropLogin = "IF EXISTS (select * from sys.sql_logins where name = 'NewLogin') DROP LOGIN NewLogin";
        String dropUser = "IF EXISTS (select * from sys.sysusers where name = 'NewUser') DROP USER NewUser";
        String createLogin = "USE MASTER;CREATE LOGIN NewLogin WITH PASSWORD=N'" + tempPass + "', "
                + "DEFAULT_DATABASE = MASTER, DEFAULT_LANGUAGE = US_ENGLISH;ALTER LOGIN NewLogin ENABLE;";
        String createUser = "USE MASTER;CREATE USER NewUser FOR LOGIN NewLogin WITH DEFAULT_SCHEMA = [DBO];";
        String grantExecute = "GRANT EXECUTE ON " + manyParamProc + " TO NewUser;";

        // Need to create a user with limited permissions in order to run through the code block we are testing
        // The user created will execute sp_sproc_columns internally by the driver, which should not return all
        // the column names as the user has limited permissions
        try (Connection conn = PrepUtil.getConnection(connectionString)) {
            try (Statement stmt = conn.createStatement()) {
                stmt.execute(dropLogin);
                stmt.execute(dropUser);
                stmt.execute(createLogin);
                stmt.execute(createUser);
                stmt.execute(grantExecute);
            }
        }

        try (Connection conn = PrepUtil.getConnection(connectionString + ";user=NewLogin;password=" + tempPass + ";")) {
            BigDecimal money = new BigDecimal("9999.99");

            // Should not throw an "Index is out of range error"
            // Should not throw R_parameterNotDefinedForProcedure
            try (CallableStatement callableStatement = conn
                    .prepareCall("{call " + manyParamProc + "(?,?,?,?,?,?,?,?,?,?)}")) {
                callableStatement.setObject("@p1", money, microsoft.sql.Types.MONEY);
                callableStatement.setObject("@p2", money, microsoft.sql.Types.MONEY);
                callableStatement.setObject("@p3", money, microsoft.sql.Types.MONEY);
                callableStatement.setObject("@p4", money, microsoft.sql.Types.MONEY);
                callableStatement.setObject("@p5", money, microsoft.sql.Types.MONEY);
                callableStatement.setObject("@p6", money, microsoft.sql.Types.MONEY);
                callableStatement.setObject("@p7", money, microsoft.sql.Types.MONEY);
                callableStatement.setObject("@p8", money, microsoft.sql.Types.MONEY);
                callableStatement.setObject("@p9", money, microsoft.sql.Types.MONEY);
                callableStatement.setObject("@p10", money, microsoft.sql.Types.MONEY);
                callableStatement.execute();
            }
        }
    }

    @Test
    public void testCallableStatementSpPrepare() throws SQLException {
        connection.setPrepareMethod("prepare");

        try (Statement statement = connection.createStatement();) {
            statement.executeUpdate("create procedure " + procName + " as select 1 --");

            try (CallableStatement callableStatement = connection.prepareCall("{call " + procName + "}")) {
                try (ResultSet rs = callableStatement.executeQuery()) { // Takes sp_executesql path
                    rs.next();
                    assertEquals(1, rs.getInt(1), TestResource.getResource("R_setDataNotEqual"));
                }

                try (ResultSet rs = callableStatement.executeQuery()) { // Takes sp_prepare path
                    rs.next();
                    assertEquals(1, rs.getInt(1), TestResource.getResource("R_setDataNotEqual"));
                }
            }
        }
    }

    /**
     * Tests CallableStatement.getString() with uniqueidentifier parameter
     * 
     * @throws SQLException
     */
    @Test
    public void getStringGUIDTest() throws SQLException {

        String sql = "{call " + outputProcedureNameGUID + "(?)}";

        try (SQLServerCallableStatement callableStatement = (SQLServerCallableStatement) connection.prepareCall(sql)) {

            UUID originalValue = UUID.randomUUID();

            callableStatement.registerOutParameter(1, microsoft.sql.Types.GUID);
            callableStatement.setObject(1, originalValue.toString(), microsoft.sql.Types.GUID);
            callableStatement.execute();

            String retrievedValue = callableStatement.getString(1);

            assertEquals(originalValue.toString().toLowerCase(), retrievedValue.toLowerCase());

        }
    }

    /**
     * test for setNull(index, varchar) to behave as setNull(index, nvarchar) when SendStringParametersAsUnicode is true
     * 
     * @throws SQLException
     */
    @Test
    public void getSetNullWithTypeVarchar() throws SQLException {
        String polishchar = "\u0143";

        SQLServerDataSource ds = new SQLServerDataSource();
        ds.setURL(connectionString);
        ds.setSendStringParametersAsUnicode(true);
        String sql = "{? = call " + setNullProcedureName + " (?,?)}";
        try (Connection connection = ds.getConnection();
                SQLServerCallableStatement cs = (SQLServerCallableStatement) connection.prepareCall(sql);
                SQLServerCallableStatement cs2 = (SQLServerCallableStatement) connection.prepareCall(sql)) {

            cs.registerOutParameter(1, Types.INTEGER);
            cs.setString(2, polishchar);
            cs.setString(3, null);
            cs.registerOutParameter(3, Types.VARCHAR);
            cs.execute();

            String expected = cs.getString(3);

            cs2.registerOutParameter(1, Types.INTEGER);
            cs2.setString(2, polishchar);
            cs2.setNull(3, Types.VARCHAR);
            cs2.registerOutParameter(3, Types.NVARCHAR);
            cs2.execute();

            String actual = cs2.getString(3);

            assertEquals(expected, actual);
        }
    }

    /**
     * Tests getObject(n, java.time.LocalDateTime.class).
     *
     * @throws SQLException
     */
    @Test
    public void testGetObjectAsLocalDateTime() throws SQLException {
        String sql = "{CALL " + getObjectLocalDateTimeProcedureName + " (?)}";
        try (Connection con = DriverManager.getConnection(connectionString);
                CallableStatement cs = con.prepareCall(sql)) {
            cs.registerOutParameter(1, Types.TIMESTAMP);
            TimeZone prevTimeZone = TimeZone.getDefault();
            TimeZone.setDefault(TimeZone.getTimeZone("America/Edmonton"));

            // a local date/time that does not actually exist because of Daylight Saving Time
            final String testValueDate = "2018-03-11";
            final String testValueTime = "02:00:00.1234567";
            final String testValueDateTime = testValueDate + "T" + testValueTime;

            try {
                cs.execute();

                LocalDateTime expectedLocalDateTime = LocalDateTime.parse(testValueDateTime);
                LocalDateTime actualLocalDateTime = cs.getObject(1, LocalDateTime.class);
                assertEquals(expectedLocalDateTime, actualLocalDateTime);

                LocalDate expectedLocalDate = LocalDate.parse(testValueDate);
                LocalDate actualLocalDate = cs.getObject(1, LocalDate.class);
                assertEquals(expectedLocalDate, actualLocalDate);

                LocalTime expectedLocalTime = LocalTime.parse(testValueTime);
                LocalTime actualLocalTime = cs.getObject(1, LocalTime.class);
                assertEquals(expectedLocalTime, actualLocalTime);
            } finally {
                TimeZone.setDefault(prevTimeZone);
            }
        }
    }

    /**
     * Tests getObject(n, java.time.OffsetDateTime.class) and getObject(n, java.time.OffsetTime.class).
     * 
     * @throws SQLException
     */
    @Test
    @Tag(Constants.xAzureSQLDW)
    public void testGetObjectAsOffsetDateTime() throws SQLException {
        String sql = "{CALL " + getObjectOffsetDateTimeProcedureName + " (?, ?)}";
        try (Connection con = DriverManager.getConnection(connectionString);
                CallableStatement cs = con.prepareCall(sql)) {
            cs.registerOutParameter(1, Types.TIMESTAMP_WITH_TIMEZONE);
            cs.registerOutParameter(2, Types.TIMESTAMP_WITH_TIMEZONE);

            final String testValue = "2018-01-02T11:22:33.123456700+12:34";

            cs.execute();

            OffsetDateTime expected = OffsetDateTime.parse(testValue);
            OffsetDateTime actual = cs.getObject(1, OffsetDateTime.class);
            assertEquals(expected, actual);
            assertNull(cs.getObject(2, OffsetDateTime.class));

            OffsetTime expectedTime = OffsetTime.parse(testValue.split("T")[1]);
            OffsetTime actualTime = cs.getObject(1, OffsetTime.class);
            assertEquals(expectedTime, actualTime);
            assertNull(cs.getObject(2, OffsetTime.class));
        }
    }

    /**
     * recognize parameter names with and without leading '@'
     * 
     * @throws SQLException
     */
    @Test
    public void inputParamsTest() throws SQLException {
        String call = "{CALL " + inputParamsProcedureName + " (?,?)}";

        // the historical way: no leading '@', parameter names respected (not positional)
        try (CallableStatement cs = connection.prepareCall(call)) {
            cs.setString("p2", "world");
            cs.setString("p1", "hello");
            try (ResultSet rs = cs.executeQuery()) {
                rs.next();
                assertEquals("helloworld", rs.getString(1));
            }
        }

        // the "new" way: leading '@', parameter names still respected (not positional)
        try (CallableStatement cs = connection.prepareCall(call)) {
            cs.setString("@p2", "world!");
            cs.setString("@p1", "Hello ");
            try (ResultSet rs = cs.executeQuery()) {
                rs.next();
                assertEquals("Hello world!", rs.getString(1));
            }
        }

        // sanity check: unrecognized parameter name
        try (CallableStatement cs = connection.prepareCall(call)) {
            cs.setString("@whatever", "test");
            fail(TestResource.getResource("R_shouldThrowException"));
        } catch (SQLException sse) {
            MessageFormat form = new MessageFormat(TestResource.getResource("R_parameterNotDefined"));
            Object[] msgArgs = {"@whatever"};

            if (!sse.getMessage().startsWith(form.format(msgArgs))) {
                fail(TestResource.getResource("R_unexpectedExceptionContent"));
            }
        }
    }

    @Test
    public void testZeroParamSproc() throws SQLException {
        String call = "{? = CALL " + zeroParamSproc + "}";

        try (CallableStatement cs = connection.prepareCall(call)) {
            cs.registerOutParameter(1, Types.INTEGER);
            cs.execute();
            assertEquals(1, cs.getInt(1));
        }

        // Test zero parameter sproc with return value with parentheses
        call = "{? = CALL " + zeroParamSproc + "()}";

        try (CallableStatement cs = connection.prepareCall(call)) {
            cs.registerOutParameter(1, Types.INTEGER);
            cs.execute();
            // Calling zero parameter sproc with return value with parentheses
            // should return a value that's not zero
            assertEquals(1, cs.getInt(1));
        }
    }

    @Test
    public void testExecuteSystemStoredProcedureNamedParametersAndIndexedParameterNoResultset() throws SQLException {
        String call0 = "EXEC sp_getapplock @Resource=?, @LockTimeout='0', @LockMode='Exclusive', @LockOwner='Session'";
        String call1 = "\rEXEC\r\rsp_getapplock @Resource=?, @LockTimeout='0', @LockMode='Exclusive', @LockOwner='Session'";
        String call2 = "  EXEC   sp_getapplock @Resource=?, @LockTimeout='0', @LockMode='Exclusive', @LockOwner='Session'";
        String call3 = "\tEXEC\t\t\tsp_getapplock @Resource=?, @LockTimeout='0', @LockMode='Exclusive', @LockOwner='Session'";

        try (CallableStatement cstmt0 = connection.prepareCall(call0);
                CallableStatement cstmt1 = connection.prepareCall(call1);
                CallableStatement cstmt2 = connection.prepareCall(call2);
                CallableStatement cstmt3 = connection.prepareCall(call3);) {
            cstmt0.setString(1, "Resource-" + UUID.randomUUID());
            cstmt0.execute();

            cstmt1.setString(1, "Resource-" + UUID.randomUUID());
            cstmt1.execute();

            cstmt2.setString(1, "Resource-" + UUID.randomUUID());
            cstmt2.execute();

            cstmt3.setString(1, "Resource-" + UUID.randomUUID());
            cstmt3.execute();
        }
    }

    @Test
    public void testExecSystemStoredProcedureNamedParametersAndIndexedParameterResultSet() throws SQLException {
        String call = "exec sp_sproc_columns_100 ?, @ODBCVer=3, @fUsePattern=0";

        try (CallableStatement cstmt = connection.prepareCall(call)) {
            cstmt.setString(1, "sp_getapplock");

            try (ResultSet rs = cstmt.executeQuery()) {
                while (rs.next()) {
                    assertTrue(TestResource.getResource("R_resultSetEmpty"), !rs.getString(4).isEmpty());
                }
            }
        }
    }

    @Test
    public void testExecSystemStoredProcedureNoIndexedParametersResultSet() throws SQLException {
        String call = "execute sp_sproc_columns_100 sp_getapplock, @ODBCVer=3, @fUsePattern=0";

        try (CallableStatement cstmt = connection.prepareCall(call); ResultSet rs = cstmt.executeQuery()) {
            while (rs.next()) {
                assertTrue(TestResource.getResource("R_resultSetEmpty"), !rs.getString(4).isEmpty());
            }
        }
    }

    @Test
    public void testExecDocumentedSystemStoredProceduresIndexedParameters() throws SQLException {
        String serverName;
        String testTableName = "testTable";
        Integer integer = new Integer(1);

        try (Statement stmt = connection.createStatement(); ResultSet rs = stmt.executeQuery("SELECT @@SERVERNAME")) {
            rs.next();
            serverName = rs.getString(1);
        }

        String[] sprocs = {"EXEC sp_column_privileges ?", "exec sp_catalogs ?", "execute sp_column_privileges ?",
                "EXEC sp_column_privileges_ex ?", "EXECUTE sp_columns ?", "execute sp_datatype_info ?",
                "EXEC sp_sproc_columns ?", "EXECUTE sp_server_info ?", "exec sp_special_columns ?",
                "execute sp_statistics ?", "EXEC sp_table_privileges ?", "exec sp_tables ?"};

        Object[] params = {testTableName, serverName, testTableName, serverName, testTableName, integer,
                "sp_column_privileges", integer, testTableName, testTableName, testTableName, testTableName};

        int paramIndex = 0;

        for (String sproc : sprocs) {
            try (CallableStatement cstmt = connection.prepareCall(sproc)) {
                cstmt.setObject(1, params[paramIndex]);
                cstmt.execute();
                paramIndex++;
            } catch (Exception e) {
                fail("Failed executing '" + sproc + "' with indexed parameter '" + params[paramIndex]);
            }
        }
    }

    @Test
    public void testCallableStatementDefaultValues() throws SQLException {
        String call0 = "{call " + conditionalSproc + " (?, ?, 1)}";
        String call1 = "{call " + conditionalSproc + " (?, ?, 2)}";
        int expectedValue = 5; // The sproc should return this value

        try (CallableStatement cstmt = connection.prepareCall(call0)) {
            cstmt.setInt(1, 1);
            cstmt.setInt(2, 2);
            cstmt.execute();
            ResultSet rs = cstmt.getResultSet();
            rs.next();
            fail(TestResource.getResource("R_expectedFailPassed"));

        } catch (Exception e) {
            String msg = e.getMessage();
            assertTrue(TestResource
                    .getResource("R_nullPointerExceptionFromResultSet").equalsIgnoreCase(msg)
                    || msg == null);
        }

        try (CallableStatement cstmt = connection.prepareCall(call1)) {
            cstmt.setInt(1, 1);
            cstmt.setInt(2, 2);
            cstmt.execute();
            ResultSet rs = cstmt.getResultSet();
            rs.next();

            assertEquals(Integer.toString(expectedValue), rs.getString(1));
        }
    }

    @Test
    public void testCallableStatementSetByAnnotatedArgs() throws SQLException {
        String call = "{? = call " + simpleRetValSproc + " (@Arg1 = ?)}";
        int expectedValue = 1; // The sproc should return this value

        try (CallableStatement cstmt = connection.prepareCall(call)) {
            cstmt.registerOutParameter(1, Types.INTEGER);
            cstmt.setInt(1, 2);
            cstmt.setString(2, "foo");
            cstmt.execute();

            Assert.assertEquals(expectedValue, cstmt.getInt(1));
        }
    }

    @Test
    @Tag(Constants.reqExternalSetup)
    @Tag(Constants.xAzureSQLDB)
    @Tag(Constants.xAzureSQLDW)
    @Tag(Constants.xAzureSQLMI)
    public void testFourPartSyntaxCallEscapeSyntax() throws SQLException {
        String table = "serverList";

        try (Statement stmt = connection.createStatement()) {
            stmt.execute("IF OBJECT_ID(N'" + table + "') IS NOT NULL DROP TABLE " + table);
            stmt.execute("CREATE TABLE " + table
                    + " (serverName varchar(100),network varchar(100),serverStatus varchar(4000), id int, collation varchar(100), connectTimeout int, queryTimeout int)");
            stmt.execute("INSERT " + table + " EXEC sp_helpserver");

            ResultSet rs = stmt
                    .executeQuery("SELECT COUNT(*) FROM " + table + " WHERE serverName = N'" + linkedServer + "'");
            rs.next();

            if (rs.getInt(1) == 1) {
                stmt.execute("EXEC sp_dropserver @server='" + linkedServer + "';");
            }

            stmt.execute("EXEC sp_addlinkedserver @server='" + linkedServer + "';");
            stmt.execute("EXEC sp_addlinkedsrvlogin @rmtsrvname=N'" + linkedServer + "', @useself=false"
                    + ", @rmtuser=N'" + linkedServerUser + "', @rmtpassword=N'" + linkedServerPassword + "'");
            stmt.execute("EXEC sp_serveroption '" + linkedServer + "', 'rpc', true;");
            stmt.execute("EXEC sp_serveroption '" + linkedServer + "', 'rpc out', true;");
        }

        SQLServerDataSource ds = new SQLServerDataSource();
        ds.setServerName(linkedServer);
        ds.setUser(linkedServerUser);
        ds.setPassword(linkedServerPassword);
        ds.setEncrypt(false);
        ds.setTrustServerCertificate(true);

        try (Connection linkedServerConnection = ds.getConnection();
                Statement stmt = linkedServerConnection.createStatement()) {
            stmt.execute(
                    "create or alter procedure dbo.TestAdd(@Num1 int, @Num2 int, @Result int output) as begin set @Result = @Num1 + @Num2; end;");

            stmt.execute("create or alter procedure dbo.TestReturn(@Num1 int) as select @Num1 return @Num1*3  ");
        }

        try (CallableStatement cstmt = connection
                .prepareCall("{call [" + linkedServer + "].master.dbo.TestAdd(?,?,?)}")) {
            int sum = 11;
            int param0 = 1;
            int param1 = 10;
            cstmt.setInt(1, param0);
            cstmt.setInt(2, param1);
            cstmt.registerOutParameter(3, Types.INTEGER);
            cstmt.execute();
            assertEquals(sum, cstmt.getInt(3));
        }

        try (CallableStatement cstmt = connection.prepareCall("exec [" + linkedServer + "].master.dbo.TestAdd ?,?,?")) {
            int sum = 11;
            int param0 = 1;
            int param1 = 10;
            cstmt.setInt(1, param0);
            cstmt.setInt(2, param1);
            cstmt.registerOutParameter(3, Types.INTEGER);
            cstmt.execute();
            assertEquals(sum, cstmt.getInt(3));
        }

        try (CallableStatement cstmt = connection
                .prepareCall("{? = call [" + linkedServer + "].master.dbo.TestReturn(?)}")) {
            int expected = 15;
            cstmt.registerOutParameter(1, java.sql.Types.INTEGER);
            cstmt.setInt(2, 5);
            cstmt.execute();
            assertEquals(expected, cstmt.getInt(1));
        }
    }

    @Test
    public void testTimestampStringConversion() throws SQLException {
        try (CallableStatement stmt = connection.prepareCall("{call " + currentTimeProc + "(?)}")) {
            String timestamp = "2024-05-29 15:35:53.461";
            stmt.setObject(1, timestamp, Types.TIMESTAMP);
            stmt.registerOutParameter(1, Types.TIMESTAMP);
            stmt.execute();
            stmt.getObject("currentTimeStamp");
        }
    }
    
    /**
     * Tests JSON column in a table with setObject
     * 
     * @throws SQLException
     */
    @Test
    @Tag(Constants.JSONTest)
	public void testJSONColumnInTableWithSetObject() throws SQLException {

		try (Connection con = DriverManager.getConnection(connectionString); Statement stmt = con.createStatement()) {
            createJSONTestTable(stmt);
			String jsonString = "{\"key\":\"value\"}";
			try (CallableStatement callableStatement = con
					.prepareCall("INSERT INTO " + tableNameJSON + " (col1) VALUES (?)")) {
				callableStatement.setObject(1, jsonString);
				callableStatement.execute();
			}

			try (Statement queryStmt = con.createStatement();
					ResultSet rs = queryStmt.executeQuery("SELECT col1 FROM " + tableNameJSON)) {
				assertTrue(rs.next());
				assertEquals(jsonString, rs.getObject(1));
			}
		}
	}

	@Test
    @Tag(Constants.JSONTest)
	public void testJSONProcedureWithSetObject() throws SQLException {

		try (Connection con = DriverManager.getConnection(connectionString); Statement stmt = con.createStatement()) {
			createJSONStoredProcedure(stmt);
            String jsonString = "{\"key\":\"value\"}";
			try (CallableStatement callableStatement = con.prepareCall("{call " + procedureNameJSON + " (?)}")) {
				callableStatement.setObject(1, jsonString);
				callableStatement.execute();

				try (ResultSet rs = callableStatement.getResultSet()) {
					assertTrue(rs.next());
					assertEquals(jsonString, rs.getObject("col1"));
				}
			}
		}
	}

    @Test
    public void testAllOutParamGettersByName() throws Exception {
        TestUtils.dropProcedureIfExists(allOutParamsProcName, connection.createStatement());

        try (Statement stmt = connection.createStatement()) {
            stmt.execute(
                "CREATE PROCEDURE " + allOutParamsProcName + " " +
                "@char CHAR(10) OUTPUT, @nchar NCHAR(10) OUTPUT, @bit BIT OUTPUT, @tinyint TINYINT OUTPUT, " +
                "@binary BINARY(4) OUTPUT, @date DATE OUTPUT, @float FLOAT OUTPUT, @real REAL OUTPUT, " +
                "@bigint BIGINT OUTPUT, @int INT OUTPUT, @smallint SMALLINT OUTPUT, @decimal DECIMAL(10,2) OUTPUT, " +
                "@money MONEY OUTPUT, @smallmoney SMALLMONEY OUTPUT, @varbinary VARBINARY(MAX) OUTPUT, " +
                "@blob VARBINARY(MAX) OUTPUT, @clob VARCHAR(MAX) OUTPUT, @nclob NVARCHAR(MAX) OUTPUT " +
                "AS BEGIN RETURN END"
            );
        }

        try (SQLServerCallableStatement cs = (SQLServerCallableStatement) connection.prepareCall(
                "{call " + allOutParamsProcName + "(?,?,?,?,?,?,?,?,?,?,?,?,?,?,?,?,?,?)}")) {

            cs.setString("char", "charValue", false);
            cs.setString("nchar", "hello     ");
            cs.setBoolean("bit", true, false);
            cs.setByte("tinyint", (byte) 42, false);
            cs.setBytes("binary", new byte[]{1, 2, 3, 4}, false);
            cs.setDate("date", Date.valueOf("2024-07-16"));
            cs.setDouble("float", 123.456, false);
            cs.setFloat("real", 78.9f, false);
            cs.setLong("bigint", 9876543210L, false);
            cs.setInt("int", 12345, false);
            cs.setShort("smallint", (short) 123, false);
            cs.setBigDecimal("decimal", new BigDecimal("123.45"), 5, 2);
            cs.setBigDecimal("money", new BigDecimal("999.99"), 5, 2);
            cs.setBigDecimal("money", new BigDecimal("999.99"), 5, 2, false);
            cs.setMoney("money", new BigDecimal("999.99"));
            cs.setMoney("money", new BigDecimal("999.99"), false);
            cs.setBigDecimal("smallmoney", new BigDecimal("55.55"));
            cs.setSmallMoney("smallmoney", new BigDecimal("55.55"));
            cs.setSmallMoney("smallmoney", new BigDecimal("55.55"), false);
            cs.setBytes("varbinary", new byte[]{0x11, 0x22, 0x33, 0x44});
            cs.setBytes("blob", new byte[]{0x55, 0x66, 0x77, (byte) 0x88});
            cs.setClob("clob", new javax.sql.rowset.serial.SerialClob("ascii-stream".toCharArray()));
            cs.setNClob("nclob", new java.io.StringReader("nchar-stream"));

            for (int i = 1; i <= 18; i++) {
                cs.registerOutParameter(i, Types.VARCHAR);
            }
            cs.registerOutParameter(1, Types.CHAR);
            cs.registerOutParameter(2, Types.NCHAR);
            cs.registerOutParameter(3, Types.BIT);
            cs.registerOutParameter(4, Types.TINYINT);
            cs.registerOutParameter(5, Types.BINARY);
            cs.registerOutParameter(6, Types.DATE);
            cs.registerOutParameter(7, Types.DOUBLE);
            cs.registerOutParameter(8, Types.REAL);
            cs.registerOutParameter(9, Types.BIGINT);
            cs.registerOutParameter(10, Types.INTEGER);
            cs.registerOutParameter(11, Types.SMALLINT);
            cs.registerOutParameter(12, Types.DECIMAL);
            cs.registerOutParameter(13, Types.DECIMAL);
            cs.registerOutParameter(14, microsoft.sql.Types.SMALLMONEY);
            cs.registerOutParameter(15, Types.VARBINARY);
            cs.registerOutParameter(16, Types.VARBINARY);
            cs.registerOutParameter(17, Types.VARCHAR);
            cs.registerOutParameter(18, Types.NVARCHAR);

            cs.execute();

            assertEquals("charValue ", cs.getString("char")); // Covers getString(String)
            assertEquals("hello     ", cs.getNString("nchar"));
            assertTrue(cs.getBoolean("bit"));
            assertEquals((byte) 42, cs.getByte("tinyint"));
            assertArrayEquals(new byte[]{1, 2, 3, 4}, cs.getBytes("binary"));
            assertEquals(Date.valueOf("2024-07-16"), cs.getDate("date"));
            assertEquals(123.456, cs.getDouble("float"), 0.0001);
            assertEquals(78.9f, cs.getFloat("real"), 0.0001f);
            assertEquals(9876543210L, cs.getLong("bigint"));
            assertEquals(12345, cs.getInt("int"));
            assertEquals((short) 123, cs.getShort("smallint"));
            assertEquals(0, cs.getBigDecimal("decimal").compareTo(new BigDecimal("123.45")));
            assertEquals(0, cs.getMoney("money").compareTo(new BigDecimal("999.99")));
            assertEquals(0, cs.getSmallMoney("smallmoney").compareTo(new BigDecimal("55.55")));
            try (InputStream is = cs.getBinaryStream("varbinary");
                ByteArrayOutputStream buffer = new ByteArrayOutputStream()) {
                
                byte[] temp = new byte[1024];
                int bytesRead;
                while ((bytesRead = is.read(temp)) != -1) {
                    buffer.write(temp, 0, bytesRead);
                }

                byte[] actualBytes = buffer.toByteArray();
                assertArrayEquals(new byte[]{0x11, 0x22, 0x33, 0x44}, actualBytes);
            }

            Blob blob = cs.getBlob("blob");
            assertArrayEquals(new byte[]{0x55, 0x66, 0x77, (byte) 0x88}, blob.getBytes(1, (int) blob.length()));

            try (Reader reader = cs.getCharacterStream("clob")) {
                assertEquals("ascii-stream", new BufferedReader(reader).readLine());
            }

            try (Reader reader = cs.getNCharacterStream("nclob")) {
                assertEquals("nchar-stream", new BufferedReader(reader).readLine());
            }

            // Covers getObject(String, Map)
            assertThrows(SQLException.class, () -> cs.getObject("char", Collections.emptyMap()));

            // Covers getRef(String)
            assertThrows(SQLException.class, () -> cs.getRef("char"));

            // Covers getArray(String)
            assertThrows(SQLException.class, () -> cs.getArray("char"));
        }

        try (Statement stmt = connection.createStatement()) {
            TestUtils.dropProcedureIfExists(allOutParamsProcName, stmt);
        }
    }

    @Test
    public void testAllSettersWithParameterName() throws Exception {
        TestUtils.dropProcedureIfExists(streamGetterSetterProcName, connection.createStatement());

        try (Statement stmt = connection.createStatement()) {
            stmt.execute(
                "CREATE PROCEDURE " + streamGetterSetterProcName + " " +
                "@asciiStream VARCHAR(MAX), " +
                "@binaryStream VARBINARY(MAX), " +
                "@blob VARBINARY(MAX), " +
                "@clob VARCHAR(MAX), " +
                "@nclob NVARCHAR(MAX) OUTPUT, " +         // mark as OUTPUT
                "@nstring XML OUTPUT " +        // mark as OUTPUT
                "AS BEGIN " +
                "SELECT @asciiStream AS asciiStream, @binaryStream AS binaryStream, @blob AS blob, " +
                "@clob AS clob, @nclob AS nclob, @nstring AS nstring; " +
                "END"
            );

        }

        try (SQLServerCallableStatement cs = (SQLServerCallableStatement)
                connection.prepareCall("{call " + streamGetterSetterProcName + " (?, ?, ?, ?, ?, ?)}")) {

            byte[] bytes = "binary-data".getBytes(StandardCharsets.UTF_8);
            InputStream binaryStream = new ByteArrayInputStream(bytes);
            InputStream asciiStream = new ByteArrayInputStream("ascii".getBytes(StandardCharsets.US_ASCII));
            Blob blob = connection.createBlob();
            blob.setBytes(1, bytes);

            Reader clobReader = new StringReader("clob data");
            Reader nclobReader = new StringReader("nclob data");
            NClob nclob = connection.createNClob();
            nclob.setString(1, "nclob string");

            SQLXML sqlxml = connection.createSQLXML();
            sqlxml.setString("<root>xml</root>");

            // Set values
            cs.setAsciiStream("asciiStream", asciiStream);
            cs.setBinaryStream("binaryStream", binaryStream);
            cs.setBlob("blob", blob);
            cs.setClob("clob", clobReader);
            cs.setNClob("nclob", nclob);
            cs.setNString("nstring", "nstringValue");

            // Additional API coverage
            cs.setCharacterStream("clob", new StringReader("updated clob"));
            cs.setCharacterStream("clob", new StringReader("updated clob"), 12);
            cs.setNCharacterStream("nclob", new StringReader("updated nclob"));
            cs.setNCharacterStream("nclob", new StringReader("updated nclob"), 13L);
            cs.setNull("nstring", Types.NVARCHAR);
            cs.setSQLXML("nstring", sqlxml); // overwrite nstring

            cs.registerOutParameter("nclob", Types.NVARCHAR);
            cs.registerOutParameter("nstring", Types.SQLXML);

            cs.execute();


            // Validate outputs
            String returnedNString = cs.getNString("nclob");
            assertNotNull(returnedNString);
            assertTrue(returnedNString.contains("updated"));

            SQLXML returnedXML = cs.getSQLXML("nstring");
            assertNotNull(returnedXML);
            assertEquals("<root>xml</root>", returnedXML.getString());
        } finally {
            try (Statement stmt = connection.createStatement()) {
                TestUtils.dropProcedureIfExists(streamGetterSetterProcName, stmt);
            }
        }
    }

    @Test
    public void testAllOutParamGettersByIndex() throws Exception {
        TestUtils.dropProcedureIfExists(allOutParamsProcName, connection.createStatement());

        try (Statement stmt = connection.createStatement()) {
            stmt.execute(
                "CREATE PROCEDURE " + allOutParamsProcName + " " +
                "@char CHAR(10) OUTPUT, @nchar NCHAR(10) OUTPUT, @bit BIT OUTPUT, @tinyint TINYINT OUTPUT, " +
                "@binary BINARY(4) OUTPUT, @date DATE OUTPUT, @float FLOAT OUTPUT, @real REAL OUTPUT, " +
                "@bigint BIGINT OUTPUT, @int INT OUTPUT, @smallint SMALLINT OUTPUT, @decimal DECIMAL(10,2) OUTPUT, " +
                "@money MONEY OUTPUT, @smallmoney SMALLMONEY OUTPUT, @varbinary VARBINARY(MAX) OUTPUT, " +
                "@blob VARBINARY(MAX) OUTPUT, @clob VARCHAR(MAX) OUTPUT, @nclob NVARCHAR(MAX) OUTPUT " +
                "AS BEGIN RETURN END"
            );
        }

        try (SQLServerCallableStatement cs = (SQLServerCallableStatement) connection.prepareCall(
                "{call " + allOutParamsProcName + "(?,?,?,?,?,?,?,?,?,?,?,?,?,?,?,?,?,?)}")) {

            cs.setObject(1, "charValue ", Types.CHAR);
            cs.setObject(2, "hello     ", Types.NCHAR);
            cs.setObject(3, true, Types.BIT);
            cs.setObject(4, (byte) 42, Types.TINYINT);
            cs.setObject(5, new byte[]{1, 2, 3, 4}, Types.BINARY);
            cs.setObject(6, Date.valueOf("2024-07-16"), Types.DATE);
            cs.setObject(7, 123.456, Types.DOUBLE);
            cs.setObject(8, 78.9f, Types.REAL);
            cs.setObject(9, 9876543210L, Types.BIGINT);
            cs.setObject(10, 12345, Types.INTEGER);
            cs.setObject(11, (short) 123, Types.SMALLINT);
            cs.setObject(12, new BigDecimal("123.45"), Types.DECIMAL);
            cs.setObject(13, new BigDecimal("999.99"), Types.DECIMAL);
            cs.setObject(14, new BigDecimal("55.55"), microsoft.sql.Types.SMALLMONEY);
            cs.setObject(15, new byte[]{0x11, 0x22, 0x33, 0x44}, Types.VARBINARY);
            cs.setObject(16, new byte[]{0x55, 0x66, 0x77, (byte) 0x88}, Types.VARBINARY);
            cs.setClob(17, new javax.sql.rowset.serial.SerialClob("ascii-stream".toCharArray()));
            cs.setNClob(18, new java.io.StringReader("nchar-stream"));

            for (int i = 1; i <= 18; i++) {
                cs.registerOutParameter(i, Types.VARCHAR);
            }
            cs.registerOutParameter(1, Types.CHAR);
            cs.registerOutParameter(2, Types.NCHAR);
            cs.registerOutParameter(3, Types.BIT);
            cs.registerOutParameter(4, Types.TINYINT);
            cs.registerOutParameter(5, Types.BINARY);
            cs.registerOutParameter(6, Types.DATE);
            cs.registerOutParameter(7, Types.DOUBLE);
            cs.registerOutParameter(8, Types.REAL);
            cs.registerOutParameter(9, Types.BIGINT);
            cs.registerOutParameter(10, Types.INTEGER);
            cs.registerOutParameter(11, Types.SMALLINT);
            cs.registerOutParameter(12, Types.DECIMAL);
            cs.registerOutParameter(13, Types.DECIMAL);
            cs.registerOutParameter(14, microsoft.sql.Types.SMALLMONEY);
            cs.registerOutParameter(15, Types.VARBINARY);
            cs.registerOutParameter(16, Types.VARBINARY);
            cs.registerOutParameter(17, Types.VARCHAR);
            cs.registerOutParameter(18, Types.NVARCHAR);

            cs.execute();

            assertEquals("charValue ", cs.getString(1));
            assertEquals("hello     ", cs.getNString(2));
            assertTrue(cs.getBoolean(3));
            assertEquals((byte) 42, cs.getByte(4));
            assertArrayEquals(new byte[]{1, 2, 3, 4}, cs.getBytes(5));
            assertEquals(Date.valueOf("2024-07-16"), cs.getDate(6));
            assertEquals(123.456, cs.getDouble(7), 0.0001);
            assertEquals(78.9f, cs.getFloat(8), 0.0001f);
            assertEquals(9876543210L, cs.getLong(9));
            assertEquals(12345, cs.getInt(10));
            assertEquals((short) 123, cs.getShort(11));
            assertEquals(0, cs.getBigDecimal(12).compareTo(new BigDecimal("123.45")));
            assertEquals(0, cs.getMoney(13).compareTo(new BigDecimal("999.99")));
            assertEquals(0, cs.getSmallMoney(14).compareTo(new BigDecimal("55.55")));

            try (InputStream is = cs.getBinaryStream(15);
                ByteArrayOutputStream buffer = new ByteArrayOutputStream()) {
                
                byte[] temp = new byte[1024];
                int bytesRead;
                while ((bytesRead = is.read(temp)) != -1) {
                    buffer.write(temp, 0, bytesRead);
                }

                byte[] actualBytes = buffer.toByteArray();
                assertArrayEquals(new byte[]{0x11, 0x22, 0x33, 0x44}, actualBytes);
            }


            Blob blob = cs.getBlob(16);
            assertArrayEquals(new byte[]{0x55, 0x66, 0x77, (byte) 0x88}, blob.getBytes(1, (int) blob.length()));

            try (Reader reader = cs.getCharacterStream(17)) {
                assertEquals("ascii-stream", new BufferedReader(reader).readLine());
            }

            try (Reader reader = cs.getNCharacterStream(18)) {
                assertEquals("nchar-stream", new BufferedReader(reader).readLine());
            }

            // Covers getObject(int, Map)
            assertThrows(SQLException.class, () -> cs.getObject(1, Collections.emptyMap()));

            // Covers getRef(int)
            assertThrows(SQLException.class, () -> cs.getRef(1));

            // Covers getArray(int)
            assertThrows(SQLException.class, () -> cs.getArray(1));
        }

        try (Statement stmt = connection.createStatement()) {
            TestUtils.dropProcedureIfExists(allOutParamsProcName, stmt);
        }
    }



    @Test
    public void testGetObjectVariousTypes() throws SQLException {
        TestUtils.dropProcedureIfExists(getObjectTypesProcName, connection.createStatement());
        try (Statement stmt = connection.createStatement()) {
            stmt.execute(
                "CREATE PROCEDURE " + getObjectTypesProcName +
                " @tinyint TINYINT OUTPUT, @smallint SMALLINT OUTPUT, @bigint BIGINT OUTPUT, @decimal DECIMAL(10,2) OUTPUT, @bit BIT OUTPUT, @ldt DATETIME2 OUTPUT AS " +
                "BEGIN " +
                // Assign output params from their current values (set by input)
                "SELECT @tinyint = @tinyint, @smallint = @smallint, @bigint = @bigint, @decimal = @decimal, @bit = @bit, @ldt = @ldt " +
                "END"
            );
        }
        try (SQLServerCallableStatement cs = (SQLServerCallableStatement) connection.prepareCall(
                "{call " + getObjectTypesProcName + "(?,?,?,?,?,?)}")) {
            // Register out parameters by name
            cs.registerOutParameter("tinyint", Types.TINYINT);
            cs.registerOutParameter("smallint", Types.SMALLINT);
            cs.registerOutParameter("bigint", Types.BIGINT);
            cs.registerOutParameter("decimal", Types.DECIMAL);
            cs.registerOutParameter("bit", Types.BIT);
            cs.registerOutParameter("ldt", Types.TIMESTAMP);

            // Use all setObject overloads with parameter names
            cs.setObject("tinyint", (byte) 7); // setObject(String, Object)
            cs.setObject("smallint", (short) 123, Types.SMALLINT); // setObject(String, Object, int)
            cs.setObject("bigint", 9876543210L, Types.BIGINT, 0); // setObject(String, Object, int, int)
            cs.setObject("decimal", new BigDecimal("123.45"), Types.DECIMAL, 2, false); // setObject(String, Object, int, int, boolean)
            cs.setObject("bit", true, Types.BIT, null, 0); // setObject(String, Object, int, Integer, int)
            cs.setObject("ldt", null); // setObject(String, Object) with null

            cs.execute();

            // Byte.class
            Byte byteVal = cs.getObject("tinyint", Byte.class);
            assertEquals(Byte.valueOf((byte)7), byteVal);

            // Short.class
            Short shortVal = cs.getObject("smallint", Short.class);
            assertEquals(Short.valueOf((short)123), shortVal);

            // Long.class
            Long longVal = cs.getObject("bigint", Long.class);
            assertEquals(Long.valueOf(9876543210L), longVal);

            // BigDecimal.class
            BigDecimal bdVal = cs.getObject("decimal", BigDecimal.class);
            assertEquals(0, bdVal.compareTo(new BigDecimal("123.45")));

            // Boolean.class
            Boolean boolVal = cs.getObject("bit", Boolean.class);
            assertEquals(Boolean.TRUE, boolVal);

            // LocalDateTime.class (null case)
            LocalDateTime ldtVal = cs.getObject("ldt", LocalDateTime.class);
            assertNull(ldtVal);
        }
        TestUtils.dropProcedureIfExists(getObjectTypesProcName, connection.createStatement());
    }

    @Test
    public void testSQLTypeOverloads() throws Exception {
        
        TestUtils.dropProcedureIfExists(sqlTypeOverloadsProcName, connection.createStatement());

        // Simple procedure with one INOUT parameter
        try (Statement stmt = connection.createStatement()) {
            stmt.execute(
                "CREATE PROCEDURE " + sqlTypeOverloadsProcName + " @val INT OUTPUT AS BEGIN SET @val = @val + 1 END"
            );
        }

        try (SQLServerCallableStatement cs = (SQLServerCallableStatement) connection.prepareCall(
                "{call " + sqlTypeOverloadsProcName + "(?)}")) {
            // Test setObject with SQLType
            cs.setObject(1, 41, java.sql.JDBCType.INTEGER);
            // Test registerOutParameter with SQLType
            cs.registerOutParameter(1, java.sql.JDBCType.INTEGER);
            cs.execute();
            assertEquals(42, cs.getInt(1));

            // Test setObject with parameter name and SQLType
            cs.setObject("val", 100, java.sql.JDBCType.INTEGER);
            cs.registerOutParameter("val", java.sql.JDBCType.INTEGER);
            cs.execute();
            assertEquals(101, cs.getInt("val"));

            // Test registerOutParameter with scale and typeName
            cs.registerOutParameter(1, java.sql.JDBCType.INTEGER, 0);
            cs.registerOutParameter(1, java.sql.JDBCType.INTEGER, "INTEGER");
            cs.registerOutParameter("val", java.sql.JDBCType.INTEGER, 0);
            cs.registerOutParameter("val", java.sql.JDBCType.INTEGER, "INTEGER");
        }

        TestUtils.dropProcedureIfExists(sqlTypeOverloadsProcName, connection.createStatement());
    }

    @Test
    public void testCallableStatementParameterNameAPIs() throws Exception {
        // Cleanup
        try (Statement stmt = connection.createStatement()) {
            TestUtils.dropProcedureIfExists(tvpProcName, stmt);
            TestUtils.dropTypeIfExists(tvpTypeName, stmt);
        }
        try (Statement stmt = connection.createStatement()) {
            // Create a TVP type and procedure if not exists
            stmt.execute("CREATE TYPE " + tvpTypeName + " AS TABLE (id INT)");
            stmt.execute("CREATE PROCEDURE " + tvpProcName + " @tvp " + tvpTypeName + " READONLY, @val XML = NULL OUTPUT AS SELECT 1");
        }

        try (SQLServerCallableStatement cs = (SQLServerCallableStatement) connection.prepareCall("{call " + tvpProcName + " (?, ?)}")) {
            // setNull(String, int, String)
            cs.setNull("val", java.sql.Types.VARCHAR, "VARCHAR");

            // setURL(String, URL) - expect not supported
            assertThrows(SQLServerException.class, () -> cs.setURL("val", new java.net.URL("http://example.com")));

            // setStructured(String, String, SQLServerDataTable)
            com.microsoft.sqlserver.jdbc.SQLServerDataTable tvpTable = new com.microsoft.sqlserver.jdbc.SQLServerDataTable();
            tvpTable.addColumnMetadata("id", java.sql.Types.INTEGER);
            tvpTable.addRow(1);
            cs.setStructured("tvp", tvpTypeName, tvpTable);

            // setStructured(String, String, ResultSet)
            // Use a minimal ResultSet: create a statement and select from values
            try (Statement stmt = connection.createStatement(); ResultSet rs = stmt.executeQuery("SELECT 1 AS id")) {
                cs.setStructured("tvp", tvpTypeName, rs);
            }

            // setStructured(String, String, ISQLServerDataRecord)
            com.microsoft.sqlserver.jdbc.SQLServerDataTable record = new com.microsoft.sqlserver.jdbc.SQLServerDataTable();
            record.addColumnMetadata("id", java.sql.Types.INTEGER);
            record.addRow(1);
            cs.setStructured("tvp", tvpTypeName, record);

            // setSQLXML(String, SQLXML) (already covered, but call again)
            SQLXML sqlxml = connection.createSQLXML();
            sqlxml.setString("<root>test</root>");
            cs.setSQLXML("val", sqlxml);

            // getSQLXML(int)
            cs.registerOutParameter(2, java.sql.Types.SQLXML);
            cs.execute();
            cs.getSQLXML(2);

            // getURL(int) and getURL(String) - expect not supported
            assertThrows(SQLServerException.class, () -> cs.getURL(2));
            assertThrows(SQLServerException.class, () -> cs.getURL("val"));
        }

        try (Statement stmt = connection.createStatement()) {
            TestUtils.dropProcedureIfExists(tvpProcName, stmt);
            TestUtils.dropTypeIfExists(tvpTypeName, stmt);
        }
    }

    /**
     * Cleanup after test
     * 
     * @throws SQLException
     */
    @AfterAll
    public static void cleanup() throws SQLException {
        try (Statement stmt = connection.createStatement()) {
            TestUtils.dropTableIfExists(tableNameGUID, stmt);
            TestUtils.dropTableIfExists(manyParamsTable, stmt);
            TestUtils.dropProcedureIfExists(outputProcedureNameGUID, stmt);
            TestUtils.dropProcedureIfExists(setNullProcedureName, stmt);
            TestUtils.dropProcedureIfExists(inputParamsProcedureName, stmt);
            TestUtils.dropProcedureIfExists(getObjectLocalDateTimeProcedureName, stmt);
            TestUtils.dropProcedureIfExists(getObjectOffsetDateTimeProcedureName, stmt);
            TestUtils.dropProcedureIfExists(currentTimeProc, stmt);
            TestUtils.dropProcedureIfExists(conditionalSproc, stmt);
            TestUtils.dropProcedureIfExists(simpleRetValSproc, stmt);
            TestUtils.dropProcedureIfExists(zeroParamSproc, stmt);
            TestUtils.dropTableIfExists(tableNameJSON, stmt);
			TestUtils.dropProcedureIfExists(procedureNameJSON, stmt);
        }
    }

    private static void createGUIDStoredProcedure(Statement stmt) throws SQLException {
        String sql = "CREATE PROCEDURE " + outputProcedureNameGUID
                + "(@p1 uniqueidentifier OUTPUT) AS SELECT @p1 = c1 FROM " + tableNameGUID + Constants.SEMI_COLON;
        stmt.execute(sql);
    }

    private static void createGUIDTable(Statement stmt) throws SQLException {
        String sql = "CREATE TABLE " + tableNameGUID + " (c1 uniqueidentifier null)";
        stmt.execute(sql);
    }

    private static void createSetNullProcedure(Statement stmt) throws SQLException {
        stmt.execute("create procedure " + setNullProcedureName
                + " (@p1 nvarchar(255), @p2 nvarchar(255) output) as select @p2=@p1 return 0");
    }

    private static void createInputParamsProcedure(Statement stmt) throws SQLException {
        String sql = "CREATE PROCEDURE " + inputParamsProcedureName + "    @p1 nvarchar(max) = N'parameter1', "
                + "    @p2 nvarchar(max) = N'parameter2' " + "AS " + "BEGIN " + "    SET NOCOUNT ON; "
                + "    SELECT @p1 + @p2 AS result; " + "END ";

        stmt.execute(sql);
    }

    private static void createGetObjectLocalDateTimeProcedure(Statement stmt) throws SQLException {
        String sql = "CREATE PROCEDURE " + getObjectLocalDateTimeProcedureName + "(@p1 datetime2(7) OUTPUT) AS "
                + "SELECT @p1 = '2018-03-11T02:00:00.1234567'";
        stmt.execute(sql);
    }

    private static void createGetObjectOffsetDateTimeProcedure(Statement stmt) throws SQLException {
        String sql = "CREATE PROCEDURE " + getObjectOffsetDateTimeProcedureName
                + "(@p1 DATETIMEOFFSET OUTPUT, @p2 DATETIMEOFFSET OUTPUT) AS "
                + "SELECT @p1 = '2018-01-02T11:22:33.123456700+12:34', @p2 = NULL";
        stmt.execute(sql);
    }

    private static void createProcedureManyParams() throws SQLException {
        String type = manyParamUserDefinedType;
        String sql = "CREATE PROCEDURE " + manyParamProc + " @p1 " + type + ", @p2 " + type + ", @p3 " + type + ", @p4 "
                + type + ", @p5 " + type + ", @p6 " + type + ", @p7 " + type + ", @p8 " + type + ", @p9 " + type
                + ", @p10 " + type + " AS INSERT INTO " + manyParamsTable
                + " VALUES(@p1, @p2, @p3, @p4, @p5, @p6, @p7, @p8, @p9, @p10)";
        try (Statement stmt = connection.createStatement()) {
            stmt.execute(sql);
        }
    }

    private static void createProcedureCurrentTime() throws SQLException {
        String sql = "CREATE PROCEDURE " + currentTimeProc + " @currentTimeStamp datetime = null OUTPUT " +
                "AS BEGIN SET @currentTimeStamp = CURRENT_TIMESTAMP; END";
        try (Statement stmt = connection.createStatement()) {
            stmt.execute(sql);
        }
    }

    private static void createConditionalProcedure() throws SQLException {
        String sql = "CREATE PROCEDURE " + conditionalSproc + " @param0 INT, @param1 INT, @maybe bigint = 2 " +
                "AS BEGIN IF @maybe >= 2 BEGIN SELECT 5 END END";
        try (Statement stmt = connection.createStatement()) {
            stmt.execute(sql);
        }
    }

    private static void createSimpleRetValSproc() throws SQLException {
        String sql = "CREATE PROCEDURE " + simpleRetValSproc + " (@Arg1 VARCHAR(128)) AS DECLARE @ReturnCode INT RETURN 1";
        try (Statement stmt = connection.createStatement()) {
            stmt.execute(sql);
        }
    }

    private static void createTableManyParams() throws SQLException {
        String type = manyParamUserDefinedType;
        String sql = "CREATE TABLE" + manyParamsTable + " (c1 " + type + " null, " + "c2 " + type + " null, " + "c3 "
                + type + " null, " + "c4 " + type + " null, " + "c5 " + type + " null, " + "c6 " + type + " null, "
                + "c7 " + type + " null, " + "c8 " + type + " null, " + "c9 " + type + " null, " + "c10 " + type
                + " null);";
        try (Statement stmt = connection.createStatement()) {
            stmt.execute(sql);
        }
    }

    private static void createProcedureZeroParams() throws SQLException {
        String sql = "CREATE PROCEDURE " + zeroParamSproc + " AS RETURN 1";
        try (Statement stmt = connection.createStatement()) {
            stmt.execute(sql);
        }
    }

    private static void createUserDefinedType() throws SQLException {
        String TVPCreateCmd = "CREATE TYPE " + manyParamUserDefinedType + " FROM MONEY";
        try (Statement stmt = connection.createStatement()) {
            stmt.executeUpdate(TVPCreateCmd);
        }
    }
    
    private static void createJSONTestTable(Statement stmt) throws SQLException {
		String sql = "CREATE TABLE " + tableNameJSON + " (" + "id INT PRIMARY KEY IDENTITY(1,1), " + "col1 JSON)";
		stmt.execute(sql);
	}

	private static void createJSONStoredProcedure(Statement stmt) throws SQLException {
		String sql = "CREATE PROCEDURE " + procedureNameJSON + " (@jsonInput JSON) " + "AS " + "BEGIN "
				+ "    SELECT @jsonInput AS col1; " + "END";
		stmt.execute(sql);
	}
}<|MERGE_RESOLUTION|>--- conflicted
+++ resolved
@@ -91,12 +91,6 @@
             .escapeIdentifier(RandomUtil.getIdentifier("manyParam_definedType"));
     private static String zeroParamSproc = AbstractSQLGenerator
             .escapeIdentifier(RandomUtil.getIdentifier("zeroParamSproc"));
-<<<<<<< HEAD
-    private static String tableNameJSON = AbstractSQLGenerator
-            .escapeIdentifier(RandomUtil.getIdentifier("TestJSONTable"));
-    private static String procedureNameJSON = AbstractSQLGenerator
-	    .escapeIdentifier(RandomUtil.getIdentifier("TestJSONProcedure"));
-=======
     private static String allOutParamsProcName = AbstractSQLGenerator
             .escapeIdentifier(RandomUtil.getIdentifier("TestAllOutParams"));
     private static String getObjectTypesProcName = AbstractSQLGenerator
@@ -108,7 +102,10 @@
     private static String tvpProcName = AbstractSQLGenerator
         .escapeIdentifier(RandomUtil.getIdentifier("TVPProc"));
     private static String tvpTypeName = "TVPType";
->>>>>>> a378466d
+    private static String tableNameJSON = AbstractSQLGenerator
+            .escapeIdentifier(RandomUtil.getIdentifier("TestJSONTable"));
+    private static String procedureNameJSON = AbstractSQLGenerator
+	    .escapeIdentifier(RandomUtil.getIdentifier("TestJSONProcedure"));
 
     /**
      * Setup before test
