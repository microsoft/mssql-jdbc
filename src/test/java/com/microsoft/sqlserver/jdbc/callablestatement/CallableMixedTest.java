package com.microsoft.sqlserver.jdbc.callablestatement;

import static org.junit.jupiter.api.Assertions.assertEquals;
import static org.junit.jupiter.api.Assertions.fail;

import java.sql.CallableStatement;
import java.sql.Connection;
import java.sql.ResultSet;
import java.sql.SQLException;
import java.sql.Statement;

import org.junit.jupiter.api.Test;
import org.junit.platform.runner.JUnitPlatform;
import org.junit.runner.RunWith;

import com.microsoft.sqlserver.jdbc.RandomUtil;
import com.microsoft.sqlserver.jdbc.TestUtils;
import com.microsoft.sqlserver.testframework.AbstractSQLGenerator;
import com.microsoft.sqlserver.testframework.AbstractTest;


@RunWith(JUnitPlatform.class)
public class CallableMixedTest extends AbstractTest {

    @Test
    public void datatypestest() throws Exception {
        String tableName = RandomUtil.getIdentifier("TFOO3");
        String escapedTableName = AbstractSQLGenerator.escapeIdentifier(tableName);
        String procName = RandomUtil.getIdentifier("SPFOO3");
        String escapedProcName = AbstractSQLGenerator.escapeIdentifier(procName);

<<<<<<< HEAD
        try (Connection conn = DriverManager.getConnection(connectionString)) {
            try (Statement stmt = conn.createStatement()) {
                TestUtils.dropTableIfExists(escapedTableName, stmt);
                TestUtils.dropProcedureIfExists(escapedProcName, stmt);
=======
        try (Connection conn = getConnection(); Statement stmt = conn.createStatement()) {
            TestUtils.dropTableIfExists(escapedTableName, stmt);
>>>>>>> e432aa1b

            String createSQL = "create table " + escapedTableName + "(c1_int int primary key, col2 int)";
            stmt.executeUpdate(createSQL);

            stmt.executeUpdate("Insert into " + escapedTableName + " values(0, 1)");

            stmt.executeUpdate("CREATE PROCEDURE " + escapedProcName
                    + " (@p2_int int, @p2_int_out int OUTPUT, @p4_smallint smallint,  @p4_smallint_out smallint OUTPUT) AS begin transaction SELECT * FROM "
                    + escapedTableName
                    + "  ; SELECT @p2_int_out=@p2_int, @p4_smallint_out=@p4_smallint commit transaction RETURN -2147483648");

            try (CallableStatement cstmt = conn.prepareCall("{  ? = CALL " + escapedProcName + " (?, ?, ?, ?) }")) {
                cstmt.registerOutParameter((int) 1, (int) 4);
                cstmt.setObject((int) 2, Integer.valueOf("31"), (int) 4);
                cstmt.registerOutParameter((int) 3, (int) 4);

                // Test OUT param re-registration
                cstmt.registerOutParameter((int) 5, java.sql.Types.BINARY);
                cstmt.registerOutParameter((int) 5, (int) 5);
                cstmt.setObject((int) 4, Short.valueOf("-5372"), (int) 5);

                // get results and a value
                try (ResultSet rs = cstmt.executeQuery()) {
                    rs.next();
                    assertEquals(0, rs.getInt(1));
                    assertEquals(-5372, cstmt.getInt((int) 5));
                }

                // get the param without getting the resultset
                try (ResultSet rs = cstmt.executeQuery()) {
                    assertEquals(-2147483648, cstmt.getInt((int) 1));
                }

                try (ResultSet rs = cstmt.executeQuery()) {
                    rs.next();
                    assertEquals(0, rs.getInt(1));
                    assertEquals(-2147483648, cstmt.getInt((int) 1));
                    assertEquals(-5372, cstmt.getInt((int) 5));
                }
            }
        } finally {
            try (Connection conn = getConnection(); Statement stmt = conn.createStatement()) {
                TestUtils.dropTableIfExists(escapedTableName, stmt);
                TestUtils.dropProcedureIfExists(escapedProcName, stmt);
            } catch (SQLException e) {
                fail(e.getMessage());
            }
        }
    }
}
<|MERGE_RESOLUTION|>--- conflicted
+++ resolved
@@ -1,90 +1,84 @@
-package com.microsoft.sqlserver.jdbc.callablestatement;
-
-import static org.junit.jupiter.api.Assertions.assertEquals;
-import static org.junit.jupiter.api.Assertions.fail;
-
-import java.sql.CallableStatement;
-import java.sql.Connection;
-import java.sql.ResultSet;
-import java.sql.SQLException;
-import java.sql.Statement;
-
-import org.junit.jupiter.api.Test;
-import org.junit.platform.runner.JUnitPlatform;
-import org.junit.runner.RunWith;
-
-import com.microsoft.sqlserver.jdbc.RandomUtil;
-import com.microsoft.sqlserver.jdbc.TestUtils;
-import com.microsoft.sqlserver.testframework.AbstractSQLGenerator;
-import com.microsoft.sqlserver.testframework.AbstractTest;
-
-
-@RunWith(JUnitPlatform.class)
-public class CallableMixedTest extends AbstractTest {
-
-    @Test
-    public void datatypestest() throws Exception {
-        String tableName = RandomUtil.getIdentifier("TFOO3");
-        String escapedTableName = AbstractSQLGenerator.escapeIdentifier(tableName);
-        String procName = RandomUtil.getIdentifier("SPFOO3");
-        String escapedProcName = AbstractSQLGenerator.escapeIdentifier(procName);
-
-<<<<<<< HEAD
-        try (Connection conn = DriverManager.getConnection(connectionString)) {
-            try (Statement stmt = conn.createStatement()) {
-                TestUtils.dropTableIfExists(escapedTableName, stmt);
-                TestUtils.dropProcedureIfExists(escapedProcName, stmt);
-=======
-        try (Connection conn = getConnection(); Statement stmt = conn.createStatement()) {
-            TestUtils.dropTableIfExists(escapedTableName, stmt);
->>>>>>> e432aa1b
-
-            String createSQL = "create table " + escapedTableName + "(c1_int int primary key, col2 int)";
-            stmt.executeUpdate(createSQL);
-
-            stmt.executeUpdate("Insert into " + escapedTableName + " values(0, 1)");
-
-            stmt.executeUpdate("CREATE PROCEDURE " + escapedProcName
-                    + " (@p2_int int, @p2_int_out int OUTPUT, @p4_smallint smallint,  @p4_smallint_out smallint OUTPUT) AS begin transaction SELECT * FROM "
-                    + escapedTableName
-                    + "  ; SELECT @p2_int_out=@p2_int, @p4_smallint_out=@p4_smallint commit transaction RETURN -2147483648");
-
-            try (CallableStatement cstmt = conn.prepareCall("{  ? = CALL " + escapedProcName + " (?, ?, ?, ?) }")) {
-                cstmt.registerOutParameter((int) 1, (int) 4);
-                cstmt.setObject((int) 2, Integer.valueOf("31"), (int) 4);
-                cstmt.registerOutParameter((int) 3, (int) 4);
-
-                // Test OUT param re-registration
-                cstmt.registerOutParameter((int) 5, java.sql.Types.BINARY);
-                cstmt.registerOutParameter((int) 5, (int) 5);
-                cstmt.setObject((int) 4, Short.valueOf("-5372"), (int) 5);
-
-                // get results and a value
-                try (ResultSet rs = cstmt.executeQuery()) {
-                    rs.next();
-                    assertEquals(0, rs.getInt(1));
-                    assertEquals(-5372, cstmt.getInt((int) 5));
-                }
-
-                // get the param without getting the resultset
-                try (ResultSet rs = cstmt.executeQuery()) {
-                    assertEquals(-2147483648, cstmt.getInt((int) 1));
-                }
-
-                try (ResultSet rs = cstmt.executeQuery()) {
-                    rs.next();
-                    assertEquals(0, rs.getInt(1));
-                    assertEquals(-2147483648, cstmt.getInt((int) 1));
-                    assertEquals(-5372, cstmt.getInt((int) 5));
-                }
-            }
-        } finally {
-            try (Connection conn = getConnection(); Statement stmt = conn.createStatement()) {
-                TestUtils.dropTableIfExists(escapedTableName, stmt);
-                TestUtils.dropProcedureIfExists(escapedProcName, stmt);
-            } catch (SQLException e) {
-                fail(e.getMessage());
-            }
-        }
-    }
-}
+package com.microsoft.sqlserver.jdbc.callablestatement;
+
+import static org.junit.jupiter.api.Assertions.assertEquals;
+import static org.junit.jupiter.api.Assertions.fail;
+
+import java.sql.CallableStatement;
+import java.sql.Connection;
+import java.sql.ResultSet;
+import java.sql.SQLException;
+import java.sql.Statement;
+
+import org.junit.jupiter.api.Test;
+import org.junit.platform.runner.JUnitPlatform;
+import org.junit.runner.RunWith;
+
+import com.microsoft.sqlserver.jdbc.RandomUtil;
+import com.microsoft.sqlserver.jdbc.TestUtils;
+import com.microsoft.sqlserver.testframework.AbstractSQLGenerator;
+import com.microsoft.sqlserver.testframework.AbstractTest;
+
+
+@RunWith(JUnitPlatform.class)
+public class CallableMixedTest extends AbstractTest {
+
+    @Test
+    public void datatypestest() throws Exception {
+        String tableName = RandomUtil.getIdentifier("TFOO3");
+        String escapedTableName = AbstractSQLGenerator.escapeIdentifier(tableName);
+        String procName = RandomUtil.getIdentifier("SPFOO3");
+        String escapedProcName = AbstractSQLGenerator.escapeIdentifier(procName);
+
+        try (Connection conn = getConnection(); Statement stmt = conn.createStatement()) {
+            TestUtils.dropTableIfExists(escapedTableName, stmt);
+            TestUtils.dropProcedureIfExists(escapedProcName, stmt);
+
+            String createSQL = "create table " + escapedTableName + "(c1_int int primary key, col2 int)";
+            stmt.executeUpdate(createSQL);
+
+            stmt.executeUpdate("Insert into " + escapedTableName + " values(0, 1)");
+
+            stmt.executeUpdate("CREATE PROCEDURE " + escapedProcName
+                    + " (@p2_int int, @p2_int_out int OUTPUT, @p4_smallint smallint,  @p4_smallint_out smallint OUTPUT) AS begin transaction SELECT * FROM "
+                    + escapedTableName
+                    + "  ; SELECT @p2_int_out=@p2_int, @p4_smallint_out=@p4_smallint commit transaction RETURN -2147483648");
+
+            try (CallableStatement cstmt = conn.prepareCall("{  ? = CALL " + escapedProcName + " (?, ?, ?, ?) }")) {
+                cstmt.registerOutParameter((int) 1, (int) 4);
+                cstmt.setObject((int) 2, Integer.valueOf("31"), (int) 4);
+                cstmt.registerOutParameter((int) 3, (int) 4);
+
+                // Test OUT param re-registration
+                cstmt.registerOutParameter((int) 5, java.sql.Types.BINARY);
+                cstmt.registerOutParameter((int) 5, (int) 5);
+                cstmt.setObject((int) 4, Short.valueOf("-5372"), (int) 5);
+
+                // get results and a value
+                try (ResultSet rs = cstmt.executeQuery()) {
+                    rs.next();
+                    assertEquals(0, rs.getInt(1));
+                    assertEquals(-5372, cstmt.getInt((int) 5));
+                }
+
+                // get the param without getting the resultset
+                try (ResultSet rs = cstmt.executeQuery()) {
+                    assertEquals(-2147483648, cstmt.getInt((int) 1));
+                }
+
+                try (ResultSet rs = cstmt.executeQuery()) {
+                    rs.next();
+                    assertEquals(0, rs.getInt(1));
+                    assertEquals(-2147483648, cstmt.getInt((int) 1));
+                    assertEquals(-5372, cstmt.getInt((int) 5));
+                }
+            }
+        } finally {
+            try (Connection conn = getConnection(); Statement stmt = conn.createStatement()) {
+                TestUtils.dropTableIfExists(escapedTableName, stmt);
+                TestUtils.dropProcedureIfExists(escapedProcName, stmt);
+            } catch (SQLException e) {
+                fail(e.getMessage());
+            }
+        }
+    }
+}