/*
 * Microsoft JDBC Driver for SQL Server Copyright(c) Microsoft Corporation All rights reserved. This program is made
 * available under the terms of the MIT License. See the LICENSE file in the project root for more information.
 */
package com.microsoft.sqlserver.jdbc.resultset;

import static org.junit.Assert.assertArrayEquals;
import static org.junit.Assert.assertFalse;
import static org.junit.Assert.assertNull;
import static org.junit.jupiter.api.Assertions.assertEquals;
import static org.junit.jupiter.api.Assertions.assertNotNull;
import static org.junit.jupiter.api.Assertions.assertSame;
import static org.junit.jupiter.api.Assertions.assertThrows;
import static org.junit.jupiter.api.Assertions.assertTrue;
import static org.junit.jupiter.api.Assertions.fail;

import java.io.ByteArrayInputStream;
import java.io.IOException;
import java.io.InputStream;
import java.io.Reader;
import java.io.StringReader;
import java.io.UnsupportedEncodingException;
import java.math.BigDecimal;
import java.sql.Blob;
import java.sql.Clob;
import java.sql.Connection;
<<<<<<< HEAD
import java.sql.Date;
=======
>>>>>>> 76e81158
import java.sql.DriverManager;
import java.sql.NClob;
import java.sql.ResultSet;
import java.sql.SQLException;
import java.sql.SQLWarning;
import java.sql.SQLXML;
import java.sql.Statement;
import java.sql.Time;
import java.sql.Timestamp;
import java.time.LocalDate;
import java.time.LocalDateTime;
import java.time.LocalTime;
import java.time.OffsetDateTime;
import java.time.OffsetTime;
import java.util.TimeZone;
import java.util.UUID;

<<<<<<< HEAD
import com.microsoft.sqlserver.jdbc.SQLServerConnection;
import com.microsoft.sqlserver.jdbc.SQLServerException;
import com.microsoft.sqlserver.jdbc.SQLServerResultSet;
import com.microsoft.sqlserver.jdbc.TestResource;
import com.microsoft.sqlserver.testframework.PrepUtil;

import microsoft.sql.DateTimeOffset;

=======
>>>>>>> 76e81158
import org.junit.jupiter.api.AfterEach;
import org.junit.jupiter.api.BeforeAll;
import org.junit.jupiter.api.BeforeEach;
import org.junit.jupiter.api.Tag;
import org.junit.jupiter.api.Test;
import org.junit.platform.runner.JUnitPlatform;
import org.junit.runner.RunWith;

import com.microsoft.sqlserver.jdbc.ISQLServerResultSet;
import com.microsoft.sqlserver.jdbc.RandomUtil;
import com.microsoft.sqlserver.jdbc.SQLServerConnection;
import com.microsoft.sqlserver.jdbc.SQLServerException;
import com.microsoft.sqlserver.jdbc.SQLServerResultSet;
import com.microsoft.sqlserver.jdbc.TestResource;
import com.microsoft.sqlserver.jdbc.TestUtils;
import com.microsoft.sqlserver.testframework.AbstractSQLGenerator;
import com.microsoft.sqlserver.testframework.AbstractTest;
import com.microsoft.sqlserver.testframework.AzureDB;
import com.microsoft.sqlserver.testframework.Constants;
<<<<<<< HEAD
=======
import com.microsoft.sqlserver.testframework.PrepUtil;
>>>>>>> 76e81158

@RunWith(JUnitPlatform.class)
public class ResultSetTest extends AbstractTest {
    private static final String tableName = RandomUtil.getIdentifier("StatementParam");
    private static final String tableName1 = AbstractSQLGenerator
            .escapeIdentifier(RandomUtil.getIdentifier("AmbiguousRs1"));
    private static final String tableName2 = AbstractSQLGenerator
            .escapeIdentifier(RandomUtil.getIdentifier("AmbiguousRs2"));

    private static final String expectedSqlState = "S0001";

    private static final int expectedErrorCode = 8134;

    static final String uuid = UUID.randomUUID().toString();

    @BeforeAll
    public static void setupTests() throws Exception {
        setConnection();
    }

    @BeforeEach
    public void init() throws Exception {
        try (Connection conn = getConnection(); Statement stmt = conn.createStatement()) {
            TestUtils.dropTableIfExists(AbstractSQLGenerator.escapeIdentifier(tableName), stmt);
            TestUtils.dropTableIfExists(tableName1, stmt);
            TestUtils.dropTableIfExists(tableName2, stmt);
        }
    }

    @AfterEach
    public void cleanUp() throws Exception {
        try (Connection conn = getConnection(); Statement stmt = conn.createStatement()) {
            TestUtils.dropTableIfExists(AbstractSQLGenerator.escapeIdentifier(tableName), stmt);
            TestUtils.dropTableIfExists(tableName1, stmt);
            TestUtils.dropTableIfExists(tableName2, stmt);
        }
    }

    /**
     * Tests proper exception for unsupported operation
     * 
     * @throws SQLException
     */
    @Test
    @Tag(Constants.xAzureSQLDW)
    public void testJdbc41ResultSetMethods() throws SQLException {
        try (Connection con = getConnection(); Statement stmt = con.createStatement()) {
            stmt.executeUpdate("create table " + AbstractSQLGenerator.escapeIdentifier(tableName) + " ( " + "col1 int, "
                    + "col2 varchar(512), " + "col3 float, " + "col4 decimal(10,5), " + "col5 uniqueidentifier, "
                    + "col6 xml, " + "col7 varbinary(max), " + "col8 text, " + "col9 ntext, " + "col10 varbinary(max), "
                    + "col11 date, " + "col12 time, " + "col13 datetime2, " + "col14 datetimeoffset, "
                    + "col15 decimal(10,9), " + "col16 decimal(38,38), "
                    + "order_column int identity(1,1) primary key)");
            try {

                stmt.executeUpdate(
                        "Insert into " + AbstractSQLGenerator.escapeIdentifier(tableName) + " values(" + "1, " // col1
                                + "'hello', " // col2
                                + "2.0, " // col3
                                + "123.45, " // col4
                                + "'" + uuid + "', " // col5
                                + "'<test/>', " // col6
                                + "0x63C34D6BCAD555EB64BF7E848D02C376, " // col7
                                + "'text', " // col8
                                + "'ntext', " // col9
                                + "0x63C34D6BCAD555EB64BF7E848D02C376," // col10
                                + "'2017-05-19'," // col11
                                + "'10:47:15.1234567'," // col12
                                + "'2017-05-19T10:47:15.1234567'," // col13
                                + "'2017-05-19T10:47:15.1234567+02:00'," // col14
                                + "0.123456789, " // col15
                                + "0.1234567890123456789012345678901234567" // col16
                                + ")");

                stmt.executeUpdate("Insert into " + AbstractSQLGenerator.escapeIdentifier(tableName) + " values("
                        + "null, " + "null, " + "null, " + "null, " + "null, " + "null, " + "null, " + "null, "
                        + "null, " + "null, " + "null, " + "null, " + "null, " + "null, " + "null, " + "null)");

                try (ResultSet rs = stmt.executeQuery("select * from "
                        + AbstractSQLGenerator.escapeIdentifier(tableName) + " order by order_column")) {
                    // test non-null values
                    assertTrue(rs.next());
                    assertEquals(Byte.valueOf((byte) 1), rs.getObject(1, Byte.class));
                    assertEquals(Byte.valueOf((byte) 1), rs.getObject("col1", Byte.class));
                    assertEquals(Short.valueOf((short) 1), rs.getObject(1, Short.class));
                    assertEquals(Short.valueOf((short) 1), rs.getObject("col1", Short.class));
                    assertEquals(Integer.valueOf(1), rs.getObject(1, Integer.class));
                    assertEquals(Integer.valueOf(1), rs.getObject("col1", Integer.class));
                    assertEquals(Long.valueOf(1), rs.getObject(1, Long.class));
                    assertEquals(Long.valueOf(1), rs.getObject("col1", Long.class));
                    assertEquals(Boolean.TRUE, rs.getObject(1, Boolean.class));
                    assertEquals(Boolean.TRUE, rs.getObject("col1", Boolean.class));

                    assertEquals("hello", rs.getObject(2, String.class));
                    assertEquals("hello", rs.getObject("col2", String.class));

                    assertEquals(2.0f, rs.getObject(3, Float.class), 0.0001f);
                    assertEquals(2.0f, rs.getObject("col3", Float.class), 0.0001f);
                    assertEquals(2.0d, rs.getObject(3, Double.class), 0.0001d);
                    assertEquals(2.0d, rs.getObject("col3", Double.class), 0.0001d);

                    // BigDecimal#equals considers the number of decimal places
                    assertEquals(0, rs.getObject(4, BigDecimal.class).compareTo(new BigDecimal("123.45")));
                    assertEquals(0, rs.getObject("col4", BigDecimal.class).compareTo(new BigDecimal("123.45")));

                    assertEquals(UUID.fromString(uuid), rs.getObject(5, UUID.class));
                    assertEquals(UUID.fromString(uuid), rs.getObject("col5", UUID.class));

                    SQLXML sqlXml;
                    sqlXml = rs.getObject(6, SQLXML.class);
                    try {
                        assertEquals("<test/>", sqlXml.getString());
                    } finally {
                        sqlXml.free();
                    }

                    Blob blob;
                    blob = rs.getObject(7, Blob.class);
                    try {
                        assertArrayEquals(
                                new byte[] {0x63, (byte) 0xC3, 0x4D, 0x6B, (byte) 0xCA, (byte) 0xD5, 0x55, (byte) 0xEB,
                                        0x64, (byte) 0xBF, 0x7E, (byte) 0x84, (byte) 0x8D, 0x02, (byte) 0xC3, 0x76},
                                blob.getBytes(1, 16));
                    } finally {
                        blob.free();
                    }

                    Clob clob;
                    clob = rs.getObject(8, Clob.class);
                    try {
                        assertEquals("text", clob.getSubString(1, 4));
                    } finally {
                        clob.free();
                    }

                    NClob nclob;
                    nclob = rs.getObject(9, NClob.class);
                    try {
                        assertEquals("ntext", nclob.getSubString(1, 5));
                    } finally {
                        nclob.free();
                    }

                    assertArrayEquals(
                            new byte[] {0x63, (byte) 0xC3, 0x4D, 0x6B, (byte) 0xCA, (byte) 0xD5, 0x55, (byte) 0xEB,
                                    0x64, (byte) 0xBF, 0x7E, (byte) 0x84, (byte) 0x8D, 0x02, (byte) 0xC3, 0x76},
                            rs.getObject(10, byte[].class));

                    assertEquals(java.sql.Date.valueOf("2017-05-19"), rs.getObject(11, java.sql.Date.class));
                    assertEquals(java.sql.Date.valueOf("2017-05-19"), rs.getObject("col11", java.sql.Date.class));

                    java.sql.Time expectedTime = new java.sql.Time(java.sql.Time.valueOf("10:47:15").getTime() + 123L);
                    assertEquals(expectedTime, rs.getObject(12, java.sql.Time.class));
                    assertEquals(expectedTime, rs.getObject("col12", java.sql.Time.class));

                    assertEquals(java.sql.Timestamp.valueOf("2017-05-19 10:47:15.1234567"),
                            rs.getObject(13, java.sql.Timestamp.class));
                    assertEquals(java.sql.Timestamp.valueOf("2017-05-19 10:47:15.1234567"),
                            rs.getObject("col13", java.sql.Timestamp.class));

                    assertEquals("2017-05-19 10:47:15.1234567 +02:00",
                            rs.getObject(14, microsoft.sql.DateTimeOffset.class).toString());
                    assertEquals("2017-05-19 10:47:15.1234567 +02:00",
                            rs.getObject("col14", microsoft.sql.DateTimeOffset.class).toString());

                    // BigDecimal#equals considers the number of decimal places (ResultSet returns all digits after
                    // decimal unlike CallableStatement outparams)
                    assertEquals(0, rs.getObject(15, BigDecimal.class).compareTo(new BigDecimal("0.123456789")));
                    assertEquals(0, rs.getObject("col15", BigDecimal.class).compareTo(new BigDecimal("0.123456789")));

                    assertEquals(0, rs.getObject(16, BigDecimal.class)
                            .compareTo(new BigDecimal("0.12345678901234567890123456789012345670")));
                    assertEquals(0, rs.getObject("col16", BigDecimal.class)
                            .compareTo(new BigDecimal("0.12345678901234567890123456789012345670")));

                    // test null values, mostly to verify primitive wrappers do not return default values
                    assertTrue(rs.next());
                    assertNull(rs.getObject("col1", Boolean.class));
                    assertNull(rs.getObject(1, Boolean.class));
                    assertNull(rs.getObject("col1", Byte.class));
                    assertNull(rs.getObject(1, Byte.class));
                    assertNull(rs.getObject("col1", Short.class));
                    assertNull(rs.getObject(1, Short.class));
                    assertNull(rs.getObject(1, Integer.class));
                    assertNull(rs.getObject("col1", Integer.class));
                    assertNull(rs.getObject(1, Long.class));
                    assertNull(rs.getObject("col1", Long.class));

                    assertNull(rs.getObject(2, String.class));
                    assertNull(rs.getObject("col2", String.class));

                    assertNull(rs.getObject(3, Float.class));
                    assertNull(rs.getObject("col3", Float.class));
                    assertNull(rs.getObject(3, Double.class));
                    assertNull(rs.getObject("col3", Double.class));

                    assertNull(rs.getObject(4, BigDecimal.class));
                    assertNull(rs.getObject("col4", BigDecimal.class));

                    assertNull(rs.getObject(5, UUID.class));
                    assertNull(rs.getObject("col5", UUID.class));

                    assertNull(rs.getObject(6, SQLXML.class));
                    assertNull(rs.getObject("col6", SQLXML.class));

                    assertNull(rs.getObject(7, Blob.class));
                    assertNull(rs.getObject("col7", Blob.class));

                    assertNull(rs.getObject(8, Clob.class));
                    assertNull(rs.getObject("col8", Clob.class));

                    assertNull(rs.getObject(9, NClob.class));
                    assertNull(rs.getObject("col9", NClob.class));

                    assertNull(rs.getObject(10, byte[].class));
                    assertNull(rs.getObject("col10", byte[].class));

                    assertNull(rs.getObject(11, java.sql.Date.class));
                    assertNull(rs.getObject("col11", java.sql.Date.class));

                    assertNull(rs.getObject(12, java.sql.Time.class));
                    assertNull(rs.getObject("col12", java.sql.Time.class));

                    assertNull(rs.getObject(13, java.sql.Timestamp.class));
                    assertNull(rs.getObject("col14", java.sql.Timestamp.class));

                    assertNull(rs.getObject(14, microsoft.sql.DateTimeOffset.class));
                    assertNull(rs.getObject("col14", microsoft.sql.DateTimeOffset.class));

                    assertNull(rs.getObject(15, BigDecimal.class));
                    assertNull(rs.getObject("col15", BigDecimal.class));

                    assertNull(rs.getObject(16, BigDecimal.class));
                    assertNull(rs.getObject("col16", BigDecimal.class));

                    assertFalse(rs.next());
                }
            } finally {
                TestUtils.dropTableIfExists(AbstractSQLGenerator.escapeIdentifier(tableName), stmt);
            }
        }
    }

    @Test
    @Tag(Constants.xAzureSQLDW)
    public void testUpdateOnColumnForAssociatedTable() throws SQLException {
        String query1 = "SELECT t.* FROM " + tableName1 + " k INNER JOIN " + tableName2 + " t ON  t.i = k.i";
        String query2 = "SELECT * FROM " + tableName2;
        String data = "NEW EDIT";

        try (SQLServerConnection conn = PrepUtil.getConnection(connectionString)) {

            ambiguousUpdateRowTestSetup(conn);

            try (Statement stmt = conn.createStatement(ResultSet.TYPE_SCROLL_SENSITIVE, ResultSet.CONCUR_UPDATABLE);
                    ResultSet rs = stmt.executeQuery(query1);) {
                rs.first();
                rs.updateString(3, data);
                rs.updateRow();
            }

            try (Statement createStatement = conn.createStatement();
                    ResultSet rs = createStatement.executeQuery(query2);) {
                rs.next();
                assertEquals(data, rs.getString(3));
            }
        }
    }

    @Test
    @Tag(Constants.xAzureSQLDW)
    public void testErrorOnAmbiguousUpdate() throws SQLException {
        String query1 = "SELECT t.*, k.* FROM " + tableName1 + " k INNER JOIN " + tableName2 + " t ON  t.i = k.i";
        String data = "NEW EDIT";

        try (SQLServerConnection conn = PrepUtil.getConnection(connectionString)) {

            ambiguousUpdateRowTestSetup(conn);

            try (Statement stmt = conn.createStatement(ResultSet.TYPE_SCROLL_SENSITIVE, ResultSet.CONCUR_UPDATABLE);
                    ResultSet rs = stmt.executeQuery(query1);) {
                rs.first();
                rs.updateString(3, data);
                rs.updateString(5, data);
                rs.updateRow();
            }
            fail(TestResource.getResource("R_expectedExceptionNotThrown"));
        } catch (SQLServerException se) {
            assertTrue(se.getMessage().matches(TestUtils.formatErrorMsg("R_AmbiguousRowUpdate")));
        }
    }

    /**
     * Tests getObject(n, java.time.LocalDateTime.class).
     * 
     * @throws SQLException
     */
    @Test
    public void testGetObjectAsLocalDateTime() throws SQLException {
        try (Connection con = getConnection(); Statement stmt = con.createStatement()) {
            TimeZone prevTimeZone = TimeZone.getDefault();
            TimeZone.setDefault(TimeZone.getTimeZone("America/Edmonton"));

            // a local date/time that does not actually exist because of Daylight Saving Time
            final String testValueDate = "2018-03-11";
            final String testValueTime = "02:00:00.1234567";
            final String testValueDateTime = testValueDate + "T" + testValueTime;

            stmt.executeUpdate(
                    "CREATE TABLE " + AbstractSQLGenerator.escapeIdentifier(tableName) + " (id INT, dt2 DATETIME2)");
            stmt.executeUpdate("INSERT INTO " + AbstractSQLGenerator.escapeIdentifier(tableName)
                    + " (id, dt2) VALUES (1, '" + testValueDateTime + "')");

            try (ResultSet rs = stmt.executeQuery(
                    "SELECT dt2 FROM " + AbstractSQLGenerator.escapeIdentifier(tableName) + " WHERE id=1")) {
                rs.next();

                LocalDateTime expectedLocalDateTime = LocalDateTime.parse(testValueDateTime);
                LocalDateTime actualLocalDateTime = rs.getObject(1, LocalDateTime.class);
                assertEquals(expectedLocalDateTime, actualLocalDateTime);

                LocalDate expectedLocalDate = LocalDate.parse(testValueDate);
                LocalDate actualLocalDate = rs.getObject(1, LocalDate.class);
                assertEquals(expectedLocalDate, actualLocalDate);

                LocalTime expectedLocalTime = LocalTime.parse(testValueTime);
                LocalTime actualLocalTime = rs.getObject(1, LocalTime.class);
                assertEquals(expectedLocalTime, actualLocalTime);
            } finally {
                TestUtils.dropTableIfExists(AbstractSQLGenerator.escapeIdentifier(tableName), stmt);
                TimeZone.setDefault(prevTimeZone);
            }
        }
    }

    /**
     * Tests getObject(n, java.time.OffsetDateTime.class) and getObject(n, java.time.OffsetTime.class).
     * 
     * @throws SQLException
     */
    @Test
    @Tag(Constants.xAzureSQLDW)
    public void testGetObjectAsOffsetDateTime() throws SQLException {
        try (Connection con = getConnection(); Statement stmt = con.createStatement()) {
            final String testValue = "2018-01-02T11:22:33.123456700+12:34";

            stmt.executeUpdate("CREATE TABLE " + AbstractSQLGenerator.escapeIdentifier(tableName)
                    + " (id INT PRIMARY KEY, dto DATETIMEOFFSET, dto2 DATETIMEOFFSET)");
            stmt.executeUpdate("INSERT INTO " + AbstractSQLGenerator.escapeIdentifier(tableName)
                    + " (id, dto, dto2) VALUES (1, '" + testValue + "', null)");

            try (ResultSet rs = stmt.executeQuery(
                    "SELECT dto, dto2 FROM " + AbstractSQLGenerator.escapeIdentifier(tableName) + " WHERE id=1")) {
                rs.next();

                OffsetDateTime expected = OffsetDateTime.parse(testValue);
                OffsetDateTime actual = rs.getObject(1, OffsetDateTime.class);
                assertEquals(expected, actual);
                assertNull(rs.getObject(2, OffsetDateTime.class));

                OffsetTime expectedTime = OffsetTime.parse(testValue.split("T")[1]);
                OffsetTime actualTime = rs.getObject(1, OffsetTime.class);
                assertEquals(expectedTime, actualTime);
                assertNull(rs.getObject(2, OffsetTime.class));
            } finally {
                TestUtils.dropTableIfExists(AbstractSQLGenerator.escapeIdentifier(tableName), stmt);
            }
        }
    }

    /**
     * Tests ResultSet#isWrapperFor and ResultSet#unwrap.
     * 
     * @throws SQLException
     */
    @Test
    public void testResultSetWrapper() throws SQLException {
        try (Connection con = getConnection(); Statement stmt = con.createStatement()) {

            stmt.executeUpdate("create table " + AbstractSQLGenerator.escapeIdentifier(tableName)
                    + " (col1 int, col2 varchar(8000), col3 int identity(1,1))");

            try (ResultSet rs = stmt
                    .executeQuery("select * from " + AbstractSQLGenerator.escapeIdentifier(tableName))) {
                assertTrue(rs.isWrapperFor(ResultSet.class));
                assertTrue(rs.isWrapperFor(ISQLServerResultSet.class));

                assertSame(rs, rs.unwrap(ResultSet.class));
                assertSame(rs, rs.unwrap(ISQLServerResultSet.class));
            } finally {
                TestUtils.dropTableIfExists(AbstractSQLGenerator.escapeIdentifier(tableName), stmt);
            }
        }
    }

    /**
     * Tests calling any getter on a null column should work regardless of their type.
     * 
     * @throws SQLException
     */
    @Test
    public void testGetterOnNull() throws SQLException {
        try (Connection con = getConnection(); Statement stmt = con.createStatement();
                ResultSet rs = stmt.executeQuery("select null")) {
            rs.next();
            assertEquals(null, rs.getTime(1));
        }
    }

    /**
     * Tests getters and setters for holdability.
     * 
     * @throws SQLException
     */
    @Test
    @Tag(Constants.xAzureSQLDW)
    public void testGetSetHoldability() throws SQLException {
        int[] holdabilityOptions = {ResultSet.HOLD_CURSORS_OVER_COMMIT, ResultSet.CLOSE_CURSORS_AT_COMMIT};

        try (Connection con = getConnection(); Statement stmt = con.createStatement();
                ResultSet rs = stmt.executeQuery("select null")) {

            int connHold = con.getHoldability();
            assertEquals(stmt.getResultSetHoldability(), connHold);
            assertEquals(rs.getHoldability(), connHold);

            for (int i = 0; i < holdabilityOptions.length; i++) {
                if ((connHold = con.getHoldability()) != holdabilityOptions[i]) {
                    con.setHoldability(holdabilityOptions[i]);
                    assertEquals(con.getHoldability(), holdabilityOptions[i]);
                }
            }
        }
    }

    /**
     * Call resultset methods to run thru some code paths
     * 
     * @throws SQLException
     */
    @Test
    @Tag(Constants.xAzureSQLDW)
    public void testResultSetMethods() throws SQLException {
        try (Connection con = getConnection();
                Statement stmt = con.createStatement(ResultSet.TYPE_SCROLL_SENSITIVE, ResultSet.CONCUR_UPDATABLE)) {

            stmt.executeUpdate("create table " + AbstractSQLGenerator.escapeIdentifier(tableName)
                    + " (col1 int primary key, col2 varchar(255))");
            stmt.executeUpdate(
                    "insert into " + AbstractSQLGenerator.escapeIdentifier(tableName) + " values(0, " + " 'one')");
            stmt.executeUpdate(
                    "insert into " + AbstractSQLGenerator.escapeIdentifier(tableName) + " values(1, " + "'two')");
            stmt.executeUpdate(
                    "insert into " + AbstractSQLGenerator.escapeIdentifier(tableName) + " values(2, " + "'three')");

            try (ResultSet rs = stmt
                    .executeQuery("select * from " + AbstractSQLGenerator.escapeIdentifier(tableName))) {

                rs.clearWarnings();

                assert (rs.getType() == ResultSet.TYPE_SCROLL_SENSITIVE);

                // check cursor
                rs.first();
                assert (rs.isFirst());

                rs.relative(1);
                assert (!rs.isFirst());

                rs.last();
                assert (rs.isLast());

                rs.beforeFirst();
                assert (rs.isBeforeFirst());

                rs.afterLast();
                assert (rs.isAfterLast());
                assert (!rs.isLast());

                rs.absolute(1);
                assert (rs.getRow() == 1);

                rs.moveToInsertRow();
                assert (rs.getRow() == 0);

                // insert and update
                rs.updateInt(1, 4);
                rs.updateString(2, "four");
                rs.insertRow();

                rs.updateObject(1, 5);
                rs.updateObject(2, new String("five"));
                rs.insertRow();

                rs.updateObject("col1", 6);
                rs.updateObject("col2", new String("six"));
                rs.insertRow();

                rs.updateObject(1, 7, 0);
                rs.updateObject("col2", new String("seven"), 0);
                rs.insertRow();

                // valid column names
                assert (rs.findColumn("col1") == 1);
                assert (rs.findColumn("col2") == 2);

                // invalid column name
                try {
                    rs.findColumn("col3");
                } catch (SQLException e) {
                    assertTrue(e.getMessage().contains("column name col3 is not valid"));
                }

                rs.moveToCurrentRow();
                assert (rs.getRow() == 1);

                // no inserts or updates
                assert (!rs.rowInserted());
                assert (!rs.rowUpdated());

                // check concurrency method
                assert (rs.getConcurrency() == ResultSet.CONCUR_UPDATABLE);

                // check fetch direction
                rs.setFetchDirection(ResultSet.FETCH_FORWARD);
                assert (rs.getFetchDirection() == ResultSet.FETCH_FORWARD);

                // check fetch size
                rs.setFetchSize(1);
                assert (rs.getFetchSize() == 1);

                rs.refreshRow();

                rs.previous();
                assert (!rs.rowDeleted());
                rs.next();

                // delete row
                do {
                    rs.moveToCurrentRow();
                    rs.deleteRow();
                    assert (rs.rowDeleted());
                } while (rs.next());

            } catch (Exception e) {
                fail(e.getMessage());
            } finally {
                TestUtils.dropTableIfExists(AbstractSQLGenerator.escapeIdentifier(tableName), stmt);
            }
        }
    }

    @Test
    @Tag(Constants.xAzureSQLDW)
    public void testMultipleResultSets() throws SQLException {
        try (Connection con = getConnection(); Statement stmt = con.createStatement()) {
            stmt.execute(
                    "CREATE TABLE " + AbstractSQLGenerator.escapeIdentifier(tableName) + " (c1 int IDENTITY, c2 int)");
            String SQL = "exec sp_help 'dbo." + TestUtils.escapeSingleQuotes(tableName) + "'";

            boolean results = stmt.execute(SQL);
            int rsCount = 0;
            int warningCount = 0;

            // Loop through the available result sets.
            while (results) {
                try (ResultSet rs = stmt.getResultSet()) {
                    rsCount++;
                    int i = 1;
                    String firstColumnValue = null;
                    while (rs.next()) {
                        switch (rsCount) {
                            case 1:
                                firstColumnValue = rs.getString("Name");
                                assert (firstColumnValue.equals(tableName));
                                break;
                            case 2:
                                firstColumnValue = rs.getString("Column_name");
                                assert (firstColumnValue.equalsIgnoreCase("c" + i++));
                                break;
                            case 3:
                                firstColumnValue = rs.getString("Identity");
                                assert (firstColumnValue.equalsIgnoreCase("c1"));
                                break;
                            case 4:
                                firstColumnValue = rs.getString("RowGuidCol");
                                assert (firstColumnValue.equalsIgnoreCase("No rowguidcol column defined."));
                                break;
                            case 5:
                                firstColumnValue = rs.getString("Data_located_on_filegroup");
                                assert (firstColumnValue.equalsIgnoreCase("PRIMARY"));
                                break;
                        }
                    }
                }

                SQLWarning warnings = stmt.getWarnings();
                while (null != warnings) {
                    warningCount++;
                    warnings = warnings.getNextWarning();
                }
                results = stmt.getMoreResults();
            }
            assert (!stmt.getMoreResults() && -1 == stmt.getUpdateCount());
            assert (rsCount == 5);
            assert (warningCount == 26);

            /*
             * Testing Scenario: There are no more results when the following is true ............
             * ((stmt.getMoreResults() == false) && (stmt.getUpdateCount() == -1))
             */
            stmt.execute("INSERT INTO " + AbstractSQLGenerator.escapeIdentifier(tableName) + " values (12345)");
            assert (stmt.getUpdateCount() == 1);
            assert (!stmt.getMoreResults());

            try (ResultSet rs = stmt
                    .executeQuery("SELECT * FROM " + AbstractSQLGenerator.escapeIdentifier(tableName))) {
                // Calling getMoreResults() consumes and closes the current ResultSet
                assert (!stmt.getMoreResults() && -1 == stmt.getUpdateCount());
                assert (rs.isClosed());
            }
        } finally {
            try (Statement stmt = connection.createStatement()) {
                TestUtils.dropTableIfExists(AbstractSQLGenerator.escapeIdentifier(tableName), stmt);
            }
        }
    }

    @Test
    public void testResultSetFetchBufferSqlErrorState() throws Exception {
        try (SQLServerConnection connection = PrepUtil.getConnection(connectionString)) {
            try (Statement stmt = connection.createStatement()) {
                ResultSet rs = stmt.executeQuery("select 1/0");
                rs.next();
                fail(TestResource.getResource("R_expectedFailPassed"));
            } catch (SQLException e) {
                assertEquals(expectedSqlState, e.getSQLState());
                assertEquals(expectedErrorCode, e.getErrorCode());
            }
        }
    }

    @Test
    public void testResultSetClientCursorInitializerSqlErrorState() {
        try (Connection con = PrepUtil.getConnection(connectionString); Statement stmt = con.createStatement()) {
            stmt.executeUpdate("create table " + AbstractSQLGenerator.escapeIdentifier(tableName) + " (col1 int)");
            boolean hasResults = stmt
                    .execute("select * from " + AbstractSQLGenerator.escapeIdentifier(tableName) + "; select 1/0");
            while (hasResults) {
                ResultSet rs = stmt.getResultSet();
                while (rs.next()) {}
                hasResults = stmt.getMoreResults();
            }
            fail(TestResource.getResource("R_expectedFailPassed"));
        } catch (SQLException e) {
            assertEquals(expectedSqlState, e.getSQLState());
            assertEquals(expectedErrorCode, e.getErrorCode());
        }
    }

    /**
<<<<<<< HEAD
     * Test getObject() with unsupported type conversion that throws SQLException
     */
    @Test
    public void testGetObjectUnsupportedTypeConversion() throws SQLException {
        try (Connection con = getConnection();
                Statement stmt = con.createStatement()) {

            stmt.executeUpdate("CREATE TABLE " + AbstractSQLGenerator.escapeIdentifier(tableName)
                    + " (id int, test_string varchar(50))");
            stmt.executeUpdate("INSERT INTO " + AbstractSQLGenerator.escapeIdentifier(tableName)
                    + " (id, test_string) VALUES (1, 'test_value')");

            try (ResultSet rs = stmt.executeQuery("SELECT * FROM " + AbstractSQLGenerator.escapeIdentifier(tableName))) {
                assertTrue(rs.next());

                SQLException thrown = assertThrows(SQLException.class, () -> {
                    rs.getObject(2, java.util.ArrayList.class); // ArrayList is not a supported conversion type
                });
                assertTrue(thrown.getMessage().contains("The conversion to class java.util.ArrayList is unsupported."));
                assertTrue(thrown.getMessage().contains("java.util.ArrayList"));
            }
        }
    }

    /**
     * Test updateObject() with various data types and ensure correct handling of nulls and streams.
     */
    @Test
    public void testUpdateObject() throws SQLException, UnsupportedEncodingException, IOException {
        try (Connection con = getConnection(); 
             Statement stmt = con.createStatement(ResultSet.TYPE_SCROLL_SENSITIVE, ResultSet.CONCUR_UPDATABLE)) {
            
            stmt.executeUpdate("CREATE TABLE " + AbstractSQLGenerator.escapeIdentifier(tableName) 
                    + " (id int IDENTITY(1,1) PRIMARY KEY, col_varchar varchar(max), "
                    + "col_nvarchar nvarchar(max), col_varbinary varbinary(max), "
                    + "col_xml xml, col_decimal decimal(18,6), col_int int)");
            
            stmt.executeUpdate("INSERT INTO " + AbstractSQLGenerator.escapeIdentifier(tableName) 
                    + " (col_varchar, col_nvarchar, col_varbinary, col_xml, col_decimal, col_int) "
                    + " VALUES ('initial', N'initial_n', 0x123456, '<root>test</root>', 123.456, 999)");
            
            try (ResultSet rs = stmt.executeQuery("SELECT * FROM " + AbstractSQLGenerator.escapeIdentifier(tableName))) {
                assertTrue(rs.next());
                
                rs.updateObject(2, null);
                assertTrue(rs.wasNull() == false);
                
                rs.updateObject(6, new BigDecimal("555.123"));
                
                try (StringReader reader = new StringReader("test reader content")) {
                    rs.updateObject(2, reader);
                }
                try (ByteArrayInputStream textStream = new ByteArrayInputStream("test stream".getBytes("UTF-8"))) {
                    rs.updateObject(2, textStream);
                }
                try (ByteArrayInputStream binaryStream = new ByteArrayInputStream(new byte[]{1, 2, 3, 4})) {
                    rs.updateObject(4, binaryStream);
                }
                
                SQLXML sqlxml = con.createSQLXML();
                sqlxml.setString("<root>updated xml</root>");
                rs.updateObject(5, sqlxml);
                
                rs.updateObject(7, Integer.valueOf(777));
                
                // Apply updates and validate the data
                rs.updateRow();
                
                try (ResultSet verifyRs = stmt.executeQuery("SELECT * FROM " + AbstractSQLGenerator.escapeIdentifier(tableName))) {
                    assertTrue(verifyRs.next());
                    assertEquals("test stream", verifyRs.getString("col_varchar"));
                    assertEquals(Integer.valueOf(777), verifyRs.getObject("col_int"));
                    
                    SQLXML retrievedXML = verifyRs.getSQLXML("col_xml");
                    assertNotNull(retrievedXML);
                    String xmlContent = retrievedXML.getString();
                    assertTrue(xmlContent.contains("updated xml"));
                }
            }
        }
    }

    /**
     * Test getStatement() method on ResultSet to ensure it returns the correct Statement object.
     */
    @Test
    public void testGetStatement() throws SQLException {
        try (Connection con = getConnection();
                Statement stmt = con.createStatement()) {

            stmt.executeUpdate("CREATE TABLE " + AbstractSQLGenerator.escapeIdentifier(tableName)
                    + " (id int, test_string varchar(50))");
            stmt.executeUpdate("INSERT INTO " + AbstractSQLGenerator.escapeIdentifier(tableName)
                    + " (id, test_string) VALUES (1, 'test_value')");

            try (ResultSet rs = stmt
                    .executeQuery("SELECT * FROM " + AbstractSQLGenerator.escapeIdentifier(tableName))) {
                Statement returnedStmt = rs.getStatement();
                assertNotNull(returnedStmt);
                assertSame(stmt, returnedStmt);

                // Verify that the returned Statement is of the correct type
                assertEquals(ResultSet.TYPE_FORWARD_ONLY, returnedStmt.getResultSetType());
                assertEquals(ResultSet.CONCUR_READ_ONLY, returnedStmt.getResultSetConcurrency());

                // Test that getStatement() works when ResultSet has data
                assertTrue(rs.next());
                Statement returnedStmtWithData = rs.getStatement();
                assertNotNull(returnedStmtWithData);
                assertSame(stmt, returnedStmtWithData);

                // Close the ResultSet and verify getStatement() throws exception
                rs.close();
                SQLException thrown = assertThrows(SQLException.class, () -> {
                    rs.getStatement();
                });
                assertTrue(thrown.getMessage().contains("closed") ||
                        thrown.getMessage().contains("invalid") ||
                        thrown instanceof SQLServerException);
            }
        }
    }

    /**
     * Test setFetchDirection validation for invalid directions
     */
    @Test
    public void testSetFetchDirectionInvalidDirection() throws SQLException {
        try (Connection con = getConnection();
                Statement stmt = con.createStatement(ResultSet.TYPE_SCROLL_SENSITIVE, ResultSet.CONCUR_READ_ONLY)) {

            stmt.executeUpdate("CREATE TABLE " + AbstractSQLGenerator.escapeIdentifier(tableName) + " (col1 int)");
            stmt.executeUpdate("INSERT INTO " + AbstractSQLGenerator.escapeIdentifier(tableName) + " VALUES (1)");

            // Test invalid fetch direction
            try (ResultSet rs = stmt
                    .executeQuery("SELECT * FROM " + AbstractSQLGenerator.escapeIdentifier(tableName))) {
                SQLException thrown = assertThrows(SQLException.class, () -> {
                    rs.setFetchDirection(999); // Invalid fetch direction
                });
                assertEquals("The fetch direction 999 is not valid.", thrown.getMessage());
            }

            // Test non-forward fetch direction on forward-only result set
            try (Statement forwardStmt = con.createStatement(SQLServerResultSet.TYPE_SS_DIRECT_FORWARD_ONLY,
                    ResultSet.CONCUR_READ_ONLY);
                    ResultSet rs = forwardStmt
                            .executeQuery("SELECT * FROM " + AbstractSQLGenerator.escapeIdentifier(tableName))) {

                SQLException thrown = assertThrows(SQLException.class, () -> {
                    rs.setFetchDirection(ResultSet.FETCH_REVERSE); // Not allowed on forward-only
                });
                assertEquals("The requested operation is not supported on forward only result sets.",
                        thrown.getMessage());
            }
        }
    }

    /**
     * Test setFetchSize validation for negative values
     */
    @Test
    public void testSetFetchSizeNegativeValue() throws SQLException {
        try (Connection con = getConnection();
                Statement stmt = con.createStatement()) {

            stmt.executeUpdate("CREATE TABLE " + AbstractSQLGenerator.escapeIdentifier(tableName) + " (col1 int)");
            stmt.executeUpdate("INSERT INTO " + AbstractSQLGenerator.escapeIdentifier(tableName) + " VALUES (1)");

            try (ResultSet rs = stmt
                    .executeQuery("SELECT * FROM " + AbstractSQLGenerator.escapeIdentifier(tableName))) {
                try {
                    rs.setFetchSize(-1);
                    fail("Expected SQLException for negative fetch size");
                } catch (SQLException e) {
                    assertEquals("The fetch size cannot be negative.", e.getMessage());
                }
                rs.setFetchSize(0); // Should use default fetch size
                assertEquals(128, rs.getFetchSize());
            }
        }
    }

    /**
     * Tests various ResultSet getter methods by column index.
     * 
     * @throws SQLException
     */
    @Test
    public void testResultSetGetterMethodsByIndex() throws SQLException {
        try (Connection con = getConnection();
                Statement stmt = con.createStatement()) {

            createUnifiedResultSetTestTable(con);

            try (SQLServerResultSet rs = (SQLServerResultSet) stmt
                    .executeQuery("SELECT * FROM " + AbstractSQLGenerator.escapeIdentifier(tableName))) {
                assertTrue(rs.next());

                assertNotNull(rs.getAsciiStream(1));
                assertNotNull(rs.getBinaryStream(2));
                assertTrue(rs.getBoolean(3));
                assertEquals((byte) 255, rs.getByte(4));
                assertNotNull(rs.getBytes(5));
                assertNotNull(rs.getDate(6));
                assertNotNull(rs.getDate(6, null)); // Test getDate with Calendar
                assertEquals(123.456, rs.getDouble(7), 0.001);
                assertEquals(78.9f, rs.getFloat(8), 0.1f);
                assertNotNull(rs.getGeometry(9));
                assertNotNull(rs.getGeography(10));
                assertEquals(42, rs.getInt(11));
                assertEquals(9876543210L, rs.getLong(12));
                assertEquals((short) 12345, rs.getShort(13));
                assertEquals("hello", rs.getString(14));
                assertEquals("world", rs.getNString(15));
                assertEquals(UUID.fromString(uuid), UUID.fromString(rs.getUniqueIdentifier(16)));
                assertNotNull(rs.getTime(17));
                assertNotNull(rs.getTime(17, null)); // Test getTime with Calendar
                assertNotNull(rs.getTimestamp(18));
                assertNotNull(rs.getTimestamp(18, null)); // Test getTimestamp with Calendar
                assertNotNull(rs.getDateTime(19));
                java.util.Calendar cal = java.util.Calendar.getInstance();
                assertNotNull(rs.getDateTime(19, cal)); // Test getDateTime with Calendar
                assertNotNull(rs.getBigDecimal(20));
                @SuppressWarnings("deprecation")
                BigDecimal bigDec2 = rs.getBigDecimal(20, 1); // Test deprecated getBigDecimal with scale
                assertNotNull(bigDec2);
                assertNull(rs.getObject(21)); // col_null_test
                assertTrue(rs.wasNull());
                assertEquals(0, rs.getInt(21)); // Test primitive getter on null column
                assertTrue(rs.wasNull());
                assertNotNull(rs.getClob(22));
                assertNotNull(rs.getNClob(23));
                assertNotNull(rs.getCharacterStream(22)); // Test character stream on TEXT column
                assertNotNull(rs.getNCharacterStream(23)); // Test ncharacter stream on NTEXT column
                assertNotNull(rs.getBlob(24));
                assertNotNull(rs.getSmallDateTime(25));
                assertNotNull(rs.getSmallDateTime(25, null)); // Test getSmallDateTime with Calendar
                assertNotNull(rs.getDateTimeOffset(26));
                assertNotNull(rs.getMoney(27));
                assertNotNull(rs.getSmallMoney(28));
                assertNotNull(rs.getSQLXML(29));

                // Test getObject variations
                assertNotNull(rs.getObject(14)); // col_string
                assertNotNull(rs.getObject(15, String.class)); // col_nstring with type

                // Test unsupported operations that should throw SQLException
                assertThrows(SQLException.class, () -> rs.getObject(14, new java.util.HashMap<>()));
                assertThrows(SQLException.class, () -> rs.getRef(14));
                assertThrows(SQLException.class, () -> rs.getArray(14));
                @SuppressWarnings("deprecation")
                SQLException ex2 = assertThrows(SQLException.class, () -> rs.getUnicodeStream(14));
                assertNotNull(ex2);
            }
        }
    }

    /**
     * Tests various ResultSet getter methods by column name.
     * 
     * @throws SQLException
     */
    @Test
    public void testResultSetGetterMethodsByColumnName() throws SQLException {
        try (Connection con = getConnection();
                Statement stmt = con.createStatement()) {

            createUnifiedResultSetTestTable(con);

            try (SQLServerResultSet rs = (SQLServerResultSet) stmt
                    .executeQuery("SELECT * FROM " + AbstractSQLGenerator.escapeIdentifier(tableName))) {
                assertTrue(rs.next());

                assertNotNull(rs.getAsciiStream("col_ascii"));
                assertNotNull(rs.getBinaryStream("col_binary"));
                assertTrue(rs.getBoolean("col_bool"));
                assertEquals((byte) 255, rs.getByte("col_byte"));
                assertNotNull(rs.getBytes("col_bytes"));
                assertNotNull(rs.getDate("col_date"));
                assertNotNull(rs.getDate("col_date", null)); // Test getDate with Calendar
                assertEquals(123.456, rs.getDouble("col_double"), 0.001);
                assertEquals(78.9f, rs.getFloat("col_float"), 0.1f);
                assertNotNull(rs.getGeometry("col_geometry"));
                assertNotNull(rs.getGeography("col_geography"));
                assertEquals(42, rs.getInt("col_int"));
                assertEquals(9876543210L, rs.getLong("col_long"));
                assertEquals((short) 12345, rs.getShort("col_short"));
                assertEquals("hello", rs.getString("col_string"));
                assertEquals("world", rs.getNString("col_nstring"));
                assertEquals(UUID.fromString(uuid), UUID.fromString(rs.getUniqueIdentifier("col_uniqueid")));
                assertNotNull(rs.getTime("col_time"));
                assertNotNull(rs.getTime("col_time", null)); // Test getTime with Calendar
                assertNotNull(rs.getTimestamp("col_timestamp"));
                assertNotNull(rs.getTimestamp("col_timestamp", null)); // Test getTimestamp with Calendar
                assertNotNull(rs.getDateTime("col_datetime"));
                java.util.Calendar cal = java.util.Calendar.getInstance();
                assertNotNull(rs.getDateTime("col_datetime", cal)); // Test getDateTime with Calendar
                assertNotNull(rs.getDateTime("col_datetime", null)); // Test getDateTime with null Calendar
                assertNotNull(rs.getBigDecimal("col_decimal"));
                @SuppressWarnings("deprecation")
                BigDecimal bigDec2 = rs.getBigDecimal("col_decimal", 1); // Test deprecated getBigDecimal with scale
                assertNotNull(bigDec2);
                assertNull(rs.getObject("col_null_test"));
                assertTrue(rs.wasNull());
                assertEquals(0, rs.getInt("col_null_test")); // Test primitive getter on null column
                assertTrue(rs.wasNull());
                assertNotNull(rs.getClob("col_text"));
                assertNotNull(rs.getNClob("col_ntext"));
                assertNotNull(rs.getCharacterStream("col_text")); // Test character stream on TEXT column
                assertNotNull(rs.getNCharacterStream("col_ntext")); // Test ncharacter stream on NTEXT column
                assertNotNull(rs.getBlob("col_blob"));
                assertNotNull(rs.getSmallDateTime("col_smalldatetime"));
                assertNotNull(rs.getSmallDateTime("col_smalldatetime", null)); // Test getSmallDateTime with Calendar
                assertNotNull(rs.getDateTimeOffset("col_datetimeoffset"));
                assertNotNull(rs.getMoney("col_money"));
                assertNotNull(rs.getSmallMoney("col_smallmoney"));
                assertNotNull(rs.getSQLXML("col_xml"));

                // Test getObject variations
                assertNotNull(rs.getObject("col_string")); // Basic getObject
                assertNotNull(rs.getObject("col_nstring", String.class)); // getObject with type

                // Test unsupported operations that should throw SQLException
                assertThrows(SQLException.class, () -> rs.getObject("col_string", new java.util.HashMap<>()));
                assertThrows(SQLException.class, () -> rs.getRef("col_string"));
                assertThrows(SQLException.class, () -> rs.getArray("col_string"));
                @SuppressWarnings("deprecation")
                SQLException ex2 = assertThrows(SQLException.class, () -> rs.getUnicodeStream("col_string"));
                assertNotNull(ex2);
            }
        }
    }

    /**
     * Tests various ResultSet update methods by column index.
     * 
     * @throws SQLException
     */
    @Test
    public void testResultSetUpdateMethods() throws SQLException {
        try (Connection con = getConnection();
                Statement stmt = con.createStatement(ResultSet.TYPE_SCROLL_SENSITIVE, ResultSet.CONCUR_UPDATABLE)) {

            createUnifiedResultSetTestTable(con);

            try (SQLServerResultSet rs = (SQLServerResultSet) stmt
                    .executeQuery("SELECT * FROM " + AbstractSQLGenerator.escapeIdentifier(tableName))) {
                assertTrue(rs.next());

                rs.updateBoolean(3, false);
                rs.updateBoolean(3, true, false);

                rs.updateByte(4, (byte) 150);
                rs.updateByte(4, (byte) 0, false);

                rs.updateShort(13, (short) 1500);
                rs.updateShort(13, (short) 2500, false);

                rs.updateInt(11, 999);
                rs.updateInt(11, 1001, false);

                rs.updateLong(12, 5000L);
                rs.updateLong(12, 6000L, false);

                rs.updateFloat(8, 987.65f);
                rs.updateFloat(8, 876.54f, false);

                rs.updateDouble(7, 1234.5678);
                rs.updateDouble(7, 2345.6789, false);

                BigDecimal money1 = new BigDecimal("1500.75");
                BigDecimal money2 = new BigDecimal("1750.2500");
                rs.updateMoney(27, money1);
                rs.updateMoney(27, money2, false);
                rs.updateSmallMoney(28, money1);
                rs.updateSmallMoney(28, money2, false);

                BigDecimal decimal1 = new BigDecimal("999.123456");
                BigDecimal decimal2 = new BigDecimal("888.12345");
                rs.updateBigDecimal(20, decimal1);
                rs.updateBigDecimal(20, decimal2, 10, 5);
                rs.updateBigDecimal(20, decimal1, 10, 5, false);
                rs.updateObject(20, decimal2, 10, 3);
                rs.updateObject(20, decimal1, 10, 3, false);

                rs.updateString(14, "updated_string");
                rs.updateString(14, "updated_string_encrypt", false);

                rs.updateNString(15, "updated_nstring");
                rs.updateNString(15, "updated_nstring_encrypt", false);

                byte[] bytes1 = { 0x78, (byte) 0x9A, (byte) 0xBC };
                byte[] bytes2 = { 0x78, (byte) 0x9A, (byte) 0xBC, (byte) 0xDE };
                rs.updateBytes(5, bytes1);
                rs.updateBytes(5, bytes2, false);

                Date date1 = Date.valueOf("2023-12-25");
                Date date2 = Date.valueOf("2023-12-26");
                rs.updateDate(6, date1);
                rs.updateDate(6, date2, false);

                Time time1 = Time.valueOf("15:45:30");
                Time time2 = Time.valueOf("16:45:30");
                rs.updateTime(17, time1);
                rs.updateTime(17, time2, 3);
                rs.updateTime(17, time1, 3, false);

                Timestamp timestamp1 = Timestamp.valueOf("2023-12-25 15:45:30.456");
                Timestamp timestamp2 = Timestamp.valueOf("2023-12-25 16:45:30.456");
                rs.updateTimestamp(18, timestamp1);
                rs.updateTimestamp(18, timestamp2, 6);
                rs.updateTimestamp(18, timestamp1, 6, false);

                rs.updateDateTime(19, timestamp1);
                rs.updateDateTime(19, timestamp2, 3);
                rs.updateDateTime(19, timestamp1, 3, false);

                Timestamp smallDateTime1 = Timestamp.valueOf("2023-12-25 15:45:00");
                Timestamp smallDateTime2 = Timestamp.valueOf("2023-12-25 16:45:00");
                rs.updateSmallDateTime(25, smallDateTime1);
                rs.updateSmallDateTime(25, smallDateTime2, 0);
                rs.updateSmallDateTime(25, smallDateTime1, 0, false);

                DateTimeOffset dateTimeOffset1 = DateTimeOffset.valueOf(timestamp1, 5);
                DateTimeOffset dateTimeOffset2 = DateTimeOffset.valueOf(timestamp2, 5);
                rs.updateDateTimeOffset(26, dateTimeOffset1);
                rs.updateDateTimeOffset(26, dateTimeOffset2, 6);
                rs.updateDateTimeOffset(26, dateTimeOffset1, 6, false);

                String guid1 = java.util.UUID.randomUUID().toString();
                String guid2 = java.util.UUID.randomUUID().toString();
                rs.updateUniqueIdentifier(16, guid1);
                rs.updateUniqueIdentifier(16, guid2, false);

                rs.updateNull(21);

                rs.updateRow(); // Apply the updates to the database

                // Verify the updates were applied to the database
                try (SQLServerResultSet verifyRs = (SQLServerResultSet) stmt.executeQuery("SELECT * FROM "
                        + AbstractSQLGenerator.escapeIdentifier(tableName) + " WHERE col_int = 1001")) {
                    assertTrue(verifyRs.next());
                    assertEquals(true, verifyRs.getBoolean("col_bool"));
                    assertEquals((short) 2500, verifyRs.getShort("col_short"));
                    assertEquals(1001, verifyRs.getInt("col_int"));
                    assertEquals(6000L, verifyRs.getLong("col_long"));
                    assertEquals(876.54f, verifyRs.getFloat("col_float"), 0.01f);
                    assertEquals(2345.6789, verifyRs.getDouble("col_double"), 0.0001);
                    assertEquals(money2, verifyRs.getBigDecimal("col_money"));
                    assertEquals(money2, verifyRs.getBigDecimal("col_smallmoney"));
                    assertEquals(-1, verifyRs.getBigDecimal("col_decimal").compareTo(new BigDecimal("999.654")));
                    assertEquals("updated_string_encrypt", verifyRs.getString("col_string"));
                    assertEquals("updated_nstring_encrypt", verifyRs.getNString("col_nstring"));
                    assertArrayEquals(bytes2, verifyRs.getBytes("col_bytes"));
                    assertEquals(date2, verifyRs.getDate("col_date"));
                    assertEquals(guid2.toUpperCase(), verifyRs.getUniqueIdentifier("col_uniqueid"));
                    assertNull(verifyRs.getObject("col_null_test"));
                    assertTrue(verifyRs.wasNull());
                }
            } 
        }
    }

    /**
     * Tests various ResultSet update methods by column name.
     * 
     * @throws SQLException
     */
    @Test
    public void testResultSetUpdateMethodsByColumnName() throws SQLException {
        try (Connection con = getConnection();
                Statement stmt = con.createStatement(ResultSet.TYPE_SCROLL_SENSITIVE, ResultSet.CONCUR_UPDATABLE)) {

            createUnifiedResultSetTestTable(con);

            try (SQLServerResultSet rs = (SQLServerResultSet) stmt
                    .executeQuery("SELECT * FROM " + AbstractSQLGenerator.escapeIdentifier(tableName))) {
                assertTrue(rs.next());

                rs.updateBoolean("col_bool", false);
                rs.updateBoolean("col_bool", true, false);

                rs.updateByte("col_byte", (byte) 150);
                rs.updateByte("col_byte", (byte) 0, false);

                rs.updateShort("col_short", (short) 1500);
                rs.updateShort("col_short", (short) 2500, false);

                rs.updateInt("col_int", 999);
                rs.updateInt("col_int", 1001, false);

                rs.updateLong("col_long", 5000L);
                rs.updateLong("col_long", 6000L, false);

                rs.updateFloat("col_float", 987.65f);
                rs.updateFloat("col_float", 876.54f, false);

                rs.updateDouble("col_double", 1234.5678);
                rs.updateDouble("col_double", 2345.6789, false);

                BigDecimal money1 = new BigDecimal("1500.75");
                BigDecimal money2 = new BigDecimal("1750.2500");
                rs.updateMoney("col_money", money1);
                rs.updateMoney("col_money", money2, false);
                rs.updateSmallMoney("col_smallmoney", money1);
                rs.updateSmallMoney("col_smallmoney", money2, false);

                BigDecimal decimal1 = new BigDecimal("999.123456");
                BigDecimal decimal2 = new BigDecimal("888.12345");
                rs.updateBigDecimal("col_decimal", decimal1);
                rs.updateBigDecimal("col_decimal", decimal2, 10, 5);
                rs.updateBigDecimal("col_decimal", decimal1, 10, 5, false);
                rs.updateObject("col_decimal", decimal2, 10, 3);
                rs.updateObject("col_decimal", decimal1, 10, 3, false);

                rs.updateString("col_string", "updated_string");
                rs.updateString("col_string", "updated_string_encrypt", false);

                rs.updateNString("col_nstring", "updated_nstring");
                rs.updateNString("col_nstring", "updated_nstring_encrypt", false);

                byte[] bytes1 = { 0x78, (byte) 0x9A, (byte) 0xBC };
                byte[] bytes2 = { 0x78, (byte) 0x9A, (byte) 0xBC, (byte) 0xDE };
                rs.updateBytes("col_bytes", bytes1);
                rs.updateBytes("col_bytes", bytes2, false);

                Date date1 = Date.valueOf("2023-12-25");
                Date date2 = Date.valueOf("2023-12-26");
                rs.updateDate("col_date", date1);
                rs.updateDate("col_date", date2, false);

                Time time1 = Time.valueOf("15:45:30");
                Time time2 = Time.valueOf("16:45:30");
                rs.updateTime("col_time", time1);
                rs.updateTime("col_time", time2, 3);
                rs.updateTime("col_time", time1, 3, false);

                Timestamp timestamp1 = Timestamp.valueOf("2023-12-25 15:45:30.456");
                Timestamp timestamp2 = Timestamp.valueOf("2023-12-25 16:45:30.456");
                rs.updateTimestamp("col_timestamp", timestamp1);
                rs.updateTimestamp("col_timestamp", timestamp2, 6);
                rs.updateTimestamp("col_timestamp", timestamp1, 6, false);

                rs.updateDateTime("col_datetime", timestamp1);
                rs.updateDateTime("col_datetime", timestamp2, 3);
                rs.updateDateTime("col_datetime", timestamp1, 3, false);

                Timestamp smallDateTime1 = Timestamp.valueOf("2023-12-25 15:45:00");
                Timestamp smallDateTime2 = Timestamp.valueOf("2023-12-25 16:45:00");
                rs.updateSmallDateTime("col_smalldatetime", smallDateTime1);
                rs.updateSmallDateTime("col_smalldatetime", smallDateTime2, 0);
                rs.updateSmallDateTime("col_smalldatetime", smallDateTime1, 0, false);

                DateTimeOffset dateTimeOffset1 = DateTimeOffset.valueOf(timestamp1, 5);
                DateTimeOffset dateTimeOffset2 = DateTimeOffset.valueOf(timestamp2, 5);
                rs.updateDateTimeOffset("col_datetimeoffset", dateTimeOffset1);
                rs.updateDateTimeOffset("col_datetimeoffset", dateTimeOffset2, 6);
                rs.updateDateTimeOffset("col_datetimeoffset", dateTimeOffset1, 6, false);

                String guid1 = java.util.UUID.randomUUID().toString();
                String guid2 = java.util.UUID.randomUUID().toString();
                rs.updateUniqueIdentifier("col_uniqueid", guid1);
                rs.updateUniqueIdentifier("col_uniqueid", guid2, false);

                rs.updateNull("col_null_test");

                rs.updateRow(); // Apply the updates to the database

                // Verify the updates were applied to the database
                try (SQLServerResultSet verifyRs = (SQLServerResultSet) stmt.executeQuery("SELECT * FROM "
                        + AbstractSQLGenerator.escapeIdentifier(tableName) + " WHERE col_int = 1001")) {
                    assertTrue(verifyRs.next());
                    assertEquals(true, verifyRs.getBoolean("col_bool"));
                    assertEquals((short) 2500, verifyRs.getShort("col_short"));
                    assertEquals(1001, verifyRs.getInt("col_int"));
                    assertEquals(6000L, verifyRs.getLong("col_long"));
                    assertEquals(876.54f, verifyRs.getFloat("col_float"), 0.01f);
                    assertEquals(2345.6789, verifyRs.getDouble("col_double"), 0.0001);
                    assertEquals(money2, verifyRs.getBigDecimal("col_money"));
                    assertEquals(money2, verifyRs.getBigDecimal("col_smallmoney"));
                    assertEquals(-1, verifyRs.getBigDecimal("col_decimal").compareTo(new BigDecimal("999.654")));
                    assertEquals("updated_string_encrypt", verifyRs.getString("col_string"));
                    assertEquals("updated_nstring_encrypt", verifyRs.getNString("col_nstring"));
                    assertArrayEquals(bytes2, verifyRs.getBytes("col_bytes"));
                    assertEquals(date2, verifyRs.getDate("col_date"));
                    assertEquals(guid2.toUpperCase(), verifyRs.getUniqueIdentifier("col_uniqueid"));
                    assertNull(verifyRs.getObject("col_null_test"));
                    assertTrue(verifyRs.wasNull());
                }
            }
        }
    }

    /**
     * This test covers updateAsciiStream, updateBinaryStream, updateCharacterStream, and updateNCharacterStream methods
     */
    @Test
    public void testResultSetUpdateStreamMethods() throws SQLException, UnsupportedEncodingException, IOException {
        try (Connection con = getConnection();
                Statement stmt = con.createStatement(ResultSet.TYPE_SCROLL_SENSITIVE, ResultSet.CONCUR_UPDATABLE)) {

            stmt.executeUpdate("CREATE TABLE " + AbstractSQLGenerator.escapeIdentifier(tableName)
                    + " (id int IDENTITY(1,1) PRIMARY KEY, col_ascii varchar(max), col_binary varbinary(max), "
                    + "col_character text, col_ncharacter ntext)");
            stmt.executeUpdate("INSERT INTO " + AbstractSQLGenerator.escapeIdentifier(tableName)
                    + " (col_ascii, col_binary, col_character, col_ncharacter) "
                    + " VALUES ('initial_ascii', 0x48656C6C6F, 'initial_character', N'initial_ncharacter')");

            try (ResultSet rs = stmt.executeQuery("SELECT * FROM " + AbstractSQLGenerator.escapeIdentifier(tableName))) {
                assertTrue(rs.next());

                // Prepare all content - reuse string variables for similar operations
                String asciiContent = "updated_ascii_stream";
                String charContent = "updated_character_stream";
                String ncharContent = "updated_ncharacter_stream";
                String finalSuffix = "_final";

                // Final content strings
                String asciiContentFinal = asciiContent + finalSuffix;
                String charContentFinal = charContent + finalSuffix;
                String ncharContentFinal = ncharContent + finalSuffix;

                byte[] binaryBase = { 0x01, 0x02, 0x03, 0x04 };
                byte[] binaryContentFinal = { 0x15, 0x16, 0x17, 0x18 };

                byte[] asciiBytesF = asciiContentFinal.getBytes("ASCII");

                // Create streams that will remain open until updateRow()
                InputStream asciiStreamFinal = new ByteArrayInputStream(asciiBytesF);
                InputStream binaryStreamFinal = new ByteArrayInputStream(binaryContentFinal);
                Reader charReaderFinal = new StringReader(charContentFinal);
                Reader ncharReaderFinal = new StringReader(ncharContentFinal);

                try {
                    rs.updateAsciiStream(2, new ByteArrayInputStream((asciiContent + "_1").getBytes("ASCII")));
                    byte[] asciiBytes2 = (asciiContent + "_2").getBytes("ASCII");
                    rs.updateAsciiStream(2, new ByteArrayInputStream(asciiBytes2), asciiBytes2.length);
                    byte[] asciiBytes3 = (asciiContent + "_3").getBytes("ASCII");
                    rs.updateAsciiStream(2, new ByteArrayInputStream(asciiBytes3), (long) asciiBytes3.length);
                    rs.updateAsciiStream("col_ascii",
                            new ByteArrayInputStream((asciiContent + "_4").getBytes("ASCII")));
                    byte[] asciiBytes5 = (asciiContent + "_5").getBytes("ASCII");
                    rs.updateAsciiStream("col_ascii", new ByteArrayInputStream(asciiBytes5), asciiBytes5.length);
                    rs.updateAsciiStream("col_ascii", asciiStreamFinal, (long) asciiBytesF.length);

                    rs.updateBinaryStream(3, new ByteArrayInputStream(binaryBase));
                    byte[] binaryContent2 = { 0x05, 0x06, 0x07, 0x08 };
                    rs.updateBinaryStream(3, new ByteArrayInputStream(binaryContent2), binaryContent2.length);
                    byte[] binaryContent3 = { 0x09, 0x0A, 0x0B, 0x0C };
                    rs.updateBinaryStream(3, new ByteArrayInputStream(binaryContent3), (long) binaryContent3.length);
                    byte[] binaryContent4 = { 0x0D, 0x0E, 0x0F, 0x10 };
                    rs.updateBinaryStream("col_binary", new ByteArrayInputStream(binaryContent4));
                    byte[] binaryContent5 = { 0x11, 0x12, 0x13, 0x14 };
                    rs.updateBinaryStream("col_binary", new ByteArrayInputStream(binaryContent5),
                            binaryContent5.length);
                    rs.updateBinaryStream("col_binary", binaryStreamFinal, (long) binaryContentFinal.length);

                    rs.updateCharacterStream(4, new StringReader(charContent + "_1"));
                    String charContent2 = charContent + "_2";
                    rs.updateCharacterStream(4, new StringReader(charContent2), charContent2.length());
                    String charContent3 = charContent + "_3";
                    rs.updateCharacterStream(4, new StringReader(charContent3), (long) charContent3.length());
                    rs.updateCharacterStream("col_character", new StringReader(charContent + "_4"));
                    String charContent5 = charContent + "_5";
                    rs.updateCharacterStream("col_character", new StringReader(charContent5), charContent5.length());
                    rs.updateCharacterStream("col_character", charReaderFinal, (long) charContentFinal.length());

                    rs.updateNCharacterStream(5, new StringReader(ncharContent + "_1"));
                    String ncharContent2 = ncharContent + "_2";
                    rs.updateNCharacterStream(5, new StringReader(ncharContent2), (long) ncharContent2.length());
                    rs.updateNCharacterStream("col_ncharacter", new StringReader(ncharContent + "_3"));
                    rs.updateNCharacterStream("col_ncharacter", ncharReaderFinal, (long) ncharContentFinal.length());

                    // Apply the updates - streams must still be open at this point
                    rs.updateRow();

                    // Verify the updates were applied to the database
                    try (ResultSet verifyRs = stmt
                            .executeQuery("SELECT * FROM " + AbstractSQLGenerator.escapeIdentifier(tableName))) {
                        assertTrue(verifyRs.next());
                        assertEquals(asciiContentFinal, verifyRs.getString("col_ascii"));
                        assertArrayEquals(binaryContentFinal, verifyRs.getBytes("col_binary"));
                        assertEquals(charContentFinal, verifyRs.getString("col_character"));
                        assertEquals(ncharContentFinal, verifyRs.getNString("col_ncharacter"));
                    }

                } finally {

                    asciiStreamFinal.close();
                    binaryStreamFinal.close();
                    charReaderFinal.close();
                    ncharReaderFinal.close();
                }
            }
        }
    }

    /**
     * Test ResultSet updateClob, updateNClob, updateBlob, and updateSQLXML methods
     */
    @Test
    public void testResultSetUpdateClobBlobMethods() throws SQLException, IOException {
        try (Connection con = getConnection();
                Statement stmt = con.createStatement(ResultSet.TYPE_SCROLL_SENSITIVE, ResultSet.CONCUR_UPDATABLE)) {

            stmt.executeUpdate("CREATE TABLE " + AbstractSQLGenerator.escapeIdentifier(tableName)
                    + " (id int IDENTITY(1,1) PRIMARY KEY, "
                    + "col_clob text, col_nclob ntext, col_blob varbinary(max), col_xml xml)");

            stmt.executeUpdate("INSERT INTO " + AbstractSQLGenerator.escapeIdentifier(tableName)
                    + " (col_clob, col_nclob, col_blob, col_xml) "
                    + " VALUES ('initial_clob', N'initial_nclob', 0x123456, '<root>initial</root>')");

            try (ResultSet rs = stmt.executeQuery("SELECT * FROM " + AbstractSQLGenerator.escapeIdentifier(tableName))) {
                assertTrue(rs.next());

                String clobContent = "updated_clob";
                String nclobContent = "updated_nclob";
                String xmlContent = "<test>updated_xml";
                String finalSuffix = "_final";

                String clobContentFinal = clobContent + finalSuffix;
                String nclobContentFinal = nclobContent + finalSuffix;
                byte[] blobContentFinal = { 0x78, (byte) 0x9A, (byte) 0xBC, (byte) 0xDE };
                String xmlContentFinal = "<updated>final</updated>";

                byte[] blobBase = { 0x01, 0x02, 0x03 };

                Clob finalClob = con.createClob();
                finalClob.setString(1, clobContentFinal);

                NClob finalNClob = con.createNClob();
                finalNClob.setString(1, nclobContentFinal);

                Blob finalBlob = con.createBlob();
                finalBlob.setBytes(1, blobContentFinal);

                SQLXML finalSQLXML = con.createSQLXML();
                finalSQLXML.setString(xmlContentFinal);

                Reader clobReaderFinal = new StringReader(clobContentFinal);
                Reader nclobReaderFinal = new StringReader(nclobContentFinal);
                InputStream blobStreamFinal = new ByteArrayInputStream(blobContentFinal);

                try {
                    Clob clob1 = con.createClob();
                    clob1.setString(1, clobContent + "_1");
                    rs.updateClob(2, clob1);
                    rs.updateClob(2, new StringReader(clobContent + "_2"));
                    String clobContent3 = clobContent + "_3";
                    rs.updateClob(2, new StringReader(clobContent3), (long) clobContent3.length());
                    Clob clob4 = con.createClob();
                    clob4.setString(1, clobContent + "_4");
                    rs.updateClob("col_clob", clob4);
                    rs.updateClob("col_clob", new StringReader(clobContent + "_5"));
                    rs.updateClob("col_clob", clobReaderFinal, (long) clobContentFinal.length());

                    NClob nclob1 = con.createNClob();
                    nclob1.setString(1, nclobContent + "_1");
                    rs.updateNClob(3, nclob1);
                    rs.updateNClob(3, new StringReader(nclobContent + "_2"));
                    String nclobContent3 = nclobContent + "_3";
                    rs.updateNClob(3, new StringReader(nclobContent3), (long) nclobContent3.length());
                    NClob nclob4 = con.createNClob();
                    nclob4.setString(1, nclobContent + "_4");
                    rs.updateNClob("col_nclob", nclob4);
                    rs.updateNClob("col_nclob", new StringReader(nclobContent + "_5"));
                    rs.updateNClob("col_nclob", nclobReaderFinal, (long) nclobContentFinal.length());

                    Blob blob1 = con.createBlob();
                    blob1.setBytes(1, blobBase);
                    rs.updateBlob(4, blob1);
                    byte[] blobContent2 = { 0x04, 0x05, 0x06 };
                    rs.updateBlob(4, new ByteArrayInputStream(blobContent2));
                    byte[] blobContent3 = { 0x07, 0x08, 0x09 };
                    rs.updateBlob(4, new ByteArrayInputStream(blobContent3), (long) blobContent3.length);
                    Blob blob4 = con.createBlob();
                    blob4.setBytes(1, new byte[] { 0x0A, 0x0B, 0x0C });
                    rs.updateBlob("col_blob", blob4);
                    byte[] blobContent5 = { 0x0D, 0x0E, 0x0F };
                    rs.updateBlob("col_blob", new ByteArrayInputStream(blobContent5));
                    rs.updateBlob("col_blob", blobStreamFinal, (long) blobContentFinal.length);

                    SQLXML sqlxml1 = con.createSQLXML();
                    sqlxml1.setString(xmlContent + "_1</test>");
                    rs.updateSQLXML(5, sqlxml1);
                    rs.updateSQLXML("col_xml", finalSQLXML);

                    rs.updateRow();

                    try (ResultSet verifyRs = stmt
                            .executeQuery("SELECT * FROM " + AbstractSQLGenerator.escapeIdentifier(tableName))) {
                        assertTrue(verifyRs.next());
                        assertEquals(clobContentFinal, verifyRs.getString("col_clob"));
                        assertEquals(nclobContentFinal, verifyRs.getNString("col_nclob"));
                        assertArrayEquals(blobContentFinal, verifyRs.getBytes("col_blob"));

                        SQLXML verifyXML = verifyRs.getSQLXML("col_xml");
                        assertEquals(xmlContentFinal, verifyXML.getString());
                        verifyXML.free();
                    }

                } finally {
                    clobReaderFinal.close();
                    nclobReaderFinal.close();
                    blobStreamFinal.close();
                    finalClob.free();
                    finalNClob.free();
                    finalBlob.free();
                    finalSQLXML.free();
                }
            }
        }
    }

    private void createUnifiedResultSetTestTable(Connection conn) throws SQLException {
        try (Statement stmt = conn.createStatement()) {
            stmt.executeUpdate("CREATE TABLE " + AbstractSQLGenerator.escapeIdentifier(tableName) + " (" +
                    "col_ascii VARCHAR(100), col_binary VARBINARY(100), col_bool BIT, col_byte TINYINT, " +
                    "col_bytes VARBINARY(100), col_date DATE, col_double FLOAT, col_float REAL, " +
                    "col_geometry GEOMETRY, col_geography GEOGRAPHY, col_int INT, col_long BIGINT, " +
                    "col_short SMALLINT, col_string VARCHAR(100), col_nstring NVARCHAR(100), " +
                    "col_uniqueid UNIQUEIDENTIFIER, col_time TIME, col_timestamp DATETIME2, " +
                    "col_datetime DATETIME, col_decimal DECIMAL(10,2), col_null_test INT, " +
                    "col_text TEXT, col_ntext NTEXT, col_blob VARBINARY(MAX), col_smalldatetime SMALLDATETIME, " +
                    "col_datetimeoffset DATETIMEOFFSET, col_money MONEY, col_smallmoney SMALLMONEY, col_xml XML" +
                    ")");

            stmt.executeUpdate("INSERT INTO " + AbstractSQLGenerator.escapeIdentifier(tableName) + " VALUES (" +
                    "'test', 0x48656C6C6F, 1, 255, 0x48656C6C6F, '2023-01-15', 123.456, 78.9, " +
                    "geometry::Point(1, 2, 0), geography::Point(47.6, -122.3, 4326), 42, 9876543210, " +
                    "12345, 'hello', N'world', '" + uuid + "', '14:30:00', '2023-01-15 14:30:00', " +
                    "'2023-01-15 14:30:00', 99.99, NULL, 'text content', N'ntext content', 0x48656C6C6F, " +
                    "'2023-01-15 14:30:00', '2023-01-15 14:30:00+02:00', 123.45, 56.78, '<root>test</root>')");
        }

    }

    /**
     * Test casting JSON data and retrieving it as various data types.
     */
    @Test
    @Tag(Constants.JSONTest)
    public void testCastOnJSON() throws SQLException {
        String dstTable = TestUtils
                .escapeSingleQuotes(AbstractSQLGenerator.escapeIdentifier(RandomUtil.getIdentifier("dstTable")));
=======
     * Test casting JSON data and retrieving it as various data types.
     */
    @Test
    @AzureDB
    @Tag(Constants.JSONTest)
    public void testCastOnJSON() throws SQLException {
        String dstTable = TestUtils.escapeSingleQuotes(
                AbstractSQLGenerator.escapeIdentifier(RandomUtil.getIdentifier("dstTableCastJson")));
>>>>>>> 76e81158

        String jsonData = "{\"key\":\"123\"}";

        try (Connection conn = DriverManager.getConnection(connectionString)) {
            try (Statement stmt = conn.createStatement()) {
                stmt.executeUpdate("CREATE TABLE " + dstTable + " (jsonData JSON)");
                stmt.executeUpdate("INSERT INTO " + dstTable + " VALUES (CAST('" + jsonData + "' AS JSON))");

                String select = "SELECT JSON_VALUE(jsonData, '$.key') AS c1 FROM " + dstTable;

                // Use executeQuery API
                try (SQLServerResultSet rs = (SQLServerResultSet) stmt.executeQuery(select)) {
                    rs.next();
                    assertEquals(123, rs.getShort("c1"));
                    assertEquals(123, rs.getInt("c1"));
                    assertEquals(123f, rs.getFloat("c1"));
                    assertEquals(123L, rs.getLong("c1"));
                    assertEquals(123d, rs.getDouble("c1"));
                    assertEquals(new BigDecimal(123), rs.getBigDecimal("c1"));
                }

                // Use execute API
                boolean hasResult = stmt.execute(select);
                assertTrue(hasResult);
                try (SQLServerResultSet rs = (SQLServerResultSet) stmt.getResultSet()) {
                    rs.next();
                    assertEquals(123, rs.getShort("c1"));
                    assertEquals(123, rs.getInt("c1"));
                    assertEquals(123f, rs.getFloat("c1"));
                    assertEquals(123L, rs.getLong("c1"));
                    assertEquals(123d, rs.getDouble("c1"));
                    assertEquals(new BigDecimal(123), rs.getBigDecimal("c1"));
                }
            } finally {
                try (Statement stmt = conn.createStatement();) {
                    TestUtils.dropTableIfExists(dstTable, stmt);
                }
            }
        }
    }

    /**
     * Tests ResultSet with JSON column type.
     * 
     * @throws SQLException
     */
    @Test
<<<<<<< HEAD
=======
    @AzureDB
>>>>>>> 76e81158
    @Tag(Constants.xAzureSQLDW)
    @Tag(Constants.JSONTest)
    public void testJdbc41ResultSetJsonColumn() throws SQLException {
        try (Connection con = getConnection(); Statement stmt = con.createStatement()) {
            String table = AbstractSQLGenerator.escapeIdentifier(tableName);
            stmt.executeUpdate("create table " + table + " (col17 json)");

            try {
                stmt.executeUpdate("insert into " + table + " values('{\"test\":\"123\"}')");
                stmt.executeUpdate("insert into " + table + " values(null)");

                try (ResultSet rs = stmt.executeQuery("select * from " + table)) {
                    assertTrue(rs.next());
                    assertEquals("{\"test\":\"123\"}", rs.getObject(1).toString());

                    assertTrue(rs.next());
                    assertNull(rs.getObject(1));

                    assertFalse(rs.next());
                }
            } finally {
                TestUtils.dropTableIfExists(table, stmt);
            }
        }
    }

    private void ambiguousUpdateRowTestSetup(Connection conn) throws SQLException {
        try (Statement stmt = conn.createStatement()) {
            stmt.execute("CREATE TABLE " + tableName1 + " (i INT, data VARCHAR(30))");
            stmt.execute("CREATE TABLE " + tableName2 + " (i INT, row INT, data VARCHAR(30))");
            stmt.execute("INSERT INTO " + tableName1 + " SELECT 1, 'EDIT'");
            stmt.execute("INSERT INTO " + tableName2 + " SELECT 1, 1, 'TEST1' UNION SELECT 1, 2, 'TEST2'");
        }
    }
}<|MERGE_RESOLUTION|>--- conflicted
+++ resolved
@@ -8,26 +8,14 @@
 import static org.junit.Assert.assertFalse;
 import static org.junit.Assert.assertNull;
 import static org.junit.jupiter.api.Assertions.assertEquals;
-import static org.junit.jupiter.api.Assertions.assertNotNull;
 import static org.junit.jupiter.api.Assertions.assertSame;
-import static org.junit.jupiter.api.Assertions.assertThrows;
 import static org.junit.jupiter.api.Assertions.assertTrue;
 import static org.junit.jupiter.api.Assertions.fail;
 
-import java.io.ByteArrayInputStream;
-import java.io.IOException;
-import java.io.InputStream;
-import java.io.Reader;
-import java.io.StringReader;
-import java.io.UnsupportedEncodingException;
 import java.math.BigDecimal;
 import java.sql.Blob;
 import java.sql.Clob;
 import java.sql.Connection;
-<<<<<<< HEAD
-import java.sql.Date;
-=======
->>>>>>> 76e81158
 import java.sql.DriverManager;
 import java.sql.NClob;
 import java.sql.ResultSet;
@@ -35,8 +23,6 @@
 import java.sql.SQLWarning;
 import java.sql.SQLXML;
 import java.sql.Statement;
-import java.sql.Time;
-import java.sql.Timestamp;
 import java.time.LocalDate;
 import java.time.LocalDateTime;
 import java.time.LocalTime;
@@ -45,17 +31,6 @@
 import java.util.TimeZone;
 import java.util.UUID;
 
-<<<<<<< HEAD
-import com.microsoft.sqlserver.jdbc.SQLServerConnection;
-import com.microsoft.sqlserver.jdbc.SQLServerException;
-import com.microsoft.sqlserver.jdbc.SQLServerResultSet;
-import com.microsoft.sqlserver.jdbc.TestResource;
-import com.microsoft.sqlserver.testframework.PrepUtil;
-
-import microsoft.sql.DateTimeOffset;
-
-=======
->>>>>>> 76e81158
 import org.junit.jupiter.api.AfterEach;
 import org.junit.jupiter.api.BeforeAll;
 import org.junit.jupiter.api.BeforeEach;
@@ -75,10 +50,7 @@
 import com.microsoft.sqlserver.testframework.AbstractTest;
 import com.microsoft.sqlserver.testframework.AzureDB;
 import com.microsoft.sqlserver.testframework.Constants;
-<<<<<<< HEAD
-=======
 import com.microsoft.sqlserver.testframework.PrepUtil;
->>>>>>> 76e81158
 
 @RunWith(JUnitPlatform.class)
 public class ResultSetTest extends AbstractTest {
@@ -740,855 +712,6 @@
     }
 
     /**
-<<<<<<< HEAD
-     * Test getObject() with unsupported type conversion that throws SQLException
-     */
-    @Test
-    public void testGetObjectUnsupportedTypeConversion() throws SQLException {
-        try (Connection con = getConnection();
-                Statement stmt = con.createStatement()) {
-
-            stmt.executeUpdate("CREATE TABLE " + AbstractSQLGenerator.escapeIdentifier(tableName)
-                    + " (id int, test_string varchar(50))");
-            stmt.executeUpdate("INSERT INTO " + AbstractSQLGenerator.escapeIdentifier(tableName)
-                    + " (id, test_string) VALUES (1, 'test_value')");
-
-            try (ResultSet rs = stmt.executeQuery("SELECT * FROM " + AbstractSQLGenerator.escapeIdentifier(tableName))) {
-                assertTrue(rs.next());
-
-                SQLException thrown = assertThrows(SQLException.class, () -> {
-                    rs.getObject(2, java.util.ArrayList.class); // ArrayList is not a supported conversion type
-                });
-                assertTrue(thrown.getMessage().contains("The conversion to class java.util.ArrayList is unsupported."));
-                assertTrue(thrown.getMessage().contains("java.util.ArrayList"));
-            }
-        }
-    }
-
-    /**
-     * Test updateObject() with various data types and ensure correct handling of nulls and streams.
-     */
-    @Test
-    public void testUpdateObject() throws SQLException, UnsupportedEncodingException, IOException {
-        try (Connection con = getConnection(); 
-             Statement stmt = con.createStatement(ResultSet.TYPE_SCROLL_SENSITIVE, ResultSet.CONCUR_UPDATABLE)) {
-            
-            stmt.executeUpdate("CREATE TABLE " + AbstractSQLGenerator.escapeIdentifier(tableName) 
-                    + " (id int IDENTITY(1,1) PRIMARY KEY, col_varchar varchar(max), "
-                    + "col_nvarchar nvarchar(max), col_varbinary varbinary(max), "
-                    + "col_xml xml, col_decimal decimal(18,6), col_int int)");
-            
-            stmt.executeUpdate("INSERT INTO " + AbstractSQLGenerator.escapeIdentifier(tableName) 
-                    + " (col_varchar, col_nvarchar, col_varbinary, col_xml, col_decimal, col_int) "
-                    + " VALUES ('initial', N'initial_n', 0x123456, '<root>test</root>', 123.456, 999)");
-            
-            try (ResultSet rs = stmt.executeQuery("SELECT * FROM " + AbstractSQLGenerator.escapeIdentifier(tableName))) {
-                assertTrue(rs.next());
-                
-                rs.updateObject(2, null);
-                assertTrue(rs.wasNull() == false);
-                
-                rs.updateObject(6, new BigDecimal("555.123"));
-                
-                try (StringReader reader = new StringReader("test reader content")) {
-                    rs.updateObject(2, reader);
-                }
-                try (ByteArrayInputStream textStream = new ByteArrayInputStream("test stream".getBytes("UTF-8"))) {
-                    rs.updateObject(2, textStream);
-                }
-                try (ByteArrayInputStream binaryStream = new ByteArrayInputStream(new byte[]{1, 2, 3, 4})) {
-                    rs.updateObject(4, binaryStream);
-                }
-                
-                SQLXML sqlxml = con.createSQLXML();
-                sqlxml.setString("<root>updated xml</root>");
-                rs.updateObject(5, sqlxml);
-                
-                rs.updateObject(7, Integer.valueOf(777));
-                
-                // Apply updates and validate the data
-                rs.updateRow();
-                
-                try (ResultSet verifyRs = stmt.executeQuery("SELECT * FROM " + AbstractSQLGenerator.escapeIdentifier(tableName))) {
-                    assertTrue(verifyRs.next());
-                    assertEquals("test stream", verifyRs.getString("col_varchar"));
-                    assertEquals(Integer.valueOf(777), verifyRs.getObject("col_int"));
-                    
-                    SQLXML retrievedXML = verifyRs.getSQLXML("col_xml");
-                    assertNotNull(retrievedXML);
-                    String xmlContent = retrievedXML.getString();
-                    assertTrue(xmlContent.contains("updated xml"));
-                }
-            }
-        }
-    }
-
-    /**
-     * Test getStatement() method on ResultSet to ensure it returns the correct Statement object.
-     */
-    @Test
-    public void testGetStatement() throws SQLException {
-        try (Connection con = getConnection();
-                Statement stmt = con.createStatement()) {
-
-            stmt.executeUpdate("CREATE TABLE " + AbstractSQLGenerator.escapeIdentifier(tableName)
-                    + " (id int, test_string varchar(50))");
-            stmt.executeUpdate("INSERT INTO " + AbstractSQLGenerator.escapeIdentifier(tableName)
-                    + " (id, test_string) VALUES (1, 'test_value')");
-
-            try (ResultSet rs = stmt
-                    .executeQuery("SELECT * FROM " + AbstractSQLGenerator.escapeIdentifier(tableName))) {
-                Statement returnedStmt = rs.getStatement();
-                assertNotNull(returnedStmt);
-                assertSame(stmt, returnedStmt);
-
-                // Verify that the returned Statement is of the correct type
-                assertEquals(ResultSet.TYPE_FORWARD_ONLY, returnedStmt.getResultSetType());
-                assertEquals(ResultSet.CONCUR_READ_ONLY, returnedStmt.getResultSetConcurrency());
-
-                // Test that getStatement() works when ResultSet has data
-                assertTrue(rs.next());
-                Statement returnedStmtWithData = rs.getStatement();
-                assertNotNull(returnedStmtWithData);
-                assertSame(stmt, returnedStmtWithData);
-
-                // Close the ResultSet and verify getStatement() throws exception
-                rs.close();
-                SQLException thrown = assertThrows(SQLException.class, () -> {
-                    rs.getStatement();
-                });
-                assertTrue(thrown.getMessage().contains("closed") ||
-                        thrown.getMessage().contains("invalid") ||
-                        thrown instanceof SQLServerException);
-            }
-        }
-    }
-
-    /**
-     * Test setFetchDirection validation for invalid directions
-     */
-    @Test
-    public void testSetFetchDirectionInvalidDirection() throws SQLException {
-        try (Connection con = getConnection();
-                Statement stmt = con.createStatement(ResultSet.TYPE_SCROLL_SENSITIVE, ResultSet.CONCUR_READ_ONLY)) {
-
-            stmt.executeUpdate("CREATE TABLE " + AbstractSQLGenerator.escapeIdentifier(tableName) + " (col1 int)");
-            stmt.executeUpdate("INSERT INTO " + AbstractSQLGenerator.escapeIdentifier(tableName) + " VALUES (1)");
-
-            // Test invalid fetch direction
-            try (ResultSet rs = stmt
-                    .executeQuery("SELECT * FROM " + AbstractSQLGenerator.escapeIdentifier(tableName))) {
-                SQLException thrown = assertThrows(SQLException.class, () -> {
-                    rs.setFetchDirection(999); // Invalid fetch direction
-                });
-                assertEquals("The fetch direction 999 is not valid.", thrown.getMessage());
-            }
-
-            // Test non-forward fetch direction on forward-only result set
-            try (Statement forwardStmt = con.createStatement(SQLServerResultSet.TYPE_SS_DIRECT_FORWARD_ONLY,
-                    ResultSet.CONCUR_READ_ONLY);
-                    ResultSet rs = forwardStmt
-                            .executeQuery("SELECT * FROM " + AbstractSQLGenerator.escapeIdentifier(tableName))) {
-
-                SQLException thrown = assertThrows(SQLException.class, () -> {
-                    rs.setFetchDirection(ResultSet.FETCH_REVERSE); // Not allowed on forward-only
-                });
-                assertEquals("The requested operation is not supported on forward only result sets.",
-                        thrown.getMessage());
-            }
-        }
-    }
-
-    /**
-     * Test setFetchSize validation for negative values
-     */
-    @Test
-    public void testSetFetchSizeNegativeValue() throws SQLException {
-        try (Connection con = getConnection();
-                Statement stmt = con.createStatement()) {
-
-            stmt.executeUpdate("CREATE TABLE " + AbstractSQLGenerator.escapeIdentifier(tableName) + " (col1 int)");
-            stmt.executeUpdate("INSERT INTO " + AbstractSQLGenerator.escapeIdentifier(tableName) + " VALUES (1)");
-
-            try (ResultSet rs = stmt
-                    .executeQuery("SELECT * FROM " + AbstractSQLGenerator.escapeIdentifier(tableName))) {
-                try {
-                    rs.setFetchSize(-1);
-                    fail("Expected SQLException for negative fetch size");
-                } catch (SQLException e) {
-                    assertEquals("The fetch size cannot be negative.", e.getMessage());
-                }
-                rs.setFetchSize(0); // Should use default fetch size
-                assertEquals(128, rs.getFetchSize());
-            }
-        }
-    }
-
-    /**
-     * Tests various ResultSet getter methods by column index.
-     * 
-     * @throws SQLException
-     */
-    @Test
-    public void testResultSetGetterMethodsByIndex() throws SQLException {
-        try (Connection con = getConnection();
-                Statement stmt = con.createStatement()) {
-
-            createUnifiedResultSetTestTable(con);
-
-            try (SQLServerResultSet rs = (SQLServerResultSet) stmt
-                    .executeQuery("SELECT * FROM " + AbstractSQLGenerator.escapeIdentifier(tableName))) {
-                assertTrue(rs.next());
-
-                assertNotNull(rs.getAsciiStream(1));
-                assertNotNull(rs.getBinaryStream(2));
-                assertTrue(rs.getBoolean(3));
-                assertEquals((byte) 255, rs.getByte(4));
-                assertNotNull(rs.getBytes(5));
-                assertNotNull(rs.getDate(6));
-                assertNotNull(rs.getDate(6, null)); // Test getDate with Calendar
-                assertEquals(123.456, rs.getDouble(7), 0.001);
-                assertEquals(78.9f, rs.getFloat(8), 0.1f);
-                assertNotNull(rs.getGeometry(9));
-                assertNotNull(rs.getGeography(10));
-                assertEquals(42, rs.getInt(11));
-                assertEquals(9876543210L, rs.getLong(12));
-                assertEquals((short) 12345, rs.getShort(13));
-                assertEquals("hello", rs.getString(14));
-                assertEquals("world", rs.getNString(15));
-                assertEquals(UUID.fromString(uuid), UUID.fromString(rs.getUniqueIdentifier(16)));
-                assertNotNull(rs.getTime(17));
-                assertNotNull(rs.getTime(17, null)); // Test getTime with Calendar
-                assertNotNull(rs.getTimestamp(18));
-                assertNotNull(rs.getTimestamp(18, null)); // Test getTimestamp with Calendar
-                assertNotNull(rs.getDateTime(19));
-                java.util.Calendar cal = java.util.Calendar.getInstance();
-                assertNotNull(rs.getDateTime(19, cal)); // Test getDateTime with Calendar
-                assertNotNull(rs.getBigDecimal(20));
-                @SuppressWarnings("deprecation")
-                BigDecimal bigDec2 = rs.getBigDecimal(20, 1); // Test deprecated getBigDecimal with scale
-                assertNotNull(bigDec2);
-                assertNull(rs.getObject(21)); // col_null_test
-                assertTrue(rs.wasNull());
-                assertEquals(0, rs.getInt(21)); // Test primitive getter on null column
-                assertTrue(rs.wasNull());
-                assertNotNull(rs.getClob(22));
-                assertNotNull(rs.getNClob(23));
-                assertNotNull(rs.getCharacterStream(22)); // Test character stream on TEXT column
-                assertNotNull(rs.getNCharacterStream(23)); // Test ncharacter stream on NTEXT column
-                assertNotNull(rs.getBlob(24));
-                assertNotNull(rs.getSmallDateTime(25));
-                assertNotNull(rs.getSmallDateTime(25, null)); // Test getSmallDateTime with Calendar
-                assertNotNull(rs.getDateTimeOffset(26));
-                assertNotNull(rs.getMoney(27));
-                assertNotNull(rs.getSmallMoney(28));
-                assertNotNull(rs.getSQLXML(29));
-
-                // Test getObject variations
-                assertNotNull(rs.getObject(14)); // col_string
-                assertNotNull(rs.getObject(15, String.class)); // col_nstring with type
-
-                // Test unsupported operations that should throw SQLException
-                assertThrows(SQLException.class, () -> rs.getObject(14, new java.util.HashMap<>()));
-                assertThrows(SQLException.class, () -> rs.getRef(14));
-                assertThrows(SQLException.class, () -> rs.getArray(14));
-                @SuppressWarnings("deprecation")
-                SQLException ex2 = assertThrows(SQLException.class, () -> rs.getUnicodeStream(14));
-                assertNotNull(ex2);
-            }
-        }
-    }
-
-    /**
-     * Tests various ResultSet getter methods by column name.
-     * 
-     * @throws SQLException
-     */
-    @Test
-    public void testResultSetGetterMethodsByColumnName() throws SQLException {
-        try (Connection con = getConnection();
-                Statement stmt = con.createStatement()) {
-
-            createUnifiedResultSetTestTable(con);
-
-            try (SQLServerResultSet rs = (SQLServerResultSet) stmt
-                    .executeQuery("SELECT * FROM " + AbstractSQLGenerator.escapeIdentifier(tableName))) {
-                assertTrue(rs.next());
-
-                assertNotNull(rs.getAsciiStream("col_ascii"));
-                assertNotNull(rs.getBinaryStream("col_binary"));
-                assertTrue(rs.getBoolean("col_bool"));
-                assertEquals((byte) 255, rs.getByte("col_byte"));
-                assertNotNull(rs.getBytes("col_bytes"));
-                assertNotNull(rs.getDate("col_date"));
-                assertNotNull(rs.getDate("col_date", null)); // Test getDate with Calendar
-                assertEquals(123.456, rs.getDouble("col_double"), 0.001);
-                assertEquals(78.9f, rs.getFloat("col_float"), 0.1f);
-                assertNotNull(rs.getGeometry("col_geometry"));
-                assertNotNull(rs.getGeography("col_geography"));
-                assertEquals(42, rs.getInt("col_int"));
-                assertEquals(9876543210L, rs.getLong("col_long"));
-                assertEquals((short) 12345, rs.getShort("col_short"));
-                assertEquals("hello", rs.getString("col_string"));
-                assertEquals("world", rs.getNString("col_nstring"));
-                assertEquals(UUID.fromString(uuid), UUID.fromString(rs.getUniqueIdentifier("col_uniqueid")));
-                assertNotNull(rs.getTime("col_time"));
-                assertNotNull(rs.getTime("col_time", null)); // Test getTime with Calendar
-                assertNotNull(rs.getTimestamp("col_timestamp"));
-                assertNotNull(rs.getTimestamp("col_timestamp", null)); // Test getTimestamp with Calendar
-                assertNotNull(rs.getDateTime("col_datetime"));
-                java.util.Calendar cal = java.util.Calendar.getInstance();
-                assertNotNull(rs.getDateTime("col_datetime", cal)); // Test getDateTime with Calendar
-                assertNotNull(rs.getDateTime("col_datetime", null)); // Test getDateTime with null Calendar
-                assertNotNull(rs.getBigDecimal("col_decimal"));
-                @SuppressWarnings("deprecation")
-                BigDecimal bigDec2 = rs.getBigDecimal("col_decimal", 1); // Test deprecated getBigDecimal with scale
-                assertNotNull(bigDec2);
-                assertNull(rs.getObject("col_null_test"));
-                assertTrue(rs.wasNull());
-                assertEquals(0, rs.getInt("col_null_test")); // Test primitive getter on null column
-                assertTrue(rs.wasNull());
-                assertNotNull(rs.getClob("col_text"));
-                assertNotNull(rs.getNClob("col_ntext"));
-                assertNotNull(rs.getCharacterStream("col_text")); // Test character stream on TEXT column
-                assertNotNull(rs.getNCharacterStream("col_ntext")); // Test ncharacter stream on NTEXT column
-                assertNotNull(rs.getBlob("col_blob"));
-                assertNotNull(rs.getSmallDateTime("col_smalldatetime"));
-                assertNotNull(rs.getSmallDateTime("col_smalldatetime", null)); // Test getSmallDateTime with Calendar
-                assertNotNull(rs.getDateTimeOffset("col_datetimeoffset"));
-                assertNotNull(rs.getMoney("col_money"));
-                assertNotNull(rs.getSmallMoney("col_smallmoney"));
-                assertNotNull(rs.getSQLXML("col_xml"));
-
-                // Test getObject variations
-                assertNotNull(rs.getObject("col_string")); // Basic getObject
-                assertNotNull(rs.getObject("col_nstring", String.class)); // getObject with type
-
-                // Test unsupported operations that should throw SQLException
-                assertThrows(SQLException.class, () -> rs.getObject("col_string", new java.util.HashMap<>()));
-                assertThrows(SQLException.class, () -> rs.getRef("col_string"));
-                assertThrows(SQLException.class, () -> rs.getArray("col_string"));
-                @SuppressWarnings("deprecation")
-                SQLException ex2 = assertThrows(SQLException.class, () -> rs.getUnicodeStream("col_string"));
-                assertNotNull(ex2);
-            }
-        }
-    }
-
-    /**
-     * Tests various ResultSet update methods by column index.
-     * 
-     * @throws SQLException
-     */
-    @Test
-    public void testResultSetUpdateMethods() throws SQLException {
-        try (Connection con = getConnection();
-                Statement stmt = con.createStatement(ResultSet.TYPE_SCROLL_SENSITIVE, ResultSet.CONCUR_UPDATABLE)) {
-
-            createUnifiedResultSetTestTable(con);
-
-            try (SQLServerResultSet rs = (SQLServerResultSet) stmt
-                    .executeQuery("SELECT * FROM " + AbstractSQLGenerator.escapeIdentifier(tableName))) {
-                assertTrue(rs.next());
-
-                rs.updateBoolean(3, false);
-                rs.updateBoolean(3, true, false);
-
-                rs.updateByte(4, (byte) 150);
-                rs.updateByte(4, (byte) 0, false);
-
-                rs.updateShort(13, (short) 1500);
-                rs.updateShort(13, (short) 2500, false);
-
-                rs.updateInt(11, 999);
-                rs.updateInt(11, 1001, false);
-
-                rs.updateLong(12, 5000L);
-                rs.updateLong(12, 6000L, false);
-
-                rs.updateFloat(8, 987.65f);
-                rs.updateFloat(8, 876.54f, false);
-
-                rs.updateDouble(7, 1234.5678);
-                rs.updateDouble(7, 2345.6789, false);
-
-                BigDecimal money1 = new BigDecimal("1500.75");
-                BigDecimal money2 = new BigDecimal("1750.2500");
-                rs.updateMoney(27, money1);
-                rs.updateMoney(27, money2, false);
-                rs.updateSmallMoney(28, money1);
-                rs.updateSmallMoney(28, money2, false);
-
-                BigDecimal decimal1 = new BigDecimal("999.123456");
-                BigDecimal decimal2 = new BigDecimal("888.12345");
-                rs.updateBigDecimal(20, decimal1);
-                rs.updateBigDecimal(20, decimal2, 10, 5);
-                rs.updateBigDecimal(20, decimal1, 10, 5, false);
-                rs.updateObject(20, decimal2, 10, 3);
-                rs.updateObject(20, decimal1, 10, 3, false);
-
-                rs.updateString(14, "updated_string");
-                rs.updateString(14, "updated_string_encrypt", false);
-
-                rs.updateNString(15, "updated_nstring");
-                rs.updateNString(15, "updated_nstring_encrypt", false);
-
-                byte[] bytes1 = { 0x78, (byte) 0x9A, (byte) 0xBC };
-                byte[] bytes2 = { 0x78, (byte) 0x9A, (byte) 0xBC, (byte) 0xDE };
-                rs.updateBytes(5, bytes1);
-                rs.updateBytes(5, bytes2, false);
-
-                Date date1 = Date.valueOf("2023-12-25");
-                Date date2 = Date.valueOf("2023-12-26");
-                rs.updateDate(6, date1);
-                rs.updateDate(6, date2, false);
-
-                Time time1 = Time.valueOf("15:45:30");
-                Time time2 = Time.valueOf("16:45:30");
-                rs.updateTime(17, time1);
-                rs.updateTime(17, time2, 3);
-                rs.updateTime(17, time1, 3, false);
-
-                Timestamp timestamp1 = Timestamp.valueOf("2023-12-25 15:45:30.456");
-                Timestamp timestamp2 = Timestamp.valueOf("2023-12-25 16:45:30.456");
-                rs.updateTimestamp(18, timestamp1);
-                rs.updateTimestamp(18, timestamp2, 6);
-                rs.updateTimestamp(18, timestamp1, 6, false);
-
-                rs.updateDateTime(19, timestamp1);
-                rs.updateDateTime(19, timestamp2, 3);
-                rs.updateDateTime(19, timestamp1, 3, false);
-
-                Timestamp smallDateTime1 = Timestamp.valueOf("2023-12-25 15:45:00");
-                Timestamp smallDateTime2 = Timestamp.valueOf("2023-12-25 16:45:00");
-                rs.updateSmallDateTime(25, smallDateTime1);
-                rs.updateSmallDateTime(25, smallDateTime2, 0);
-                rs.updateSmallDateTime(25, smallDateTime1, 0, false);
-
-                DateTimeOffset dateTimeOffset1 = DateTimeOffset.valueOf(timestamp1, 5);
-                DateTimeOffset dateTimeOffset2 = DateTimeOffset.valueOf(timestamp2, 5);
-                rs.updateDateTimeOffset(26, dateTimeOffset1);
-                rs.updateDateTimeOffset(26, dateTimeOffset2, 6);
-                rs.updateDateTimeOffset(26, dateTimeOffset1, 6, false);
-
-                String guid1 = java.util.UUID.randomUUID().toString();
-                String guid2 = java.util.UUID.randomUUID().toString();
-                rs.updateUniqueIdentifier(16, guid1);
-                rs.updateUniqueIdentifier(16, guid2, false);
-
-                rs.updateNull(21);
-
-                rs.updateRow(); // Apply the updates to the database
-
-                // Verify the updates were applied to the database
-                try (SQLServerResultSet verifyRs = (SQLServerResultSet) stmt.executeQuery("SELECT * FROM "
-                        + AbstractSQLGenerator.escapeIdentifier(tableName) + " WHERE col_int = 1001")) {
-                    assertTrue(verifyRs.next());
-                    assertEquals(true, verifyRs.getBoolean("col_bool"));
-                    assertEquals((short) 2500, verifyRs.getShort("col_short"));
-                    assertEquals(1001, verifyRs.getInt("col_int"));
-                    assertEquals(6000L, verifyRs.getLong("col_long"));
-                    assertEquals(876.54f, verifyRs.getFloat("col_float"), 0.01f);
-                    assertEquals(2345.6789, verifyRs.getDouble("col_double"), 0.0001);
-                    assertEquals(money2, verifyRs.getBigDecimal("col_money"));
-                    assertEquals(money2, verifyRs.getBigDecimal("col_smallmoney"));
-                    assertEquals(-1, verifyRs.getBigDecimal("col_decimal").compareTo(new BigDecimal("999.654")));
-                    assertEquals("updated_string_encrypt", verifyRs.getString("col_string"));
-                    assertEquals("updated_nstring_encrypt", verifyRs.getNString("col_nstring"));
-                    assertArrayEquals(bytes2, verifyRs.getBytes("col_bytes"));
-                    assertEquals(date2, verifyRs.getDate("col_date"));
-                    assertEquals(guid2.toUpperCase(), verifyRs.getUniqueIdentifier("col_uniqueid"));
-                    assertNull(verifyRs.getObject("col_null_test"));
-                    assertTrue(verifyRs.wasNull());
-                }
-            } 
-        }
-    }
-
-    /**
-     * Tests various ResultSet update methods by column name.
-     * 
-     * @throws SQLException
-     */
-    @Test
-    public void testResultSetUpdateMethodsByColumnName() throws SQLException {
-        try (Connection con = getConnection();
-                Statement stmt = con.createStatement(ResultSet.TYPE_SCROLL_SENSITIVE, ResultSet.CONCUR_UPDATABLE)) {
-
-            createUnifiedResultSetTestTable(con);
-
-            try (SQLServerResultSet rs = (SQLServerResultSet) stmt
-                    .executeQuery("SELECT * FROM " + AbstractSQLGenerator.escapeIdentifier(tableName))) {
-                assertTrue(rs.next());
-
-                rs.updateBoolean("col_bool", false);
-                rs.updateBoolean("col_bool", true, false);
-
-                rs.updateByte("col_byte", (byte) 150);
-                rs.updateByte("col_byte", (byte) 0, false);
-
-                rs.updateShort("col_short", (short) 1500);
-                rs.updateShort("col_short", (short) 2500, false);
-
-                rs.updateInt("col_int", 999);
-                rs.updateInt("col_int", 1001, false);
-
-                rs.updateLong("col_long", 5000L);
-                rs.updateLong("col_long", 6000L, false);
-
-                rs.updateFloat("col_float", 987.65f);
-                rs.updateFloat("col_float", 876.54f, false);
-
-                rs.updateDouble("col_double", 1234.5678);
-                rs.updateDouble("col_double", 2345.6789, false);
-
-                BigDecimal money1 = new BigDecimal("1500.75");
-                BigDecimal money2 = new BigDecimal("1750.2500");
-                rs.updateMoney("col_money", money1);
-                rs.updateMoney("col_money", money2, false);
-                rs.updateSmallMoney("col_smallmoney", money1);
-                rs.updateSmallMoney("col_smallmoney", money2, false);
-
-                BigDecimal decimal1 = new BigDecimal("999.123456");
-                BigDecimal decimal2 = new BigDecimal("888.12345");
-                rs.updateBigDecimal("col_decimal", decimal1);
-                rs.updateBigDecimal("col_decimal", decimal2, 10, 5);
-                rs.updateBigDecimal("col_decimal", decimal1, 10, 5, false);
-                rs.updateObject("col_decimal", decimal2, 10, 3);
-                rs.updateObject("col_decimal", decimal1, 10, 3, false);
-
-                rs.updateString("col_string", "updated_string");
-                rs.updateString("col_string", "updated_string_encrypt", false);
-
-                rs.updateNString("col_nstring", "updated_nstring");
-                rs.updateNString("col_nstring", "updated_nstring_encrypt", false);
-
-                byte[] bytes1 = { 0x78, (byte) 0x9A, (byte) 0xBC };
-                byte[] bytes2 = { 0x78, (byte) 0x9A, (byte) 0xBC, (byte) 0xDE };
-                rs.updateBytes("col_bytes", bytes1);
-                rs.updateBytes("col_bytes", bytes2, false);
-
-                Date date1 = Date.valueOf("2023-12-25");
-                Date date2 = Date.valueOf("2023-12-26");
-                rs.updateDate("col_date", date1);
-                rs.updateDate("col_date", date2, false);
-
-                Time time1 = Time.valueOf("15:45:30");
-                Time time2 = Time.valueOf("16:45:30");
-                rs.updateTime("col_time", time1);
-                rs.updateTime("col_time", time2, 3);
-                rs.updateTime("col_time", time1, 3, false);
-
-                Timestamp timestamp1 = Timestamp.valueOf("2023-12-25 15:45:30.456");
-                Timestamp timestamp2 = Timestamp.valueOf("2023-12-25 16:45:30.456");
-                rs.updateTimestamp("col_timestamp", timestamp1);
-                rs.updateTimestamp("col_timestamp", timestamp2, 6);
-                rs.updateTimestamp("col_timestamp", timestamp1, 6, false);
-
-                rs.updateDateTime("col_datetime", timestamp1);
-                rs.updateDateTime("col_datetime", timestamp2, 3);
-                rs.updateDateTime("col_datetime", timestamp1, 3, false);
-
-                Timestamp smallDateTime1 = Timestamp.valueOf("2023-12-25 15:45:00");
-                Timestamp smallDateTime2 = Timestamp.valueOf("2023-12-25 16:45:00");
-                rs.updateSmallDateTime("col_smalldatetime", smallDateTime1);
-                rs.updateSmallDateTime("col_smalldatetime", smallDateTime2, 0);
-                rs.updateSmallDateTime("col_smalldatetime", smallDateTime1, 0, false);
-
-                DateTimeOffset dateTimeOffset1 = DateTimeOffset.valueOf(timestamp1, 5);
-                DateTimeOffset dateTimeOffset2 = DateTimeOffset.valueOf(timestamp2, 5);
-                rs.updateDateTimeOffset("col_datetimeoffset", dateTimeOffset1);
-                rs.updateDateTimeOffset("col_datetimeoffset", dateTimeOffset2, 6);
-                rs.updateDateTimeOffset("col_datetimeoffset", dateTimeOffset1, 6, false);
-
-                String guid1 = java.util.UUID.randomUUID().toString();
-                String guid2 = java.util.UUID.randomUUID().toString();
-                rs.updateUniqueIdentifier("col_uniqueid", guid1);
-                rs.updateUniqueIdentifier("col_uniqueid", guid2, false);
-
-                rs.updateNull("col_null_test");
-
-                rs.updateRow(); // Apply the updates to the database
-
-                // Verify the updates were applied to the database
-                try (SQLServerResultSet verifyRs = (SQLServerResultSet) stmt.executeQuery("SELECT * FROM "
-                        + AbstractSQLGenerator.escapeIdentifier(tableName) + " WHERE col_int = 1001")) {
-                    assertTrue(verifyRs.next());
-                    assertEquals(true, verifyRs.getBoolean("col_bool"));
-                    assertEquals((short) 2500, verifyRs.getShort("col_short"));
-                    assertEquals(1001, verifyRs.getInt("col_int"));
-                    assertEquals(6000L, verifyRs.getLong("col_long"));
-                    assertEquals(876.54f, verifyRs.getFloat("col_float"), 0.01f);
-                    assertEquals(2345.6789, verifyRs.getDouble("col_double"), 0.0001);
-                    assertEquals(money2, verifyRs.getBigDecimal("col_money"));
-                    assertEquals(money2, verifyRs.getBigDecimal("col_smallmoney"));
-                    assertEquals(-1, verifyRs.getBigDecimal("col_decimal").compareTo(new BigDecimal("999.654")));
-                    assertEquals("updated_string_encrypt", verifyRs.getString("col_string"));
-                    assertEquals("updated_nstring_encrypt", verifyRs.getNString("col_nstring"));
-                    assertArrayEquals(bytes2, verifyRs.getBytes("col_bytes"));
-                    assertEquals(date2, verifyRs.getDate("col_date"));
-                    assertEquals(guid2.toUpperCase(), verifyRs.getUniqueIdentifier("col_uniqueid"));
-                    assertNull(verifyRs.getObject("col_null_test"));
-                    assertTrue(verifyRs.wasNull());
-                }
-            }
-        }
-    }
-
-    /**
-     * This test covers updateAsciiStream, updateBinaryStream, updateCharacterStream, and updateNCharacterStream methods
-     */
-    @Test
-    public void testResultSetUpdateStreamMethods() throws SQLException, UnsupportedEncodingException, IOException {
-        try (Connection con = getConnection();
-                Statement stmt = con.createStatement(ResultSet.TYPE_SCROLL_SENSITIVE, ResultSet.CONCUR_UPDATABLE)) {
-
-            stmt.executeUpdate("CREATE TABLE " + AbstractSQLGenerator.escapeIdentifier(tableName)
-                    + " (id int IDENTITY(1,1) PRIMARY KEY, col_ascii varchar(max), col_binary varbinary(max), "
-                    + "col_character text, col_ncharacter ntext)");
-            stmt.executeUpdate("INSERT INTO " + AbstractSQLGenerator.escapeIdentifier(tableName)
-                    + " (col_ascii, col_binary, col_character, col_ncharacter) "
-                    + " VALUES ('initial_ascii', 0x48656C6C6F, 'initial_character', N'initial_ncharacter')");
-
-            try (ResultSet rs = stmt.executeQuery("SELECT * FROM " + AbstractSQLGenerator.escapeIdentifier(tableName))) {
-                assertTrue(rs.next());
-
-                // Prepare all content - reuse string variables for similar operations
-                String asciiContent = "updated_ascii_stream";
-                String charContent = "updated_character_stream";
-                String ncharContent = "updated_ncharacter_stream";
-                String finalSuffix = "_final";
-
-                // Final content strings
-                String asciiContentFinal = asciiContent + finalSuffix;
-                String charContentFinal = charContent + finalSuffix;
-                String ncharContentFinal = ncharContent + finalSuffix;
-
-                byte[] binaryBase = { 0x01, 0x02, 0x03, 0x04 };
-                byte[] binaryContentFinal = { 0x15, 0x16, 0x17, 0x18 };
-
-                byte[] asciiBytesF = asciiContentFinal.getBytes("ASCII");
-
-                // Create streams that will remain open until updateRow()
-                InputStream asciiStreamFinal = new ByteArrayInputStream(asciiBytesF);
-                InputStream binaryStreamFinal = new ByteArrayInputStream(binaryContentFinal);
-                Reader charReaderFinal = new StringReader(charContentFinal);
-                Reader ncharReaderFinal = new StringReader(ncharContentFinal);
-
-                try {
-                    rs.updateAsciiStream(2, new ByteArrayInputStream((asciiContent + "_1").getBytes("ASCII")));
-                    byte[] asciiBytes2 = (asciiContent + "_2").getBytes("ASCII");
-                    rs.updateAsciiStream(2, new ByteArrayInputStream(asciiBytes2), asciiBytes2.length);
-                    byte[] asciiBytes3 = (asciiContent + "_3").getBytes("ASCII");
-                    rs.updateAsciiStream(2, new ByteArrayInputStream(asciiBytes3), (long) asciiBytes3.length);
-                    rs.updateAsciiStream("col_ascii",
-                            new ByteArrayInputStream((asciiContent + "_4").getBytes("ASCII")));
-                    byte[] asciiBytes5 = (asciiContent + "_5").getBytes("ASCII");
-                    rs.updateAsciiStream("col_ascii", new ByteArrayInputStream(asciiBytes5), asciiBytes5.length);
-                    rs.updateAsciiStream("col_ascii", asciiStreamFinal, (long) asciiBytesF.length);
-
-                    rs.updateBinaryStream(3, new ByteArrayInputStream(binaryBase));
-                    byte[] binaryContent2 = { 0x05, 0x06, 0x07, 0x08 };
-                    rs.updateBinaryStream(3, new ByteArrayInputStream(binaryContent2), binaryContent2.length);
-                    byte[] binaryContent3 = { 0x09, 0x0A, 0x0B, 0x0C };
-                    rs.updateBinaryStream(3, new ByteArrayInputStream(binaryContent3), (long) binaryContent3.length);
-                    byte[] binaryContent4 = { 0x0D, 0x0E, 0x0F, 0x10 };
-                    rs.updateBinaryStream("col_binary", new ByteArrayInputStream(binaryContent4));
-                    byte[] binaryContent5 = { 0x11, 0x12, 0x13, 0x14 };
-                    rs.updateBinaryStream("col_binary", new ByteArrayInputStream(binaryContent5),
-                            binaryContent5.length);
-                    rs.updateBinaryStream("col_binary", binaryStreamFinal, (long) binaryContentFinal.length);
-
-                    rs.updateCharacterStream(4, new StringReader(charContent + "_1"));
-                    String charContent2 = charContent + "_2";
-                    rs.updateCharacterStream(4, new StringReader(charContent2), charContent2.length());
-                    String charContent3 = charContent + "_3";
-                    rs.updateCharacterStream(4, new StringReader(charContent3), (long) charContent3.length());
-                    rs.updateCharacterStream("col_character", new StringReader(charContent + "_4"));
-                    String charContent5 = charContent + "_5";
-                    rs.updateCharacterStream("col_character", new StringReader(charContent5), charContent5.length());
-                    rs.updateCharacterStream("col_character", charReaderFinal, (long) charContentFinal.length());
-
-                    rs.updateNCharacterStream(5, new StringReader(ncharContent + "_1"));
-                    String ncharContent2 = ncharContent + "_2";
-                    rs.updateNCharacterStream(5, new StringReader(ncharContent2), (long) ncharContent2.length());
-                    rs.updateNCharacterStream("col_ncharacter", new StringReader(ncharContent + "_3"));
-                    rs.updateNCharacterStream("col_ncharacter", ncharReaderFinal, (long) ncharContentFinal.length());
-
-                    // Apply the updates - streams must still be open at this point
-                    rs.updateRow();
-
-                    // Verify the updates were applied to the database
-                    try (ResultSet verifyRs = stmt
-                            .executeQuery("SELECT * FROM " + AbstractSQLGenerator.escapeIdentifier(tableName))) {
-                        assertTrue(verifyRs.next());
-                        assertEquals(asciiContentFinal, verifyRs.getString("col_ascii"));
-                        assertArrayEquals(binaryContentFinal, verifyRs.getBytes("col_binary"));
-                        assertEquals(charContentFinal, verifyRs.getString("col_character"));
-                        assertEquals(ncharContentFinal, verifyRs.getNString("col_ncharacter"));
-                    }
-
-                } finally {
-
-                    asciiStreamFinal.close();
-                    binaryStreamFinal.close();
-                    charReaderFinal.close();
-                    ncharReaderFinal.close();
-                }
-            }
-        }
-    }
-
-    /**
-     * Test ResultSet updateClob, updateNClob, updateBlob, and updateSQLXML methods
-     */
-    @Test
-    public void testResultSetUpdateClobBlobMethods() throws SQLException, IOException {
-        try (Connection con = getConnection();
-                Statement stmt = con.createStatement(ResultSet.TYPE_SCROLL_SENSITIVE, ResultSet.CONCUR_UPDATABLE)) {
-
-            stmt.executeUpdate("CREATE TABLE " + AbstractSQLGenerator.escapeIdentifier(tableName)
-                    + " (id int IDENTITY(1,1) PRIMARY KEY, "
-                    + "col_clob text, col_nclob ntext, col_blob varbinary(max), col_xml xml)");
-
-            stmt.executeUpdate("INSERT INTO " + AbstractSQLGenerator.escapeIdentifier(tableName)
-                    + " (col_clob, col_nclob, col_blob, col_xml) "
-                    + " VALUES ('initial_clob', N'initial_nclob', 0x123456, '<root>initial</root>')");
-
-            try (ResultSet rs = stmt.executeQuery("SELECT * FROM " + AbstractSQLGenerator.escapeIdentifier(tableName))) {
-                assertTrue(rs.next());
-
-                String clobContent = "updated_clob";
-                String nclobContent = "updated_nclob";
-                String xmlContent = "<test>updated_xml";
-                String finalSuffix = "_final";
-
-                String clobContentFinal = clobContent + finalSuffix;
-                String nclobContentFinal = nclobContent + finalSuffix;
-                byte[] blobContentFinal = { 0x78, (byte) 0x9A, (byte) 0xBC, (byte) 0xDE };
-                String xmlContentFinal = "<updated>final</updated>";
-
-                byte[] blobBase = { 0x01, 0x02, 0x03 };
-
-                Clob finalClob = con.createClob();
-                finalClob.setString(1, clobContentFinal);
-
-                NClob finalNClob = con.createNClob();
-                finalNClob.setString(1, nclobContentFinal);
-
-                Blob finalBlob = con.createBlob();
-                finalBlob.setBytes(1, blobContentFinal);
-
-                SQLXML finalSQLXML = con.createSQLXML();
-                finalSQLXML.setString(xmlContentFinal);
-
-                Reader clobReaderFinal = new StringReader(clobContentFinal);
-                Reader nclobReaderFinal = new StringReader(nclobContentFinal);
-                InputStream blobStreamFinal = new ByteArrayInputStream(blobContentFinal);
-
-                try {
-                    Clob clob1 = con.createClob();
-                    clob1.setString(1, clobContent + "_1");
-                    rs.updateClob(2, clob1);
-                    rs.updateClob(2, new StringReader(clobContent + "_2"));
-                    String clobContent3 = clobContent + "_3";
-                    rs.updateClob(2, new StringReader(clobContent3), (long) clobContent3.length());
-                    Clob clob4 = con.createClob();
-                    clob4.setString(1, clobContent + "_4");
-                    rs.updateClob("col_clob", clob4);
-                    rs.updateClob("col_clob", new StringReader(clobContent + "_5"));
-                    rs.updateClob("col_clob", clobReaderFinal, (long) clobContentFinal.length());
-
-                    NClob nclob1 = con.createNClob();
-                    nclob1.setString(1, nclobContent + "_1");
-                    rs.updateNClob(3, nclob1);
-                    rs.updateNClob(3, new StringReader(nclobContent + "_2"));
-                    String nclobContent3 = nclobContent + "_3";
-                    rs.updateNClob(3, new StringReader(nclobContent3), (long) nclobContent3.length());
-                    NClob nclob4 = con.createNClob();
-                    nclob4.setString(1, nclobContent + "_4");
-                    rs.updateNClob("col_nclob", nclob4);
-                    rs.updateNClob("col_nclob", new StringReader(nclobContent + "_5"));
-                    rs.updateNClob("col_nclob", nclobReaderFinal, (long) nclobContentFinal.length());
-
-                    Blob blob1 = con.createBlob();
-                    blob1.setBytes(1, blobBase);
-                    rs.updateBlob(4, blob1);
-                    byte[] blobContent2 = { 0x04, 0x05, 0x06 };
-                    rs.updateBlob(4, new ByteArrayInputStream(blobContent2));
-                    byte[] blobContent3 = { 0x07, 0x08, 0x09 };
-                    rs.updateBlob(4, new ByteArrayInputStream(blobContent3), (long) blobContent3.length);
-                    Blob blob4 = con.createBlob();
-                    blob4.setBytes(1, new byte[] { 0x0A, 0x0B, 0x0C });
-                    rs.updateBlob("col_blob", blob4);
-                    byte[] blobContent5 = { 0x0D, 0x0E, 0x0F };
-                    rs.updateBlob("col_blob", new ByteArrayInputStream(blobContent5));
-                    rs.updateBlob("col_blob", blobStreamFinal, (long) blobContentFinal.length);
-
-                    SQLXML sqlxml1 = con.createSQLXML();
-                    sqlxml1.setString(xmlContent + "_1</test>");
-                    rs.updateSQLXML(5, sqlxml1);
-                    rs.updateSQLXML("col_xml", finalSQLXML);
-
-                    rs.updateRow();
-
-                    try (ResultSet verifyRs = stmt
-                            .executeQuery("SELECT * FROM " + AbstractSQLGenerator.escapeIdentifier(tableName))) {
-                        assertTrue(verifyRs.next());
-                        assertEquals(clobContentFinal, verifyRs.getString("col_clob"));
-                        assertEquals(nclobContentFinal, verifyRs.getNString("col_nclob"));
-                        assertArrayEquals(blobContentFinal, verifyRs.getBytes("col_blob"));
-
-                        SQLXML verifyXML = verifyRs.getSQLXML("col_xml");
-                        assertEquals(xmlContentFinal, verifyXML.getString());
-                        verifyXML.free();
-                    }
-
-                } finally {
-                    clobReaderFinal.close();
-                    nclobReaderFinal.close();
-                    blobStreamFinal.close();
-                    finalClob.free();
-                    finalNClob.free();
-                    finalBlob.free();
-                    finalSQLXML.free();
-                }
-            }
-        }
-    }
-
-    private void createUnifiedResultSetTestTable(Connection conn) throws SQLException {
-        try (Statement stmt = conn.createStatement()) {
-            stmt.executeUpdate("CREATE TABLE " + AbstractSQLGenerator.escapeIdentifier(tableName) + " (" +
-                    "col_ascii VARCHAR(100), col_binary VARBINARY(100), col_bool BIT, col_byte TINYINT, " +
-                    "col_bytes VARBINARY(100), col_date DATE, col_double FLOAT, col_float REAL, " +
-                    "col_geometry GEOMETRY, col_geography GEOGRAPHY, col_int INT, col_long BIGINT, " +
-                    "col_short SMALLINT, col_string VARCHAR(100), col_nstring NVARCHAR(100), " +
-                    "col_uniqueid UNIQUEIDENTIFIER, col_time TIME, col_timestamp DATETIME2, " +
-                    "col_datetime DATETIME, col_decimal DECIMAL(10,2), col_null_test INT, " +
-                    "col_text TEXT, col_ntext NTEXT, col_blob VARBINARY(MAX), col_smalldatetime SMALLDATETIME, " +
-                    "col_datetimeoffset DATETIMEOFFSET, col_money MONEY, col_smallmoney SMALLMONEY, col_xml XML" +
-                    ")");
-
-            stmt.executeUpdate("INSERT INTO " + AbstractSQLGenerator.escapeIdentifier(tableName) + " VALUES (" +
-                    "'test', 0x48656C6C6F, 1, 255, 0x48656C6C6F, '2023-01-15', 123.456, 78.9, " +
-                    "geometry::Point(1, 2, 0), geography::Point(47.6, -122.3, 4326), 42, 9876543210, " +
-                    "12345, 'hello', N'world', '" + uuid + "', '14:30:00', '2023-01-15 14:30:00', " +
-                    "'2023-01-15 14:30:00', 99.99, NULL, 'text content', N'ntext content', 0x48656C6C6F, " +
-                    "'2023-01-15 14:30:00', '2023-01-15 14:30:00+02:00', 123.45, 56.78, '<root>test</root>')");
-        }
-
-    }
-
-    /**
-     * Test casting JSON data and retrieving it as various data types.
-     */
-    @Test
-    @Tag(Constants.JSONTest)
-    public void testCastOnJSON() throws SQLException {
-        String dstTable = TestUtils
-                .escapeSingleQuotes(AbstractSQLGenerator.escapeIdentifier(RandomUtil.getIdentifier("dstTable")));
-=======
      * Test casting JSON data and retrieving it as various data types.
      */
     @Test
@@ -1597,7 +720,6 @@
     public void testCastOnJSON() throws SQLException {
         String dstTable = TestUtils.escapeSingleQuotes(
                 AbstractSQLGenerator.escapeIdentifier(RandomUtil.getIdentifier("dstTableCastJson")));
->>>>>>> 76e81158
 
         String jsonData = "{\"key\":\"123\"}";
 
@@ -1645,10 +767,7 @@
      * @throws SQLException
      */
     @Test
-<<<<<<< HEAD
-=======
     @AzureDB
->>>>>>> 76e81158
     @Tag(Constants.xAzureSQLDW)
     @Tag(Constants.JSONTest)
     public void testJdbc41ResultSetJsonColumn() throws SQLException {
