--- conflicted
+++ resolved
@@ -1,135 +1,131 @@
-/*
- * Microsoft JDBC Driver for SQL Server Copyright(c) Microsoft Corporation All rights reserved. This program is made
- * available under the terms of the MIT License. See the LICENSE file in the project root for more information.
- */
-
-package com.microsoft.sqlserver.jdbc.tvp;
-
-import static org.junit.Assert.assertEquals;
-
-import java.math.BigDecimal;
-import java.sql.Types;
-import java.time.OffsetDateTime;
-import java.time.format.DateTimeFormatter;
-
-import org.junit.jupiter.api.Test;
-import org.junit.platform.runner.JUnitPlatform;
-import org.junit.runner.RunWith;
-
-import com.microsoft.sqlserver.jdbc.SQLServerDataColumn;
-import com.microsoft.sqlserver.jdbc.SQLServerDataTable;
-import com.microsoft.sqlserver.jdbc.SQLServerException;
-
-
-@RunWith(JUnitPlatform.class)
-public class SQLServerDataTableTest {
-
-    @Test
-    public void testClear() throws SQLServerException {
-        SQLServerDataTable table = new SQLServerDataTable();
-        SQLServerDataColumn a = new SQLServerDataColumn("foo", Types.VARCHAR);
-        SQLServerDataColumn b = new SQLServerDataColumn("bar", Types.INTEGER);
-        SQLServerDataColumn c = new SQLServerDataColumn("baz", Types.TIMESTAMP_WITH_TIMEZONE);
-
-        table.addColumnMetadata(a);
-        table.addColumnMetadata(b);
-        table.addColumnMetadata(c);
-        assertEquals(3, table.getColumnMetadata().size());
-
-        table.clear();
-        assertEquals(0, table.getColumnMetadata().size());
-
-        table.addColumnMetadata(a);
-        table.addColumnMetadata(b);
-        table.addColumnMetadata(c);
-        assertEquals(3, table.getColumnMetadata().size());
-    }
-
-    /*
-     * * Test for hashCode and equals methods of SQLServerDataColumn and SQLServerDataTable.
-     */
-    @Test
-    public void testHashCodes() throws SQLServerException {
-        // Test Null field values for SQLServerDataColumn
-        SQLServerDataColumn nullDataColumn1 = new SQLServerDataColumn(null, 0);
-        SQLServerDataColumn nullDataColumn2 = new SQLServerDataColumn(null, 0);
-        assert (nullDataColumn1.hashCode() == nullDataColumn2.hashCode());
-        assert (nullDataColumn1.equals(nullDataColumn2));
-
-        // Test Null field values for SQLServerDataTable
-        SQLServerDataTable nullDataTable1 = new SQLServerDataTable();
-        SQLServerDataTable nullDataTable2 = new SQLServerDataTable();
-        assert (nullDataTable1.hashCode() == nullDataTable2.hashCode());
-        assert (nullDataTable1.equals(nullDataTable2));
-
-        SQLServerDataColumn a = new SQLServerDataColumn("foo", Types.VARCHAR);
-
-        // Test consistent generation of hashCode
-        assert (a.hashCode() == a.hashCode());
-        assert (a.equals(a));
-
-        SQLServerDataColumn aClone = new SQLServerDataColumn("foo", Types.VARCHAR);
-
-        // Test for different instances generating same hashCode for same data
-        assert (a.hashCode() == aClone.hashCode());
-        assert (a.equals(aClone));
-
-        SQLServerDataColumn b = new SQLServerDataColumn("bar", Types.DECIMAL);
-        SQLServerDataColumn c = new SQLServerDataColumn("baz", Types.TIMESTAMP_WITH_TIMEZONE);
-        SQLServerDataTable table = createTable(a, b, c);
-
-        // Test consistent generation of hashCode
-        assert (table.hashCode() == table.hashCode());
-        assert (table.equals(table));
-
-        SQLServerDataTable tableClone = createTable(aClone, b, c);
-
-        // Test for different instances generating same hashCode for same data
-        assert (table.hashCode() == tableClone.hashCode());
-        assert (table.equals(tableClone));
-
-        // Test for non equal hashCodes
-        assert (a.hashCode() != b.hashCode());
-        assert (!a.equals(b));
-
-        SQLServerDataColumn bb = new SQLServerDataColumn("bar", Types.FLOAT);
-        table.clear();
-        table = createTable(a, bb, c);
-
-        // Test for non equal hashCodes
-        assert (table.hashCode() != tableClone.hashCode());
-        assert (!table.equals(tableClone));
-    }
-
-<<<<<<< HEAD
-    @Test()
-    public void testEqualsTvp() throws SQLServerException {
-        SQLServerDataTable a = new SQLServerDataTable();
-        SQLServerDataTable b = new SQLServerDataTable();
-
-        assert (a.equals(b));
-
-        a.setTvpName("test");
-        b.setTvpName(new String("test"));
-
-        assert (a.equals(b));
-
-        a.setTvpName("test");
-        b.setTvpName(new String("test2"));
-        assert (!a.equals(b));
-    }
-
-    private SQLServerDataTable createTable(SQLServerDataColumn a, SQLServerDataColumn b) throws SQLServerException {
-=======
-    private SQLServerDataTable createTable(SQLServerDataColumn a, SQLServerDataColumn b, SQLServerDataColumn c) throws SQLServerException {
->>>>>>> 2216f119
-        SQLServerDataTable table = new SQLServerDataTable();
-        table.addColumnMetadata(a);
-        table.addColumnMetadata(b);
-        table.addColumnMetadata(c);
-        table.addRow("Hello", new BigDecimal(1.5), OffsetDateTime.parse("1977-07-24T12:34+02:00", DateTimeFormatter.ISO_OFFSET_DATE_TIME));
-        table.addRow("World", new BigDecimal(5.5), OffsetDateTime.parse("1977-07-24T12:34:56+02:00", DateTimeFormatter.ISO_OFFSET_DATE_TIME));
-        table.setTvpName("TVP_HashCode");
-        return table;
-    }
-}
+/*
+ * Microsoft JDBC Driver for SQL Server Copyright(c) Microsoft Corporation All rights reserved. This program is made
+ * available under the terms of the MIT License. See the LICENSE file in the project root for more information.
+ */
+
+package com.microsoft.sqlserver.jdbc.tvp;
+
+import static org.junit.Assert.assertEquals;
+
+import java.math.BigDecimal;
+import java.sql.Types;
+import java.time.OffsetDateTime;
+import java.time.format.DateTimeFormatter;
+
+import org.junit.jupiter.api.Test;
+import org.junit.platform.runner.JUnitPlatform;
+import org.junit.runner.RunWith;
+
+import com.microsoft.sqlserver.jdbc.SQLServerDataColumn;
+import com.microsoft.sqlserver.jdbc.SQLServerDataTable;
+import com.microsoft.sqlserver.jdbc.SQLServerException;
+
+
+@RunWith(JUnitPlatform.class)
+public class SQLServerDataTableTest {
+
+    @Test
+    public void testClear() throws SQLServerException {
+        SQLServerDataTable table = new SQLServerDataTable();
+        SQLServerDataColumn a = new SQLServerDataColumn("foo", Types.VARCHAR);
+        SQLServerDataColumn b = new SQLServerDataColumn("bar", Types.INTEGER);
+        SQLServerDataColumn c = new SQLServerDataColumn("baz", Types.TIMESTAMP_WITH_TIMEZONE);
+
+        table.addColumnMetadata(a);
+        table.addColumnMetadata(b);
+        table.addColumnMetadata(c);
+        assertEquals(3, table.getColumnMetadata().size());
+
+        table.clear();
+        assertEquals(0, table.getColumnMetadata().size());
+
+        table.addColumnMetadata(a);
+        table.addColumnMetadata(b);
+        table.addColumnMetadata(c);
+        assertEquals(3, table.getColumnMetadata().size());
+    }
+
+    /*
+     * * Test for hashCode and equals methods of SQLServerDataColumn and SQLServerDataTable.
+     */
+    @Test
+    public void testHashCodes() throws SQLServerException {
+        // Test Null field values for SQLServerDataColumn
+        SQLServerDataColumn nullDataColumn1 = new SQLServerDataColumn(null, 0);
+        SQLServerDataColumn nullDataColumn2 = new SQLServerDataColumn(null, 0);
+        assert (nullDataColumn1.hashCode() == nullDataColumn2.hashCode());
+        assert (nullDataColumn1.equals(nullDataColumn2));
+
+        // Test Null field values for SQLServerDataTable
+        SQLServerDataTable nullDataTable1 = new SQLServerDataTable();
+        SQLServerDataTable nullDataTable2 = new SQLServerDataTable();
+        assert (nullDataTable1.hashCode() == nullDataTable2.hashCode());
+        assert (nullDataTable1.equals(nullDataTable2));
+
+        SQLServerDataColumn a = new SQLServerDataColumn("foo", Types.VARCHAR);
+
+        // Test consistent generation of hashCode
+        assert (a.hashCode() == a.hashCode());
+        assert (a.equals(a));
+
+        SQLServerDataColumn aClone = new SQLServerDataColumn("foo", Types.VARCHAR);
+
+        // Test for different instances generating same hashCode for same data
+        assert (a.hashCode() == aClone.hashCode());
+        assert (a.equals(aClone));
+
+        SQLServerDataColumn b = new SQLServerDataColumn("bar", Types.DECIMAL);
+        SQLServerDataColumn c = new SQLServerDataColumn("baz", Types.TIMESTAMP_WITH_TIMEZONE);
+        SQLServerDataTable table = createTable(a, b, c);
+
+        // Test consistent generation of hashCode
+        assert (table.hashCode() == table.hashCode());
+        assert (table.equals(table));
+
+        SQLServerDataTable tableClone = createTable(aClone, b, c);
+
+        // Test for different instances generating same hashCode for same data
+        assert (table.hashCode() == tableClone.hashCode());
+        assert (table.equals(tableClone));
+
+        // Test for non equal hashCodes
+        assert (a.hashCode() != b.hashCode());
+        assert (!a.equals(b));
+
+        SQLServerDataColumn bb = new SQLServerDataColumn("bar", Types.FLOAT);
+        table.clear();
+        table = createTable(a, bb, c);
+
+        // Test for non equal hashCodes
+        assert (table.hashCode() != tableClone.hashCode());
+        assert (!table.equals(tableClone));
+    }
+
+    @Test()
+    public void testEqualsTvp() throws SQLServerException {
+        SQLServerDataTable a = new SQLServerDataTable();
+        SQLServerDataTable b = new SQLServerDataTable();
+
+        assert (a.equals(b));
+
+        a.setTvpName("test");
+        b.setTvpName(new String("test"));
+
+        assert (a.equals(b));
+
+        a.setTvpName("test");
+        b.setTvpName(new String("test2"));
+        assert (!a.equals(b));
+    }
+
+    private SQLServerDataTable createTable(SQLServerDataColumn a, SQLServerDataColumn b, SQLServerDataColumn c) throws SQLServerException {
+        SQLServerDataTable table = new SQLServerDataTable();
+        table.addColumnMetadata(a);
+        table.addColumnMetadata(b);
+        table.addColumnMetadata(c);
+        table.addRow("Hello", new BigDecimal(1.5), OffsetDateTime.parse("1977-07-24T12:34+02:00", DateTimeFormatter.ISO_OFFSET_DATE_TIME));
+        table.addRow("World", new BigDecimal(5.5), OffsetDateTime.parse("1977-07-24T12:34:56+02:00", DateTimeFormatter.ISO_OFFSET_DATE_TIME));
+        table.setTvpName("TVP_HashCode");
+        return table;
+    }
+}