--- conflicted
+++ resolved
@@ -60,28 +60,15 @@
  * 
  * @since 6.1.2
  */
-<<<<<<< HEAD
 public final class TestUtils {
-    // private static SqlType types = null;
-=======
-public class TestUtils {
->>>>>>> 13a5d278
     private static ArrayList<SqlType> types = null;
     private static final char[] HEXCHARS = {'0', '1', '2', '3', '4', '5', '6', '7', '8', '9', 'A', 'B', 'C', 'D', 'E',
             'F'};
 
-<<<<<<< HEAD
     static final int ENGINE_EDITION_FOR_SQL_AZURE = 5;
     static final int ENGINE_EDITION_FOR_SQL_AZURE_DW = 6;
     static final int ENGINE_EDITION_FOR_SQL_AZURE_MI = 8;
 
-=======
-    final static int ENGINE_EDITION_FOR_SQL_AZURE = 5;
-    final static int ENGINE_EDITION_FOR_SQL_AZURE_DW = 6;
-    final static int ENGINE_EDITION_FOR_SQL_AZURE_MI = 8;
-
-    @SuppressWarnings("unused")
->>>>>>> 13a5d278
     private static Boolean isAzure = null;
     private static Boolean isAzureDW = null;
     private static Boolean isAzureMI = null;
