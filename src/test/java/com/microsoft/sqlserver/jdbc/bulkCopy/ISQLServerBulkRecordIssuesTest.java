--- conflicted
+++ resolved
@@ -23,10 +23,7 @@
 import java.util.Map;
 import java.util.Set;
 import java.text.MessageFormat;
-<<<<<<< HEAD
 import java.time.format.DateTimeFormatter;
-=======
->>>>>>> 405c704e
 
 import org.junit.jupiter.api.AfterAll;
 import org.junit.jupiter.api.AfterEach;
@@ -45,8 +42,6 @@
 
 @RunWith(JUnitPlatform.class)
 public class ISQLServerBulkRecordIssuesTest extends AbstractTest {
-
-<<<<<<< HEAD
 	static Statement stmt = null;
 	static PreparedStatement pStmt = null;
 	static String query;
@@ -276,218 +271,6 @@
 			con.close();
 		}
 	}
-=======
-    static Statement stmt = null;
-    static PreparedStatement pStmt = null;
-    static String query;
-    static SQLServerConnection con = null;
-    static String srcTable = "sourceTable";
-    static String destTable = "destTable";
-    String variation;
-
-    /**
-     * Testing that sending a bigger varchar(3) to varchar(2) is thowing the proper error message.
-     * 
-     * @throws Exception
-     */
-    @Test
-    public void testVarchar() throws Exception {
-        variation = "testVarchar";
-        BulkData bData = new BulkData(variation);
-        query = "CREATE TABLE " + destTable + " (smallDATA varchar(2))";
-        stmt.executeUpdate(query);
-
-        try (SQLServerBulkCopy bcOperation = new SQLServerBulkCopy(connectionString)) {
-            bcOperation.setDestinationTableName(destTable);
-            bcOperation.writeToServer(bData);
-            bcOperation.close();
-            fail(TestResource.getResource("R_expectedFailPassed"));
-        }
-        catch (Exception e) {
-            if (e instanceof SQLException) {
-                assertTrue(e.getMessage().contains(TestResource.getResource("R_givenValueType")), TestResource.getResource("R_invalidErrorMessage") + e.toString());
-            }
-            else {
-                fail(e.getMessage());
-            }
-        }
-    }
-
-    /**
-     * Testing that setting scale and precision 0 in column meta data for smalldatetime should work
-     * 
-     * @throws Exception
-     */
-    @Test
-    public void testSmalldatetime() throws Exception {
-        variation = "testSmalldatetime";
-        BulkData bData = new BulkData(variation);
-        String value = ("1954-05-22 02:44:00.0").toString();
-        query = "CREATE TABLE " + destTable + " (smallDATA smalldatetime)";
-        stmt.executeUpdate(query);
-
-        try (SQLServerBulkCopy bcOperation = new SQLServerBulkCopy(connectionString)) {
-	        bcOperation.setDestinationTableName(destTable);
-	        bcOperation.writeToServer(bData);
-	
-	        try (ResultSet rs = stmt.executeQuery("select * from " + destTable)) {
-		        while (rs.next()) {
-		            assertEquals(rs.getString(1), value);
-		        }
-	        }
-        }
-    }
-
-    /**
-     * Testing that setting out of range value for small datetime is throwing the proper message
-     * 
-     * @throws Exception
-     */
-    @Test
-    public void testSmalldatetimeOutofRange() throws Exception {
-        variation = "testSmalldatetimeOutofRange";
-        BulkData bData = new BulkData(variation);
-        
-        query = "CREATE TABLE " + destTable + " (smallDATA smalldatetime)";
-        stmt.executeUpdate(query);
-
-        try (SQLServerBulkCopy bcOperation = new SQLServerBulkCopy(connectionString)) {
-            bcOperation.setDestinationTableName(destTable);
-            bcOperation.writeToServer(bData);
-            fail("BulkCopy executed for testSmalldatetimeOutofRange when it it was expected to fail");
-        }
-        catch (Exception e) {
-            if (e instanceof SQLException) {
-                 MessageFormat form = new MessageFormat(TestResource.getResource("R_conversionFailed"));
-                Object[] msgArgs = {"character string", "smalldatetime"};
-
-                assertTrue(e.getMessage().contains(form.format(msgArgs)),
-                        TestResource.getResource("R_invalidErrorMessage") + e.toString());
-            }
-            else {
-                fail(e.getMessage());
-            }
-        }
-    }
-
-    /**
-     * Test binary out of length (sending length of 6 to binary (5))
-     * 
-     * @throws Exception
-     */
-    @Test
-    public void testBinaryColumnAsByte() throws Exception {
-        variation = "testBinaryColumnAsByte";
-        BulkData bData = new BulkData(variation);
-        query = "CREATE TABLE " + destTable + " (col1 binary(5))";
-        stmt.executeUpdate(query);
-
-        try (SQLServerBulkCopy bcOperation = new SQLServerBulkCopy(connectionString)) {
-            bcOperation.setDestinationTableName(destTable);
-            bcOperation.writeToServer(bData);
-            fail(TestResource.getResource("R_expectedFailPassed"));
-        }
-        catch (Exception e) {
-            if (e instanceof SQLException) {
-                assertTrue(e.getMessage().contains(TestResource.getResource("R_givenValueType")), TestResource.getResource("R_invalidErrorMessage") + e.toString());
-            }
-            else {
-                fail(e.getMessage());
-            }
-        }
-    }
-
-    /**
-     * Test sending longer value for binary column while data is sent as string format
-     * 
-     * @throws Exception
-     */
-    @Test
-    public void testBinaryColumnAsString() throws Exception {
-        variation = "testBinaryColumnAsString";
-        BulkData bData = new BulkData(variation);
-        query = "CREATE TABLE " + destTable + " (col1 binary(5))";
-        stmt.executeUpdate(query);
-
-        try (SQLServerBulkCopy bcOperation = new SQLServerBulkCopy(connectionString)) {
-            bcOperation.setDestinationTableName(destTable);
-            bcOperation.writeToServer(bData);
-            fail(TestResource.getResource("R_expectedFailPassed"));
-        }
-        catch (Exception e) {
-            if (e instanceof SQLException) {
-                assertTrue(e.getMessage().contains(TestResource.getResource("R_givenValueType")), TestResource.getResource("R_invalidErrorMessage") + e.toString());
-            }
-            else {
-                fail(e.getMessage());
-            }
-        }
-    }
-
-    /**
-     * Verify that sending valid value in string format for binary column is successful
-     * 
-     * @throws Exception
-     */
-    @Test
-    public void testSendValidValueforBinaryColumnAsString() throws Exception {
-        variation = "testSendValidValueforBinaryColumnAsString";
-        BulkData bData = new BulkData(variation);
-        query = "CREATE TABLE " + destTable + " (col1 binary(5))";
-        stmt.executeUpdate(query);
-
-        try (SQLServerBulkCopy bcOperation = new SQLServerBulkCopy(connectionString)) {
-            bcOperation.setDestinationTableName(destTable);
-            bcOperation.writeToServer(bData);
-            
-            try (ResultSet rs = stmt.executeQuery("select * from " + destTable)) {
-	            while (rs.next()) {
-	                assertEquals(rs.getString(1), "0101010000");
-	            }
-            }
-        }
-        catch (Exception e) {
-           fail(e.getMessage());
-        }
-    }
-
-    /**
-     * Prepare test
-     * 
-     * @throws SQLException
-     * @throws SecurityException
-     * @throws IOException
-     */
-    @BeforeAll
-    public static void setupHere() throws SQLException, SecurityException, IOException {
-        con = (SQLServerConnection) DriverManager.getConnection(connectionString);
-        stmt = con.createStatement();
-        Utils.dropTableIfExists(destTable, stmt);
-        Utils.dropTableIfExists(srcTable, stmt);
-    }
-
-    /**
-     * Clean up
-     * 
-     * @throws SQLException
-     */
-    @AfterEach
-    public void afterEachTests() throws SQLException {
-        Utils.dropTableIfExists(destTable, stmt);
-        Utils.dropTableIfExists(srcTable, stmt);
-    }
-
-    @AfterAll
-    public static void afterAllTests() throws SQLException {
-        if (null != stmt) {
-            stmt.close();
-        }
-        if (null != con) {
-            con.close();
-        }
-    }
->>>>>>> 405c704e
-
 }
 
 class BulkData implements ISQLServerBulkRecord {
