/*
 * Microsoft JDBC Driver for SQL Server Copyright(c) Microsoft Corporation All rights reserved. This program is made
 * available under the terms of the MIT License. See the LICENSE file in the project root for more information.
 */
package com.microsoft.sqlserver.jdbc.bulkCopy;

import static org.junit.jupiter.api.Assertions.assertArrayEquals;
import static org.junit.jupiter.api.Assertions.assertEquals;
import static org.junit.jupiter.api.Assertions.assertNotNull;
import static org.junit.jupiter.api.Assertions.assertTrue;
import static org.junit.jupiter.api.Assertions.fail;

import java.sql.Connection;
import java.sql.DriverManager;
import java.sql.JDBCType;
import java.sql.PreparedStatement;
import java.sql.ResultSet;
import java.sql.SQLException;
import java.sql.Statement;
import java.time.LocalDate;
import java.time.LocalDateTime;
import java.time.LocalTime;
import java.util.ArrayList;
import java.util.HashMap;
import java.util.HashSet;
import java.util.List;
import java.util.Map;
import java.util.Set;

import org.junit.jupiter.api.BeforeAll;
import org.junit.jupiter.api.DisplayName;
import org.junit.jupiter.api.Tag;
import org.junit.jupiter.api.Test;
import org.junit.platform.runner.JUnitPlatform;
import org.junit.runner.RunWith;

import com.microsoft.sqlserver.jdbc.ISQLServerBulkData;
import com.microsoft.sqlserver.jdbc.RandomUtil;
import com.microsoft.sqlserver.jdbc.SQLServerBulkCopy;
import com.microsoft.sqlserver.jdbc.SQLServerBulkCopyOptions;
import com.microsoft.sqlserver.jdbc.SQLServerException;
import com.microsoft.sqlserver.jdbc.TestUtils;
import com.microsoft.sqlserver.testframework.AbstractSQLGenerator;
import com.microsoft.sqlserver.testframework.AbstractTest;
import com.microsoft.sqlserver.testframework.AzureDB;
import com.microsoft.sqlserver.testframework.Constants;
import com.microsoft.sqlserver.testframework.DBConnection;
import com.microsoft.sqlserver.testframework.DBStatement;
import com.microsoft.sqlserver.testframework.DBTable;
import com.microsoft.sqlserver.testframework.sqlType.SqlType;

import microsoft.sql.Vector;
import microsoft.sql.Vector.VectorDimensionType;

/**
 * Test bulk copy decimal scale and precision
 */
@RunWith(JUnitPlatform.class)
@DisplayName("Test ISQLServerBulkRecord")
@Tag(Constants.xAzureSQLDW)
public class BulkCopyISQLServerBulkRecordTest extends AbstractTest {

    @BeforeAll
    public static void setupTests() throws Exception {
        setConnection();
    }

    @Test
    public void testISQLServerBulkRecord() throws SQLException {
        DBTable dstTable = null;
        try (DBConnection con = new DBConnection(connectionString); DBStatement stmt = con.createStatement()) {
            dstTable = new DBTable(true);
            stmt.createTable(dstTable);
            BulkData Bdata = new BulkData(dstTable);

            BulkCopyTestWrapper bulkWrapper = new BulkCopyTestWrapper(connectionString);
            bulkWrapper.setUsingConnection((0 == Constants.RANDOM.nextInt(2)) ? true : false, ds);
            bulkWrapper.setUsingXAConnection((0 == Constants.RANDOM.nextInt(2)) ? true : false, dsXA);
            bulkWrapper.setUsingPooledConnection((0 == Constants.RANDOM.nextInt(2)) ? true : false, dsPool);
            BulkCopyTestUtil.performBulkCopy(bulkWrapper, Bdata, dstTable);
        } finally {
            if (null != dstTable) {
                try (DBConnection con = new DBConnection(connectionString); DBStatement stmt = con.createStatement()) {
                    stmt.dropTable(dstTable);
                }
            }
        }
    }

    @Test
    public void testBulkCopyDateTimePrecision() throws SQLException {
        String dstTable = TestUtils
                .escapeSingleQuotes(AbstractSQLGenerator.escapeIdentifier(RandomUtil.getIdentifier("dstTableBulkCopyDt")));

        try (Connection conn = DriverManager.getConnection(connectionString);) {
            try (Statement dstStmt = conn.createStatement(); SQLServerBulkCopy bulkCopy = new SQLServerBulkCopy(conn)) {

                dstStmt.executeUpdate(
                        "CREATE TABLE " + dstTable + " (Dataid int IDENTITY(1,1) PRIMARY KEY, testCol datetime2);");

                bulkCopy.setDestinationTableName(dstTable);
                LocalDateTime data = LocalDateTime.of(LocalDate.now(), LocalTime.of(Constants.RANDOM.nextInt(24),
                        Constants.RANDOM.nextInt(60), Constants.RANDOM.nextInt(60), 123456700));
                LocalDateTime data1 = LocalDateTime.of(LocalDate.now(), LocalTime.of(Constants.RANDOM.nextInt(24),
                        Constants.RANDOM.nextInt(60), Constants.RANDOM.nextInt(60), 0));
                LocalDateTime data2 = LocalDateTime.of(LocalDate.now(), LocalTime.of(Constants.RANDOM.nextInt(24),
                        Constants.RANDOM.nextInt(60), Constants.RANDOM.nextInt(60), 100000000));
                LocalDateTime data3 = LocalDateTime.of(LocalDate.now(), LocalTime.of(Constants.RANDOM.nextInt(24),
                        Constants.RANDOM.nextInt(60), Constants.RANDOM.nextInt(60), 120000000));
                LocalDateTime data4 = LocalDateTime.of(LocalDate.now(), LocalTime.of(Constants.RANDOM.nextInt(24),
                        Constants.RANDOM.nextInt(60), Constants.RANDOM.nextInt(60), 123000000));
                LocalDateTime data5 = LocalDateTime.of(LocalDate.now(), LocalTime.of(Constants.RANDOM.nextInt(24),
                        Constants.RANDOM.nextInt(60), Constants.RANDOM.nextInt(60), 123400000));
                LocalDateTime data6 = LocalDateTime.of(LocalDate.now(), LocalTime.of(Constants.RANDOM.nextInt(24),
                        Constants.RANDOM.nextInt(60), Constants.RANDOM.nextInt(60), 123450000));
                LocalDateTime data7 = LocalDateTime.of(LocalDate.now(), LocalTime.of(Constants.RANDOM.nextInt(24),
                        Constants.RANDOM.nextInt(60), Constants.RANDOM.nextInt(60), 123456000));
                LocalDateTime data8 = LocalDateTime.of(LocalDate.now(), LocalTime.of(0, 0, 0, 0));
                bulkCopy.writeToServer(new BulkRecordDT(data));
                bulkCopy.writeToServer(new BulkRecordDT(data1));
                bulkCopy.writeToServer(new BulkRecordDT(data2));
                bulkCopy.writeToServer(new BulkRecordDT(data3));
                bulkCopy.writeToServer(new BulkRecordDT(data4));
                bulkCopy.writeToServer(new BulkRecordDT(data5));
                bulkCopy.writeToServer(new BulkRecordDT(data6));
                bulkCopy.writeToServer(new BulkRecordDT(data7));
                bulkCopy.writeToServer(new BulkRecordDT(data8));

                String select = "SELECT * FROM " + dstTable + " order by Dataid";
                try (ResultSet rs = dstStmt.executeQuery(select)) {
                    assertTrue(rs.next());
                    assertTrue(data.equals(rs.getObject(2, LocalDateTime.class)));
                    assertTrue(rs.next());
                    assertTrue(data1.equals(rs.getObject(2, LocalDateTime.class)));
                    assertTrue(rs.next());
                    assertTrue(data2.equals(rs.getObject(2, LocalDateTime.class)));
                    assertTrue(rs.next());
                    assertTrue(data3.equals(rs.getObject(2, LocalDateTime.class)));
                    assertTrue(rs.next());
                    assertTrue(data4.equals(rs.getObject(2, LocalDateTime.class)));
                    assertTrue(rs.next());
                    assertTrue(data5.equals(rs.getObject(2, LocalDateTime.class)));
                    assertTrue(rs.next());
                    assertTrue(data6.equals(rs.getObject(2, LocalDateTime.class)));
                    assertTrue(rs.next());
                    assertTrue(data7.equals(rs.getObject(2, LocalDateTime.class)));
                    assertTrue(rs.next());
                    assertTrue(data8.equals(rs.getObject(2, LocalDateTime.class)));
                }

            } catch (Exception e) {
                fail(e.getMessage());
            } finally {
                try (Statement stmt = conn.createStatement();) {
                    TestUtils.dropTableIfExists(dstTable, stmt);
                }
            }
        }
    }

    /**
     * Test bulk copy with a single Vector row.
     */
    @Test
    @AzureDB
    @Tag(Constants.vectorTest)
    public void testBulkCopyVector() throws SQLException {
        String dstTable = TestUtils
                .escapeSingleQuotes(AbstractSQLGenerator.escapeIdentifier(RandomUtil.getIdentifier("dstTableBulkCopyVector")));

        try (Connection conn = DriverManager.getConnection(connectionString);) {
            try (Statement dstStmt = conn.createStatement();
                    SQLServerBulkCopy bulkCopy = new SQLServerBulkCopy(conn)) {

                dstStmt.executeUpdate(
                        "CREATE TABLE " + dstTable + " (vectorCol VECTOR(3));");

                bulkCopy.setDestinationTableName(dstTable);
                Object[] vectorData = new Float[] { 1.0f, 2.0f, 3.0f };
                Vector vector = new Vector(vectorData.length, VectorDimensionType.FLOAT32, vectorData);
                VectorBulkData vectorBulkData = new VectorBulkData(vector, vectorData.length, vector.getVectorDimensionType());
                bulkCopy.writeToServer(vectorBulkData);

                String select = "SELECT * FROM " + dstTable;
                try (ResultSet rs = dstStmt.executeQuery(select)) {
                    assertTrue(rs.next());
                    Vector resultVector = rs.getObject("vectorCol", Vector.class);
                    assertNotNull(resultVector, "Retrieved vector is null.");
                    assertEquals(3, resultVector.getDimensionCount(), "Dimension count mismatch.");
                    assertArrayEquals(vectorData, resultVector.getData(), "Vector data mismatch.");
                } finally {
                    try (Statement stmt = conn.createStatement();) {
                        TestUtils.dropTableIfExists(dstTable, stmt);
                    }
                }
            }
        }
    }

    /**
     * Test bulk copy with a single JSON row.
     */
    @Test
<<<<<<< HEAD
    @Tag(Constants.JSONTest)
    public void testBulkCopyJSON() throws SQLException {
        String dstTable = TestUtils
                .escapeSingleQuotes(AbstractSQLGenerator.escapeIdentifier(RandomUtil.getIdentifier("dstTable")));
=======
    @AzureDB
    @Tag(Constants.JSONTest)
    public void testBulkCopyJSON() throws SQLException {
        String dstTable = TestUtils
                .escapeSingleQuotes(AbstractSQLGenerator.escapeIdentifier(RandomUtil.getIdentifier("dstTableBulkCopyJSON")));
>>>>>>> 76e81158

        try (Connection conn = DriverManager.getConnection(connectionString);) {
            try (Statement dstStmt = conn.createStatement();
                    SQLServerBulkCopy bulkCopy = new SQLServerBulkCopy(conn)) {

                dstStmt.executeUpdate(
                        "CREATE TABLE " + dstTable + " (testCol JSON);");

                bulkCopy.setDestinationTableName(dstTable);
                String data = "{\"key\":\"value\"}";
                bulkCopy.writeToServer(new BulkRecordJSON(data));

                String select = "SELECT * FROM " + dstTable;
                try (ResultSet rs = dstStmt.executeQuery(select)) {
                    assertTrue(rs.next());
                    assertTrue(data.equals(rs.getObject(1)));
<<<<<<< HEAD
                }

            } finally {
                try (Statement stmt = conn.createStatement();) {
                    TestUtils.dropTableIfExists(dstTable, stmt);
                }
            }
        }
    }

    /**
     * Test bulk copy with empty JSON document
     */
    @Test
    @Tag(Constants.JSONTest)
    public void testBulkCopyWithEmptyJsonDocument() throws SQLException {
        String dstTable = TestUtils
                .escapeSingleQuotes(AbstractSQLGenerator.escapeIdentifier(RandomUtil.getIdentifier("dstTable")));

        try (Connection conn = DriverManager.getConnection(connectionString);) {
            try (Statement dstStmt = conn.createStatement();
                    SQLServerBulkCopy bulkCopy = new SQLServerBulkCopy(conn)) {

                dstStmt.executeUpdate(
                        "CREATE TABLE " + dstTable + " (testCol JSON);");

                bulkCopy.setDestinationTableName(dstTable);
                String data1 = "{}";
                String data2 = "{\"key2\":\"value2\",\"key3\":123}";
                bulkCopy.writeToServer(new BulkRecordJSON(data1));
                bulkCopy.writeToServer(new BulkRecordJSON(data2));

                String select = "SELECT * FROM " + dstTable;
                try (ResultSet rs = dstStmt.executeQuery(select)) {
                    assertTrue(rs.next());
                    assertEquals(data1, rs.getString(1));
                    assertTrue(rs.next());
                    assertEquals(data2, rs.getString(1));
                }
            } finally {
                try (Statement stmt = conn.createStatement();) {
                    TestUtils.dropTableIfExists(dstTable, stmt);
                }
            }
        }
    }


    /**
     * Test bulk copy with multiple JSON rows containing different structures
     * and compared using getString(columnIndex)
     */
    @Test
    @Tag(Constants.JSONTest)
    public void testBulkCopyMultipleJsonRowsWithDifferentStructures() throws SQLException {
        String dstTable = TestUtils
                .escapeSingleQuotes(AbstractSQLGenerator.escapeIdentifier(RandomUtil.getIdentifier("dstTable")));

        try (Connection conn = DriverManager.getConnection(connectionString);) {
            try (Statement dstStmt = conn.createStatement();
                    SQLServerBulkCopy bulkCopy = new SQLServerBulkCopy(conn)) {

                dstStmt.executeUpdate(
                        "CREATE TABLE " + dstTable + " (testCol JSON);");

                bulkCopy.setDestinationTableName(dstTable);
                String data1 = "{\"key1\":\"value1\"}";
                String data2 = "{\"key2\":\"value2\",\"key3\":123}";
                String data3 = "{\"key3\":123,\"key4\":\"value4\",\"key5\":\"value5\"}";
                bulkCopy.writeToServer(new BulkRecordJSON(data1));
                bulkCopy.writeToServer(new BulkRecordJSON(data2));
                bulkCopy.writeToServer(new BulkRecordJSON(data3));

                String select = "SELECT * FROM " + dstTable;
                try (ResultSet rs = dstStmt.executeQuery(select)) {
                    assertTrue(rs.next());
                    assertEquals(data1, rs.getString(1));
                    assertTrue(rs.next());
                    assertEquals(data2, rs.getString(1));
                    assertTrue(rs.next());
                    assertEquals(data3, rs.getString(1));
                }

            } finally {
                try (Statement stmt = conn.createStatement();) {
                    TestUtils.dropTableIfExists(dstTable, stmt);
                }
            }
        }
    }

    /**
     * Test bulk copy with multiple JSON rows.
     */
    @Test
    @Tag(Constants.JSONTest)
    public void testBulkCopyMultipleJsonRows() throws SQLException {
        String dstTable = TestUtils
                .escapeSingleQuotes(AbstractSQLGenerator.escapeIdentifier(RandomUtil.getIdentifier("dstTable")));

        try (Connection conn = DriverManager.getConnection(connectionString);) {
            try (Statement dstStmt = conn.createStatement();
                    SQLServerBulkCopy bulkCopy = new SQLServerBulkCopy(conn)) {

                dstStmt.executeUpdate(
                        "CREATE TABLE " + dstTable + " (testCol JSON);");

                bulkCopy.setDestinationTableName(dstTable);
                String data1 = "{\"key1\":\"value1\"}";
                String data2 = "{\"key2\":\"value2\"}";
                String data3 = "{\"key3\":\"value3\"}";
                bulkCopy.writeToServer(new BulkRecordJSON(data1));
                bulkCopy.writeToServer(new BulkRecordJSON(data2));
                bulkCopy.writeToServer(new BulkRecordJSON(data3));

                String select = "SELECT * FROM " + dstTable;
                try (ResultSet rs = dstStmt.executeQuery(select)) {
                    assertTrue(rs.next());
                    assertTrue(data1.equals(rs.getObject(1)));
                    assertTrue(rs.next());
                    assertTrue(data2.equals(rs.getObject(1)));
                    assertTrue(rs.next());
                    assertTrue(data3.equals(rs.getObject(1)));
                }

            } finally {
                try (Statement stmt = conn.createStatement();) {
                    TestUtils.dropTableIfExists(dstTable, stmt);
                }
            }
        }
    }

    /**
     * Test bulk copy with multiple JSON rows and columns.
     */
    @Test
    @Tag(Constants.JSONTest)
    public void testBulkCopyMultipleJsonRowsAndColumns() throws SQLException {
        String dstTable = TestUtils
                .escapeSingleQuotes(AbstractSQLGenerator.escapeIdentifier(RandomUtil.getIdentifier("dstTable")));

        try (Connection conn = DriverManager.getConnection(connectionString);) {
            try (Statement dstStmt = conn.createStatement();
                    SQLServerBulkCopy bulkCopy = new SQLServerBulkCopy(conn)) {

                dstStmt.executeUpdate(
                        "CREATE TABLE " + dstTable + " (testCol1 JSON, testCol2 JSON);");

                bulkCopy.setDestinationTableName(dstTable);
                String data1Col1 = "{\"key1\":\"value1\"}";
                String data1Col2 = "{\"key2\":\"value2\"}";
                String data2Col1 = "{\"key3\":\"value3\"}";
                String data2Col2 = "{\"key4\":\"value4\"}";
                bulkCopy.writeToServer(new BulkRecordJSONMultipleColumns(data1Col1, data1Col2));
                bulkCopy.writeToServer(new BulkRecordJSONMultipleColumns(data2Col1, data2Col2));

                String select = "SELECT * FROM " + dstTable;
                try (ResultSet rs = dstStmt.executeQuery(select)) {
                    assertTrue(rs.next());
                    assertTrue(data1Col1.equals(rs.getObject(1)));
                    assertTrue(data1Col2.equals(rs.getObject(2)));
                    assertTrue(rs.next());
                    assertTrue(data2Col1.equals(rs.getObject(1)));
                    assertTrue(data2Col2.equals(rs.getObject(2)));
                }

            } finally {
                try (Statement stmt = conn.createStatement();) {
                    TestUtils.dropTableIfExists(dstTable, stmt);
                }
            }
        }
    }

    /**
     * Test bulk copy with sendStringParametersAsUnicode set to true and false for JSON column.
     */
    @Test
    @Tag(Constants.JSONTest)
    public void testBulkCopyWithSendStringParametersAsUnicode() throws SQLException {
        // Unicode scenario
        String dstTableUnicode = TestUtils.escapeSingleQuotes(AbstractSQLGenerator.escapeIdentifier(RandomUtil.getIdentifier("dstTableUnicode")));
        try (Connection conn = DriverManager.getConnection(connectionString + ";sendStringParametersAsUnicode=true")) {
            try (Statement stmt = conn.createStatement()) {
                stmt.executeUpdate("CREATE TABLE " + dstTableUnicode + " (testCol json);");
            }
            com.microsoft.sqlserver.jdbc.SQLServerDataSource ds = new com.microsoft.sqlserver.jdbc.SQLServerDataSource();
            ds.setURL(connectionString);
            ds.setSendStringParametersAsUnicode(true);
            try (Connection dsConn = ds.getConnection();
                 SQLServerBulkCopy bulkCopy = new SQLServerBulkCopy(dsConn)) {
                bulkCopy.setDestinationTableName(dstTableUnicode);
                String data = "{\"key1\":\"value1\"}";
                bulkCopy.writeToServer(new BulkRecordJSON(data));
            }
            try (Statement stmt = conn.createStatement();
                 ResultSet rs = stmt.executeQuery("SELECT testCol FROM " + dstTableUnicode)) {
                assertTrue(rs.next());
                assertEquals("{\"key1\":\"value1\"}", rs.getString(1));
            }
        } finally {
            try (Connection conn = DriverManager.getConnection(connectionString + "sendStringParametersAsUnicode=true"); Statement stmt = conn.createStatement()) {
                TestUtils.dropTableIfExists(dstTableUnicode, stmt);
            }
        }

        // Non-Unicode scenario
        String dstTableNonUnicode = TestUtils.escapeSingleQuotes(AbstractSQLGenerator.escapeIdentifier(RandomUtil.getIdentifier("dstTableNonUnicode")));
        try (Connection conn = DriverManager.getConnection(connectionString + ";sendStringParametersAsUnicode=false")) {
            try (Statement stmt = conn.createStatement()) {
                stmt.executeUpdate("CREATE TABLE " + dstTableNonUnicode + " (testCol JSON);");
            }
            com.microsoft.sqlserver.jdbc.SQLServerDataSource ds = new com.microsoft.sqlserver.jdbc.SQLServerDataSource();
            ds.setURL(connectionString);
            ds.setSendStringParametersAsUnicode(false);
            try (Connection dsConn = ds.getConnection();
                 SQLServerBulkCopy bulkCopy = new SQLServerBulkCopy(dsConn)) {
                bulkCopy.setDestinationTableName(dstTableNonUnicode);
                String data = "{\"key1\":\"value1\"}";
                bulkCopy.writeToServer(new BulkRecordJSON(data));
            }
            try (Statement stmt = conn.createStatement();
                 ResultSet rs = stmt.executeQuery("SELECT testCol FROM " + dstTableNonUnicode)) {
                assertTrue(rs.next());
                assertEquals("{\"key1\":\"value1\"}", rs.getString(1));
            }
        } finally {
            try (Connection conn = DriverManager.getConnection(connectionString + "sendStringParametersAsUnicode=false"); Statement stmt = conn.createStatement()) {
                TestUtils.dropTableIfExists(dstTableNonUnicode, stmt);
            }
        }
    }

    /**
     * Test bulk copy with nested JSON documents.
     */
    @Test
    @Tag(Constants.JSONTest)
    public void testBulkCopyNestedJsonRows() throws SQLException {
        String dstTable = TestUtils
                .escapeSingleQuotes(AbstractSQLGenerator.escapeIdentifier(RandomUtil.getIdentifier("dstTable")));

        try (Connection conn = DriverManager.getConnection(connectionString);) {
            try (Statement dstStmt = conn.createStatement();
                    SQLServerBulkCopy bulkCopy = new SQLServerBulkCopy(conn)) {

                dstStmt.executeUpdate(
                        "CREATE TABLE " + dstTable + " (testCol JSON);");

                bulkCopy.setDestinationTableName(dstTable);
                String data1 = "{\"key1\":{\"nestedKey1\":\"nestedValue1\"}}";
                String data2 = "{\"key2\":{\"nestedKey2\":{\"nestedKey3\":\"nestedValue3\"}}}";
                String data3 = "{\"key3\":{\"nestedKey4\":{\"nestedKey5\":{\"nestedKey6\":\"nestedValue6\"}}}}";
                bulkCopy.writeToServer(new BulkRecordJSON(data1));
                bulkCopy.writeToServer(new BulkRecordJSON(data2));
                bulkCopy.writeToServer(new BulkRecordJSON(data3));

                String select = "SELECT * FROM " + dstTable;
                try (ResultSet rs = dstStmt.executeQuery(select)) {
                    assertTrue(rs.next());
                    assertTrue(data1.equals(rs.getObject(1)));
                    assertTrue(rs.next());
                    assertTrue(data2.equals(rs.getObject(1)));
                    assertTrue(rs.next());
                    assertEquals(data3, rs.getString(1));
=======
>>>>>>> 76e81158
                }

            } finally {
                try (Statement stmt = conn.createStatement();) {
                    TestUtils.dropTableIfExists(dstTable, stmt);
                }
            }
        }
    }

    /**
<<<<<<< HEAD
     * Test bulk copy with various data types in JSON.
     */
    @Test
    @Tag(Constants.JSONTest)
    public void testBulkCopyWithVariousDataTypes() throws SQLException {
        String dstTable = TestUtils
                .escapeSingleQuotes(AbstractSQLGenerator.escapeIdentifier(RandomUtil.getIdentifier("dstTable")));
=======
     * Test bulk copy with empty JSON document
     */
    @Test
    @AzureDB
    @Tag(Constants.JSONTest)
    public void testBulkCopyWithEmptyJsonDocument() throws SQLException {
        String dstTable = TestUtils
                .escapeSingleQuotes(AbstractSQLGenerator.escapeIdentifier(RandomUtil.getIdentifier("dstTableBulkCopyEmptyJSON")));

        try (Connection conn = DriverManager.getConnection(connectionString);) {
            try (Statement dstStmt = conn.createStatement();
                    SQLServerBulkCopy bulkCopy = new SQLServerBulkCopy(conn)) {

                dstStmt.executeUpdate(
                        "CREATE TABLE " + dstTable + " (testCol JSON);");

                bulkCopy.setDestinationTableName(dstTable);
                String data1 = "{}";
                String data2 = "{\"key2\":\"value2\",\"key3\":123}";
                bulkCopy.writeToServer(new BulkRecordJSON(data1));
                bulkCopy.writeToServer(new BulkRecordJSON(data2));

                String select = "SELECT * FROM " + dstTable;
                try (ResultSet rs = dstStmt.executeQuery(select)) {
                    assertTrue(rs.next());
                    assertEquals(data1, rs.getString(1));
                    assertTrue(rs.next());
                    assertEquals(data2, rs.getString(1));
                }
            } finally {
                try (Statement stmt = conn.createStatement();) {
                    TestUtils.dropTableIfExists(dstTable, stmt);
                }
            }
        }
    }


    /**
     * Test bulk copy with multiple JSON rows containing different structures
     * and compared using getString(columnIndex)
     */
    @Test
    @AzureDB
    @Tag(Constants.JSONTest)
    public void testBulkCopyMultipleJsonRowsWithDifferentStructures() throws SQLException {
        String dstTable = TestUtils
                .escapeSingleQuotes(AbstractSQLGenerator.escapeIdentifier(RandomUtil.getIdentifier("dstTableBulkCopyMulti")));

        try (Connection conn = DriverManager.getConnection(connectionString);) {
            try (Statement dstStmt = conn.createStatement();
                    SQLServerBulkCopy bulkCopy = new SQLServerBulkCopy(conn)) {

                dstStmt.executeUpdate(
                        "CREATE TABLE " + dstTable + " (testCol JSON);");

                bulkCopy.setDestinationTableName(dstTable);
                String data1 = "{\"key1\":\"value1\"}";
                String data2 = "{\"key2\":\"value2\",\"key3\":123}";
                String data3 = "{\"key3\":123,\"key4\":\"value4\",\"key5\":\"value5\"}";
                bulkCopy.writeToServer(new BulkRecordJSON(data1));
                bulkCopy.writeToServer(new BulkRecordJSON(data2));
                bulkCopy.writeToServer(new BulkRecordJSON(data3));

                String select = "SELECT * FROM " + dstTable;
                try (ResultSet rs = dstStmt.executeQuery(select)) {
                    assertTrue(rs.next());
                    assertEquals(data1, rs.getString(1));
                    assertTrue(rs.next());
                    assertEquals(data2, rs.getString(1));
                    assertTrue(rs.next());
                    assertEquals(data3, rs.getString(1));
                }

            } finally {
                try (Statement stmt = conn.createStatement();) {
                    TestUtils.dropTableIfExists(dstTable, stmt);
                }
            }
        }
    }

    /**
     * Test bulk copy with multiple JSON rows.
     */
    @Test
    @AzureDB
    @Tag(Constants.JSONTest)
    public void testBulkCopyMultipleJsonRows() throws SQLException {
        String dstTable = TestUtils
                .escapeSingleQuotes(AbstractSQLGenerator.escapeIdentifier(RandomUtil.getIdentifier("dstTableBulkCopyMulti")));

        try (Connection conn = DriverManager.getConnection(connectionString);) {
            try (Statement dstStmt = conn.createStatement();
                    SQLServerBulkCopy bulkCopy = new SQLServerBulkCopy(conn)) {

                dstStmt.executeUpdate(
                        "CREATE TABLE " + dstTable + " (testCol JSON);");

                bulkCopy.setDestinationTableName(dstTable);
                String data1 = "{\"key1\":\"value1\"}";
                String data2 = "{\"key2\":\"value2\"}";
                String data3 = "{\"key3\":\"value3\"}";
                bulkCopy.writeToServer(new BulkRecordJSON(data1));
                bulkCopy.writeToServer(new BulkRecordJSON(data2));
                bulkCopy.writeToServer(new BulkRecordJSON(data3));

                String select = "SELECT * FROM " + dstTable;
                try (ResultSet rs = dstStmt.executeQuery(select)) {
                    assertTrue(rs.next());
                    assertTrue(data1.equals(rs.getObject(1)));
                    assertTrue(rs.next());
                    assertTrue(data2.equals(rs.getObject(1)));
                    assertTrue(rs.next());
                    assertTrue(data3.equals(rs.getObject(1)));
                }

            } finally {
                try (Statement stmt = conn.createStatement();) {
                    TestUtils.dropTableIfExists(dstTable, stmt);
                }
            }
        }
    }

    /**
     * Test bulk copy with multiple JSON rows and columns.
     */
    @Test
    @AzureDB
    @Tag(Constants.JSONTest)
    public void testBulkCopyMultipleJsonRowsAndColumns() throws SQLException {
        String dstTable = TestUtils
                .escapeSingleQuotes(AbstractSQLGenerator.escapeIdentifier(RandomUtil.getIdentifier("dstTableBulkCopyMulti")));

        try (Connection conn = DriverManager.getConnection(connectionString);) {
            try (Statement dstStmt = conn.createStatement();
                    SQLServerBulkCopy bulkCopy = new SQLServerBulkCopy(conn)) {

                dstStmt.executeUpdate(
                        "CREATE TABLE " + dstTable + " (testCol1 JSON, testCol2 JSON);");

                bulkCopy.setDestinationTableName(dstTable);
                String data1Col1 = "{\"key1\":\"value1\"}";
                String data1Col2 = "{\"key2\":\"value2\"}";
                String data2Col1 = "{\"key3\":\"value3\"}";
                String data2Col2 = "{\"key4\":\"value4\"}";
                bulkCopy.writeToServer(new BulkRecordJSONMultipleColumns(data1Col1, data1Col2));
                bulkCopy.writeToServer(new BulkRecordJSONMultipleColumns(data2Col1, data2Col2));

                String select = "SELECT * FROM " + dstTable;
                try (ResultSet rs = dstStmt.executeQuery(select)) {
                    assertTrue(rs.next());
                    assertTrue(data1Col1.equals(rs.getObject(1)));
                    assertTrue(data1Col2.equals(rs.getObject(2)));
                    assertTrue(rs.next());
                    assertTrue(data2Col1.equals(rs.getObject(1)));
                    assertTrue(data2Col2.equals(rs.getObject(2)));
                }

            } finally {
                try (Statement stmt = conn.createStatement();) {
                    TestUtils.dropTableIfExists(dstTable, stmt);
                }
            }
        }
    }

    /**
     * Test bulk copy with sendStringParametersAsUnicode set to true and false for JSON column.
     */
    @Test
    @AzureDB
    @Tag(Constants.JSONTest)
    public void testBulkCopyWithSendStringParametersAsUnicode() throws SQLException {
        // Unicode scenario
        String dstTableUnicode = TestUtils.escapeSingleQuotes(AbstractSQLGenerator.escapeIdentifier(RandomUtil.getIdentifier("dstTableUnicode")));
        try (Connection conn = DriverManager.getConnection(connectionString + ";sendStringParametersAsUnicode=true")) {
            try (Statement stmt = conn.createStatement()) {
                stmt.executeUpdate("CREATE TABLE " + dstTableUnicode + " (testCol json);");
            }
            com.microsoft.sqlserver.jdbc.SQLServerDataSource ds = new com.microsoft.sqlserver.jdbc.SQLServerDataSource();
            ds.setURL(connectionString);
            ds.setSendStringParametersAsUnicode(true);
            try (Connection dsConn = ds.getConnection();
                 SQLServerBulkCopy bulkCopy = new SQLServerBulkCopy(dsConn)) {
                bulkCopy.setDestinationTableName(dstTableUnicode);
                String data = "{\"key1\":\"value1\"}";
                bulkCopy.writeToServer(new BulkRecordJSON(data));
            }
            try (Statement stmt = conn.createStatement();
                 ResultSet rs = stmt.executeQuery("SELECT testCol FROM " + dstTableUnicode)) {
                assertTrue(rs.next());
                assertEquals("{\"key1\":\"value1\"}", rs.getString(1));
            }
        } finally {
            try (Connection conn = DriverManager.getConnection(connectionString + "sendStringParametersAsUnicode=true"); Statement stmt = conn.createStatement()) {
                TestUtils.dropTableIfExists(dstTableUnicode, stmt);
            }
        }

        // Non-Unicode scenario
        String dstTableNonUnicode = TestUtils.escapeSingleQuotes(AbstractSQLGenerator.escapeIdentifier(RandomUtil.getIdentifier("dstTableNonUnicode")));
        try (Connection conn = DriverManager.getConnection(connectionString + ";sendStringParametersAsUnicode=false")) {
            try (Statement stmt = conn.createStatement()) {
                stmt.executeUpdate("CREATE TABLE " + dstTableNonUnicode + " (testCol JSON);");
            }
            com.microsoft.sqlserver.jdbc.SQLServerDataSource ds = new com.microsoft.sqlserver.jdbc.SQLServerDataSource();
            ds.setURL(connectionString);
            ds.setSendStringParametersAsUnicode(false);
            try (Connection dsConn = ds.getConnection();
                 SQLServerBulkCopy bulkCopy = new SQLServerBulkCopy(dsConn)) {
                bulkCopy.setDestinationTableName(dstTableNonUnicode);
                String data = "{\"key1\":\"value1\"}";
                bulkCopy.writeToServer(new BulkRecordJSON(data));
            }
            try (Statement stmt = conn.createStatement();
                 ResultSet rs = stmt.executeQuery("SELECT testCol FROM " + dstTableNonUnicode)) {
                assertTrue(rs.next());
                assertEquals("{\"key1\":\"value1\"}", rs.getString(1));
            }
        } finally {
            try (Connection conn = DriverManager.getConnection(connectionString + "sendStringParametersAsUnicode=false"); Statement stmt = conn.createStatement()) {
                TestUtils.dropTableIfExists(dstTableNonUnicode, stmt);
            }
        }
    }

    /**
     * Test bulk copy with nested JSON documents.
     */
    @Test
    @AzureDB
    @Tag(Constants.JSONTest)
    public void testBulkCopyNestedJsonRows() throws SQLException {
        String dstTable = TestUtils
                .escapeSingleQuotes(AbstractSQLGenerator.escapeIdentifier(RandomUtil.getIdentifier("dstTableBulkCopyNested")));

        try (Connection conn = DriverManager.getConnection(connectionString);) {
            try (Statement dstStmt = conn.createStatement();
                    SQLServerBulkCopy bulkCopy = new SQLServerBulkCopy(conn)) {

                dstStmt.executeUpdate(
                        "CREATE TABLE " + dstTable + " (testCol JSON);");

                bulkCopy.setDestinationTableName(dstTable);
                String data1 = "{\"key1\":{\"nestedKey1\":\"nestedValue1\"}}";
                String data2 = "{\"key2\":{\"nestedKey2\":{\"nestedKey3\":\"nestedValue3\"}}}";
                String data3 = "{\"key3\":{\"nestedKey4\":{\"nestedKey5\":{\"nestedKey6\":\"nestedValue6\"}}}}";
                bulkCopy.writeToServer(new BulkRecordJSON(data1));
                bulkCopy.writeToServer(new BulkRecordJSON(data2));
                bulkCopy.writeToServer(new BulkRecordJSON(data3));

                String select = "SELECT * FROM " + dstTable;
                try (ResultSet rs = dstStmt.executeQuery(select)) {
                    assertTrue(rs.next());
                    assertTrue(data1.equals(rs.getObject(1)));
                    assertTrue(rs.next());
                    assertTrue(data2.equals(rs.getObject(1)));
                    assertTrue(rs.next());
                    assertEquals(data3, rs.getString(1));
                }

            } finally {
                try (Statement stmt = conn.createStatement();) {
                    TestUtils.dropTableIfExists(dstTable, stmt);
                }
            }
        }
    }

    /**
     * Test bulk copy with various data types in JSON.
     */
    @Test
    @AzureDB
    @Tag(Constants.JSONTest)
    public void testBulkCopyWithVariousDataTypes() throws SQLException {
        String dstTable = TestUtils
                .escapeSingleQuotes(AbstractSQLGenerator.escapeIdentifier(RandomUtil.getIdentifier("dstTableBulkCopyVarious")));
>>>>>>> 76e81158

        try (Connection conn = DriverManager.getConnection(connectionString);) {
            try (Statement dstStmt = conn.createStatement();
                    SQLServerBulkCopy bulkCopy = new SQLServerBulkCopy(conn)) {

                dstStmt.executeUpdate(
                        "CREATE TABLE " + dstTable + " (testCol JSON)");

                bulkCopy.setDestinationTableName(dstTable);

                // JSON data to be inserted
                String data = "{\"bitCol\":true,\"tinyIntCol\":2,\"smallIntCol\":-32768,\"intCol\":0,\"bigIntCol\":0,\"floatCol\":-1700.0000000000,\"realCol\":-3400.0000000000,\"decimalCol\":22.335600,\"numericCol\":22.3356,\"moneyCol\":-922337203685477.5808,\"smallMoneyCol\":-214748.3648,\"charCol\":\"a5()b\",\"nCharCol\":\"?????\",\"varcharCol\":\"test to test csv files\",\"nVarcharCol\":\"???\",\"binaryCol\":\"6163686974\",\"varBinaryCol\":\"6163686974\",\"dateCol\":\"1922-11-02\",\"datetimeCol\":\"2004-05-23 14:25:10.487\",\"datetime2Col\":\"2007-05-02 19:58:47.1234567\",\"datetimeOffsetCol\":\"2025-12-10 12:32:10.1234567+01:00\"}";

                bulkCopy.writeToServer(new BulkRecordJSON(data));

                String select = "SELECT * FROM " + dstTable;
                try (ResultSet rs = dstStmt.executeQuery(select)) {
                    assertTrue(rs.next());
                    String jsonData = rs.getString(1);
                    assertEquals(data, jsonData);
                }

            } finally {
                try (Statement stmt = conn.createStatement();) {
                    TestUtils.dropTableIfExists(dstTable, stmt);
                }
            }
        }
    }

    /**
     * Test bulk copy with count verification.
     */
    @Test
<<<<<<< HEAD
    @Tag(Constants.JSONTest)
    public void testBulkCopyWithCountVerification() throws SQLException {
        String dstTable = TestUtils
                .escapeSingleQuotes(AbstractSQLGenerator.escapeIdentifier(RandomUtil.getIdentifier("dstTable")));
=======
    @AzureDB
    @Tag(Constants.JSONTest)
    public void testBulkCopyWithCountVerification() throws SQLException {
        String dstTable = TestUtils
                .escapeSingleQuotes(AbstractSQLGenerator.escapeIdentifier(RandomUtil.getIdentifier("dstTableBulkCopyCount")));
>>>>>>> 76e81158

        try (Connection conn = DriverManager.getConnection(connectionString);) {
            try (Statement dstStmt = conn.createStatement();
                    SQLServerBulkCopy bulkCopy = new SQLServerBulkCopy(conn)) {

                dstStmt.executeUpdate(
                        "CREATE TABLE " + dstTable + " (testCol JSON);");

                bulkCopy.setDestinationTableName(dstTable);
                String data1 = "{\"key1\":\"value1\"}";
                String data2 = "{\"key2\":\"value2\"}";
                bulkCopy.writeToServer(new BulkRecordJSON(data1));
                bulkCopy.writeToServer(new BulkRecordJSON(data2));

                String selectCount = "SELECT COUNT(*) FROM " + dstTable;
                int count1 = 0;
                try (ResultSet rs = dstStmt.executeQuery(selectCount)) {
                    if (rs.next()) {
                        count1 = rs.getInt(1);
                    }
                }

                String select = "SELECT * FROM " + dstTable;
                int count2 = 0;
                try (ResultSet rs = dstStmt.executeQuery(select)) {
                    while (rs.next()) {
                        count2++;
                    }
                }

                assertEquals(count1, count2);

            } finally {
                try (Statement stmt = conn.createStatement();) {
                    TestUtils.dropTableIfExists(dstTable, stmt);
                }
            }
        }
    }

    /**
     * Test table-to-table bulk copy: source table with JSON column (vector as JSON array)
     * to destination table with VECTOR column.
     */
    @Test
<<<<<<< HEAD
    @Tag(Constants.vectorTest)
    public void testBulkCopyTableToTableJsonToVector() throws Exception {
        String srcTable = TestUtils.escapeSingleQuotes(AbstractSQLGenerator.escapeIdentifier("testSrcJsonTable"));
        String dstTable = TestUtils.escapeSingleQuotes(AbstractSQLGenerator.escapeIdentifier("testDstVectorTable"));
        String vectorJson = "[1.0, 2.0, 3.0]";
        Object[] expectedVector = new Float[] { 1.0f, 2.0f, 3.0f };

        // Create source table and insert JSON vector
        try (Connection conn = DriverManager.getConnection(connectionString);
             Statement stmt = conn.createStatement()) {
            stmt.executeUpdate("CREATE TABLE " + srcTable + " (vectorJsonCol JSON)");
            stmt.executeUpdate("INSERT INTO " + srcTable + " (vectorJsonCol) VALUES ('" + vectorJson + "')");
        }

        // Create destination table with VECTOR column
        try (Connection conn = DriverManager.getConnection(connectionString);
             Statement stmt = conn.createStatement()) {
            stmt.executeUpdate("CREATE TABLE " + dstTable + " (vectorCol VECTOR(3))");
        }

        // Table-to-table bulk copy: read JSON, parse, and write as VECTOR
        try (Connection conn = DriverManager.getConnection(connectionString);
             Statement stmt = conn.createStatement();
             ResultSet rs = stmt.executeQuery("SELECT vectorJsonCol FROM " + srcTable);
             SQLServerBulkCopy bulkCopy = new SQLServerBulkCopy(conn)) {

            bulkCopy.setDestinationTableName(dstTable);
            // For each row, parse JSON and bulk copy as VECTOR
            while (rs.next()) {
                String json = rs.getString(1);
                Object[] vector = parseJsonArrayToFloatArray(json);
                Vector vectorObj = new Vector(vector.length, VectorDimensionType.FLOAT32, vector);
                VectorBulkData vectorBulkData = new VectorBulkData(vectorObj, vector.length, VectorDimensionType.FLOAT32);
                bulkCopy.writeToServer(vectorBulkData);
            }
        }

        // Validate the data in the destination table
        try (Connection conn = DriverManager.getConnection(connectionString);
             Statement stmt = conn.createStatement();
             ResultSet rs = stmt.executeQuery("SELECT vectorCol FROM " + dstTable)) {
            assertTrue(rs.next(), "No data found in the destination table.");
            Vector resultVector = rs.getObject(1, Vector.class);
            assertNotNull(resultVector, "Retrieved vector is null.");
            assertEquals(3, resultVector.getDimensionCount(), "Dimension count mismatch.");
            assertEquals(VectorDimensionType.FLOAT32, resultVector.getVectorDimensionType(), "Vector dimension type mismatch.");
            assertArrayEquals(expectedVector, resultVector.getData(), "Vector data mismatch.");
        }

        // Cleanup
        try (Connection conn = DriverManager.getConnection(connectionString);
             Statement stmt = conn.createStatement()) {
            TestUtils.dropTableIfExists(srcTable, stmt);
            TestUtils.dropTableIfExists(dstTable, stmt);
=======
    @AzureDB
    @Tag(Constants.vectorTest)
    public void testBulkCopyTableToTableJsonToVector() throws Exception {
        String srcTable = TestUtils.escapeSingleQuotes(
                AbstractSQLGenerator.escapeIdentifier(RandomUtil.getIdentifier("testSrcJsonTable")));
        String dstTable = TestUtils.escapeSingleQuotes(
                AbstractSQLGenerator.escapeIdentifier(RandomUtil.getIdentifier("testDstVectorTable")));
        String vectorJson = "[1.0, 2.0, 3.0]";
        Object[] expectedVector = new Float[] { 1.0f, 2.0f, 3.0f };

        try (Connection conn = DriverManager.getConnection(connectionString);
             Statement stmt = conn.createStatement()) {

            // Create source table and insert JSON vector
            stmt.executeUpdate("CREATE TABLE " + srcTable + " (vectorJsonCol JSON)");
            stmt.executeUpdate("INSERT INTO " + srcTable + " (vectorJsonCol) VALUES ('" + vectorJson + "')");

            // Create destination table with VECTOR column
            stmt.executeUpdate("CREATE TABLE " + dstTable + " (vectorCol VECTOR(3))");

            // Table-to-table bulk copy: read JSON, parse, and write as VECTOR
            try (ResultSet rs = stmt.executeQuery("SELECT vectorJsonCol FROM " + srcTable);
                 SQLServerBulkCopy bulkCopy = new SQLServerBulkCopy(conn)) {

                bulkCopy.setDestinationTableName(dstTable);
                // For each row, parse JSON and bulk copy as VECTOR
                while (rs.next()) {
                    String json = rs.getString(1);
                    Object[] vector = parseJsonArrayToFloatArray(json);
                    Vector vectorObj = new Vector(vector.length, VectorDimensionType.FLOAT32, vector);
                    VectorBulkData vectorBulkData = new VectorBulkData(vectorObj, vector.length, VectorDimensionType.FLOAT32);
                    bulkCopy.writeToServer(vectorBulkData);
                }
            }

            // Validate the data in the destination table
            try (ResultSet rs = stmt.executeQuery("SELECT vectorCol FROM " + dstTable)) {
                assertTrue(rs.next(), "No data found in the destination table.");
                Vector resultVector = rs.getObject(1, Vector.class);
                assertNotNull(resultVector, "Retrieved vector is null.");
                assertEquals(3, resultVector.getDimensionCount(), "Dimension count mismatch.");
                assertEquals(VectorDimensionType.FLOAT32, resultVector.getVectorDimensionType(), "Vector dimension type mismatch.");
                assertArrayEquals(expectedVector, resultVector.getData(), "Vector data mismatch.");
            }
        } finally {
            // Cleanup
            try (Connection conn = DriverManager.getConnection(connectionString);
                 Statement stmt = conn.createStatement()) {
                TestUtils.dropTableIfExists(srcTable, stmt);
                TestUtils.dropTableIfExists(dstTable, stmt);
            }
>>>>>>> 76e81158
        }
    }

    // Helper: Parse JSON array string to Float[]
    private static Object[] parseJsonArrayToFloatArray(String json) {
        json = json.trim();
        if (json.startsWith("[") && json.endsWith("]")) {
            json = json.substring(1, json.length() - 1);
        }
        String[] parts = json.split(",");
        Float[] arr = new Float[parts.length];
        for (int i = 0; i < parts.length; i++) {
            arr[i] = Float.parseFloat(parts[i].trim());
        }
        return arr;
    }

    /**
     * Test bulk copy with null Vector data.
     */
    @Test
    @AzureDB
    @Tag(Constants.vectorTest)
    public void testBulkCopyVectorNull() throws SQLException {
        String dstTable = TestUtils
                .escapeSingleQuotes(AbstractSQLGenerator.escapeIdentifier(RandomUtil.getIdentifier("dstTableBulkCopyVectorNull")));

        try (Connection conn = DriverManager.getConnection(connectionString);) {
            try (Statement dstStmt = conn.createStatement();
                    SQLServerBulkCopy bulkCopy = new SQLServerBulkCopy(conn)) {

                dstStmt.executeUpdate(
                        "CREATE TABLE " + dstTable + " (vectorCol VECTOR(3));");

                bulkCopy.setDestinationTableName(dstTable);
                Vector vector = new Vector(3, VectorDimensionType.FLOAT32, null);
                VectorBulkData vectorBulkData = new VectorBulkData(vector, 3, vector.getVectorDimensionType());
                bulkCopy.writeToServer(vectorBulkData);

                String select = "SELECT * FROM " + dstTable;
                try (ResultSet rs = dstStmt.executeQuery(select)) {
                    int rowCount = 0;
                    while (rs.next()) {
                        Vector vectorObject = rs.getObject("vectorCol", Vector.class);
                        assertEquals(null, vectorObject.getData());
                        assertEquals(3, vectorObject.getDimensionCount(), "Dimension count mismatch.");
                        assertEquals(VectorDimensionType.FLOAT32, vectorObject.getVectorDimensionType(),
                                "Vector dimension type mismatch.");
                        rowCount++;
                    }
                    assertEquals(1, rowCount, "Row count mismatch after inserting null vector data.");
                }

            } finally {
                try (Statement stmt = conn.createStatement();) {
                    TestUtils.dropTableIfExists(dstTable, stmt);
                }
            }
        }
    }

    /**
     * Test bulk copy from a varbinary source column to VECTOR as destination column.
     * The operation should fail with an error: "Operand type clash: varbinary(max) is 
     * incompatible with vector".
     */
    @Test
    @AzureDB
    @Tag(Constants.vectorTest)
    public void testBulkCopyVectorUsingBulkCopySourceAsVarBinary() {
        String varbinaryTable = TestUtils
                .escapeSingleQuotes(AbstractSQLGenerator.escapeIdentifier("testVarbinaryTable"));
        String vectorTable = TestUtils.escapeSingleQuotes(AbstractSQLGenerator.escapeIdentifier("testVectorTable"));

        try (Connection connection = DriverManager.getConnection(connectionString);
                Statement statement = connection.createStatement()) {

            // Create the source table with a varbinary column
            statement.executeUpdate("CREATE TABLE " + varbinaryTable + " (varbinaryCol VARBINARY(MAX))");

            // Insert sample data into the source table
            statement.executeUpdate("INSERT INTO " + varbinaryTable + " (varbinaryCol) VALUES (0xDEADBEEF)");

            // Create the destination table with a VECTOR column
            statement.executeUpdate("CREATE TABLE " + vectorTable + " (vectorCol VECTOR(3))");

            // Retrieve the data from the source table
            String selectSql = "SELECT * FROM " + varbinaryTable;
            try (ResultSet resultSet = statement.executeQuery(selectSql)) {

                // Set up the bulk copy options
                SQLServerBulkCopyOptions options = new SQLServerBulkCopyOptions();
                options.setKeepIdentity(false);
                options.setBulkCopyTimeout(60); 

                // Perform the bulk copy operation
                try (SQLServerBulkCopy bulkCopy = new SQLServerBulkCopy(connection)) {
                    bulkCopy.setDestinationTableName(vectorTable);
                    bulkCopy.addColumnMapping("varbinaryCol", "vectorCol");
                    bulkCopy.writeToServer(resultSet);
                    fail("Expected SQLServerException was not thrown.");
                }

            } catch (SQLServerException e) {
                // Verify the exception message
                assertTrue(e.getMessage().contains("Operand type clash: varbinary(max) is incompatible with vector"),
                        "Unexpected exception message: " + e.getMessage());
            }

        } catch (Exception e) {
            fail("Test failed with unexpected exception: " + e.getMessage());
        } finally {
            // Cleanup: Drop the tables
            try (Connection connection = DriverManager.getConnection(connectionString);
                    Statement statement = connection.createStatement()) {
                TestUtils.dropTableIfExists(varbinaryTable, statement);
                TestUtils.dropTableIfExists(vectorTable, statement);
            } catch (SQLException e) {
                e.printStackTrace();
            }
        }
    }

    /**
     * Test bulk copy from a VECTOR source column to a VARBINARY(MAX) destination column.
     * The operation should fail with an error: "Operand type clash: vector is
     * incompatible with varbinary(max)".
     */
    @Test
    @AzureDB
    @Tag(Constants.vectorTest)
    public void testBulkCopyVectorUsingBulkCopyDestinationAsVarBinary() {
        String vectorTable = TestUtils.escapeSingleQuotes(AbstractSQLGenerator.escapeIdentifier("testVectorTable"));
        String varbinaryTable = TestUtils
                .escapeSingleQuotes(AbstractSQLGenerator.escapeIdentifier("testVarbinaryTable"));

        try (Connection connection = DriverManager.getConnection(connectionString);
                Statement statement = connection.createStatement()) {

            // Create the source table with a VECTOR column
            statement.executeUpdate("CREATE TABLE " + vectorTable + " (vectorCol VECTOR(3))");

            // Insert sample data into the source table
            Object[] data = new Float[] { 1.0f, 2.0f, 3.0f };
            Vector vectorData = new Vector(3, VectorDimensionType.FLOAT32, data);

            try (PreparedStatement pstmt = connection.prepareStatement(
                    "INSERT INTO " + vectorTable + " (vectorCol) VALUES (?)")) {
                pstmt.setObject(1, vectorData, microsoft.sql.Types.VECTOR);
                pstmt.executeUpdate();
            }

            // Create the destination table with a VARBINARY(MAX) column
            statement.executeUpdate("CREATE TABLE " + varbinaryTable + " (varbinaryCol VARBINARY(MAX))");

            // Retrieve the data from the source table
            String selectSql = "SELECT * FROM " + vectorTable;
            try (ResultSet resultSet = statement.executeQuery(selectSql)) {

                // Set up the bulk copy options
                SQLServerBulkCopyOptions options = new SQLServerBulkCopyOptions();
                options.setKeepIdentity(false);
                options.setBulkCopyTimeout(60);

                // Perform the bulk copy operation
                try (SQLServerBulkCopy bulkCopy = new SQLServerBulkCopy(connection)) {
                    bulkCopy.setDestinationTableName(varbinaryTable);
                    bulkCopy.addColumnMapping("vectorCol", "varbinaryCol");
                    bulkCopy.writeToServer(resultSet);
                    fail("Expected SQLServerException was not thrown.");
                }

            } catch (SQLServerException e) {
                // Verify the exception message
                assertTrue(e.getMessage().contains("Operand type clash: vector is incompatible with varbinary(max)"),
                        "Unexpected exception message: " + e.getMessage());
            }

        } catch (Exception e) {
            fail("Test failed with unexpected exception: " + e.getMessage());
        } finally {
            // Cleanup: Drop the tables
            try (Connection connection = DriverManager.getConnection(connectionString);
                    Statement statement = connection.createStatement()) {
                TestUtils.dropTableIfExists(varbinaryTable, statement);
                TestUtils.dropTableIfExists(vectorTable, statement);
            } catch (SQLException e) {
                e.printStackTrace();
            }
        }
    }

    /**
     * Test bulk copy from a VARCHAR source column to a VECTOR destination column.
     * The operation should succeed, and the data should be validated.
     */
    @Test
    @AzureDB
    @Tag(Constants.vectorTest)
    public void testBulkCopyVectorUsingBulkCopySourceAsVarchar() {
        String varcharTable = TestUtils.escapeSingleQuotes(AbstractSQLGenerator.escapeIdentifier("testVarcharTable"));
        String vectorTable = TestUtils.escapeSingleQuotes(AbstractSQLGenerator.escapeIdentifier("testVectorTable"));

        try (Connection connection = DriverManager.getConnection(connectionString);
                Statement statement = connection.createStatement()) {

            // Create the source table with a VARCHAR column
            statement.executeUpdate("CREATE TABLE " + varcharTable + " (varcharCol VARCHAR(MAX))");

            // Insert sample data into the source table
            String vectorString = "[1.0, 2.0, 3.0]";
            statement.executeUpdate("INSERT INTO " + varcharTable + " (varcharCol) VALUES ('" + vectorString + "')");

            // Create the destination table with a VECTOR column
            statement.executeUpdate("CREATE TABLE " + vectorTable + " (vectorCol VECTOR(3))");

            // Retrieve the data from the source table
            String selectSql = "SELECT * FROM " + varcharTable;
            try (ResultSet resultSet = statement.executeQuery(selectSql)) {

                // Set up the bulk copy options
                SQLServerBulkCopyOptions options = new SQLServerBulkCopyOptions();
                options.setKeepIdentity(false);
                options.setBulkCopyTimeout(60); 

                // Perform the bulk copy operation
                try (SQLServerBulkCopy bulkCopy = new SQLServerBulkCopy(connection)) {
                    bulkCopy.setDestinationTableName(vectorTable);
                    bulkCopy.addColumnMapping("varcharCol", "vectorCol");
                    bulkCopy.writeToServer(resultSet);
                }

                // Validate the data in the destination table
                String validateSql = "SELECT * FROM " + vectorTable;
                try (ResultSet rs = statement.executeQuery(validateSql)) {
                    assertTrue(rs.next(), "No data found in the destination table.");
                    Vector resultVector = rs.getObject("vectorCol", Vector.class);
                    assertNotNull(resultVector, "Retrieved vector is null.");
                    assertEquals(3, resultVector.getDimensionCount(), "Dimension count mismatch.");
                    assertEquals(VectorDimensionType.FLOAT32, resultVector.getVectorDimensionType(),
                            "Vector dimension type mismatch.");
                    assertArrayEquals(new Float[] { 1.0f, 2.0f, 3.0f }, resultVector.getData(), "Vector data mismatch.");
                }

            }

        } catch (Exception e) {
            fail("Test failed with unexpected exception: " + e.getMessage());
        } finally {
            // Cleanup: Drop the tables
            try (Connection connection = DriverManager.getConnection(connectionString);
                    Statement statement = connection.createStatement()) {
                TestUtils.dropTableIfExists(varcharTable, statement);
                TestUtils.dropTableIfExists(vectorTable, statement);
            } catch (SQLException e) {
                e.printStackTrace();
            }
        }
    }

    /**
     * Test bulk copy from a VECTOR source column to a VARCHAR destination column.
     * The operation should succeed, and the data should be validated.
     */
    @Test
    @AzureDB
    @Tag(Constants.vectorTest)
    public void testBulkCopyVectorUsingBulkCopyDestinationAsVarchar() {
        String vectorTable = TestUtils.escapeSingleQuotes(AbstractSQLGenerator.escapeIdentifier("testVectorTable"));
        String varcharTable = TestUtils.escapeSingleQuotes(AbstractSQLGenerator.escapeIdentifier("testVarcharTable"));

        try (Connection connection = DriverManager.getConnection(connectionString);
                Statement statement = connection.createStatement()) {

            // Create the source table with a VECTOR column
            statement.executeUpdate("CREATE TABLE " + vectorTable + " (vectorCol VECTOR(3))");

            // Insert sample data into the source table
            Object[] data = new Float[] { 1.0f, 2.0f, 3.0f };
            Vector vector = new Vector(data.length, VectorDimensionType.FLOAT32, data);
            try (PreparedStatement pstmt = connection.prepareStatement(
                    "INSERT INTO " + vectorTable + " (vectorCol) VALUES (?)")) {
                pstmt.setObject(1, vector, microsoft.sql.Types.VECTOR);
                pstmt.executeUpdate();
            }

            // Create the destination table with a VARCHAR column
            statement.executeUpdate("CREATE TABLE " + varcharTable + " (varcharCol VARCHAR(MAX))");

            // Retrieve the data from the source table
            String selectSql = "SELECT * FROM " + vectorTable;
            try (ResultSet resultSet = statement.executeQuery(selectSql)) {

                // Set up the bulk copy options
                SQLServerBulkCopyOptions options = new SQLServerBulkCopyOptions();
                options.setKeepIdentity(false);
                options.setBulkCopyTimeout(60); 

                // Perform the bulk copy operation
                try (SQLServerBulkCopy bulkCopy = new SQLServerBulkCopy(connection)) {
                    bulkCopy.setDestinationTableName(varcharTable);
                    bulkCopy.addColumnMapping("vectorCol", "varcharCol");
                    bulkCopy.writeToServer(resultSet);
                }

                // Validate the data in the destination table
                String validateSql = "SELECT * FROM " + varcharTable;
                try (ResultSet rs = statement.executeQuery(validateSql)) {
                    assertTrue(rs.next(), "No data found in the destination table.");
                    String resultString = rs.getString("varcharCol");
                    assertNotNull(resultString, "Retrieved string is null.");
                    assertEquals("[1.0000000e+000,2.0000000e+000,3.0000000e+000]", resultString,
                     "String data mismatch.");
                }

            }

        } catch (Exception e) {
            fail("Test failed with unexpected exception: " + e.getMessage());
        } finally {
            // Cleanup: Drop the tables
            try (Connection connection = DriverManager.getConnection(connectionString);
                    Statement statement = connection.createStatement()) {
                TestUtils.dropTableIfExists(varcharTable, statement);
                TestUtils.dropTableIfExists(vectorTable, statement);
            } catch (SQLException e) {
                e.printStackTrace();
            }
        }
    }

    /**
     * Test bulk copy from a VECTOR source column to a VARCHAR destination column with different dimensions.
     * The operation should fail with an error: "The vector dimensions 3 and 4 do not match."
     */
    @Test
    @AzureDB
    @Tag(Constants.vectorTest)
    public void testBulkCopyVectorWithMismatchedDimensions() {
        String srcTable = TestUtils.escapeSingleQuotes(AbstractSQLGenerator.escapeIdentifier("testSrcTable"));
        String desTable = TestUtils.escapeSingleQuotes(AbstractSQLGenerator.escapeIdentifier("testDesTable"));

        try (Connection connection = DriverManager.getConnection(connectionString);
                Statement statement = connection.createStatement()) {

            // Create the source table with a VECTOR column
            statement.executeUpdate("CREATE TABLE " + srcTable + " (vectorCol1 VECTOR(3))");

            // Insert sample data into the source table
            Object[] data = new Float[] { 1.0f, 2.0f, 3.0f };
            Vector vector = new Vector(data.length, VectorDimensionType.FLOAT32, data);
            try (PreparedStatement pstmt = connection.prepareStatement(
                    "INSERT INTO " + srcTable + " (vectorCol1) VALUES (?)")) {
                pstmt.setObject(1, vector, microsoft.sql.Types.VECTOR);
                pstmt.executeUpdate();
            }

            // Create the destination table with a VARCHAR column
            statement.executeUpdate("CREATE TABLE " + desTable + " (vectorCol2 VECTOR(4))");

            // Retrieve the data from the source table
            String selectSql = "SELECT * FROM " + srcTable;
            try (ResultSet resultSet = statement.executeQuery(selectSql);
                    SQLServerBulkCopy bulkCopy = new SQLServerBulkCopy(connection)) {

                // Set up the bulk copy options
                SQLServerBulkCopyOptions options = new SQLServerBulkCopyOptions();
                options.setKeepIdentity(false);
                options.setBulkCopyTimeout(60); 

                bulkCopy.setDestinationTableName(desTable);
                bulkCopy.addColumnMapping("vectorCol1", "vectorCol2");
                bulkCopy.writeToServer(resultSet);
            }

        } catch (Exception e) {
            assertTrue(e.getMessage().contains("The vector dimensions 3 and 4 do not match."),
                    "Unexpected error message: " + e.getMessage());
        } finally {
            // Cleanup: Drop the tables
            try (Connection connection = DriverManager.getConnection(connectionString);
                    Statement statement = connection.createStatement()) {
                TestUtils.dropTableIfExists(srcTable, statement);
                TestUtils.dropTableIfExists(desTable, statement);
            } catch (SQLException e) {
                e.printStackTrace();
            }
        }
    }


    /**
     * Test bulk copy with a large number of records to check performance.
     */
    @Test
    @AzureDB
    @Tag(Constants.vectorTest)
    public void testBulkCopyPerformance() throws SQLException {
        String tableName = AbstractSQLGenerator.escapeIdentifier("srcTable");
        // For testing, we can use a smaller set of records to avoid long execution time
        int recordCount = 100; // Number of records to insert
        int dimensionCount = 1998; // Dimension count for the vector
        Object[] vectorData = new Float[dimensionCount];

        // Initialize vector data
        for (int i = 0; i < dimensionCount; i++) {
            vectorData[i] = i + 0.5f;
        }

        // Drop the table if it already exists
        try (Connection conn = DriverManager.getConnection(connectionString);
                Statement stmt = conn.createStatement()) {
            stmt.executeUpdate("IF OBJECT_ID('" + tableName + "', 'U') IS NOT NULL DROP TABLE " + tableName);
        }

        // Create the destination table with a single VECTOR column
        try (Connection conn = DriverManager.getConnection(connectionString);
                Statement stmt = conn.createStatement()) {
            stmt.executeUpdate("CREATE TABLE " + tableName + " (v VECTOR(" + dimensionCount + "))");
        }

        // Prepare bulk data
        List<Object[]> bulkData = new ArrayList<>();
        for (int i = 1; i <= recordCount; i++) {
            Vector vector = new Vector(dimensionCount, VectorDimensionType.FLOAT32, vectorData);
            bulkData.add(new Object[] { vector });
        }

        // Measure bulk copy performance
        long startTime = System.nanoTime();
        try (Connection conn = DriverManager.getConnection(connectionString);
                SQLServerBulkCopy bulkCopy = new SQLServerBulkCopy(conn)) {

            SQLServerBulkCopyOptions bulkCopyOptions = new SQLServerBulkCopyOptions();
            bulkCopyOptions.setBulkCopyTimeout(60000);
            bulkCopyOptions.setBatchSize(1000001);
            bulkCopy.setBulkCopyOptions(bulkCopyOptions);

            bulkCopy.setDestinationTableName(tableName);

            // Use VectorBulkData for bulk copy
            ISQLServerBulkData vectorBulkData = new VectorBulkDataPerformance(bulkData, dimensionCount, VectorDimensionType.FLOAT32);
            bulkCopy.writeToServer(vectorBulkData);
        }
        long endTime = System.nanoTime();

        // Calculate and print performance metrics
        long durationMs = (endTime - startTime) / 1_000_000;
        System.out.println("Bulk copy completed for " + recordCount + " records in " + durationMs + " ms.");
    }
    
    class BulkData implements ISQLServerBulkData {

        private static final long serialVersionUID = 1L;

        private class ColumnMetadata {
            String columnName;
            int columnType;
            int precision;
            int scale;

            ColumnMetadata(String name, int type, int precision, int scale) {
                columnName = name;
                columnType = type;
                this.precision = precision;
                this.scale = scale;
            }
        }

        int totalColumn = 0;
        int counter = 0;
        int rowCount = 1;
        Map<Integer, ColumnMetadata> columnMetadata;
        List<Object[]> data;

        BulkData(DBTable dstTable) {
            columnMetadata = new HashMap<>();
            totalColumn = dstTable.totalColumns();

            // add metadata
            for (int i = 0; i < totalColumn; i++) {
                SqlType sqlType = dstTable.getSqlType(i);
                int precision = sqlType.getPrecision();
                if (JDBCType.TIMESTAMP == sqlType.getJdbctype()) {
                    // TODO: update the test to use correct precision once bulkCopy is fixed
                    precision = 50;
                }
                columnMetadata.put(i + 1, new ColumnMetadata(sqlType.getName(),
                        sqlType.getJdbctype().getVendorTypeNumber(), precision, sqlType.getScale()));
            }

            // add data
            rowCount = dstTable.getTotalRows();
            data = new ArrayList<>(rowCount);
            for (int i = 0; i < rowCount; i++) {
                Object[] CurrentRow = new Object[totalColumn];
                for (int j = 0; j < totalColumn; j++) {
                    SqlType sqlType = dstTable.getSqlType(j);
                    if (JDBCType.BIT == sqlType.getJdbctype()) {
                        CurrentRow[j] = ((0 == Constants.RANDOM.nextInt(2)) ? Boolean.FALSE : Boolean.TRUE);
                    } else {
                        if (j == 0) {
                            CurrentRow[j] = i + 1;
                        } else {
                            CurrentRow[j] = sqlType.createdata();
                        }
                    }
                }
                data.add(CurrentRow);
            }
        }

        @Override
        public Set<Integer> getColumnOrdinals() {
            return columnMetadata.keySet();
        }

        @Override
        public String getColumnName(int column) {
            return columnMetadata.get(column).columnName;
        }

        @Override
        public int getColumnType(int column) {
            return columnMetadata.get(column).columnType;
        }

        @Override
        public int getPrecision(int column) {
            return columnMetadata.get(column).precision;
        }

        @Override
        public int getScale(int column) {
            return columnMetadata.get(column).scale;
        }

        @Override
        public Object[] getRowData() throws SQLServerException {
            return data.get(counter++);
        }

        @Override
        public boolean next() throws SQLServerException {
            if (counter < rowCount)
                return true;
            return false;
        }

        /**
         * reset the counter when using the interface for validating the data
         */
        public void reset() {
            counter = 0;
        }
    }

    private static class BulkRecordDT implements ISQLServerBulkData {
        boolean anyMoreData = true;
        Object[] data;

        BulkRecordDT(Object data) {
            this.data = new Object[2];
            this.data[1] = data;
        }

        @Override
        public Set<Integer> getColumnOrdinals() {
            Set<Integer> ords = new HashSet<>();
            ords.add(1);
            ords.add(2);
            return ords;
        }

        @Override
        public String getColumnName(int column) {
            if (column == 1) {
                return "Dataid";
            } else {
                return "testCol";
            }
        }

        @Override
        public int getColumnType(int column) {
            if (column == 1) {
                return java.sql.Types.INTEGER;
            } else {
                return java.sql.Types.TIMESTAMP;
            }
        }

        @Override
        public int getPrecision(int column) {
            if (column == 1) {
                return 1;
            } else {
                return 0;
            }
        }

        @Override
        public int getScale(int column) {
            if (column == 1) {
                return 0;
            } else {
                return 7;
            }
        }

        @Override
        public Object[] getRowData() {
            return data;
        }

        @Override
        public boolean next() {
            if (!anyMoreData)
                return false;
            anyMoreData = false;
            return true;
        }
    }

    public class VectorBulkData implements ISQLServerBulkData {
        boolean anyMoreData = true;
        Object[] data;
        int precision;
        VectorDimensionType scale;

        VectorBulkData(Object data, int precision, VectorDimensionType scale) {
            this.data = new Object[1];
            this.data[0] = data;
            this.scale = scale;
            this.precision = precision;
        }

        @Override
        public Set<Integer> getColumnOrdinals() {
            Set<Integer> ords = new HashSet<>();
            ords.add(1);
            return ords;
        }

        @Override
        public String getColumnName(int column) {
            return "vectorCol";
        }

        @Override
        public int getColumnType(int column) {
            return microsoft.sql.Types.VECTOR;
        }

        @Override
        public int getPrecision(int column) {
            return precision;
        }

        @Override
        public int getScale(int column) {
            if (scale == VectorDimensionType.FLOAT32) {
                return 4;
            } else {
                return 0;
            }
        }
        
        @Override
        public Object[] getRowData() {
            return data;
        }

        @Override
        public boolean next() {
            if (!anyMoreData)
                return false;
            anyMoreData = false;
            return true;
        }
    }

    private static class BulkRecordJSON implements ISQLServerBulkData {
        boolean anyMoreData = true;
        Object[] data;

        BulkRecordJSON(Object data) {
            this.data = new Object[1];
            this.data[0] = data;
        }

        @Override
        public Set<Integer> getColumnOrdinals() {
            Set<Integer> ords = new HashSet<>();
            ords.add(1);
            return ords;
        }

        @Override
        public String getColumnName(int column) {
            return "testCol";
        }

        @Override
        public int getColumnType(int column) {
            return microsoft.sql.Types.JSON;
        }

        @Override
        public int getPrecision(int column) {
            return 0;
        }

        @Override
        public int getScale(int column) {
            return 0;
        }

        @Override
        public Object[] getRowData() {
            return data;
        }

        @Override
        public boolean next() {
            if (!anyMoreData)
                return false;
            anyMoreData = false;
            return true;
        }
    }

    public class VectorBulkDataPerformance implements ISQLServerBulkData {
        List<Object[]> data;
        int precision;
        VectorDimensionType scale;
        int counter = 0;

        VectorBulkDataPerformance(List<Object[]> data, int precision, VectorDimensionType scale) {
            this.data = data;
            this.scale = scale;
            this.precision = precision;
        }

        @Override
        public Set<Integer> getColumnOrdinals() {
            Set<Integer> ords = new HashSet<>();
            ords.add(1);
            return ords;
        }

        @Override
        public String getColumnName(int column) {
            return "v";
        }

        @Override
        public int getColumnType(int column) {
            return microsoft.sql.Types.VECTOR;
        }

        @Override
        public int getPrecision(int column) {
           return precision;
        }

        @Override
        public int getScale(int column) {
            if (scale == VectorDimensionType.FLOAT32) {
                return 4;
            } else {
                return 0;
            }
        }

        @Override
        public Object[] getRowData() {
            return data.get(counter++);
        }

        @Override
        public boolean next() {
            return counter < data.size();
        }
    }

    private static class BulkRecordJSONMultipleColumns implements ISQLServerBulkData {
        boolean anyMoreData = true;
        Object[] data;

        BulkRecordJSONMultipleColumns(Object data1, Object data2) {
            this.data = new Object[2];
            this.data[0] = data1;
            this.data[1] = data2;
        }

        @Override
        public Set<Integer> getColumnOrdinals() {
            Set<Integer> ords = new HashSet<>();
            ords.add(1);
            ords.add(2);
            return ords;
        }

        @Override
        public String getColumnName(int column) {
            if (column == 1) {
                return "testCol1";
            } else {
                return "testCol2";
            }
        }

        @Override
        public int getColumnType(int column) {
            return microsoft.sql.Types.JSON;
        }

        @Override
        public int getPrecision(int column) {
            return 0;
        }

        @Override
        public int getScale(int column) {
            return 0;
        }

        @Override
        public Object[] getRowData() {
            return data;
        }

        @Override
        public boolean next() {
            if (!anyMoreData)
                return false;
            anyMoreData = false;
            return true;
        }
    }
}
<|MERGE_RESOLUTION|>--- conflicted
+++ resolved
@@ -1,1842 +1,1492 @@
-/*
- * Microsoft JDBC Driver for SQL Server Copyright(c) Microsoft Corporation All rights reserved. This program is made
- * available under the terms of the MIT License. See the LICENSE file in the project root for more information.
- */
-package com.microsoft.sqlserver.jdbc.bulkCopy;
-
-import static org.junit.jupiter.api.Assertions.assertArrayEquals;
-import static org.junit.jupiter.api.Assertions.assertEquals;
-import static org.junit.jupiter.api.Assertions.assertNotNull;
-import static org.junit.jupiter.api.Assertions.assertTrue;
-import static org.junit.jupiter.api.Assertions.fail;
-
-import java.sql.Connection;
-import java.sql.DriverManager;
-import java.sql.JDBCType;
-import java.sql.PreparedStatement;
-import java.sql.ResultSet;
-import java.sql.SQLException;
-import java.sql.Statement;
-import java.time.LocalDate;
-import java.time.LocalDateTime;
-import java.time.LocalTime;
-import java.util.ArrayList;
-import java.util.HashMap;
-import java.util.HashSet;
-import java.util.List;
-import java.util.Map;
-import java.util.Set;
-
-import org.junit.jupiter.api.BeforeAll;
-import org.junit.jupiter.api.DisplayName;
-import org.junit.jupiter.api.Tag;
-import org.junit.jupiter.api.Test;
-import org.junit.platform.runner.JUnitPlatform;
-import org.junit.runner.RunWith;
-
-import com.microsoft.sqlserver.jdbc.ISQLServerBulkData;
-import com.microsoft.sqlserver.jdbc.RandomUtil;
-import com.microsoft.sqlserver.jdbc.SQLServerBulkCopy;
-import com.microsoft.sqlserver.jdbc.SQLServerBulkCopyOptions;
-import com.microsoft.sqlserver.jdbc.SQLServerException;
-import com.microsoft.sqlserver.jdbc.TestUtils;
-import com.microsoft.sqlserver.testframework.AbstractSQLGenerator;
-import com.microsoft.sqlserver.testframework.AbstractTest;
-import com.microsoft.sqlserver.testframework.AzureDB;
-import com.microsoft.sqlserver.testframework.Constants;
-import com.microsoft.sqlserver.testframework.DBConnection;
-import com.microsoft.sqlserver.testframework.DBStatement;
-import com.microsoft.sqlserver.testframework.DBTable;
-import com.microsoft.sqlserver.testframework.sqlType.SqlType;
-
-import microsoft.sql.Vector;
-import microsoft.sql.Vector.VectorDimensionType;
-
-/**
- * Test bulk copy decimal scale and precision
- */
-@RunWith(JUnitPlatform.class)
-@DisplayName("Test ISQLServerBulkRecord")
-@Tag(Constants.xAzureSQLDW)
-public class BulkCopyISQLServerBulkRecordTest extends AbstractTest {
-
-    @BeforeAll
-    public static void setupTests() throws Exception {
-        setConnection();
-    }
-
-    @Test
-    public void testISQLServerBulkRecord() throws SQLException {
-        DBTable dstTable = null;
-        try (DBConnection con = new DBConnection(connectionString); DBStatement stmt = con.createStatement()) {
-            dstTable = new DBTable(true);
-            stmt.createTable(dstTable);
-            BulkData Bdata = new BulkData(dstTable);
-
-            BulkCopyTestWrapper bulkWrapper = new BulkCopyTestWrapper(connectionString);
-            bulkWrapper.setUsingConnection((0 == Constants.RANDOM.nextInt(2)) ? true : false, ds);
-            bulkWrapper.setUsingXAConnection((0 == Constants.RANDOM.nextInt(2)) ? true : false, dsXA);
-            bulkWrapper.setUsingPooledConnection((0 == Constants.RANDOM.nextInt(2)) ? true : false, dsPool);
-            BulkCopyTestUtil.performBulkCopy(bulkWrapper, Bdata, dstTable);
-        } finally {
-            if (null != dstTable) {
-                try (DBConnection con = new DBConnection(connectionString); DBStatement stmt = con.createStatement()) {
-                    stmt.dropTable(dstTable);
-                }
-            }
-        }
-    }
-
-    @Test
-    public void testBulkCopyDateTimePrecision() throws SQLException {
-        String dstTable = TestUtils
-                .escapeSingleQuotes(AbstractSQLGenerator.escapeIdentifier(RandomUtil.getIdentifier("dstTableBulkCopyDt")));
-
-        try (Connection conn = DriverManager.getConnection(connectionString);) {
-            try (Statement dstStmt = conn.createStatement(); SQLServerBulkCopy bulkCopy = new SQLServerBulkCopy(conn)) {
-
-                dstStmt.executeUpdate(
-                        "CREATE TABLE " + dstTable + " (Dataid int IDENTITY(1,1) PRIMARY KEY, testCol datetime2);");
-
-                bulkCopy.setDestinationTableName(dstTable);
-                LocalDateTime data = LocalDateTime.of(LocalDate.now(), LocalTime.of(Constants.RANDOM.nextInt(24),
-                        Constants.RANDOM.nextInt(60), Constants.RANDOM.nextInt(60), 123456700));
-                LocalDateTime data1 = LocalDateTime.of(LocalDate.now(), LocalTime.of(Constants.RANDOM.nextInt(24),
-                        Constants.RANDOM.nextInt(60), Constants.RANDOM.nextInt(60), 0));
-                LocalDateTime data2 = LocalDateTime.of(LocalDate.now(), LocalTime.of(Constants.RANDOM.nextInt(24),
-                        Constants.RANDOM.nextInt(60), Constants.RANDOM.nextInt(60), 100000000));
-                LocalDateTime data3 = LocalDateTime.of(LocalDate.now(), LocalTime.of(Constants.RANDOM.nextInt(24),
-                        Constants.RANDOM.nextInt(60), Constants.RANDOM.nextInt(60), 120000000));
-                LocalDateTime data4 = LocalDateTime.of(LocalDate.now(), LocalTime.of(Constants.RANDOM.nextInt(24),
-                        Constants.RANDOM.nextInt(60), Constants.RANDOM.nextInt(60), 123000000));
-                LocalDateTime data5 = LocalDateTime.of(LocalDate.now(), LocalTime.of(Constants.RANDOM.nextInt(24),
-                        Constants.RANDOM.nextInt(60), Constants.RANDOM.nextInt(60), 123400000));
-                LocalDateTime data6 = LocalDateTime.of(LocalDate.now(), LocalTime.of(Constants.RANDOM.nextInt(24),
-                        Constants.RANDOM.nextInt(60), Constants.RANDOM.nextInt(60), 123450000));
-                LocalDateTime data7 = LocalDateTime.of(LocalDate.now(), LocalTime.of(Constants.RANDOM.nextInt(24),
-                        Constants.RANDOM.nextInt(60), Constants.RANDOM.nextInt(60), 123456000));
-                LocalDateTime data8 = LocalDateTime.of(LocalDate.now(), LocalTime.of(0, 0, 0, 0));
-                bulkCopy.writeToServer(new BulkRecordDT(data));
-                bulkCopy.writeToServer(new BulkRecordDT(data1));
-                bulkCopy.writeToServer(new BulkRecordDT(data2));
-                bulkCopy.writeToServer(new BulkRecordDT(data3));
-                bulkCopy.writeToServer(new BulkRecordDT(data4));
-                bulkCopy.writeToServer(new BulkRecordDT(data5));
-                bulkCopy.writeToServer(new BulkRecordDT(data6));
-                bulkCopy.writeToServer(new BulkRecordDT(data7));
-                bulkCopy.writeToServer(new BulkRecordDT(data8));
-
-                String select = "SELECT * FROM " + dstTable + " order by Dataid";
-                try (ResultSet rs = dstStmt.executeQuery(select)) {
-                    assertTrue(rs.next());
-                    assertTrue(data.equals(rs.getObject(2, LocalDateTime.class)));
-                    assertTrue(rs.next());
-                    assertTrue(data1.equals(rs.getObject(2, LocalDateTime.class)));
-                    assertTrue(rs.next());
-                    assertTrue(data2.equals(rs.getObject(2, LocalDateTime.class)));
-                    assertTrue(rs.next());
-                    assertTrue(data3.equals(rs.getObject(2, LocalDateTime.class)));
-                    assertTrue(rs.next());
-                    assertTrue(data4.equals(rs.getObject(2, LocalDateTime.class)));
-                    assertTrue(rs.next());
-                    assertTrue(data5.equals(rs.getObject(2, LocalDateTime.class)));
-                    assertTrue(rs.next());
-                    assertTrue(data6.equals(rs.getObject(2, LocalDateTime.class)));
-                    assertTrue(rs.next());
-                    assertTrue(data7.equals(rs.getObject(2, LocalDateTime.class)));
-                    assertTrue(rs.next());
-                    assertTrue(data8.equals(rs.getObject(2, LocalDateTime.class)));
-                }
-
-            } catch (Exception e) {
-                fail(e.getMessage());
-            } finally {
-                try (Statement stmt = conn.createStatement();) {
-                    TestUtils.dropTableIfExists(dstTable, stmt);
-                }
-            }
-        }
-    }
-
-    /**
-     * Test bulk copy with a single Vector row.
-     */
-    @Test
-    @AzureDB
-    @Tag(Constants.vectorTest)
-    public void testBulkCopyVector() throws SQLException {
-        String dstTable = TestUtils
-                .escapeSingleQuotes(AbstractSQLGenerator.escapeIdentifier(RandomUtil.getIdentifier("dstTableBulkCopyVector")));
-
-        try (Connection conn = DriverManager.getConnection(connectionString);) {
-            try (Statement dstStmt = conn.createStatement();
-                    SQLServerBulkCopy bulkCopy = new SQLServerBulkCopy(conn)) {
-
-                dstStmt.executeUpdate(
-                        "CREATE TABLE " + dstTable + " (vectorCol VECTOR(3));");
-
-                bulkCopy.setDestinationTableName(dstTable);
-                Object[] vectorData = new Float[] { 1.0f, 2.0f, 3.0f };
-                Vector vector = new Vector(vectorData.length, VectorDimensionType.FLOAT32, vectorData);
-                VectorBulkData vectorBulkData = new VectorBulkData(vector, vectorData.length, vector.getVectorDimensionType());
-                bulkCopy.writeToServer(vectorBulkData);
-
-                String select = "SELECT * FROM " + dstTable;
-                try (ResultSet rs = dstStmt.executeQuery(select)) {
-                    assertTrue(rs.next());
-                    Vector resultVector = rs.getObject("vectorCol", Vector.class);
-                    assertNotNull(resultVector, "Retrieved vector is null.");
-                    assertEquals(3, resultVector.getDimensionCount(), "Dimension count mismatch.");
-                    assertArrayEquals(vectorData, resultVector.getData(), "Vector data mismatch.");
-                } finally {
-                    try (Statement stmt = conn.createStatement();) {
-                        TestUtils.dropTableIfExists(dstTable, stmt);
-                    }
-                }
-            }
-        }
-    }
-
-    /**
-     * Test bulk copy with a single JSON row.
-     */
-    @Test
-<<<<<<< HEAD
-    @Tag(Constants.JSONTest)
-    public void testBulkCopyJSON() throws SQLException {
-        String dstTable = TestUtils
-                .escapeSingleQuotes(AbstractSQLGenerator.escapeIdentifier(RandomUtil.getIdentifier("dstTable")));
-=======
-    @AzureDB
-    @Tag(Constants.JSONTest)
-    public void testBulkCopyJSON() throws SQLException {
-        String dstTable = TestUtils
-                .escapeSingleQuotes(AbstractSQLGenerator.escapeIdentifier(RandomUtil.getIdentifier("dstTableBulkCopyJSON")));
->>>>>>> 76e81158
-
-        try (Connection conn = DriverManager.getConnection(connectionString);) {
-            try (Statement dstStmt = conn.createStatement();
-                    SQLServerBulkCopy bulkCopy = new SQLServerBulkCopy(conn)) {
-
-                dstStmt.executeUpdate(
-                        "CREATE TABLE " + dstTable + " (testCol JSON);");
-
-                bulkCopy.setDestinationTableName(dstTable);
-                String data = "{\"key\":\"value\"}";
-                bulkCopy.writeToServer(new BulkRecordJSON(data));
-
-                String select = "SELECT * FROM " + dstTable;
-                try (ResultSet rs = dstStmt.executeQuery(select)) {
-                    assertTrue(rs.next());
-                    assertTrue(data.equals(rs.getObject(1)));
-<<<<<<< HEAD
-                }
-
-            } finally {
-                try (Statement stmt = conn.createStatement();) {
-                    TestUtils.dropTableIfExists(dstTable, stmt);
-                }
-            }
-        }
-    }
-
-    /**
-     * Test bulk copy with empty JSON document
-     */
-    @Test
-    @Tag(Constants.JSONTest)
-    public void testBulkCopyWithEmptyJsonDocument() throws SQLException {
-        String dstTable = TestUtils
-                .escapeSingleQuotes(AbstractSQLGenerator.escapeIdentifier(RandomUtil.getIdentifier("dstTable")));
-
-        try (Connection conn = DriverManager.getConnection(connectionString);) {
-            try (Statement dstStmt = conn.createStatement();
-                    SQLServerBulkCopy bulkCopy = new SQLServerBulkCopy(conn)) {
-
-                dstStmt.executeUpdate(
-                        "CREATE TABLE " + dstTable + " (testCol JSON);");
-
-                bulkCopy.setDestinationTableName(dstTable);
-                String data1 = "{}";
-                String data2 = "{\"key2\":\"value2\",\"key3\":123}";
-                bulkCopy.writeToServer(new BulkRecordJSON(data1));
-                bulkCopy.writeToServer(new BulkRecordJSON(data2));
-
-                String select = "SELECT * FROM " + dstTable;
-                try (ResultSet rs = dstStmt.executeQuery(select)) {
-                    assertTrue(rs.next());
-                    assertEquals(data1, rs.getString(1));
-                    assertTrue(rs.next());
-                    assertEquals(data2, rs.getString(1));
-                }
-            } finally {
-                try (Statement stmt = conn.createStatement();) {
-                    TestUtils.dropTableIfExists(dstTable, stmt);
-                }
-            }
-        }
-    }
-
-
-    /**
-     * Test bulk copy with multiple JSON rows containing different structures
-     * and compared using getString(columnIndex)
-     */
-    @Test
-    @Tag(Constants.JSONTest)
-    public void testBulkCopyMultipleJsonRowsWithDifferentStructures() throws SQLException {
-        String dstTable = TestUtils
-                .escapeSingleQuotes(AbstractSQLGenerator.escapeIdentifier(RandomUtil.getIdentifier("dstTable")));
-
-        try (Connection conn = DriverManager.getConnection(connectionString);) {
-            try (Statement dstStmt = conn.createStatement();
-                    SQLServerBulkCopy bulkCopy = new SQLServerBulkCopy(conn)) {
-
-                dstStmt.executeUpdate(
-                        "CREATE TABLE " + dstTable + " (testCol JSON);");
-
-                bulkCopy.setDestinationTableName(dstTable);
-                String data1 = "{\"key1\":\"value1\"}";
-                String data2 = "{\"key2\":\"value2\",\"key3\":123}";
-                String data3 = "{\"key3\":123,\"key4\":\"value4\",\"key5\":\"value5\"}";
-                bulkCopy.writeToServer(new BulkRecordJSON(data1));
-                bulkCopy.writeToServer(new BulkRecordJSON(data2));
-                bulkCopy.writeToServer(new BulkRecordJSON(data3));
-
-                String select = "SELECT * FROM " + dstTable;
-                try (ResultSet rs = dstStmt.executeQuery(select)) {
-                    assertTrue(rs.next());
-                    assertEquals(data1, rs.getString(1));
-                    assertTrue(rs.next());
-                    assertEquals(data2, rs.getString(1));
-                    assertTrue(rs.next());
-                    assertEquals(data3, rs.getString(1));
-                }
-
-            } finally {
-                try (Statement stmt = conn.createStatement();) {
-                    TestUtils.dropTableIfExists(dstTable, stmt);
-                }
-            }
-        }
-    }
-
-    /**
-     * Test bulk copy with multiple JSON rows.
-     */
-    @Test
-    @Tag(Constants.JSONTest)
-    public void testBulkCopyMultipleJsonRows() throws SQLException {
-        String dstTable = TestUtils
-                .escapeSingleQuotes(AbstractSQLGenerator.escapeIdentifier(RandomUtil.getIdentifier("dstTable")));
-
-        try (Connection conn = DriverManager.getConnection(connectionString);) {
-            try (Statement dstStmt = conn.createStatement();
-                    SQLServerBulkCopy bulkCopy = new SQLServerBulkCopy(conn)) {
-
-                dstStmt.executeUpdate(
-                        "CREATE TABLE " + dstTable + " (testCol JSON);");
-
-                bulkCopy.setDestinationTableName(dstTable);
-                String data1 = "{\"key1\":\"value1\"}";
-                String data2 = "{\"key2\":\"value2\"}";
-                String data3 = "{\"key3\":\"value3\"}";
-                bulkCopy.writeToServer(new BulkRecordJSON(data1));
-                bulkCopy.writeToServer(new BulkRecordJSON(data2));
-                bulkCopy.writeToServer(new BulkRecordJSON(data3));
-
-                String select = "SELECT * FROM " + dstTable;
-                try (ResultSet rs = dstStmt.executeQuery(select)) {
-                    assertTrue(rs.next());
-                    assertTrue(data1.equals(rs.getObject(1)));
-                    assertTrue(rs.next());
-                    assertTrue(data2.equals(rs.getObject(1)));
-                    assertTrue(rs.next());
-                    assertTrue(data3.equals(rs.getObject(1)));
-                }
-
-            } finally {
-                try (Statement stmt = conn.createStatement();) {
-                    TestUtils.dropTableIfExists(dstTable, stmt);
-                }
-            }
-        }
-    }
-
-    /**
-     * Test bulk copy with multiple JSON rows and columns.
-     */
-    @Test
-    @Tag(Constants.JSONTest)
-    public void testBulkCopyMultipleJsonRowsAndColumns() throws SQLException {
-        String dstTable = TestUtils
-                .escapeSingleQuotes(AbstractSQLGenerator.escapeIdentifier(RandomUtil.getIdentifier("dstTable")));
-
-        try (Connection conn = DriverManager.getConnection(connectionString);) {
-            try (Statement dstStmt = conn.createStatement();
-                    SQLServerBulkCopy bulkCopy = new SQLServerBulkCopy(conn)) {
-
-                dstStmt.executeUpdate(
-                        "CREATE TABLE " + dstTable + " (testCol1 JSON, testCol2 JSON);");
-
-                bulkCopy.setDestinationTableName(dstTable);
-                String data1Col1 = "{\"key1\":\"value1\"}";
-                String data1Col2 = "{\"key2\":\"value2\"}";
-                String data2Col1 = "{\"key3\":\"value3\"}";
-                String data2Col2 = "{\"key4\":\"value4\"}";
-                bulkCopy.writeToServer(new BulkRecordJSONMultipleColumns(data1Col1, data1Col2));
-                bulkCopy.writeToServer(new BulkRecordJSONMultipleColumns(data2Col1, data2Col2));
-
-                String select = "SELECT * FROM " + dstTable;
-                try (ResultSet rs = dstStmt.executeQuery(select)) {
-                    assertTrue(rs.next());
-                    assertTrue(data1Col1.equals(rs.getObject(1)));
-                    assertTrue(data1Col2.equals(rs.getObject(2)));
-                    assertTrue(rs.next());
-                    assertTrue(data2Col1.equals(rs.getObject(1)));
-                    assertTrue(data2Col2.equals(rs.getObject(2)));
-                }
-
-            } finally {
-                try (Statement stmt = conn.createStatement();) {
-                    TestUtils.dropTableIfExists(dstTable, stmt);
-                }
-            }
-        }
-    }
-
-    /**
-     * Test bulk copy with sendStringParametersAsUnicode set to true and false for JSON column.
-     */
-    @Test
-    @Tag(Constants.JSONTest)
-    public void testBulkCopyWithSendStringParametersAsUnicode() throws SQLException {
-        // Unicode scenario
-        String dstTableUnicode = TestUtils.escapeSingleQuotes(AbstractSQLGenerator.escapeIdentifier(RandomUtil.getIdentifier("dstTableUnicode")));
-        try (Connection conn = DriverManager.getConnection(connectionString + ";sendStringParametersAsUnicode=true")) {
-            try (Statement stmt = conn.createStatement()) {
-                stmt.executeUpdate("CREATE TABLE " + dstTableUnicode + " (testCol json);");
-            }
-            com.microsoft.sqlserver.jdbc.SQLServerDataSource ds = new com.microsoft.sqlserver.jdbc.SQLServerDataSource();
-            ds.setURL(connectionString);
-            ds.setSendStringParametersAsUnicode(true);
-            try (Connection dsConn = ds.getConnection();
-                 SQLServerBulkCopy bulkCopy = new SQLServerBulkCopy(dsConn)) {
-                bulkCopy.setDestinationTableName(dstTableUnicode);
-                String data = "{\"key1\":\"value1\"}";
-                bulkCopy.writeToServer(new BulkRecordJSON(data));
-            }
-            try (Statement stmt = conn.createStatement();
-                 ResultSet rs = stmt.executeQuery("SELECT testCol FROM " + dstTableUnicode)) {
-                assertTrue(rs.next());
-                assertEquals("{\"key1\":\"value1\"}", rs.getString(1));
-            }
-        } finally {
-            try (Connection conn = DriverManager.getConnection(connectionString + "sendStringParametersAsUnicode=true"); Statement stmt = conn.createStatement()) {
-                TestUtils.dropTableIfExists(dstTableUnicode, stmt);
-            }
-        }
-
-        // Non-Unicode scenario
-        String dstTableNonUnicode = TestUtils.escapeSingleQuotes(AbstractSQLGenerator.escapeIdentifier(RandomUtil.getIdentifier("dstTableNonUnicode")));
-        try (Connection conn = DriverManager.getConnection(connectionString + ";sendStringParametersAsUnicode=false")) {
-            try (Statement stmt = conn.createStatement()) {
-                stmt.executeUpdate("CREATE TABLE " + dstTableNonUnicode + " (testCol JSON);");
-            }
-            com.microsoft.sqlserver.jdbc.SQLServerDataSource ds = new com.microsoft.sqlserver.jdbc.SQLServerDataSource();
-            ds.setURL(connectionString);
-            ds.setSendStringParametersAsUnicode(false);
-            try (Connection dsConn = ds.getConnection();
-                 SQLServerBulkCopy bulkCopy = new SQLServerBulkCopy(dsConn)) {
-                bulkCopy.setDestinationTableName(dstTableNonUnicode);
-                String data = "{\"key1\":\"value1\"}";
-                bulkCopy.writeToServer(new BulkRecordJSON(data));
-            }
-            try (Statement stmt = conn.createStatement();
-                 ResultSet rs = stmt.executeQuery("SELECT testCol FROM " + dstTableNonUnicode)) {
-                assertTrue(rs.next());
-                assertEquals("{\"key1\":\"value1\"}", rs.getString(1));
-            }
-        } finally {
-            try (Connection conn = DriverManager.getConnection(connectionString + "sendStringParametersAsUnicode=false"); Statement stmt = conn.createStatement()) {
-                TestUtils.dropTableIfExists(dstTableNonUnicode, stmt);
-            }
-        }
-    }
-
-    /**
-     * Test bulk copy with nested JSON documents.
-     */
-    @Test
-    @Tag(Constants.JSONTest)
-    public void testBulkCopyNestedJsonRows() throws SQLException {
-        String dstTable = TestUtils
-                .escapeSingleQuotes(AbstractSQLGenerator.escapeIdentifier(RandomUtil.getIdentifier("dstTable")));
-
-        try (Connection conn = DriverManager.getConnection(connectionString);) {
-            try (Statement dstStmt = conn.createStatement();
-                    SQLServerBulkCopy bulkCopy = new SQLServerBulkCopy(conn)) {
-
-                dstStmt.executeUpdate(
-                        "CREATE TABLE " + dstTable + " (testCol JSON);");
-
-                bulkCopy.setDestinationTableName(dstTable);
-                String data1 = "{\"key1\":{\"nestedKey1\":\"nestedValue1\"}}";
-                String data2 = "{\"key2\":{\"nestedKey2\":{\"nestedKey3\":\"nestedValue3\"}}}";
-                String data3 = "{\"key3\":{\"nestedKey4\":{\"nestedKey5\":{\"nestedKey6\":\"nestedValue6\"}}}}";
-                bulkCopy.writeToServer(new BulkRecordJSON(data1));
-                bulkCopy.writeToServer(new BulkRecordJSON(data2));
-                bulkCopy.writeToServer(new BulkRecordJSON(data3));
-
-                String select = "SELECT * FROM " + dstTable;
-                try (ResultSet rs = dstStmt.executeQuery(select)) {
-                    assertTrue(rs.next());
-                    assertTrue(data1.equals(rs.getObject(1)));
-                    assertTrue(rs.next());
-                    assertTrue(data2.equals(rs.getObject(1)));
-                    assertTrue(rs.next());
-                    assertEquals(data3, rs.getString(1));
-=======
->>>>>>> 76e81158
-                }
-
-            } finally {
-                try (Statement stmt = conn.createStatement();) {
-                    TestUtils.dropTableIfExists(dstTable, stmt);
-                }
-            }
-        }
-    }
-
-    /**
-<<<<<<< HEAD
-     * Test bulk copy with various data types in JSON.
-     */
-    @Test
-    @Tag(Constants.JSONTest)
-    public void testBulkCopyWithVariousDataTypes() throws SQLException {
-        String dstTable = TestUtils
-                .escapeSingleQuotes(AbstractSQLGenerator.escapeIdentifier(RandomUtil.getIdentifier("dstTable")));
-=======
-     * Test bulk copy with empty JSON document
-     */
-    @Test
-    @AzureDB
-    @Tag(Constants.JSONTest)
-    public void testBulkCopyWithEmptyJsonDocument() throws SQLException {
-        String dstTable = TestUtils
-                .escapeSingleQuotes(AbstractSQLGenerator.escapeIdentifier(RandomUtil.getIdentifier("dstTableBulkCopyEmptyJSON")));
-
-        try (Connection conn = DriverManager.getConnection(connectionString);) {
-            try (Statement dstStmt = conn.createStatement();
-                    SQLServerBulkCopy bulkCopy = new SQLServerBulkCopy(conn)) {
-
-                dstStmt.executeUpdate(
-                        "CREATE TABLE " + dstTable + " (testCol JSON);");
-
-                bulkCopy.setDestinationTableName(dstTable);
-                String data1 = "{}";
-                String data2 = "{\"key2\":\"value2\",\"key3\":123}";
-                bulkCopy.writeToServer(new BulkRecordJSON(data1));
-                bulkCopy.writeToServer(new BulkRecordJSON(data2));
-
-                String select = "SELECT * FROM " + dstTable;
-                try (ResultSet rs = dstStmt.executeQuery(select)) {
-                    assertTrue(rs.next());
-                    assertEquals(data1, rs.getString(1));
-                    assertTrue(rs.next());
-                    assertEquals(data2, rs.getString(1));
-                }
-            } finally {
-                try (Statement stmt = conn.createStatement();) {
-                    TestUtils.dropTableIfExists(dstTable, stmt);
-                }
-            }
-        }
-    }
-
-
-    /**
-     * Test bulk copy with multiple JSON rows containing different structures
-     * and compared using getString(columnIndex)
-     */
-    @Test
-    @AzureDB
-    @Tag(Constants.JSONTest)
-    public void testBulkCopyMultipleJsonRowsWithDifferentStructures() throws SQLException {
-        String dstTable = TestUtils
-                .escapeSingleQuotes(AbstractSQLGenerator.escapeIdentifier(RandomUtil.getIdentifier("dstTableBulkCopyMulti")));
-
-        try (Connection conn = DriverManager.getConnection(connectionString);) {
-            try (Statement dstStmt = conn.createStatement();
-                    SQLServerBulkCopy bulkCopy = new SQLServerBulkCopy(conn)) {
-
-                dstStmt.executeUpdate(
-                        "CREATE TABLE " + dstTable + " (testCol JSON);");
-
-                bulkCopy.setDestinationTableName(dstTable);
-                String data1 = "{\"key1\":\"value1\"}";
-                String data2 = "{\"key2\":\"value2\",\"key3\":123}";
-                String data3 = "{\"key3\":123,\"key4\":\"value4\",\"key5\":\"value5\"}";
-                bulkCopy.writeToServer(new BulkRecordJSON(data1));
-                bulkCopy.writeToServer(new BulkRecordJSON(data2));
-                bulkCopy.writeToServer(new BulkRecordJSON(data3));
-
-                String select = "SELECT * FROM " + dstTable;
-                try (ResultSet rs = dstStmt.executeQuery(select)) {
-                    assertTrue(rs.next());
-                    assertEquals(data1, rs.getString(1));
-                    assertTrue(rs.next());
-                    assertEquals(data2, rs.getString(1));
-                    assertTrue(rs.next());
-                    assertEquals(data3, rs.getString(1));
-                }
-
-            } finally {
-                try (Statement stmt = conn.createStatement();) {
-                    TestUtils.dropTableIfExists(dstTable, stmt);
-                }
-            }
-        }
-    }
-
-    /**
-     * Test bulk copy with multiple JSON rows.
-     */
-    @Test
-    @AzureDB
-    @Tag(Constants.JSONTest)
-    public void testBulkCopyMultipleJsonRows() throws SQLException {
-        String dstTable = TestUtils
-                .escapeSingleQuotes(AbstractSQLGenerator.escapeIdentifier(RandomUtil.getIdentifier("dstTableBulkCopyMulti")));
-
-        try (Connection conn = DriverManager.getConnection(connectionString);) {
-            try (Statement dstStmt = conn.createStatement();
-                    SQLServerBulkCopy bulkCopy = new SQLServerBulkCopy(conn)) {
-
-                dstStmt.executeUpdate(
-                        "CREATE TABLE " + dstTable + " (testCol JSON);");
-
-                bulkCopy.setDestinationTableName(dstTable);
-                String data1 = "{\"key1\":\"value1\"}";
-                String data2 = "{\"key2\":\"value2\"}";
-                String data3 = "{\"key3\":\"value3\"}";
-                bulkCopy.writeToServer(new BulkRecordJSON(data1));
-                bulkCopy.writeToServer(new BulkRecordJSON(data2));
-                bulkCopy.writeToServer(new BulkRecordJSON(data3));
-
-                String select = "SELECT * FROM " + dstTable;
-                try (ResultSet rs = dstStmt.executeQuery(select)) {
-                    assertTrue(rs.next());
-                    assertTrue(data1.equals(rs.getObject(1)));
-                    assertTrue(rs.next());
-                    assertTrue(data2.equals(rs.getObject(1)));
-                    assertTrue(rs.next());
-                    assertTrue(data3.equals(rs.getObject(1)));
-                }
-
-            } finally {
-                try (Statement stmt = conn.createStatement();) {
-                    TestUtils.dropTableIfExists(dstTable, stmt);
-                }
-            }
-        }
-    }
-
-    /**
-     * Test bulk copy with multiple JSON rows and columns.
-     */
-    @Test
-    @AzureDB
-    @Tag(Constants.JSONTest)
-    public void testBulkCopyMultipleJsonRowsAndColumns() throws SQLException {
-        String dstTable = TestUtils
-                .escapeSingleQuotes(AbstractSQLGenerator.escapeIdentifier(RandomUtil.getIdentifier("dstTableBulkCopyMulti")));
-
-        try (Connection conn = DriverManager.getConnection(connectionString);) {
-            try (Statement dstStmt = conn.createStatement();
-                    SQLServerBulkCopy bulkCopy = new SQLServerBulkCopy(conn)) {
-
-                dstStmt.executeUpdate(
-                        "CREATE TABLE " + dstTable + " (testCol1 JSON, testCol2 JSON);");
-
-                bulkCopy.setDestinationTableName(dstTable);
-                String data1Col1 = "{\"key1\":\"value1\"}";
-                String data1Col2 = "{\"key2\":\"value2\"}";
-                String data2Col1 = "{\"key3\":\"value3\"}";
-                String data2Col2 = "{\"key4\":\"value4\"}";
-                bulkCopy.writeToServer(new BulkRecordJSONMultipleColumns(data1Col1, data1Col2));
-                bulkCopy.writeToServer(new BulkRecordJSONMultipleColumns(data2Col1, data2Col2));
-
-                String select = "SELECT * FROM " + dstTable;
-                try (ResultSet rs = dstStmt.executeQuery(select)) {
-                    assertTrue(rs.next());
-                    assertTrue(data1Col1.equals(rs.getObject(1)));
-                    assertTrue(data1Col2.equals(rs.getObject(2)));
-                    assertTrue(rs.next());
-                    assertTrue(data2Col1.equals(rs.getObject(1)));
-                    assertTrue(data2Col2.equals(rs.getObject(2)));
-                }
-
-            } finally {
-                try (Statement stmt = conn.createStatement();) {
-                    TestUtils.dropTableIfExists(dstTable, stmt);
-                }
-            }
-        }
-    }
-
-    /**
-     * Test bulk copy with sendStringParametersAsUnicode set to true and false for JSON column.
-     */
-    @Test
-    @AzureDB
-    @Tag(Constants.JSONTest)
-    public void testBulkCopyWithSendStringParametersAsUnicode() throws SQLException {
-        // Unicode scenario
-        String dstTableUnicode = TestUtils.escapeSingleQuotes(AbstractSQLGenerator.escapeIdentifier(RandomUtil.getIdentifier("dstTableUnicode")));
-        try (Connection conn = DriverManager.getConnection(connectionString + ";sendStringParametersAsUnicode=true")) {
-            try (Statement stmt = conn.createStatement()) {
-                stmt.executeUpdate("CREATE TABLE " + dstTableUnicode + " (testCol json);");
-            }
-            com.microsoft.sqlserver.jdbc.SQLServerDataSource ds = new com.microsoft.sqlserver.jdbc.SQLServerDataSource();
-            ds.setURL(connectionString);
-            ds.setSendStringParametersAsUnicode(true);
-            try (Connection dsConn = ds.getConnection();
-                 SQLServerBulkCopy bulkCopy = new SQLServerBulkCopy(dsConn)) {
-                bulkCopy.setDestinationTableName(dstTableUnicode);
-                String data = "{\"key1\":\"value1\"}";
-                bulkCopy.writeToServer(new BulkRecordJSON(data));
-            }
-            try (Statement stmt = conn.createStatement();
-                 ResultSet rs = stmt.executeQuery("SELECT testCol FROM " + dstTableUnicode)) {
-                assertTrue(rs.next());
-                assertEquals("{\"key1\":\"value1\"}", rs.getString(1));
-            }
-        } finally {
-            try (Connection conn = DriverManager.getConnection(connectionString + "sendStringParametersAsUnicode=true"); Statement stmt = conn.createStatement()) {
-                TestUtils.dropTableIfExists(dstTableUnicode, stmt);
-            }
-        }
-
-        // Non-Unicode scenario
-        String dstTableNonUnicode = TestUtils.escapeSingleQuotes(AbstractSQLGenerator.escapeIdentifier(RandomUtil.getIdentifier("dstTableNonUnicode")));
-        try (Connection conn = DriverManager.getConnection(connectionString + ";sendStringParametersAsUnicode=false")) {
-            try (Statement stmt = conn.createStatement()) {
-                stmt.executeUpdate("CREATE TABLE " + dstTableNonUnicode + " (testCol JSON);");
-            }
-            com.microsoft.sqlserver.jdbc.SQLServerDataSource ds = new com.microsoft.sqlserver.jdbc.SQLServerDataSource();
-            ds.setURL(connectionString);
-            ds.setSendStringParametersAsUnicode(false);
-            try (Connection dsConn = ds.getConnection();
-                 SQLServerBulkCopy bulkCopy = new SQLServerBulkCopy(dsConn)) {
-                bulkCopy.setDestinationTableName(dstTableNonUnicode);
-                String data = "{\"key1\":\"value1\"}";
-                bulkCopy.writeToServer(new BulkRecordJSON(data));
-            }
-            try (Statement stmt = conn.createStatement();
-                 ResultSet rs = stmt.executeQuery("SELECT testCol FROM " + dstTableNonUnicode)) {
-                assertTrue(rs.next());
-                assertEquals("{\"key1\":\"value1\"}", rs.getString(1));
-            }
-        } finally {
-            try (Connection conn = DriverManager.getConnection(connectionString + "sendStringParametersAsUnicode=false"); Statement stmt = conn.createStatement()) {
-                TestUtils.dropTableIfExists(dstTableNonUnicode, stmt);
-            }
-        }
-    }
-
-    /**
-     * Test bulk copy with nested JSON documents.
-     */
-    @Test
-    @AzureDB
-    @Tag(Constants.JSONTest)
-    public void testBulkCopyNestedJsonRows() throws SQLException {
-        String dstTable = TestUtils
-                .escapeSingleQuotes(AbstractSQLGenerator.escapeIdentifier(RandomUtil.getIdentifier("dstTableBulkCopyNested")));
-
-        try (Connection conn = DriverManager.getConnection(connectionString);) {
-            try (Statement dstStmt = conn.createStatement();
-                    SQLServerBulkCopy bulkCopy = new SQLServerBulkCopy(conn)) {
-
-                dstStmt.executeUpdate(
-                        "CREATE TABLE " + dstTable + " (testCol JSON);");
-
-                bulkCopy.setDestinationTableName(dstTable);
-                String data1 = "{\"key1\":{\"nestedKey1\":\"nestedValue1\"}}";
-                String data2 = "{\"key2\":{\"nestedKey2\":{\"nestedKey3\":\"nestedValue3\"}}}";
-                String data3 = "{\"key3\":{\"nestedKey4\":{\"nestedKey5\":{\"nestedKey6\":\"nestedValue6\"}}}}";
-                bulkCopy.writeToServer(new BulkRecordJSON(data1));
-                bulkCopy.writeToServer(new BulkRecordJSON(data2));
-                bulkCopy.writeToServer(new BulkRecordJSON(data3));
-
-                String select = "SELECT * FROM " + dstTable;
-                try (ResultSet rs = dstStmt.executeQuery(select)) {
-                    assertTrue(rs.next());
-                    assertTrue(data1.equals(rs.getObject(1)));
-                    assertTrue(rs.next());
-                    assertTrue(data2.equals(rs.getObject(1)));
-                    assertTrue(rs.next());
-                    assertEquals(data3, rs.getString(1));
-                }
-
-            } finally {
-                try (Statement stmt = conn.createStatement();) {
-                    TestUtils.dropTableIfExists(dstTable, stmt);
-                }
-            }
-        }
-    }
-
-    /**
-     * Test bulk copy with various data types in JSON.
-     */
-    @Test
-    @AzureDB
-    @Tag(Constants.JSONTest)
-    public void testBulkCopyWithVariousDataTypes() throws SQLException {
-        String dstTable = TestUtils
-                .escapeSingleQuotes(AbstractSQLGenerator.escapeIdentifier(RandomUtil.getIdentifier("dstTableBulkCopyVarious")));
->>>>>>> 76e81158
-
-        try (Connection conn = DriverManager.getConnection(connectionString);) {
-            try (Statement dstStmt = conn.createStatement();
-                    SQLServerBulkCopy bulkCopy = new SQLServerBulkCopy(conn)) {
-
-                dstStmt.executeUpdate(
-                        "CREATE TABLE " + dstTable + " (testCol JSON)");
-
-                bulkCopy.setDestinationTableName(dstTable);
-
-                // JSON data to be inserted
-                String data = "{\"bitCol\":true,\"tinyIntCol\":2,\"smallIntCol\":-32768,\"intCol\":0,\"bigIntCol\":0,\"floatCol\":-1700.0000000000,\"realCol\":-3400.0000000000,\"decimalCol\":22.335600,\"numericCol\":22.3356,\"moneyCol\":-922337203685477.5808,\"smallMoneyCol\":-214748.3648,\"charCol\":\"a5()b\",\"nCharCol\":\"?????\",\"varcharCol\":\"test to test csv files\",\"nVarcharCol\":\"???\",\"binaryCol\":\"6163686974\",\"varBinaryCol\":\"6163686974\",\"dateCol\":\"1922-11-02\",\"datetimeCol\":\"2004-05-23 14:25:10.487\",\"datetime2Col\":\"2007-05-02 19:58:47.1234567\",\"datetimeOffsetCol\":\"2025-12-10 12:32:10.1234567+01:00\"}";
-
-                bulkCopy.writeToServer(new BulkRecordJSON(data));
-
-                String select = "SELECT * FROM " + dstTable;
-                try (ResultSet rs = dstStmt.executeQuery(select)) {
-                    assertTrue(rs.next());
-                    String jsonData = rs.getString(1);
-                    assertEquals(data, jsonData);
-                }
-
-            } finally {
-                try (Statement stmt = conn.createStatement();) {
-                    TestUtils.dropTableIfExists(dstTable, stmt);
-                }
-            }
-        }
-    }
-
-    /**
-     * Test bulk copy with count verification.
-     */
-    @Test
-<<<<<<< HEAD
-    @Tag(Constants.JSONTest)
-    public void testBulkCopyWithCountVerification() throws SQLException {
-        String dstTable = TestUtils
-                .escapeSingleQuotes(AbstractSQLGenerator.escapeIdentifier(RandomUtil.getIdentifier("dstTable")));
-=======
-    @AzureDB
-    @Tag(Constants.JSONTest)
-    public void testBulkCopyWithCountVerification() throws SQLException {
-        String dstTable = TestUtils
-                .escapeSingleQuotes(AbstractSQLGenerator.escapeIdentifier(RandomUtil.getIdentifier("dstTableBulkCopyCount")));
->>>>>>> 76e81158
-
-        try (Connection conn = DriverManager.getConnection(connectionString);) {
-            try (Statement dstStmt = conn.createStatement();
-                    SQLServerBulkCopy bulkCopy = new SQLServerBulkCopy(conn)) {
-
-                dstStmt.executeUpdate(
-                        "CREATE TABLE " + dstTable + " (testCol JSON);");
-
-                bulkCopy.setDestinationTableName(dstTable);
-                String data1 = "{\"key1\":\"value1\"}";
-                String data2 = "{\"key2\":\"value2\"}";
-                bulkCopy.writeToServer(new BulkRecordJSON(data1));
-                bulkCopy.writeToServer(new BulkRecordJSON(data2));
-
-                String selectCount = "SELECT COUNT(*) FROM " + dstTable;
-                int count1 = 0;
-                try (ResultSet rs = dstStmt.executeQuery(selectCount)) {
-                    if (rs.next()) {
-                        count1 = rs.getInt(1);
-                    }
-                }
-
-                String select = "SELECT * FROM " + dstTable;
-                int count2 = 0;
-                try (ResultSet rs = dstStmt.executeQuery(select)) {
-                    while (rs.next()) {
-                        count2++;
-                    }
-                }
-
-                assertEquals(count1, count2);
-
-            } finally {
-                try (Statement stmt = conn.createStatement();) {
-                    TestUtils.dropTableIfExists(dstTable, stmt);
-                }
-            }
-        }
-    }
-
-    /**
-     * Test table-to-table bulk copy: source table with JSON column (vector as JSON array)
-     * to destination table with VECTOR column.
-     */
-    @Test
-<<<<<<< HEAD
-    @Tag(Constants.vectorTest)
-    public void testBulkCopyTableToTableJsonToVector() throws Exception {
-        String srcTable = TestUtils.escapeSingleQuotes(AbstractSQLGenerator.escapeIdentifier("testSrcJsonTable"));
-        String dstTable = TestUtils.escapeSingleQuotes(AbstractSQLGenerator.escapeIdentifier("testDstVectorTable"));
-        String vectorJson = "[1.0, 2.0, 3.0]";
-        Object[] expectedVector = new Float[] { 1.0f, 2.0f, 3.0f };
-
-        // Create source table and insert JSON vector
-        try (Connection conn = DriverManager.getConnection(connectionString);
-             Statement stmt = conn.createStatement()) {
-            stmt.executeUpdate("CREATE TABLE " + srcTable + " (vectorJsonCol JSON)");
-            stmt.executeUpdate("INSERT INTO " + srcTable + " (vectorJsonCol) VALUES ('" + vectorJson + "')");
-        }
-
-        // Create destination table with VECTOR column
-        try (Connection conn = DriverManager.getConnection(connectionString);
-             Statement stmt = conn.createStatement()) {
-            stmt.executeUpdate("CREATE TABLE " + dstTable + " (vectorCol VECTOR(3))");
-        }
-
-        // Table-to-table bulk copy: read JSON, parse, and write as VECTOR
-        try (Connection conn = DriverManager.getConnection(connectionString);
-             Statement stmt = conn.createStatement();
-             ResultSet rs = stmt.executeQuery("SELECT vectorJsonCol FROM " + srcTable);
-             SQLServerBulkCopy bulkCopy = new SQLServerBulkCopy(conn)) {
-
-            bulkCopy.setDestinationTableName(dstTable);
-            // For each row, parse JSON and bulk copy as VECTOR
-            while (rs.next()) {
-                String json = rs.getString(1);
-                Object[] vector = parseJsonArrayToFloatArray(json);
-                Vector vectorObj = new Vector(vector.length, VectorDimensionType.FLOAT32, vector);
-                VectorBulkData vectorBulkData = new VectorBulkData(vectorObj, vector.length, VectorDimensionType.FLOAT32);
-                bulkCopy.writeToServer(vectorBulkData);
-            }
-        }
-
-        // Validate the data in the destination table
-        try (Connection conn = DriverManager.getConnection(connectionString);
-             Statement stmt = conn.createStatement();
-             ResultSet rs = stmt.executeQuery("SELECT vectorCol FROM " + dstTable)) {
-            assertTrue(rs.next(), "No data found in the destination table.");
-            Vector resultVector = rs.getObject(1, Vector.class);
-            assertNotNull(resultVector, "Retrieved vector is null.");
-            assertEquals(3, resultVector.getDimensionCount(), "Dimension count mismatch.");
-            assertEquals(VectorDimensionType.FLOAT32, resultVector.getVectorDimensionType(), "Vector dimension type mismatch.");
-            assertArrayEquals(expectedVector, resultVector.getData(), "Vector data mismatch.");
-        }
-
-        // Cleanup
-        try (Connection conn = DriverManager.getConnection(connectionString);
-             Statement stmt = conn.createStatement()) {
-            TestUtils.dropTableIfExists(srcTable, stmt);
-            TestUtils.dropTableIfExists(dstTable, stmt);
-=======
-    @AzureDB
-    @Tag(Constants.vectorTest)
-    public void testBulkCopyTableToTableJsonToVector() throws Exception {
-        String srcTable = TestUtils.escapeSingleQuotes(
-                AbstractSQLGenerator.escapeIdentifier(RandomUtil.getIdentifier("testSrcJsonTable")));
-        String dstTable = TestUtils.escapeSingleQuotes(
-                AbstractSQLGenerator.escapeIdentifier(RandomUtil.getIdentifier("testDstVectorTable")));
-        String vectorJson = "[1.0, 2.0, 3.0]";
-        Object[] expectedVector = new Float[] { 1.0f, 2.0f, 3.0f };
-
-        try (Connection conn = DriverManager.getConnection(connectionString);
-             Statement stmt = conn.createStatement()) {
-
-            // Create source table and insert JSON vector
-            stmt.executeUpdate("CREATE TABLE " + srcTable + " (vectorJsonCol JSON)");
-            stmt.executeUpdate("INSERT INTO " + srcTable + " (vectorJsonCol) VALUES ('" + vectorJson + "')");
-
-            // Create destination table with VECTOR column
-            stmt.executeUpdate("CREATE TABLE " + dstTable + " (vectorCol VECTOR(3))");
-
-            // Table-to-table bulk copy: read JSON, parse, and write as VECTOR
-            try (ResultSet rs = stmt.executeQuery("SELECT vectorJsonCol FROM " + srcTable);
-                 SQLServerBulkCopy bulkCopy = new SQLServerBulkCopy(conn)) {
-
-                bulkCopy.setDestinationTableName(dstTable);
-                // For each row, parse JSON and bulk copy as VECTOR
-                while (rs.next()) {
-                    String json = rs.getString(1);
-                    Object[] vector = parseJsonArrayToFloatArray(json);
-                    Vector vectorObj = new Vector(vector.length, VectorDimensionType.FLOAT32, vector);
-                    VectorBulkData vectorBulkData = new VectorBulkData(vectorObj, vector.length, VectorDimensionType.FLOAT32);
-                    bulkCopy.writeToServer(vectorBulkData);
-                }
-            }
-
-            // Validate the data in the destination table
-            try (ResultSet rs = stmt.executeQuery("SELECT vectorCol FROM " + dstTable)) {
-                assertTrue(rs.next(), "No data found in the destination table.");
-                Vector resultVector = rs.getObject(1, Vector.class);
-                assertNotNull(resultVector, "Retrieved vector is null.");
-                assertEquals(3, resultVector.getDimensionCount(), "Dimension count mismatch.");
-                assertEquals(VectorDimensionType.FLOAT32, resultVector.getVectorDimensionType(), "Vector dimension type mismatch.");
-                assertArrayEquals(expectedVector, resultVector.getData(), "Vector data mismatch.");
-            }
-        } finally {
-            // Cleanup
-            try (Connection conn = DriverManager.getConnection(connectionString);
-                 Statement stmt = conn.createStatement()) {
-                TestUtils.dropTableIfExists(srcTable, stmt);
-                TestUtils.dropTableIfExists(dstTable, stmt);
-            }
->>>>>>> 76e81158
-        }
-    }
-
-    // Helper: Parse JSON array string to Float[]
-    private static Object[] parseJsonArrayToFloatArray(String json) {
-        json = json.trim();
-        if (json.startsWith("[") && json.endsWith("]")) {
-            json = json.substring(1, json.length() - 1);
-        }
-        String[] parts = json.split(",");
-        Float[] arr = new Float[parts.length];
-        for (int i = 0; i < parts.length; i++) {
-            arr[i] = Float.parseFloat(parts[i].trim());
-        }
-        return arr;
-    }
-
-    /**
-     * Test bulk copy with null Vector data.
-     */
-    @Test
-    @AzureDB
-    @Tag(Constants.vectorTest)
-    public void testBulkCopyVectorNull() throws SQLException {
-        String dstTable = TestUtils
-                .escapeSingleQuotes(AbstractSQLGenerator.escapeIdentifier(RandomUtil.getIdentifier("dstTableBulkCopyVectorNull")));
-
-        try (Connection conn = DriverManager.getConnection(connectionString);) {
-            try (Statement dstStmt = conn.createStatement();
-                    SQLServerBulkCopy bulkCopy = new SQLServerBulkCopy(conn)) {
-
-                dstStmt.executeUpdate(
-                        "CREATE TABLE " + dstTable + " (vectorCol VECTOR(3));");
-
-                bulkCopy.setDestinationTableName(dstTable);
-                Vector vector = new Vector(3, VectorDimensionType.FLOAT32, null);
-                VectorBulkData vectorBulkData = new VectorBulkData(vector, 3, vector.getVectorDimensionType());
-                bulkCopy.writeToServer(vectorBulkData);
-
-                String select = "SELECT * FROM " + dstTable;
-                try (ResultSet rs = dstStmt.executeQuery(select)) {
-                    int rowCount = 0;
-                    while (rs.next()) {
-                        Vector vectorObject = rs.getObject("vectorCol", Vector.class);
-                        assertEquals(null, vectorObject.getData());
-                        assertEquals(3, vectorObject.getDimensionCount(), "Dimension count mismatch.");
-                        assertEquals(VectorDimensionType.FLOAT32, vectorObject.getVectorDimensionType(),
-                                "Vector dimension type mismatch.");
-                        rowCount++;
-                    }
-                    assertEquals(1, rowCount, "Row count mismatch after inserting null vector data.");
-                }
-
-            } finally {
-                try (Statement stmt = conn.createStatement();) {
-                    TestUtils.dropTableIfExists(dstTable, stmt);
-                }
-            }
-        }
-    }
-
-    /**
-     * Test bulk copy from a varbinary source column to VECTOR as destination column.
-     * The operation should fail with an error: "Operand type clash: varbinary(max) is 
-     * incompatible with vector".
-     */
-    @Test
-    @AzureDB
-    @Tag(Constants.vectorTest)
-    public void testBulkCopyVectorUsingBulkCopySourceAsVarBinary() {
-        String varbinaryTable = TestUtils
-                .escapeSingleQuotes(AbstractSQLGenerator.escapeIdentifier("testVarbinaryTable"));
-        String vectorTable = TestUtils.escapeSingleQuotes(AbstractSQLGenerator.escapeIdentifier("testVectorTable"));
-
-        try (Connection connection = DriverManager.getConnection(connectionString);
-                Statement statement = connection.createStatement()) {
-
-            // Create the source table with a varbinary column
-            statement.executeUpdate("CREATE TABLE " + varbinaryTable + " (varbinaryCol VARBINARY(MAX))");
-
-            // Insert sample data into the source table
-            statement.executeUpdate("INSERT INTO " + varbinaryTable + " (varbinaryCol) VALUES (0xDEADBEEF)");
-
-            // Create the destination table with a VECTOR column
-            statement.executeUpdate("CREATE TABLE " + vectorTable + " (vectorCol VECTOR(3))");
-
-            // Retrieve the data from the source table
-            String selectSql = "SELECT * FROM " + varbinaryTable;
-            try (ResultSet resultSet = statement.executeQuery(selectSql)) {
-
-                // Set up the bulk copy options
-                SQLServerBulkCopyOptions options = new SQLServerBulkCopyOptions();
-                options.setKeepIdentity(false);
-                options.setBulkCopyTimeout(60); 
-
-                // Perform the bulk copy operation
-                try (SQLServerBulkCopy bulkCopy = new SQLServerBulkCopy(connection)) {
-                    bulkCopy.setDestinationTableName(vectorTable);
-                    bulkCopy.addColumnMapping("varbinaryCol", "vectorCol");
-                    bulkCopy.writeToServer(resultSet);
-                    fail("Expected SQLServerException was not thrown.");
-                }
-
-            } catch (SQLServerException e) {
-                // Verify the exception message
-                assertTrue(e.getMessage().contains("Operand type clash: varbinary(max) is incompatible with vector"),
-                        "Unexpected exception message: " + e.getMessage());
-            }
-
-        } catch (Exception e) {
-            fail("Test failed with unexpected exception: " + e.getMessage());
-        } finally {
-            // Cleanup: Drop the tables
-            try (Connection connection = DriverManager.getConnection(connectionString);
-                    Statement statement = connection.createStatement()) {
-                TestUtils.dropTableIfExists(varbinaryTable, statement);
-                TestUtils.dropTableIfExists(vectorTable, statement);
-            } catch (SQLException e) {
-                e.printStackTrace();
-            }
-        }
-    }
-
-    /**
-     * Test bulk copy from a VECTOR source column to a VARBINARY(MAX) destination column.
-     * The operation should fail with an error: "Operand type clash: vector is
-     * incompatible with varbinary(max)".
-     */
-    @Test
-    @AzureDB
-    @Tag(Constants.vectorTest)
-    public void testBulkCopyVectorUsingBulkCopyDestinationAsVarBinary() {
-        String vectorTable = TestUtils.escapeSingleQuotes(AbstractSQLGenerator.escapeIdentifier("testVectorTable"));
-        String varbinaryTable = TestUtils
-                .escapeSingleQuotes(AbstractSQLGenerator.escapeIdentifier("testVarbinaryTable"));
-
-        try (Connection connection = DriverManager.getConnection(connectionString);
-                Statement statement = connection.createStatement()) {
-
-            // Create the source table with a VECTOR column
-            statement.executeUpdate("CREATE TABLE " + vectorTable + " (vectorCol VECTOR(3))");
-
-            // Insert sample data into the source table
-            Object[] data = new Float[] { 1.0f, 2.0f, 3.0f };
-            Vector vectorData = new Vector(3, VectorDimensionType.FLOAT32, data);
-
-            try (PreparedStatement pstmt = connection.prepareStatement(
-                    "INSERT INTO " + vectorTable + " (vectorCol) VALUES (?)")) {
-                pstmt.setObject(1, vectorData, microsoft.sql.Types.VECTOR);
-                pstmt.executeUpdate();
-            }
-
-            // Create the destination table with a VARBINARY(MAX) column
-            statement.executeUpdate("CREATE TABLE " + varbinaryTable + " (varbinaryCol VARBINARY(MAX))");
-
-            // Retrieve the data from the source table
-            String selectSql = "SELECT * FROM " + vectorTable;
-            try (ResultSet resultSet = statement.executeQuery(selectSql)) {
-
-                // Set up the bulk copy options
-                SQLServerBulkCopyOptions options = new SQLServerBulkCopyOptions();
-                options.setKeepIdentity(false);
-                options.setBulkCopyTimeout(60);
-
-                // Perform the bulk copy operation
-                try (SQLServerBulkCopy bulkCopy = new SQLServerBulkCopy(connection)) {
-                    bulkCopy.setDestinationTableName(varbinaryTable);
-                    bulkCopy.addColumnMapping("vectorCol", "varbinaryCol");
-                    bulkCopy.writeToServer(resultSet);
-                    fail("Expected SQLServerException was not thrown.");
-                }
-
-            } catch (SQLServerException e) {
-                // Verify the exception message
-                assertTrue(e.getMessage().contains("Operand type clash: vector is incompatible with varbinary(max)"),
-                        "Unexpected exception message: " + e.getMessage());
-            }
-
-        } catch (Exception e) {
-            fail("Test failed with unexpected exception: " + e.getMessage());
-        } finally {
-            // Cleanup: Drop the tables
-            try (Connection connection = DriverManager.getConnection(connectionString);
-                    Statement statement = connection.createStatement()) {
-                TestUtils.dropTableIfExists(varbinaryTable, statement);
-                TestUtils.dropTableIfExists(vectorTable, statement);
-            } catch (SQLException e) {
-                e.printStackTrace();
-            }
-        }
-    }
-
-    /**
-     * Test bulk copy from a VARCHAR source column to a VECTOR destination column.
-     * The operation should succeed, and the data should be validated.
-     */
-    @Test
-    @AzureDB
-    @Tag(Constants.vectorTest)
-    public void testBulkCopyVectorUsingBulkCopySourceAsVarchar() {
-        String varcharTable = TestUtils.escapeSingleQuotes(AbstractSQLGenerator.escapeIdentifier("testVarcharTable"));
-        String vectorTable = TestUtils.escapeSingleQuotes(AbstractSQLGenerator.escapeIdentifier("testVectorTable"));
-
-        try (Connection connection = DriverManager.getConnection(connectionString);
-                Statement statement = connection.createStatement()) {
-
-            // Create the source table with a VARCHAR column
-            statement.executeUpdate("CREATE TABLE " + varcharTable + " (varcharCol VARCHAR(MAX))");
-
-            // Insert sample data into the source table
-            String vectorString = "[1.0, 2.0, 3.0]";
-            statement.executeUpdate("INSERT INTO " + varcharTable + " (varcharCol) VALUES ('" + vectorString + "')");
-
-            // Create the destination table with a VECTOR column
-            statement.executeUpdate("CREATE TABLE " + vectorTable + " (vectorCol VECTOR(3))");
-
-            // Retrieve the data from the source table
-            String selectSql = "SELECT * FROM " + varcharTable;
-            try (ResultSet resultSet = statement.executeQuery(selectSql)) {
-
-                // Set up the bulk copy options
-                SQLServerBulkCopyOptions options = new SQLServerBulkCopyOptions();
-                options.setKeepIdentity(false);
-                options.setBulkCopyTimeout(60); 
-
-                // Perform the bulk copy operation
-                try (SQLServerBulkCopy bulkCopy = new SQLServerBulkCopy(connection)) {
-                    bulkCopy.setDestinationTableName(vectorTable);
-                    bulkCopy.addColumnMapping("varcharCol", "vectorCol");
-                    bulkCopy.writeToServer(resultSet);
-                }
-
-                // Validate the data in the destination table
-                String validateSql = "SELECT * FROM " + vectorTable;
-                try (ResultSet rs = statement.executeQuery(validateSql)) {
-                    assertTrue(rs.next(), "No data found in the destination table.");
-                    Vector resultVector = rs.getObject("vectorCol", Vector.class);
-                    assertNotNull(resultVector, "Retrieved vector is null.");
-                    assertEquals(3, resultVector.getDimensionCount(), "Dimension count mismatch.");
-                    assertEquals(VectorDimensionType.FLOAT32, resultVector.getVectorDimensionType(),
-                            "Vector dimension type mismatch.");
-                    assertArrayEquals(new Float[] { 1.0f, 2.0f, 3.0f }, resultVector.getData(), "Vector data mismatch.");
-                }
-
-            }
-
-        } catch (Exception e) {
-            fail("Test failed with unexpected exception: " + e.getMessage());
-        } finally {
-            // Cleanup: Drop the tables
-            try (Connection connection = DriverManager.getConnection(connectionString);
-                    Statement statement = connection.createStatement()) {
-                TestUtils.dropTableIfExists(varcharTable, statement);
-                TestUtils.dropTableIfExists(vectorTable, statement);
-            } catch (SQLException e) {
-                e.printStackTrace();
-            }
-        }
-    }
-
-    /**
-     * Test bulk copy from a VECTOR source column to a VARCHAR destination column.
-     * The operation should succeed, and the data should be validated.
-     */
-    @Test
-    @AzureDB
-    @Tag(Constants.vectorTest)
-    public void testBulkCopyVectorUsingBulkCopyDestinationAsVarchar() {
-        String vectorTable = TestUtils.escapeSingleQuotes(AbstractSQLGenerator.escapeIdentifier("testVectorTable"));
-        String varcharTable = TestUtils.escapeSingleQuotes(AbstractSQLGenerator.escapeIdentifier("testVarcharTable"));
-
-        try (Connection connection = DriverManager.getConnection(connectionString);
-                Statement statement = connection.createStatement()) {
-
-            // Create the source table with a VECTOR column
-            statement.executeUpdate("CREATE TABLE " + vectorTable + " (vectorCol VECTOR(3))");
-
-            // Insert sample data into the source table
-            Object[] data = new Float[] { 1.0f, 2.0f, 3.0f };
-            Vector vector = new Vector(data.length, VectorDimensionType.FLOAT32, data);
-            try (PreparedStatement pstmt = connection.prepareStatement(
-                    "INSERT INTO " + vectorTable + " (vectorCol) VALUES (?)")) {
-                pstmt.setObject(1, vector, microsoft.sql.Types.VECTOR);
-                pstmt.executeUpdate();
-            }
-
-            // Create the destination table with a VARCHAR column
-            statement.executeUpdate("CREATE TABLE " + varcharTable + " (varcharCol VARCHAR(MAX))");
-
-            // Retrieve the data from the source table
-            String selectSql = "SELECT * FROM " + vectorTable;
-            try (ResultSet resultSet = statement.executeQuery(selectSql)) {
-
-                // Set up the bulk copy options
-                SQLServerBulkCopyOptions options = new SQLServerBulkCopyOptions();
-                options.setKeepIdentity(false);
-                options.setBulkCopyTimeout(60); 
-
-                // Perform the bulk copy operation
-                try (SQLServerBulkCopy bulkCopy = new SQLServerBulkCopy(connection)) {
-                    bulkCopy.setDestinationTableName(varcharTable);
-                    bulkCopy.addColumnMapping("vectorCol", "varcharCol");
-                    bulkCopy.writeToServer(resultSet);
-                }
-
-                // Validate the data in the destination table
-                String validateSql = "SELECT * FROM " + varcharTable;
-                try (ResultSet rs = statement.executeQuery(validateSql)) {
-                    assertTrue(rs.next(), "No data found in the destination table.");
-                    String resultString = rs.getString("varcharCol");
-                    assertNotNull(resultString, "Retrieved string is null.");
-                    assertEquals("[1.0000000e+000,2.0000000e+000,3.0000000e+000]", resultString,
-                     "String data mismatch.");
-                }
-
-            }
-
-        } catch (Exception e) {
-            fail("Test failed with unexpected exception: " + e.getMessage());
-        } finally {
-            // Cleanup: Drop the tables
-            try (Connection connection = DriverManager.getConnection(connectionString);
-                    Statement statement = connection.createStatement()) {
-                TestUtils.dropTableIfExists(varcharTable, statement);
-                TestUtils.dropTableIfExists(vectorTable, statement);
-            } catch (SQLException e) {
-                e.printStackTrace();
-            }
-        }
-    }
-
-    /**
-     * Test bulk copy from a VECTOR source column to a VARCHAR destination column with different dimensions.
-     * The operation should fail with an error: "The vector dimensions 3 and 4 do not match."
-     */
-    @Test
-    @AzureDB
-    @Tag(Constants.vectorTest)
-    public void testBulkCopyVectorWithMismatchedDimensions() {
-        String srcTable = TestUtils.escapeSingleQuotes(AbstractSQLGenerator.escapeIdentifier("testSrcTable"));
-        String desTable = TestUtils.escapeSingleQuotes(AbstractSQLGenerator.escapeIdentifier("testDesTable"));
-
-        try (Connection connection = DriverManager.getConnection(connectionString);
-                Statement statement = connection.createStatement()) {
-
-            // Create the source table with a VECTOR column
-            statement.executeUpdate("CREATE TABLE " + srcTable + " (vectorCol1 VECTOR(3))");
-
-            // Insert sample data into the source table
-            Object[] data = new Float[] { 1.0f, 2.0f, 3.0f };
-            Vector vector = new Vector(data.length, VectorDimensionType.FLOAT32, data);
-            try (PreparedStatement pstmt = connection.prepareStatement(
-                    "INSERT INTO " + srcTable + " (vectorCol1) VALUES (?)")) {
-                pstmt.setObject(1, vector, microsoft.sql.Types.VECTOR);
-                pstmt.executeUpdate();
-            }
-
-            // Create the destination table with a VARCHAR column
-            statement.executeUpdate("CREATE TABLE " + desTable + " (vectorCol2 VECTOR(4))");
-
-            // Retrieve the data from the source table
-            String selectSql = "SELECT * FROM " + srcTable;
-            try (ResultSet resultSet = statement.executeQuery(selectSql);
-                    SQLServerBulkCopy bulkCopy = new SQLServerBulkCopy(connection)) {
-
-                // Set up the bulk copy options
-                SQLServerBulkCopyOptions options = new SQLServerBulkCopyOptions();
-                options.setKeepIdentity(false);
-                options.setBulkCopyTimeout(60); 
-
-                bulkCopy.setDestinationTableName(desTable);
-                bulkCopy.addColumnMapping("vectorCol1", "vectorCol2");
-                bulkCopy.writeToServer(resultSet);
-            }
-
-        } catch (Exception e) {
-            assertTrue(e.getMessage().contains("The vector dimensions 3 and 4 do not match."),
-                    "Unexpected error message: " + e.getMessage());
-        } finally {
-            // Cleanup: Drop the tables
-            try (Connection connection = DriverManager.getConnection(connectionString);
-                    Statement statement = connection.createStatement()) {
-                TestUtils.dropTableIfExists(srcTable, statement);
-                TestUtils.dropTableIfExists(desTable, statement);
-            } catch (SQLException e) {
-                e.printStackTrace();
-            }
-        }
-    }
-
-
-    /**
-     * Test bulk copy with a large number of records to check performance.
-     */
-    @Test
-    @AzureDB
-    @Tag(Constants.vectorTest)
-    public void testBulkCopyPerformance() throws SQLException {
-        String tableName = AbstractSQLGenerator.escapeIdentifier("srcTable");
-        // For testing, we can use a smaller set of records to avoid long execution time
-        int recordCount = 100; // Number of records to insert
-        int dimensionCount = 1998; // Dimension count for the vector
-        Object[] vectorData = new Float[dimensionCount];
-
-        // Initialize vector data
-        for (int i = 0; i < dimensionCount; i++) {
-            vectorData[i] = i + 0.5f;
-        }
-
-        // Drop the table if it already exists
-        try (Connection conn = DriverManager.getConnection(connectionString);
-                Statement stmt = conn.createStatement()) {
-            stmt.executeUpdate("IF OBJECT_ID('" + tableName + "', 'U') IS NOT NULL DROP TABLE " + tableName);
-        }
-
-        // Create the destination table with a single VECTOR column
-        try (Connection conn = DriverManager.getConnection(connectionString);
-                Statement stmt = conn.createStatement()) {
-            stmt.executeUpdate("CREATE TABLE " + tableName + " (v VECTOR(" + dimensionCount + "))");
-        }
-
-        // Prepare bulk data
-        List<Object[]> bulkData = new ArrayList<>();
-        for (int i = 1; i <= recordCount; i++) {
-            Vector vector = new Vector(dimensionCount, VectorDimensionType.FLOAT32, vectorData);
-            bulkData.add(new Object[] { vector });
-        }
-
-        // Measure bulk copy performance
-        long startTime = System.nanoTime();
-        try (Connection conn = DriverManager.getConnection(connectionString);
-                SQLServerBulkCopy bulkCopy = new SQLServerBulkCopy(conn)) {
-
-            SQLServerBulkCopyOptions bulkCopyOptions = new SQLServerBulkCopyOptions();
-            bulkCopyOptions.setBulkCopyTimeout(60000);
-            bulkCopyOptions.setBatchSize(1000001);
-            bulkCopy.setBulkCopyOptions(bulkCopyOptions);
-
-            bulkCopy.setDestinationTableName(tableName);
-
-            // Use VectorBulkData for bulk copy
-            ISQLServerBulkData vectorBulkData = new VectorBulkDataPerformance(bulkData, dimensionCount, VectorDimensionType.FLOAT32);
-            bulkCopy.writeToServer(vectorBulkData);
-        }
-        long endTime = System.nanoTime();
-
-        // Calculate and print performance metrics
-        long durationMs = (endTime - startTime) / 1_000_000;
-        System.out.println("Bulk copy completed for " + recordCount + " records in " + durationMs + " ms.");
-    }
-    
-    class BulkData implements ISQLServerBulkData {
-
-        private static final long serialVersionUID = 1L;
-
-        private class ColumnMetadata {
-            String columnName;
-            int columnType;
-            int precision;
-            int scale;
-
-            ColumnMetadata(String name, int type, int precision, int scale) {
-                columnName = name;
-                columnType = type;
-                this.precision = precision;
-                this.scale = scale;
-            }
-        }
-
-        int totalColumn = 0;
-        int counter = 0;
-        int rowCount = 1;
-        Map<Integer, ColumnMetadata> columnMetadata;
-        List<Object[]> data;
-
-        BulkData(DBTable dstTable) {
-            columnMetadata = new HashMap<>();
-            totalColumn = dstTable.totalColumns();
-
-            // add metadata
-            for (int i = 0; i < totalColumn; i++) {
-                SqlType sqlType = dstTable.getSqlType(i);
-                int precision = sqlType.getPrecision();
-                if (JDBCType.TIMESTAMP == sqlType.getJdbctype()) {
-                    // TODO: update the test to use correct precision once bulkCopy is fixed
-                    precision = 50;
-                }
-                columnMetadata.put(i + 1, new ColumnMetadata(sqlType.getName(),
-                        sqlType.getJdbctype().getVendorTypeNumber(), precision, sqlType.getScale()));
-            }
-
-            // add data
-            rowCount = dstTable.getTotalRows();
-            data = new ArrayList<>(rowCount);
-            for (int i = 0; i < rowCount; i++) {
-                Object[] CurrentRow = new Object[totalColumn];
-                for (int j = 0; j < totalColumn; j++) {
-                    SqlType sqlType = dstTable.getSqlType(j);
-                    if (JDBCType.BIT == sqlType.getJdbctype()) {
-                        CurrentRow[j] = ((0 == Constants.RANDOM.nextInt(2)) ? Boolean.FALSE : Boolean.TRUE);
-                    } else {
-                        if (j == 0) {
-                            CurrentRow[j] = i + 1;
-                        } else {
-                            CurrentRow[j] = sqlType.createdata();
-                        }
-                    }
-                }
-                data.add(CurrentRow);
-            }
-        }
-
-        @Override
-        public Set<Integer> getColumnOrdinals() {
-            return columnMetadata.keySet();
-        }
-
-        @Override
-        public String getColumnName(int column) {
-            return columnMetadata.get(column).columnName;
-        }
-
-        @Override
-        public int getColumnType(int column) {
-            return columnMetadata.get(column).columnType;
-        }
-
-        @Override
-        public int getPrecision(int column) {
-            return columnMetadata.get(column).precision;
-        }
-
-        @Override
-        public int getScale(int column) {
-            return columnMetadata.get(column).scale;
-        }
-
-        @Override
-        public Object[] getRowData() throws SQLServerException {
-            return data.get(counter++);
-        }
-
-        @Override
-        public boolean next() throws SQLServerException {
-            if (counter < rowCount)
-                return true;
-            return false;
-        }
-
-        /**
-         * reset the counter when using the interface for validating the data
-         */
-        public void reset() {
-            counter = 0;
-        }
-    }
-
-    private static class BulkRecordDT implements ISQLServerBulkData {
-        boolean anyMoreData = true;
-        Object[] data;
-
-        BulkRecordDT(Object data) {
-            this.data = new Object[2];
-            this.data[1] = data;
-        }
-
-        @Override
-        public Set<Integer> getColumnOrdinals() {
-            Set<Integer> ords = new HashSet<>();
-            ords.add(1);
-            ords.add(2);
-            return ords;
-        }
-
-        @Override
-        public String getColumnName(int column) {
-            if (column == 1) {
-                return "Dataid";
-            } else {
-                return "testCol";
-            }
-        }
-
-        @Override
-        public int getColumnType(int column) {
-            if (column == 1) {
-                return java.sql.Types.INTEGER;
-            } else {
-                return java.sql.Types.TIMESTAMP;
-            }
-        }
-
-        @Override
-        public int getPrecision(int column) {
-            if (column == 1) {
-                return 1;
-            } else {
-                return 0;
-            }
-        }
-
-        @Override
-        public int getScale(int column) {
-            if (column == 1) {
-                return 0;
-            } else {
-                return 7;
-            }
-        }
-
-        @Override
-        public Object[] getRowData() {
-            return data;
-        }
-
-        @Override
-        public boolean next() {
-            if (!anyMoreData)
-                return false;
-            anyMoreData = false;
-            return true;
-        }
-    }
-
-    public class VectorBulkData implements ISQLServerBulkData {
-        boolean anyMoreData = true;
-        Object[] data;
-        int precision;
-        VectorDimensionType scale;
-
-        VectorBulkData(Object data, int precision, VectorDimensionType scale) {
-            this.data = new Object[1];
-            this.data[0] = data;
-            this.scale = scale;
-            this.precision = precision;
-        }
-
-        @Override
-        public Set<Integer> getColumnOrdinals() {
-            Set<Integer> ords = new HashSet<>();
-            ords.add(1);
-            return ords;
-        }
-
-        @Override
-        public String getColumnName(int column) {
-            return "vectorCol";
-        }
-
-        @Override
-        public int getColumnType(int column) {
-            return microsoft.sql.Types.VECTOR;
-        }
-
-        @Override
-        public int getPrecision(int column) {
-            return precision;
-        }
-
-        @Override
-        public int getScale(int column) {
-            if (scale == VectorDimensionType.FLOAT32) {
-                return 4;
-            } else {
-                return 0;
-            }
-        }
-        
-        @Override
-        public Object[] getRowData() {
-            return data;
-        }
-
-        @Override
-        public boolean next() {
-            if (!anyMoreData)
-                return false;
-            anyMoreData = false;
-            return true;
-        }
-    }
-
-    private static class BulkRecordJSON implements ISQLServerBulkData {
-        boolean anyMoreData = true;
-        Object[] data;
-
-        BulkRecordJSON(Object data) {
-            this.data = new Object[1];
-            this.data[0] = data;
-        }
-
-        @Override
-        public Set<Integer> getColumnOrdinals() {
-            Set<Integer> ords = new HashSet<>();
-            ords.add(1);
-            return ords;
-        }
-
-        @Override
-        public String getColumnName(int column) {
-            return "testCol";
-        }
-
-        @Override
-        public int getColumnType(int column) {
-            return microsoft.sql.Types.JSON;
-        }
-
-        @Override
-        public int getPrecision(int column) {
-            return 0;
-        }
-
-        @Override
-        public int getScale(int column) {
-            return 0;
-        }
-
-        @Override
-        public Object[] getRowData() {
-            return data;
-        }
-
-        @Override
-        public boolean next() {
-            if (!anyMoreData)
-                return false;
-            anyMoreData = false;
-            return true;
-        }
-    }
-
-    public class VectorBulkDataPerformance implements ISQLServerBulkData {
-        List<Object[]> data;
-        int precision;
-        VectorDimensionType scale;
-        int counter = 0;
-
-        VectorBulkDataPerformance(List<Object[]> data, int precision, VectorDimensionType scale) {
-            this.data = data;
-            this.scale = scale;
-            this.precision = precision;
-        }
-
-        @Override
-        public Set<Integer> getColumnOrdinals() {
-            Set<Integer> ords = new HashSet<>();
-            ords.add(1);
-            return ords;
-        }
-
-        @Override
-        public String getColumnName(int column) {
-            return "v";
-        }
-
-        @Override
-        public int getColumnType(int column) {
-            return microsoft.sql.Types.VECTOR;
-        }
-
-        @Override
-        public int getPrecision(int column) {
-           return precision;
-        }
-
-        @Override
-        public int getScale(int column) {
-            if (scale == VectorDimensionType.FLOAT32) {
-                return 4;
-            } else {
-                return 0;
-            }
-        }
-
-        @Override
-        public Object[] getRowData() {
-            return data.get(counter++);
-        }
-
-        @Override
-        public boolean next() {
-            return counter < data.size();
-        }
-    }
-
-    private static class BulkRecordJSONMultipleColumns implements ISQLServerBulkData {
-        boolean anyMoreData = true;
-        Object[] data;
-
-        BulkRecordJSONMultipleColumns(Object data1, Object data2) {
-            this.data = new Object[2];
-            this.data[0] = data1;
-            this.data[1] = data2;
-        }
-
-        @Override
-        public Set<Integer> getColumnOrdinals() {
-            Set<Integer> ords = new HashSet<>();
-            ords.add(1);
-            ords.add(2);
-            return ords;
-        }
-
-        @Override
-        public String getColumnName(int column) {
-            if (column == 1) {
-                return "testCol1";
-            } else {
-                return "testCol2";
-            }
-        }
-
-        @Override
-        public int getColumnType(int column) {
-            return microsoft.sql.Types.JSON;
-        }
-
-        @Override
-        public int getPrecision(int column) {
-            return 0;
-        }
-
-        @Override
-        public int getScale(int column) {
-            return 0;
-        }
-
-        @Override
-        public Object[] getRowData() {
-            return data;
-        }
-
-        @Override
-        public boolean next() {
-            if (!anyMoreData)
-                return false;
-            anyMoreData = false;
-            return true;
-        }
-    }
-}
+/*
+ * Microsoft JDBC Driver for SQL Server Copyright(c) Microsoft Corporation All rights reserved. This program is made
+ * available under the terms of the MIT License. See the LICENSE file in the project root for more information.
+ */
+package com.microsoft.sqlserver.jdbc.bulkCopy;
+
+import static org.junit.jupiter.api.Assertions.assertArrayEquals;
+import static org.junit.jupiter.api.Assertions.assertEquals;
+import static org.junit.jupiter.api.Assertions.assertNotNull;
+import static org.junit.jupiter.api.Assertions.assertTrue;
+import static org.junit.jupiter.api.Assertions.fail;
+
+import java.sql.Connection;
+import java.sql.DriverManager;
+import java.sql.JDBCType;
+import java.sql.PreparedStatement;
+import java.sql.ResultSet;
+import java.sql.SQLException;
+import java.sql.Statement;
+import java.time.LocalDate;
+import java.time.LocalDateTime;
+import java.time.LocalTime;
+import java.util.ArrayList;
+import java.util.HashMap;
+import java.util.HashSet;
+import java.util.List;
+import java.util.Map;
+import java.util.Set;
+
+import org.junit.jupiter.api.BeforeAll;
+import org.junit.jupiter.api.DisplayName;
+import org.junit.jupiter.api.Tag;
+import org.junit.jupiter.api.Test;
+import org.junit.platform.runner.JUnitPlatform;
+import org.junit.runner.RunWith;
+
+import com.microsoft.sqlserver.jdbc.ISQLServerBulkData;
+import com.microsoft.sqlserver.jdbc.RandomUtil;
+import com.microsoft.sqlserver.jdbc.SQLServerBulkCopy;
+import com.microsoft.sqlserver.jdbc.SQLServerBulkCopyOptions;
+import com.microsoft.sqlserver.jdbc.SQLServerException;
+import com.microsoft.sqlserver.jdbc.TestUtils;
+import com.microsoft.sqlserver.testframework.AbstractSQLGenerator;
+import com.microsoft.sqlserver.testframework.AbstractTest;
+import com.microsoft.sqlserver.testframework.AzureDB;
+import com.microsoft.sqlserver.testframework.Constants;
+import com.microsoft.sqlserver.testframework.DBConnection;
+import com.microsoft.sqlserver.testframework.DBStatement;
+import com.microsoft.sqlserver.testframework.DBTable;
+import com.microsoft.sqlserver.testframework.sqlType.SqlType;
+
+import microsoft.sql.Vector;
+import microsoft.sql.Vector.VectorDimensionType;
+
+/**
+ * Test bulk copy decimal scale and precision
+ */
+@RunWith(JUnitPlatform.class)
+@DisplayName("Test ISQLServerBulkRecord")
+@Tag(Constants.xAzureSQLDW)
+public class BulkCopyISQLServerBulkRecordTest extends AbstractTest {
+
+    @BeforeAll
+    public static void setupTests() throws Exception {
+        setConnection();
+    }
+
+    @Test
+    public void testISQLServerBulkRecord() throws SQLException {
+        DBTable dstTable = null;
+        try (DBConnection con = new DBConnection(connectionString); DBStatement stmt = con.createStatement()) {
+            dstTable = new DBTable(true);
+            stmt.createTable(dstTable);
+            BulkData Bdata = new BulkData(dstTable);
+
+            BulkCopyTestWrapper bulkWrapper = new BulkCopyTestWrapper(connectionString);
+            bulkWrapper.setUsingConnection((0 == Constants.RANDOM.nextInt(2)) ? true : false, ds);
+            bulkWrapper.setUsingXAConnection((0 == Constants.RANDOM.nextInt(2)) ? true : false, dsXA);
+            bulkWrapper.setUsingPooledConnection((0 == Constants.RANDOM.nextInt(2)) ? true : false, dsPool);
+            BulkCopyTestUtil.performBulkCopy(bulkWrapper, Bdata, dstTable);
+        } finally {
+            if (null != dstTable) {
+                try (DBConnection con = new DBConnection(connectionString); DBStatement stmt = con.createStatement()) {
+                    stmt.dropTable(dstTable);
+                }
+            }
+        }
+    }
+
+    @Test
+    public void testBulkCopyDateTimePrecision() throws SQLException {
+        String dstTable = TestUtils
+                .escapeSingleQuotes(AbstractSQLGenerator.escapeIdentifier(RandomUtil.getIdentifier("dstTableBulkCopyDt")));
+
+        try (Connection conn = DriverManager.getConnection(connectionString);) {
+            try (Statement dstStmt = conn.createStatement(); SQLServerBulkCopy bulkCopy = new SQLServerBulkCopy(conn)) {
+
+                dstStmt.executeUpdate(
+                        "CREATE TABLE " + dstTable + " (Dataid int IDENTITY(1,1) PRIMARY KEY, testCol datetime2);");
+
+                bulkCopy.setDestinationTableName(dstTable);
+                LocalDateTime data = LocalDateTime.of(LocalDate.now(), LocalTime.of(Constants.RANDOM.nextInt(24),
+                        Constants.RANDOM.nextInt(60), Constants.RANDOM.nextInt(60), 123456700));
+                LocalDateTime data1 = LocalDateTime.of(LocalDate.now(), LocalTime.of(Constants.RANDOM.nextInt(24),
+                        Constants.RANDOM.nextInt(60), Constants.RANDOM.nextInt(60), 0));
+                LocalDateTime data2 = LocalDateTime.of(LocalDate.now(), LocalTime.of(Constants.RANDOM.nextInt(24),
+                        Constants.RANDOM.nextInt(60), Constants.RANDOM.nextInt(60), 100000000));
+                LocalDateTime data3 = LocalDateTime.of(LocalDate.now(), LocalTime.of(Constants.RANDOM.nextInt(24),
+                        Constants.RANDOM.nextInt(60), Constants.RANDOM.nextInt(60), 120000000));
+                LocalDateTime data4 = LocalDateTime.of(LocalDate.now(), LocalTime.of(Constants.RANDOM.nextInt(24),
+                        Constants.RANDOM.nextInt(60), Constants.RANDOM.nextInt(60), 123000000));
+                LocalDateTime data5 = LocalDateTime.of(LocalDate.now(), LocalTime.of(Constants.RANDOM.nextInt(24),
+                        Constants.RANDOM.nextInt(60), Constants.RANDOM.nextInt(60), 123400000));
+                LocalDateTime data6 = LocalDateTime.of(LocalDate.now(), LocalTime.of(Constants.RANDOM.nextInt(24),
+                        Constants.RANDOM.nextInt(60), Constants.RANDOM.nextInt(60), 123450000));
+                LocalDateTime data7 = LocalDateTime.of(LocalDate.now(), LocalTime.of(Constants.RANDOM.nextInt(24),
+                        Constants.RANDOM.nextInt(60), Constants.RANDOM.nextInt(60), 123456000));
+                LocalDateTime data8 = LocalDateTime.of(LocalDate.now(), LocalTime.of(0, 0, 0, 0));
+                bulkCopy.writeToServer(new BulkRecordDT(data));
+                bulkCopy.writeToServer(new BulkRecordDT(data1));
+                bulkCopy.writeToServer(new BulkRecordDT(data2));
+                bulkCopy.writeToServer(new BulkRecordDT(data3));
+                bulkCopy.writeToServer(new BulkRecordDT(data4));
+                bulkCopy.writeToServer(new BulkRecordDT(data5));
+                bulkCopy.writeToServer(new BulkRecordDT(data6));
+                bulkCopy.writeToServer(new BulkRecordDT(data7));
+                bulkCopy.writeToServer(new BulkRecordDT(data8));
+
+                String select = "SELECT * FROM " + dstTable + " order by Dataid";
+                try (ResultSet rs = dstStmt.executeQuery(select)) {
+                    assertTrue(rs.next());
+                    assertTrue(data.equals(rs.getObject(2, LocalDateTime.class)));
+                    assertTrue(rs.next());
+                    assertTrue(data1.equals(rs.getObject(2, LocalDateTime.class)));
+                    assertTrue(rs.next());
+                    assertTrue(data2.equals(rs.getObject(2, LocalDateTime.class)));
+                    assertTrue(rs.next());
+                    assertTrue(data3.equals(rs.getObject(2, LocalDateTime.class)));
+                    assertTrue(rs.next());
+                    assertTrue(data4.equals(rs.getObject(2, LocalDateTime.class)));
+                    assertTrue(rs.next());
+                    assertTrue(data5.equals(rs.getObject(2, LocalDateTime.class)));
+                    assertTrue(rs.next());
+                    assertTrue(data6.equals(rs.getObject(2, LocalDateTime.class)));
+                    assertTrue(rs.next());
+                    assertTrue(data7.equals(rs.getObject(2, LocalDateTime.class)));
+                    assertTrue(rs.next());
+                    assertTrue(data8.equals(rs.getObject(2, LocalDateTime.class)));
+                }
+
+            } catch (Exception e) {
+                fail(e.getMessage());
+            } finally {
+                try (Statement stmt = conn.createStatement();) {
+                    TestUtils.dropTableIfExists(dstTable, stmt);
+                }
+            }
+        }
+    }
+
+    /**
+     * Test bulk copy with a single Vector row.
+     */
+    @Test
+    @AzureDB
+    @Tag(Constants.vectorTest)
+    public void testBulkCopyVector() throws SQLException {
+        String dstTable = TestUtils
+                .escapeSingleQuotes(AbstractSQLGenerator.escapeIdentifier(RandomUtil.getIdentifier("dstTableBulkCopyVector")));
+
+        try (Connection conn = DriverManager.getConnection(connectionString);) {
+            try (Statement dstStmt = conn.createStatement();
+                    SQLServerBulkCopy bulkCopy = new SQLServerBulkCopy(conn)) {
+
+                dstStmt.executeUpdate(
+                        "CREATE TABLE " + dstTable + " (vectorCol VECTOR(3));");
+
+                bulkCopy.setDestinationTableName(dstTable);
+                Object[] vectorData = new Float[] { 1.0f, 2.0f, 3.0f };
+                Vector vector = new Vector(vectorData.length, VectorDimensionType.FLOAT32, vectorData);
+                VectorBulkData vectorBulkData = new VectorBulkData(vector, vectorData.length, vector.getVectorDimensionType());
+                bulkCopy.writeToServer(vectorBulkData);
+
+                String select = "SELECT * FROM " + dstTable;
+                try (ResultSet rs = dstStmt.executeQuery(select)) {
+                    assertTrue(rs.next());
+                    Vector resultVector = rs.getObject("vectorCol", Vector.class);
+                    assertNotNull(resultVector, "Retrieved vector is null.");
+                    assertEquals(3, resultVector.getDimensionCount(), "Dimension count mismatch.");
+                    assertArrayEquals(vectorData, resultVector.getData(), "Vector data mismatch.");
+                } finally {
+                    try (Statement stmt = conn.createStatement();) {
+                        TestUtils.dropTableIfExists(dstTable, stmt);
+                    }
+                }
+            }
+        }
+    }
+
+    /**
+     * Test bulk copy with a single JSON row.
+     */
+    @Test
+    @AzureDB
+    @Tag(Constants.JSONTest)
+    public void testBulkCopyJSON() throws SQLException {
+        String dstTable = TestUtils
+                .escapeSingleQuotes(AbstractSQLGenerator.escapeIdentifier(RandomUtil.getIdentifier("dstTableBulkCopyJSON")));
+
+        try (Connection conn = DriverManager.getConnection(connectionString);) {
+            try (Statement dstStmt = conn.createStatement();
+                    SQLServerBulkCopy bulkCopy = new SQLServerBulkCopy(conn)) {
+
+                dstStmt.executeUpdate(
+                        "CREATE TABLE " + dstTable + " (testCol JSON);");
+
+                bulkCopy.setDestinationTableName(dstTable);
+                String data = "{\"key\":\"value\"}";
+                bulkCopy.writeToServer(new BulkRecordJSON(data));
+
+                String select = "SELECT * FROM " + dstTable;
+                try (ResultSet rs = dstStmt.executeQuery(select)) {
+                    assertTrue(rs.next());
+                    assertTrue(data.equals(rs.getObject(1)));
+                }
+
+            } finally {
+                try (Statement stmt = conn.createStatement();) {
+                    TestUtils.dropTableIfExists(dstTable, stmt);
+                }
+            }
+        }
+    }
+
+    /**
+     * Test bulk copy with empty JSON document
+     */
+    @Test
+    @AzureDB
+    @Tag(Constants.JSONTest)
+    public void testBulkCopyWithEmptyJsonDocument() throws SQLException {
+        String dstTable = TestUtils
+                .escapeSingleQuotes(AbstractSQLGenerator.escapeIdentifier(RandomUtil.getIdentifier("dstTableBulkCopyEmptyJSON")));
+
+        try (Connection conn = DriverManager.getConnection(connectionString);) {
+            try (Statement dstStmt = conn.createStatement();
+                    SQLServerBulkCopy bulkCopy = new SQLServerBulkCopy(conn)) {
+
+                dstStmt.executeUpdate(
+                        "CREATE TABLE " + dstTable + " (testCol JSON);");
+
+                bulkCopy.setDestinationTableName(dstTable);
+                String data1 = "{}";
+                String data2 = "{\"key2\":\"value2\",\"key3\":123}";
+                bulkCopy.writeToServer(new BulkRecordJSON(data1));
+                bulkCopy.writeToServer(new BulkRecordJSON(data2));
+
+                String select = "SELECT * FROM " + dstTable;
+                try (ResultSet rs = dstStmt.executeQuery(select)) {
+                    assertTrue(rs.next());
+                    assertEquals(data1, rs.getString(1));
+                    assertTrue(rs.next());
+                    assertEquals(data2, rs.getString(1));
+                }
+            } finally {
+                try (Statement stmt = conn.createStatement();) {
+                    TestUtils.dropTableIfExists(dstTable, stmt);
+                }
+            }
+        }
+    }
+
+
+    /**
+     * Test bulk copy with multiple JSON rows containing different structures
+     * and compared using getString(columnIndex)
+     */
+    @Test
+    @AzureDB
+    @Tag(Constants.JSONTest)
+    public void testBulkCopyMultipleJsonRowsWithDifferentStructures() throws SQLException {
+        String dstTable = TestUtils
+                .escapeSingleQuotes(AbstractSQLGenerator.escapeIdentifier(RandomUtil.getIdentifier("dstTableBulkCopyMulti")));
+
+        try (Connection conn = DriverManager.getConnection(connectionString);) {
+            try (Statement dstStmt = conn.createStatement();
+                    SQLServerBulkCopy bulkCopy = new SQLServerBulkCopy(conn)) {
+
+                dstStmt.executeUpdate(
+                        "CREATE TABLE " + dstTable + " (testCol JSON);");
+
+                bulkCopy.setDestinationTableName(dstTable);
+                String data1 = "{\"key1\":\"value1\"}";
+                String data2 = "{\"key2\":\"value2\",\"key3\":123}";
+                String data3 = "{\"key3\":123,\"key4\":\"value4\",\"key5\":\"value5\"}";
+                bulkCopy.writeToServer(new BulkRecordJSON(data1));
+                bulkCopy.writeToServer(new BulkRecordJSON(data2));
+                bulkCopy.writeToServer(new BulkRecordJSON(data3));
+
+                String select = "SELECT * FROM " + dstTable;
+                try (ResultSet rs = dstStmt.executeQuery(select)) {
+                    assertTrue(rs.next());
+                    assertEquals(data1, rs.getString(1));
+                    assertTrue(rs.next());
+                    assertEquals(data2, rs.getString(1));
+                    assertTrue(rs.next());
+                    assertEquals(data3, rs.getString(1));
+                }
+
+            } finally {
+                try (Statement stmt = conn.createStatement();) {
+                    TestUtils.dropTableIfExists(dstTable, stmt);
+                }
+            }
+        }
+    }
+
+    /**
+     * Test bulk copy with multiple JSON rows.
+     */
+    @Test
+    @AzureDB
+    @Tag(Constants.JSONTest)
+    public void testBulkCopyMultipleJsonRows() throws SQLException {
+        String dstTable = TestUtils
+                .escapeSingleQuotes(AbstractSQLGenerator.escapeIdentifier(RandomUtil.getIdentifier("dstTableBulkCopyMulti")));
+
+        try (Connection conn = DriverManager.getConnection(connectionString);) {
+            try (Statement dstStmt = conn.createStatement();
+                    SQLServerBulkCopy bulkCopy = new SQLServerBulkCopy(conn)) {
+
+                dstStmt.executeUpdate(
+                        "CREATE TABLE " + dstTable + " (testCol JSON);");
+
+                bulkCopy.setDestinationTableName(dstTable);
+                String data1 = "{\"key1\":\"value1\"}";
+                String data2 = "{\"key2\":\"value2\"}";
+                String data3 = "{\"key3\":\"value3\"}";
+                bulkCopy.writeToServer(new BulkRecordJSON(data1));
+                bulkCopy.writeToServer(new BulkRecordJSON(data2));
+                bulkCopy.writeToServer(new BulkRecordJSON(data3));
+
+                String select = "SELECT * FROM " + dstTable;
+                try (ResultSet rs = dstStmt.executeQuery(select)) {
+                    assertTrue(rs.next());
+                    assertTrue(data1.equals(rs.getObject(1)));
+                    assertTrue(rs.next());
+                    assertTrue(data2.equals(rs.getObject(1)));
+                    assertTrue(rs.next());
+                    assertTrue(data3.equals(rs.getObject(1)));
+                }
+
+            } finally {
+                try (Statement stmt = conn.createStatement();) {
+                    TestUtils.dropTableIfExists(dstTable, stmt);
+                }
+            }
+        }
+    }
+
+    /**
+     * Test bulk copy with multiple JSON rows and columns.
+     */
+    @Test
+    @AzureDB
+    @Tag(Constants.JSONTest)
+    public void testBulkCopyMultipleJsonRowsAndColumns() throws SQLException {
+        String dstTable = TestUtils
+                .escapeSingleQuotes(AbstractSQLGenerator.escapeIdentifier(RandomUtil.getIdentifier("dstTableBulkCopyMulti")));
+
+        try (Connection conn = DriverManager.getConnection(connectionString);) {
+            try (Statement dstStmt = conn.createStatement();
+                    SQLServerBulkCopy bulkCopy = new SQLServerBulkCopy(conn)) {
+
+                dstStmt.executeUpdate(
+                        "CREATE TABLE " + dstTable + " (testCol1 JSON, testCol2 JSON);");
+
+                bulkCopy.setDestinationTableName(dstTable);
+                String data1Col1 = "{\"key1\":\"value1\"}";
+                String data1Col2 = "{\"key2\":\"value2\"}";
+                String data2Col1 = "{\"key3\":\"value3\"}";
+                String data2Col2 = "{\"key4\":\"value4\"}";
+                bulkCopy.writeToServer(new BulkRecordJSONMultipleColumns(data1Col1, data1Col2));
+                bulkCopy.writeToServer(new BulkRecordJSONMultipleColumns(data2Col1, data2Col2));
+
+                String select = "SELECT * FROM " + dstTable;
+                try (ResultSet rs = dstStmt.executeQuery(select)) {
+                    assertTrue(rs.next());
+                    assertTrue(data1Col1.equals(rs.getObject(1)));
+                    assertTrue(data1Col2.equals(rs.getObject(2)));
+                    assertTrue(rs.next());
+                    assertTrue(data2Col1.equals(rs.getObject(1)));
+                    assertTrue(data2Col2.equals(rs.getObject(2)));
+                }
+
+            } finally {
+                try (Statement stmt = conn.createStatement();) {
+                    TestUtils.dropTableIfExists(dstTable, stmt);
+                }
+            }
+        }
+    }
+
+    /**
+     * Test bulk copy with sendStringParametersAsUnicode set to true and false for JSON column.
+     */
+    @Test
+    @AzureDB
+    @Tag(Constants.JSONTest)
+    public void testBulkCopyWithSendStringParametersAsUnicode() throws SQLException {
+        // Unicode scenario
+        String dstTableUnicode = TestUtils.escapeSingleQuotes(AbstractSQLGenerator.escapeIdentifier(RandomUtil.getIdentifier("dstTableUnicode")));
+        try (Connection conn = DriverManager.getConnection(connectionString + ";sendStringParametersAsUnicode=true")) {
+            try (Statement stmt = conn.createStatement()) {
+                stmt.executeUpdate("CREATE TABLE " + dstTableUnicode + " (testCol json);");
+            }
+            com.microsoft.sqlserver.jdbc.SQLServerDataSource ds = new com.microsoft.sqlserver.jdbc.SQLServerDataSource();
+            ds.setURL(connectionString);
+            ds.setSendStringParametersAsUnicode(true);
+            try (Connection dsConn = ds.getConnection();
+                 SQLServerBulkCopy bulkCopy = new SQLServerBulkCopy(dsConn)) {
+                bulkCopy.setDestinationTableName(dstTableUnicode);
+                String data = "{\"key1\":\"value1\"}";
+                bulkCopy.writeToServer(new BulkRecordJSON(data));
+            }
+            try (Statement stmt = conn.createStatement();
+                 ResultSet rs = stmt.executeQuery("SELECT testCol FROM " + dstTableUnicode)) {
+                assertTrue(rs.next());
+                assertEquals("{\"key1\":\"value1\"}", rs.getString(1));
+            }
+        } finally {
+            try (Connection conn = DriverManager.getConnection(connectionString + "sendStringParametersAsUnicode=true"); Statement stmt = conn.createStatement()) {
+                TestUtils.dropTableIfExists(dstTableUnicode, stmt);
+            }
+        }
+
+        // Non-Unicode scenario
+        String dstTableNonUnicode = TestUtils.escapeSingleQuotes(AbstractSQLGenerator.escapeIdentifier(RandomUtil.getIdentifier("dstTableNonUnicode")));
+        try (Connection conn = DriverManager.getConnection(connectionString + ";sendStringParametersAsUnicode=false")) {
+            try (Statement stmt = conn.createStatement()) {
+                stmt.executeUpdate("CREATE TABLE " + dstTableNonUnicode + " (testCol JSON);");
+            }
+            com.microsoft.sqlserver.jdbc.SQLServerDataSource ds = new com.microsoft.sqlserver.jdbc.SQLServerDataSource();
+            ds.setURL(connectionString);
+            ds.setSendStringParametersAsUnicode(false);
+            try (Connection dsConn = ds.getConnection();
+                 SQLServerBulkCopy bulkCopy = new SQLServerBulkCopy(dsConn)) {
+                bulkCopy.setDestinationTableName(dstTableNonUnicode);
+                String data = "{\"key1\":\"value1\"}";
+                bulkCopy.writeToServer(new BulkRecordJSON(data));
+            }
+            try (Statement stmt = conn.createStatement();
+                 ResultSet rs = stmt.executeQuery("SELECT testCol FROM " + dstTableNonUnicode)) {
+                assertTrue(rs.next());
+                assertEquals("{\"key1\":\"value1\"}", rs.getString(1));
+            }
+        } finally {
+            try (Connection conn = DriverManager.getConnection(connectionString + "sendStringParametersAsUnicode=false"); Statement stmt = conn.createStatement()) {
+                TestUtils.dropTableIfExists(dstTableNonUnicode, stmt);
+            }
+        }
+    }
+
+    /**
+     * Test bulk copy with nested JSON documents.
+     */
+    @Test
+    @AzureDB
+    @Tag(Constants.JSONTest)
+    public void testBulkCopyNestedJsonRows() throws SQLException {
+        String dstTable = TestUtils
+                .escapeSingleQuotes(AbstractSQLGenerator.escapeIdentifier(RandomUtil.getIdentifier("dstTableBulkCopyNested")));
+
+        try (Connection conn = DriverManager.getConnection(connectionString);) {
+            try (Statement dstStmt = conn.createStatement();
+                    SQLServerBulkCopy bulkCopy = new SQLServerBulkCopy(conn)) {
+
+                dstStmt.executeUpdate(
+                        "CREATE TABLE " + dstTable + " (testCol JSON);");
+
+                bulkCopy.setDestinationTableName(dstTable);
+                String data1 = "{\"key1\":{\"nestedKey1\":\"nestedValue1\"}}";
+                String data2 = "{\"key2\":{\"nestedKey2\":{\"nestedKey3\":\"nestedValue3\"}}}";
+                String data3 = "{\"key3\":{\"nestedKey4\":{\"nestedKey5\":{\"nestedKey6\":\"nestedValue6\"}}}}";
+                bulkCopy.writeToServer(new BulkRecordJSON(data1));
+                bulkCopy.writeToServer(new BulkRecordJSON(data2));
+                bulkCopy.writeToServer(new BulkRecordJSON(data3));
+
+                String select = "SELECT * FROM " + dstTable;
+                try (ResultSet rs = dstStmt.executeQuery(select)) {
+                    assertTrue(rs.next());
+                    assertTrue(data1.equals(rs.getObject(1)));
+                    assertTrue(rs.next());
+                    assertTrue(data2.equals(rs.getObject(1)));
+                    assertTrue(rs.next());
+                    assertEquals(data3, rs.getString(1));
+                }
+
+            } finally {
+                try (Statement stmt = conn.createStatement();) {
+                    TestUtils.dropTableIfExists(dstTable, stmt);
+                }
+            }
+        }
+    }
+
+    /**
+     * Test bulk copy with various data types in JSON.
+     */
+    @Test
+    @AzureDB
+    @Tag(Constants.JSONTest)
+    public void testBulkCopyWithVariousDataTypes() throws SQLException {
+        String dstTable = TestUtils
+                .escapeSingleQuotes(AbstractSQLGenerator.escapeIdentifier(RandomUtil.getIdentifier("dstTableBulkCopyVarious")));
+
+        try (Connection conn = DriverManager.getConnection(connectionString);) {
+            try (Statement dstStmt = conn.createStatement();
+                    SQLServerBulkCopy bulkCopy = new SQLServerBulkCopy(conn)) {
+
+                dstStmt.executeUpdate(
+                        "CREATE TABLE " + dstTable + " (testCol JSON)");
+
+                bulkCopy.setDestinationTableName(dstTable);
+
+                // JSON data to be inserted
+                String data = "{\"bitCol\":true,\"tinyIntCol\":2,\"smallIntCol\":-32768,\"intCol\":0,\"bigIntCol\":0,\"floatCol\":-1700.0000000000,\"realCol\":-3400.0000000000,\"decimalCol\":22.335600,\"numericCol\":22.3356,\"moneyCol\":-922337203685477.5808,\"smallMoneyCol\":-214748.3648,\"charCol\":\"a5()b\",\"nCharCol\":\"?????\",\"varcharCol\":\"test to test csv files\",\"nVarcharCol\":\"???\",\"binaryCol\":\"6163686974\",\"varBinaryCol\":\"6163686974\",\"dateCol\":\"1922-11-02\",\"datetimeCol\":\"2004-05-23 14:25:10.487\",\"datetime2Col\":\"2007-05-02 19:58:47.1234567\",\"datetimeOffsetCol\":\"2025-12-10 12:32:10.1234567+01:00\"}";
+
+                bulkCopy.writeToServer(new BulkRecordJSON(data));
+
+                String select = "SELECT * FROM " + dstTable;
+                try (ResultSet rs = dstStmt.executeQuery(select)) {
+                    assertTrue(rs.next());
+                    String jsonData = rs.getString(1);
+                    assertEquals(data, jsonData);
+                }
+
+            } finally {
+                try (Statement stmt = conn.createStatement();) {
+                    TestUtils.dropTableIfExists(dstTable, stmt);
+                }
+            }
+        }
+    }
+
+    /**
+     * Test bulk copy with count verification.
+     */
+    @Test
+    @AzureDB
+    @Tag(Constants.JSONTest)
+    public void testBulkCopyWithCountVerification() throws SQLException {
+        String dstTable = TestUtils
+                .escapeSingleQuotes(AbstractSQLGenerator.escapeIdentifier(RandomUtil.getIdentifier("dstTableBulkCopyCount")));
+
+        try (Connection conn = DriverManager.getConnection(connectionString);) {
+            try (Statement dstStmt = conn.createStatement();
+                    SQLServerBulkCopy bulkCopy = new SQLServerBulkCopy(conn)) {
+
+                dstStmt.executeUpdate(
+                        "CREATE TABLE " + dstTable + " (testCol JSON);");
+
+                bulkCopy.setDestinationTableName(dstTable);
+                String data1 = "{\"key1\":\"value1\"}";
+                String data2 = "{\"key2\":\"value2\"}";
+                bulkCopy.writeToServer(new BulkRecordJSON(data1));
+                bulkCopy.writeToServer(new BulkRecordJSON(data2));
+
+                String selectCount = "SELECT COUNT(*) FROM " + dstTable;
+                int count1 = 0;
+                try (ResultSet rs = dstStmt.executeQuery(selectCount)) {
+                    if (rs.next()) {
+                        count1 = rs.getInt(1);
+                    }
+                }
+
+                String select = "SELECT * FROM " + dstTable;
+                int count2 = 0;
+                try (ResultSet rs = dstStmt.executeQuery(select)) {
+                    while (rs.next()) {
+                        count2++;
+                    }
+                }
+
+                assertEquals(count1, count2);
+
+            } finally {
+                try (Statement stmt = conn.createStatement();) {
+                    TestUtils.dropTableIfExists(dstTable, stmt);
+                }
+            }
+        }
+    }
+
+    /**
+     * Test table-to-table bulk copy: source table with JSON column (vector as JSON array)
+     * to destination table with VECTOR column.
+     */
+    @Test
+    @AzureDB
+    @Tag(Constants.vectorTest)
+    public void testBulkCopyTableToTableJsonToVector() throws Exception {
+        String srcTable = TestUtils.escapeSingleQuotes(
+                AbstractSQLGenerator.escapeIdentifier(RandomUtil.getIdentifier("testSrcJsonTable")));
+        String dstTable = TestUtils.escapeSingleQuotes(
+                AbstractSQLGenerator.escapeIdentifier(RandomUtil.getIdentifier("testDstVectorTable")));
+        String vectorJson = "[1.0, 2.0, 3.0]";
+        Object[] expectedVector = new Float[] { 1.0f, 2.0f, 3.0f };
+
+        try (Connection conn = DriverManager.getConnection(connectionString);
+             Statement stmt = conn.createStatement()) {
+
+            // Create source table and insert JSON vector
+            stmt.executeUpdate("CREATE TABLE " + srcTable + " (vectorJsonCol JSON)");
+            stmt.executeUpdate("INSERT INTO " + srcTable + " (vectorJsonCol) VALUES ('" + vectorJson + "')");
+
+            // Create destination table with VECTOR column
+            stmt.executeUpdate("CREATE TABLE " + dstTable + " (vectorCol VECTOR(3))");
+
+            // Table-to-table bulk copy: read JSON, parse, and write as VECTOR
+            try (ResultSet rs = stmt.executeQuery("SELECT vectorJsonCol FROM " + srcTable);
+                 SQLServerBulkCopy bulkCopy = new SQLServerBulkCopy(conn)) {
+
+                bulkCopy.setDestinationTableName(dstTable);
+                // For each row, parse JSON and bulk copy as VECTOR
+                while (rs.next()) {
+                    String json = rs.getString(1);
+                    Object[] vector = parseJsonArrayToFloatArray(json);
+                    Vector vectorObj = new Vector(vector.length, VectorDimensionType.FLOAT32, vector);
+                    VectorBulkData vectorBulkData = new VectorBulkData(vectorObj, vector.length, VectorDimensionType.FLOAT32);
+                    bulkCopy.writeToServer(vectorBulkData);
+                }
+            }
+
+            // Validate the data in the destination table
+            try (ResultSet rs = stmt.executeQuery("SELECT vectorCol FROM " + dstTable)) {
+                assertTrue(rs.next(), "No data found in the destination table.");
+                Vector resultVector = rs.getObject(1, Vector.class);
+                assertNotNull(resultVector, "Retrieved vector is null.");
+                assertEquals(3, resultVector.getDimensionCount(), "Dimension count mismatch.");
+                assertEquals(VectorDimensionType.FLOAT32, resultVector.getVectorDimensionType(), "Vector dimension type mismatch.");
+                assertArrayEquals(expectedVector, resultVector.getData(), "Vector data mismatch.");
+            }
+        } finally {
+            // Cleanup
+            try (Connection conn = DriverManager.getConnection(connectionString);
+                 Statement stmt = conn.createStatement()) {
+                TestUtils.dropTableIfExists(srcTable, stmt);
+                TestUtils.dropTableIfExists(dstTable, stmt);
+            }
+        }
+    }
+
+    // Helper: Parse JSON array string to Float[]
+    private static Object[] parseJsonArrayToFloatArray(String json) {
+        json = json.trim();
+        if (json.startsWith("[") && json.endsWith("]")) {
+            json = json.substring(1, json.length() - 1);
+        }
+        String[] parts = json.split(",");
+        Float[] arr = new Float[parts.length];
+        for (int i = 0; i < parts.length; i++) {
+            arr[i] = Float.parseFloat(parts[i].trim());
+        }
+        return arr;
+    }
+
+    /**
+     * Test bulk copy with null Vector data.
+     */
+    @Test
+    @AzureDB
+    @Tag(Constants.vectorTest)
+    public void testBulkCopyVectorNull() throws SQLException {
+        String dstTable = TestUtils
+                .escapeSingleQuotes(AbstractSQLGenerator.escapeIdentifier(RandomUtil.getIdentifier("dstTableBulkCopyVectorNull")));
+
+        try (Connection conn = DriverManager.getConnection(connectionString);) {
+            try (Statement dstStmt = conn.createStatement();
+                    SQLServerBulkCopy bulkCopy = new SQLServerBulkCopy(conn)) {
+
+                dstStmt.executeUpdate(
+                        "CREATE TABLE " + dstTable + " (vectorCol VECTOR(3));");
+
+                bulkCopy.setDestinationTableName(dstTable);
+                Vector vector = new Vector(3, VectorDimensionType.FLOAT32, null);
+                VectorBulkData vectorBulkData = new VectorBulkData(vector, 3, vector.getVectorDimensionType());
+                bulkCopy.writeToServer(vectorBulkData);
+
+                String select = "SELECT * FROM " + dstTable;
+                try (ResultSet rs = dstStmt.executeQuery(select)) {
+                    int rowCount = 0;
+                    while (rs.next()) {
+                        Vector vectorObject = rs.getObject("vectorCol", Vector.class);
+                        assertEquals(null, vectorObject.getData());
+                        assertEquals(3, vectorObject.getDimensionCount(), "Dimension count mismatch.");
+                        assertEquals(VectorDimensionType.FLOAT32, vectorObject.getVectorDimensionType(),
+                                "Vector dimension type mismatch.");
+                        rowCount++;
+                    }
+                    assertEquals(1, rowCount, "Row count mismatch after inserting null vector data.");
+                }
+
+            } finally {
+                try (Statement stmt = conn.createStatement();) {
+                    TestUtils.dropTableIfExists(dstTable, stmt);
+                }
+            }
+        }
+    }
+
+    /**
+     * Test bulk copy from a varbinary source column to VECTOR as destination column.
+     * The operation should fail with an error: "Operand type clash: varbinary(max) is 
+     * incompatible with vector".
+     */
+    @Test
+    @AzureDB
+    @Tag(Constants.vectorTest)
+    public void testBulkCopyVectorUsingBulkCopySourceAsVarBinary() {
+        String varbinaryTable = TestUtils
+                .escapeSingleQuotes(AbstractSQLGenerator.escapeIdentifier("testVarbinaryTable"));
+        String vectorTable = TestUtils.escapeSingleQuotes(AbstractSQLGenerator.escapeIdentifier("testVectorTable"));
+
+        try (Connection connection = DriverManager.getConnection(connectionString);
+                Statement statement = connection.createStatement()) {
+
+            // Create the source table with a varbinary column
+            statement.executeUpdate("CREATE TABLE " + varbinaryTable + " (varbinaryCol VARBINARY(MAX))");
+
+            // Insert sample data into the source table
+            statement.executeUpdate("INSERT INTO " + varbinaryTable + " (varbinaryCol) VALUES (0xDEADBEEF)");
+
+            // Create the destination table with a VECTOR column
+            statement.executeUpdate("CREATE TABLE " + vectorTable + " (vectorCol VECTOR(3))");
+
+            // Retrieve the data from the source table
+            String selectSql = "SELECT * FROM " + varbinaryTable;
+            try (ResultSet resultSet = statement.executeQuery(selectSql)) {
+
+                // Set up the bulk copy options
+                SQLServerBulkCopyOptions options = new SQLServerBulkCopyOptions();
+                options.setKeepIdentity(false);
+                options.setBulkCopyTimeout(60); 
+
+                // Perform the bulk copy operation
+                try (SQLServerBulkCopy bulkCopy = new SQLServerBulkCopy(connection)) {
+                    bulkCopy.setDestinationTableName(vectorTable);
+                    bulkCopy.addColumnMapping("varbinaryCol", "vectorCol");
+                    bulkCopy.writeToServer(resultSet);
+                    fail("Expected SQLServerException was not thrown.");
+                }
+
+            } catch (SQLServerException e) {
+                // Verify the exception message
+                assertTrue(e.getMessage().contains("Operand type clash: varbinary(max) is incompatible with vector"),
+                        "Unexpected exception message: " + e.getMessage());
+            }
+
+        } catch (Exception e) {
+            fail("Test failed with unexpected exception: " + e.getMessage());
+        } finally {
+            // Cleanup: Drop the tables
+            try (Connection connection = DriverManager.getConnection(connectionString);
+                    Statement statement = connection.createStatement()) {
+                TestUtils.dropTableIfExists(varbinaryTable, statement);
+                TestUtils.dropTableIfExists(vectorTable, statement);
+            } catch (SQLException e) {
+                e.printStackTrace();
+            }
+        }
+    }
+
+    /**
+     * Test bulk copy from a VECTOR source column to a VARBINARY(MAX) destination column.
+     * The operation should fail with an error: "Operand type clash: vector is
+     * incompatible with varbinary(max)".
+     */
+    @Test
+    @AzureDB
+    @Tag(Constants.vectorTest)
+    public void testBulkCopyVectorUsingBulkCopyDestinationAsVarBinary() {
+        String vectorTable = TestUtils.escapeSingleQuotes(AbstractSQLGenerator.escapeIdentifier("testVectorTable"));
+        String varbinaryTable = TestUtils
+                .escapeSingleQuotes(AbstractSQLGenerator.escapeIdentifier("testVarbinaryTable"));
+
+        try (Connection connection = DriverManager.getConnection(connectionString);
+                Statement statement = connection.createStatement()) {
+
+            // Create the source table with a VECTOR column
+            statement.executeUpdate("CREATE TABLE " + vectorTable + " (vectorCol VECTOR(3))");
+
+            // Insert sample data into the source table
+            Object[] data = new Float[] { 1.0f, 2.0f, 3.0f };
+            Vector vectorData = new Vector(3, VectorDimensionType.FLOAT32, data);
+
+            try (PreparedStatement pstmt = connection.prepareStatement(
+                    "INSERT INTO " + vectorTable + " (vectorCol) VALUES (?)")) {
+                pstmt.setObject(1, vectorData, microsoft.sql.Types.VECTOR);
+                pstmt.executeUpdate();
+            }
+
+            // Create the destination table with a VARBINARY(MAX) column
+            statement.executeUpdate("CREATE TABLE " + varbinaryTable + " (varbinaryCol VARBINARY(MAX))");
+
+            // Retrieve the data from the source table
+            String selectSql = "SELECT * FROM " + vectorTable;
+            try (ResultSet resultSet = statement.executeQuery(selectSql)) {
+
+                // Set up the bulk copy options
+                SQLServerBulkCopyOptions options = new SQLServerBulkCopyOptions();
+                options.setKeepIdentity(false);
+                options.setBulkCopyTimeout(60);
+
+                // Perform the bulk copy operation
+                try (SQLServerBulkCopy bulkCopy = new SQLServerBulkCopy(connection)) {
+                    bulkCopy.setDestinationTableName(varbinaryTable);
+                    bulkCopy.addColumnMapping("vectorCol", "varbinaryCol");
+                    bulkCopy.writeToServer(resultSet);
+                    fail("Expected SQLServerException was not thrown.");
+                }
+
+            } catch (SQLServerException e) {
+                // Verify the exception message
+                assertTrue(e.getMessage().contains("Operand type clash: vector is incompatible with varbinary(max)"),
+                        "Unexpected exception message: " + e.getMessage());
+            }
+
+        } catch (Exception e) {
+            fail("Test failed with unexpected exception: " + e.getMessage());
+        } finally {
+            // Cleanup: Drop the tables
+            try (Connection connection = DriverManager.getConnection(connectionString);
+                    Statement statement = connection.createStatement()) {
+                TestUtils.dropTableIfExists(varbinaryTable, statement);
+                TestUtils.dropTableIfExists(vectorTable, statement);
+            } catch (SQLException e) {
+                e.printStackTrace();
+            }
+        }
+    }
+
+    /**
+     * Test bulk copy from a VARCHAR source column to a VECTOR destination column.
+     * The operation should succeed, and the data should be validated.
+     */
+    @Test
+    @AzureDB
+    @Tag(Constants.vectorTest)
+    public void testBulkCopyVectorUsingBulkCopySourceAsVarchar() {
+        String varcharTable = TestUtils.escapeSingleQuotes(AbstractSQLGenerator.escapeIdentifier("testVarcharTable"));
+        String vectorTable = TestUtils.escapeSingleQuotes(AbstractSQLGenerator.escapeIdentifier("testVectorTable"));
+
+        try (Connection connection = DriverManager.getConnection(connectionString);
+                Statement statement = connection.createStatement()) {
+
+            // Create the source table with a VARCHAR column
+            statement.executeUpdate("CREATE TABLE " + varcharTable + " (varcharCol VARCHAR(MAX))");
+
+            // Insert sample data into the source table
+            String vectorString = "[1.0, 2.0, 3.0]";
+            statement.executeUpdate("INSERT INTO " + varcharTable + " (varcharCol) VALUES ('" + vectorString + "')");
+
+            // Create the destination table with a VECTOR column
+            statement.executeUpdate("CREATE TABLE " + vectorTable + " (vectorCol VECTOR(3))");
+
+            // Retrieve the data from the source table
+            String selectSql = "SELECT * FROM " + varcharTable;
+            try (ResultSet resultSet = statement.executeQuery(selectSql)) {
+
+                // Set up the bulk copy options
+                SQLServerBulkCopyOptions options = new SQLServerBulkCopyOptions();
+                options.setKeepIdentity(false);
+                options.setBulkCopyTimeout(60); 
+
+                // Perform the bulk copy operation
+                try (SQLServerBulkCopy bulkCopy = new SQLServerBulkCopy(connection)) {
+                    bulkCopy.setDestinationTableName(vectorTable);
+                    bulkCopy.addColumnMapping("varcharCol", "vectorCol");
+                    bulkCopy.writeToServer(resultSet);
+                }
+
+                // Validate the data in the destination table
+                String validateSql = "SELECT * FROM " + vectorTable;
+                try (ResultSet rs = statement.executeQuery(validateSql)) {
+                    assertTrue(rs.next(), "No data found in the destination table.");
+                    Vector resultVector = rs.getObject("vectorCol", Vector.class);
+                    assertNotNull(resultVector, "Retrieved vector is null.");
+                    assertEquals(3, resultVector.getDimensionCount(), "Dimension count mismatch.");
+                    assertEquals(VectorDimensionType.FLOAT32, resultVector.getVectorDimensionType(),
+                            "Vector dimension type mismatch.");
+                    assertArrayEquals(new Float[] { 1.0f, 2.0f, 3.0f }, resultVector.getData(), "Vector data mismatch.");
+                }
+
+            }
+
+        } catch (Exception e) {
+            fail("Test failed with unexpected exception: " + e.getMessage());
+        } finally {
+            // Cleanup: Drop the tables
+            try (Connection connection = DriverManager.getConnection(connectionString);
+                    Statement statement = connection.createStatement()) {
+                TestUtils.dropTableIfExists(varcharTable, statement);
+                TestUtils.dropTableIfExists(vectorTable, statement);
+            } catch (SQLException e) {
+                e.printStackTrace();
+            }
+        }
+    }
+
+    /**
+     * Test bulk copy from a VECTOR source column to a VARCHAR destination column.
+     * The operation should succeed, and the data should be validated.
+     */
+    @Test
+    @AzureDB
+    @Tag(Constants.vectorTest)
+    public void testBulkCopyVectorUsingBulkCopyDestinationAsVarchar() {
+        String vectorTable = TestUtils.escapeSingleQuotes(AbstractSQLGenerator.escapeIdentifier("testVectorTable"));
+        String varcharTable = TestUtils.escapeSingleQuotes(AbstractSQLGenerator.escapeIdentifier("testVarcharTable"));
+
+        try (Connection connection = DriverManager.getConnection(connectionString);
+                Statement statement = connection.createStatement()) {
+
+            // Create the source table with a VECTOR column
+            statement.executeUpdate("CREATE TABLE " + vectorTable + " (vectorCol VECTOR(3))");
+
+            // Insert sample data into the source table
+            Object[] data = new Float[] { 1.0f, 2.0f, 3.0f };
+            Vector vector = new Vector(data.length, VectorDimensionType.FLOAT32, data);
+            try (PreparedStatement pstmt = connection.prepareStatement(
+                    "INSERT INTO " + vectorTable + " (vectorCol) VALUES (?)")) {
+                pstmt.setObject(1, vector, microsoft.sql.Types.VECTOR);
+                pstmt.executeUpdate();
+            }
+
+            // Create the destination table with a VARCHAR column
+            statement.executeUpdate("CREATE TABLE " + varcharTable + " (varcharCol VARCHAR(MAX))");
+
+            // Retrieve the data from the source table
+            String selectSql = "SELECT * FROM " + vectorTable;
+            try (ResultSet resultSet = statement.executeQuery(selectSql)) {
+
+                // Set up the bulk copy options
+                SQLServerBulkCopyOptions options = new SQLServerBulkCopyOptions();
+                options.setKeepIdentity(false);
+                options.setBulkCopyTimeout(60); 
+
+                // Perform the bulk copy operation
+                try (SQLServerBulkCopy bulkCopy = new SQLServerBulkCopy(connection)) {
+                    bulkCopy.setDestinationTableName(varcharTable);
+                    bulkCopy.addColumnMapping("vectorCol", "varcharCol");
+                    bulkCopy.writeToServer(resultSet);
+                }
+
+                // Validate the data in the destination table
+                String validateSql = "SELECT * FROM " + varcharTable;
+                try (ResultSet rs = statement.executeQuery(validateSql)) {
+                    assertTrue(rs.next(), "No data found in the destination table.");
+                    String resultString = rs.getString("varcharCol");
+                    assertNotNull(resultString, "Retrieved string is null.");
+                    assertEquals("[1.0000000e+000,2.0000000e+000,3.0000000e+000]", resultString,
+                     "String data mismatch.");
+                }
+
+            }
+
+        } catch (Exception e) {
+            fail("Test failed with unexpected exception: " + e.getMessage());
+        } finally {
+            // Cleanup: Drop the tables
+            try (Connection connection = DriverManager.getConnection(connectionString);
+                    Statement statement = connection.createStatement()) {
+                TestUtils.dropTableIfExists(varcharTable, statement);
+                TestUtils.dropTableIfExists(vectorTable, statement);
+            } catch (SQLException e) {
+                e.printStackTrace();
+            }
+        }
+    }
+
+    /**
+     * Test bulk copy from a VECTOR source column to a VARCHAR destination column with different dimensions.
+     * The operation should fail with an error: "The vector dimensions 3 and 4 do not match."
+     */
+    @Test
+    @AzureDB
+    @Tag(Constants.vectorTest)
+    public void testBulkCopyVectorWithMismatchedDimensions() {
+        String srcTable = TestUtils.escapeSingleQuotes(AbstractSQLGenerator.escapeIdentifier("testSrcTable"));
+        String desTable = TestUtils.escapeSingleQuotes(AbstractSQLGenerator.escapeIdentifier("testDesTable"));
+
+        try (Connection connection = DriverManager.getConnection(connectionString);
+                Statement statement = connection.createStatement()) {
+
+            // Create the source table with a VECTOR column
+            statement.executeUpdate("CREATE TABLE " + srcTable + " (vectorCol1 VECTOR(3))");
+
+            // Insert sample data into the source table
+            Object[] data = new Float[] { 1.0f, 2.0f, 3.0f };
+            Vector vector = new Vector(data.length, VectorDimensionType.FLOAT32, data);
+            try (PreparedStatement pstmt = connection.prepareStatement(
+                    "INSERT INTO " + srcTable + " (vectorCol1) VALUES (?)")) {
+                pstmt.setObject(1, vector, microsoft.sql.Types.VECTOR);
+                pstmt.executeUpdate();
+            }
+
+            // Create the destination table with a VARCHAR column
+            statement.executeUpdate("CREATE TABLE " + desTable + " (vectorCol2 VECTOR(4))");
+
+            // Retrieve the data from the source table
+            String selectSql = "SELECT * FROM " + srcTable;
+            try (ResultSet resultSet = statement.executeQuery(selectSql);
+                    SQLServerBulkCopy bulkCopy = new SQLServerBulkCopy(connection)) {
+
+                // Set up the bulk copy options
+                SQLServerBulkCopyOptions options = new SQLServerBulkCopyOptions();
+                options.setKeepIdentity(false);
+                options.setBulkCopyTimeout(60); 
+
+                bulkCopy.setDestinationTableName(desTable);
+                bulkCopy.addColumnMapping("vectorCol1", "vectorCol2");
+                bulkCopy.writeToServer(resultSet);
+            }
+
+        } catch (Exception e) {
+            assertTrue(e.getMessage().contains("The vector dimensions 3 and 4 do not match."),
+                    "Unexpected error message: " + e.getMessage());
+        } finally {
+            // Cleanup: Drop the tables
+            try (Connection connection = DriverManager.getConnection(connectionString);
+                    Statement statement = connection.createStatement()) {
+                TestUtils.dropTableIfExists(srcTable, statement);
+                TestUtils.dropTableIfExists(desTable, statement);
+            } catch (SQLException e) {
+                e.printStackTrace();
+            }
+        }
+    }
+
+
+    /**
+     * Test bulk copy with a large number of records to check performance.
+     */
+    @Test
+    @AzureDB
+    @Tag(Constants.vectorTest)
+    public void testBulkCopyPerformance() throws SQLException {
+        String tableName = AbstractSQLGenerator.escapeIdentifier("srcTable");
+        // For testing, we can use a smaller set of records to avoid long execution time
+        int recordCount = 100; // Number of records to insert
+        int dimensionCount = 1998; // Dimension count for the vector
+        Object[] vectorData = new Float[dimensionCount];
+
+        // Initialize vector data
+        for (int i = 0; i < dimensionCount; i++) {
+            vectorData[i] = i + 0.5f;
+        }
+
+        // Drop the table if it already exists
+        try (Connection conn = DriverManager.getConnection(connectionString);
+                Statement stmt = conn.createStatement()) {
+            stmt.executeUpdate("IF OBJECT_ID('" + tableName + "', 'U') IS NOT NULL DROP TABLE " + tableName);
+        }
+
+        // Create the destination table with a single VECTOR column
+        try (Connection conn = DriverManager.getConnection(connectionString);
+                Statement stmt = conn.createStatement()) {
+            stmt.executeUpdate("CREATE TABLE " + tableName + " (v VECTOR(" + dimensionCount + "))");
+        }
+
+        // Prepare bulk data
+        List<Object[]> bulkData = new ArrayList<>();
+        for (int i = 1; i <= recordCount; i++) {
+            Vector vector = new Vector(dimensionCount, VectorDimensionType.FLOAT32, vectorData);
+            bulkData.add(new Object[] { vector });
+        }
+
+        // Measure bulk copy performance
+        long startTime = System.nanoTime();
+        try (Connection conn = DriverManager.getConnection(connectionString);
+                SQLServerBulkCopy bulkCopy = new SQLServerBulkCopy(conn)) {
+
+            SQLServerBulkCopyOptions bulkCopyOptions = new SQLServerBulkCopyOptions();
+            bulkCopyOptions.setBulkCopyTimeout(60000);
+            bulkCopyOptions.setBatchSize(1000001);
+            bulkCopy.setBulkCopyOptions(bulkCopyOptions);
+
+            bulkCopy.setDestinationTableName(tableName);
+
+            // Use VectorBulkData for bulk copy
+            ISQLServerBulkData vectorBulkData = new VectorBulkDataPerformance(bulkData, dimensionCount, VectorDimensionType.FLOAT32);
+            bulkCopy.writeToServer(vectorBulkData);
+        }
+        long endTime = System.nanoTime();
+
+        // Calculate and print performance metrics
+        long durationMs = (endTime - startTime) / 1_000_000;
+        System.out.println("Bulk copy completed for " + recordCount + " records in " + durationMs + " ms.");
+    }
+    
+    class BulkData implements ISQLServerBulkData {
+
+        private static final long serialVersionUID = 1L;
+
+        private class ColumnMetadata {
+            String columnName;
+            int columnType;
+            int precision;
+            int scale;
+
+            ColumnMetadata(String name, int type, int precision, int scale) {
+                columnName = name;
+                columnType = type;
+                this.precision = precision;
+                this.scale = scale;
+            }
+        }
+
+        int totalColumn = 0;
+        int counter = 0;
+        int rowCount = 1;
+        Map<Integer, ColumnMetadata> columnMetadata;
+        List<Object[]> data;
+
+        BulkData(DBTable dstTable) {
+            columnMetadata = new HashMap<>();
+            totalColumn = dstTable.totalColumns();
+
+            // add metadata
+            for (int i = 0; i < totalColumn; i++) {
+                SqlType sqlType = dstTable.getSqlType(i);
+                int precision = sqlType.getPrecision();
+                if (JDBCType.TIMESTAMP == sqlType.getJdbctype()) {
+                    // TODO: update the test to use correct precision once bulkCopy is fixed
+                    precision = 50;
+                }
+                columnMetadata.put(i + 1, new ColumnMetadata(sqlType.getName(),
+                        sqlType.getJdbctype().getVendorTypeNumber(), precision, sqlType.getScale()));
+            }
+
+            // add data
+            rowCount = dstTable.getTotalRows();
+            data = new ArrayList<>(rowCount);
+            for (int i = 0; i < rowCount; i++) {
+                Object[] CurrentRow = new Object[totalColumn];
+                for (int j = 0; j < totalColumn; j++) {
+                    SqlType sqlType = dstTable.getSqlType(j);
+                    if (JDBCType.BIT == sqlType.getJdbctype()) {
+                        CurrentRow[j] = ((0 == Constants.RANDOM.nextInt(2)) ? Boolean.FALSE : Boolean.TRUE);
+                    } else {
+                        if (j == 0) {
+                            CurrentRow[j] = i + 1;
+                        } else {
+                            CurrentRow[j] = sqlType.createdata();
+                        }
+                    }
+                }
+                data.add(CurrentRow);
+            }
+        }
+
+        @Override
+        public Set<Integer> getColumnOrdinals() {
+            return columnMetadata.keySet();
+        }
+
+        @Override
+        public String getColumnName(int column) {
+            return columnMetadata.get(column).columnName;
+        }
+
+        @Override
+        public int getColumnType(int column) {
+            return columnMetadata.get(column).columnType;
+        }
+
+        @Override
+        public int getPrecision(int column) {
+            return columnMetadata.get(column).precision;
+        }
+
+        @Override
+        public int getScale(int column) {
+            return columnMetadata.get(column).scale;
+        }
+
+        @Override
+        public Object[] getRowData() throws SQLServerException {
+            return data.get(counter++);
+        }
+
+        @Override
+        public boolean next() throws SQLServerException {
+            if (counter < rowCount)
+                return true;
+            return false;
+        }
+
+        /**
+         * reset the counter when using the interface for validating the data
+         */
+        public void reset() {
+            counter = 0;
+        }
+    }
+
+    private static class BulkRecordDT implements ISQLServerBulkData {
+        boolean anyMoreData = true;
+        Object[] data;
+
+        BulkRecordDT(Object data) {
+            this.data = new Object[2];
+            this.data[1] = data;
+        }
+
+        @Override
+        public Set<Integer> getColumnOrdinals() {
+            Set<Integer> ords = new HashSet<>();
+            ords.add(1);
+            ords.add(2);
+            return ords;
+        }
+
+        @Override
+        public String getColumnName(int column) {
+            if (column == 1) {
+                return "Dataid";
+            } else {
+                return "testCol";
+            }
+        }
+
+        @Override
+        public int getColumnType(int column) {
+            if (column == 1) {
+                return java.sql.Types.INTEGER;
+            } else {
+                return java.sql.Types.TIMESTAMP;
+            }
+        }
+
+        @Override
+        public int getPrecision(int column) {
+            if (column == 1) {
+                return 1;
+            } else {
+                return 0;
+            }
+        }
+
+        @Override
+        public int getScale(int column) {
+            if (column == 1) {
+                return 0;
+            } else {
+                return 7;
+            }
+        }
+
+        @Override
+        public Object[] getRowData() {
+            return data;
+        }
+
+        @Override
+        public boolean next() {
+            if (!anyMoreData)
+                return false;
+            anyMoreData = false;
+            return true;
+        }
+    }
+
+    public class VectorBulkData implements ISQLServerBulkData {
+        boolean anyMoreData = true;
+        Object[] data;
+        int precision;
+        VectorDimensionType scale;
+
+        VectorBulkData(Object data, int precision, VectorDimensionType scale) {
+            this.data = new Object[1];
+            this.data[0] = data;
+            this.scale = scale;
+            this.precision = precision;
+        }
+
+        @Override
+        public Set<Integer> getColumnOrdinals() {
+            Set<Integer> ords = new HashSet<>();
+            ords.add(1);
+            return ords;
+        }
+
+        @Override
+        public String getColumnName(int column) {
+            return "vectorCol";
+        }
+
+        @Override
+        public int getColumnType(int column) {
+            return microsoft.sql.Types.VECTOR;
+        }
+
+        @Override
+        public int getPrecision(int column) {
+            return precision;
+        }
+
+        @Override
+        public int getScale(int column) {
+            if (scale == VectorDimensionType.FLOAT32) {
+                return 4;
+            } else {
+                return 0;
+            }
+        }
+        
+        @Override
+        public Object[] getRowData() {
+            return data;
+        }
+
+        @Override
+        public boolean next() {
+            if (!anyMoreData)
+                return false;
+            anyMoreData = false;
+            return true;
+        }
+    }
+
+    private static class BulkRecordJSON implements ISQLServerBulkData {
+        boolean anyMoreData = true;
+        Object[] data;
+
+        BulkRecordJSON(Object data) {
+            this.data = new Object[1];
+            this.data[0] = data;
+        }
+
+        @Override
+        public Set<Integer> getColumnOrdinals() {
+            Set<Integer> ords = new HashSet<>();
+            ords.add(1);
+            return ords;
+        }
+
+        @Override
+        public String getColumnName(int column) {
+            return "testCol";
+        }
+
+        @Override
+        public int getColumnType(int column) {
+            return microsoft.sql.Types.JSON;
+        }
+
+        @Override
+        public int getPrecision(int column) {
+            return 0;
+        }
+
+        @Override
+        public int getScale(int column) {
+            return 0;
+        }
+
+        @Override
+        public Object[] getRowData() {
+            return data;
+        }
+
+        @Override
+        public boolean next() {
+            if (!anyMoreData)
+                return false;
+            anyMoreData = false;
+            return true;
+        }
+    }
+
+    public class VectorBulkDataPerformance implements ISQLServerBulkData {
+        List<Object[]> data;
+        int precision;
+        VectorDimensionType scale;
+        int counter = 0;
+
+        VectorBulkDataPerformance(List<Object[]> data, int precision, VectorDimensionType scale) {
+            this.data = data;
+            this.scale = scale;
+            this.precision = precision;
+        }
+
+        @Override
+        public Set<Integer> getColumnOrdinals() {
+            Set<Integer> ords = new HashSet<>();
+            ords.add(1);
+            return ords;
+        }
+
+        @Override
+        public String getColumnName(int column) {
+            return "v";
+        }
+
+        @Override
+        public int getColumnType(int column) {
+            return microsoft.sql.Types.VECTOR;
+        }
+
+        @Override
+        public int getPrecision(int column) {
+           return precision;
+        }
+
+        @Override
+        public int getScale(int column) {
+            if (scale == VectorDimensionType.FLOAT32) {
+                return 4;
+            } else {
+                return 0;
+            }
+        }
+
+        @Override
+        public Object[] getRowData() {
+            return data.get(counter++);
+        }
+
+        @Override
+        public boolean next() {
+            return counter < data.size();
+        }
+    }
+
+    private static class BulkRecordJSONMultipleColumns implements ISQLServerBulkData {
+        boolean anyMoreData = true;
+        Object[] data;
+
+        BulkRecordJSONMultipleColumns(Object data1, Object data2) {
+            this.data = new Object[2];
+            this.data[0] = data1;
+            this.data[1] = data2;
+        }
+
+        @Override
+        public Set<Integer> getColumnOrdinals() {
+            Set<Integer> ords = new HashSet<>();
+            ords.add(1);
+            ords.add(2);
+            return ords;
+        }
+
+        @Override
+        public String getColumnName(int column) {
+            if (column == 1) {
+                return "testCol1";
+            } else {
+                return "testCol2";
+            }
+        }
+
+        @Override
+        public int getColumnType(int column) {
+            return microsoft.sql.Types.JSON;
+        }
+
+        @Override
+        public int getPrecision(int column) {
+            return 0;
+        }
+
+        @Override
+        public int getScale(int column) {
+            return 0;
+        }
+
+        @Override
+        public Object[] getRowData() {
+            return data;
+        }
+
+        @Override
+        public boolean next() {
+            if (!anyMoreData)
+                return false;
+            anyMoreData = false;
+            return true;
+        }
+    }
+}