/*
 * Microsoft JDBC Driver for SQL Server Copyright(c) Microsoft Corporation All rights reserved. This program is made
 * available under the terms of the MIT License. See the LICENSE file in the project root for more information.
 */
package com.microsoft.sqlserver.jdbc.bulkCopy;

import static org.junit.jupiter.api.Assertions.assertTrue;

import java.math.BigDecimal;
import java.sql.Connection;
import java.sql.DriverManager;
import java.sql.ResultSet;
import java.sql.SQLException;
import java.sql.Statement;
import java.sql.Timestamp;
import java.util.Calendar;
import java.util.Properties;
import java.util.TimeZone;

import org.junit.jupiter.api.Test;
import org.junit.platform.runner.JUnitPlatform;
import org.junit.runner.RunWith;
import org.junit.jupiter.api.AfterAll;

import com.microsoft.sqlserver.jdbc.RandomUtil;
import com.microsoft.sqlserver.jdbc.SQLServerBulkCopy;
import com.microsoft.sqlserver.jdbc.SQLServerPreparedStatement;
import com.microsoft.sqlserver.jdbc.TestUtils;
import com.microsoft.sqlserver.testframework.AbstractSQLGenerator;
import com.microsoft.sqlserver.testframework.AbstractTest;


@RunWith(JUnitPlatform.class)
public class BulkCopyResultSetCursorTest extends AbstractTest {

    static BigDecimal[] expectedBigDecimals = {new BigDecimal("12345.12345"), new BigDecimal("125.123"),
            new BigDecimal("45.12345")};
    static String[] expectedBigDecimalStrings = {"12345.12345", "125.12300", "45.12345"};

    static String[] expectedStrings = {"hello", "world", "!!!"};

    static Timestamp[] expectedTimestamps = {new Timestamp(1433338533461L), new Timestamp(14917485583999L),
            new Timestamp(1491123533000L)};
    static String[] expectedTimestampStrings = {"2015-06-03 13:35:33.4610000", "2442-09-19 01:59:43.9990000",
            "2017-04-02 08:58:53.0000000"};

    private static String srcTable = AbstractSQLGenerator.escapeIdentifier(RandomUtil.getIdentifier("BulkCopyResultSetCursorTest_SourceTable"));;
    private static String desTable = AbstractSQLGenerator.escapeIdentifier(RandomUtil.getIdentifier("BulkCopyResultSetCursorTest_DestinationTable"));   

    /**
     * Test a previous failure when using server cursor and using the same connection to create Bulk Copy and result
     * set.
     * 
     * @throws SQLException
     */
    @Test
    public void testServerCursors() throws SQLException {
        serverCursorsTest(ResultSet.TYPE_FORWARD_ONLY, ResultSet.CONCUR_READ_ONLY);
        serverCursorsTest(ResultSet.TYPE_FORWARD_ONLY, ResultSet.CONCUR_UPDATABLE);
        serverCursorsTest(ResultSet.TYPE_SCROLL_SENSITIVE, ResultSet.CONCUR_READ_ONLY);
        serverCursorsTest(ResultSet.TYPE_SCROLL_SENSITIVE, ResultSet.CONCUR_UPDATABLE);
    }

    private void serverCursorsTest(int resultSetType, int resultSetConcurrency) throws SQLException {
        try (Connection conn = DriverManager.getConnection(connectionString); Statement stmt = conn.createStatement()) {

            dropTables(stmt);
            createTables(stmt);
            populateSourceTable();

            try (Statement stmt2 = conn.createStatement(resultSetType, resultSetConcurrency);
                    ResultSet rs = stmt2.executeQuery("select * from " + srcTable);
                    SQLServerBulkCopy bulkCopy = new SQLServerBulkCopy(conn)) {
                bulkCopy.setDestinationTableName(desTable);
                bulkCopy.writeToServer(rs);

                verifyDestinationTableData(expectedBigDecimals.length);
            }
        }
    }

    /**
     * Test a previous failure when setting SelectMethod to cursor and using the same connection to create Bulk Copy and
     * result set.
     * 
     * @throws SQLException
     */
    @Test
    public void testSelectMethodSetToCursor() throws SQLException {
        Properties info = new Properties();
        info.setProperty("SelectMethod", "cursor");
        try (Connection conn = DriverManager.getConnection(connectionString, info);
                Statement stmt = conn.createStatement()) {
            dropTables(stmt);
            createTables(stmt);
            populateSourceTable();

            try (ResultSet rs = stmt.executeQuery("select * from " + srcTable);
                    SQLServerBulkCopy bulkCopy = new SQLServerBulkCopy(conn)) {

                bulkCopy.setDestinationTableName(desTable);
                bulkCopy.writeToServer(rs);

                verifyDestinationTableData(expectedBigDecimals.length);
            }
        }
    }

    /**
     * test with multiple prepared statements and result sets
     * 
     * @throws SQLException
     */
    @Test
    public void testMultiplePreparedStatementAndResultSet() throws SQLException {
        try (Connection conn = DriverManager.getConnection(connectionString); Statement stmt = conn.createStatement()) {

            dropTables(stmt);
            createTables(stmt);
            populateSourceTable();

            try (Statement stmt1 = conn.createStatement(ResultSet.TYPE_SCROLL_SENSITIVE, ResultSet.CONCUR_UPDATABLE);
                    ResultSet rs = stmt1.executeQuery("select * from " + srcTable)) {
                try (SQLServerBulkCopy bulkCopy = new SQLServerBulkCopy(conn)) {
                    bulkCopy.setDestinationTableName(desTable);
                    bulkCopy.writeToServer(rs);
                    verifyDestinationTableData(expectedBigDecimals.length);
                }

                rs.beforeFirst();
                try (SQLServerBulkCopy bulkCopy1 = new SQLServerBulkCopy(conn)) {
                    bulkCopy1.setDestinationTableName(desTable);
                    bulkCopy1.writeToServer(rs);
                    verifyDestinationTableData(expectedBigDecimals.length * 2);
                }

                rs.beforeFirst();
                try (SQLServerBulkCopy bulkCopy2 = new SQLServerBulkCopy(conn)) {
                    bulkCopy2.setDestinationTableName(desTable);
                    bulkCopy2.writeToServer(rs);
                    verifyDestinationTableData(expectedBigDecimals.length * 3);
                }

                String sql = "insert into " + desTable + " values (?,?,?,?)";
                Calendar calGMT = Calendar.getInstance(TimeZone.getTimeZone("GMT"));
                try (SQLServerPreparedStatement pstmt1 = (SQLServerPreparedStatement) conn.prepareStatement(sql)) {
                    for (int i = 0; i < expectedBigDecimals.length; i++) {
                        pstmt1.setBigDecimal(1, expectedBigDecimals[i]);
                        pstmt1.setString(2, expectedStrings[i]);
                        pstmt1.setTimestamp(3, expectedTimestamps[i], calGMT);
                        pstmt1.setString(4, expectedStrings[i]);
                        pstmt1.execute();
                    }
                    verifyDestinationTableData(expectedBigDecimals.length * 4);
                }
                try (Statement stmt2 = conn.createStatement(ResultSet.TYPE_SCROLL_SENSITIVE,
                        ResultSet.CONCUR_UPDATABLE); ResultSet rs2 = stmt2.executeQuery("select * from " + srcTable);
                        SQLServerBulkCopy bulkCopy3 = new SQLServerBulkCopy(conn)) {
                    bulkCopy3.setDestinationTableName(desTable);
                    bulkCopy3.writeToServer(rs2);
                    verifyDestinationTableData(expectedBigDecimals.length * 5);
                }
            }
        }
    }

    private static void verifyDestinationTableData(int expectedNumberOfRows) throws SQLException {
        try (Connection conn = DriverManager.getConnection(connectionString);
                ResultSet rs = conn.createStatement().executeQuery("select * from " + desTable)) {

            int expectedArrayLength = expectedBigDecimals.length;

            int i = 0;
            while (rs.next()) {
                assertTrue(rs.getString(1).equals(expectedBigDecimalStrings[i % expectedArrayLength]), "Expected Value:"
                        + expectedBigDecimalStrings[i % expectedArrayLength] + ", Actual Value: " + rs.getString(1));
                assertTrue(rs.getString(2).trim().equals(expectedStrings[i % expectedArrayLength]), "Expected Value:"
                        + expectedStrings[i % expectedArrayLength] + ", Actual Value: " + rs.getString(2));
                assertTrue(rs.getString(3).equals(expectedTimestampStrings[i % expectedArrayLength]), "Expected Value:"
                        + expectedTimestampStrings[i % expectedArrayLength] + ", Actual Value: " + rs.getString(3));
                assertTrue(rs.getString(4).trim().equals(expectedStrings[i % expectedArrayLength]), "Expected Value:"
                        + expectedStrings[i % expectedArrayLength] + ", Actual Value: " + rs.getString(4));
                i++;
            }

            assertTrue(i == expectedNumberOfRows);
        }
    }

    private static void populateSourceTable() throws SQLException {
        String sql = "insert into " + srcTable + " values (?,?,?,?)";
        Calendar calGMT = Calendar.getInstance(TimeZone.getTimeZone("GMT"));

        try (Connection conn = DriverManager.getConnection(connectionString);
                SQLServerPreparedStatement pstmt = (SQLServerPreparedStatement) conn.prepareStatement(sql)) {

            for (int i = 0; i < expectedBigDecimals.length; i++) {
                pstmt.setBigDecimal(1, expectedBigDecimals[i]);
                pstmt.setString(2, expectedStrings[i]);
                pstmt.setTimestamp(3, expectedTimestamps[i], calGMT);
                pstmt.setString(4, expectedStrings[i]);
                pstmt.execute();
            }
        }
    }

    private static void dropTables(Statement stmt) throws SQLException {
        if (null != srcTable) {
            TestUtils.dropTableIfExists(srcTable, stmt);
        }
        if (null != desTable) {
            TestUtils.dropTableIfExists(desTable, stmt);
        }
    }

    private static void createTables(Statement stmt) throws SQLException {
<<<<<<< HEAD
        
=======

        if (null == srcTable) {
            srcTable = "[BulkCopyResultSetCursorTest_Source_" + RandomUtil.getIdentifier("table") + "]";
        }
        if (null == desTable) {
            desTable = "[BulkCopyResultSetCursorTest_Destination_" + RandomUtil.getIdentifier("table") + "]";
        }

>>>>>>> 98d69621
        String sql = "create table " + srcTable
                + " (c1 decimal(10,5) null, c2 nchar(50) null, c3 datetime2(7) null, c4 char(7000));";
        stmt.execute(sql);
        sql = "create table " + desTable
                + " (c1 decimal(10,5) null, c2 nchar(50) null, c3 datetime2(7) null, c4 char(7000));";
        stmt.execute(sql);
    }

    /**
     * drops tables
     * 
     * @throws SQLException
     */
    @AfterAll
    public static void terminate() throws SQLException {
        try (Connection conn = DriverManager.getConnection(connectionString); Statement stmt = conn.createStatement()) {
            dropTables(stmt);
        }
    }
}<|MERGE_RESOLUTION|>--- conflicted
+++ resolved
@@ -44,8 +44,8 @@
     static String[] expectedTimestampStrings = {"2015-06-03 13:35:33.4610000", "2442-09-19 01:59:43.9990000",
             "2017-04-02 08:58:53.0000000"};
 
-    private static String srcTable = AbstractSQLGenerator.escapeIdentifier(RandomUtil.getIdentifier("BulkCopyResultSetCursorTest_SourceTable"));;
-    private static String desTable = AbstractSQLGenerator.escapeIdentifier(RandomUtil.getIdentifier("BulkCopyResultSetCursorTest_DestinationTable"));   
+    private static String srcTable = RandomUtil.getIdentifier("BulkCopyResultSetCursorTest_SourceTable");
+    private static String desTable = RandomUtil.getIdentifier("BulkCopyResultSetCursorTest_DestinationTable");   
 
     /**
      * Test a previous failure when using server cursor and using the same connection to create Bulk Copy and result
@@ -69,9 +69,9 @@
             populateSourceTable();
 
             try (Statement stmt2 = conn.createStatement(resultSetType, resultSetConcurrency);
-                    ResultSet rs = stmt2.executeQuery("select * from " + srcTable);
+                    ResultSet rs = stmt2.executeQuery("select * from " + AbstractSQLGenerator.escapeIdentifier(srcTable));
                     SQLServerBulkCopy bulkCopy = new SQLServerBulkCopy(conn)) {
-                bulkCopy.setDestinationTableName(desTable);
+                bulkCopy.setDestinationTableName(AbstractSQLGenerator.escapeIdentifier(desTable));
                 bulkCopy.writeToServer(rs);
 
                 verifyDestinationTableData(expectedBigDecimals.length);
@@ -95,10 +95,10 @@
             createTables(stmt);
             populateSourceTable();
 
-            try (ResultSet rs = stmt.executeQuery("select * from " + srcTable);
+            try (ResultSet rs = stmt.executeQuery("select * from " + AbstractSQLGenerator.escapeIdentifier(srcTable));
                     SQLServerBulkCopy bulkCopy = new SQLServerBulkCopy(conn)) {
 
-                bulkCopy.setDestinationTableName(desTable);
+                bulkCopy.setDestinationTableName(AbstractSQLGenerator.escapeIdentifier(desTable));
                 bulkCopy.writeToServer(rs);
 
                 verifyDestinationTableData(expectedBigDecimals.length);
@@ -120,28 +120,28 @@
             populateSourceTable();
 
             try (Statement stmt1 = conn.createStatement(ResultSet.TYPE_SCROLL_SENSITIVE, ResultSet.CONCUR_UPDATABLE);
-                    ResultSet rs = stmt1.executeQuery("select * from " + srcTable)) {
+                    ResultSet rs = stmt1.executeQuery("select * from " + AbstractSQLGenerator.escapeIdentifier(srcTable))) {
                 try (SQLServerBulkCopy bulkCopy = new SQLServerBulkCopy(conn)) {
-                    bulkCopy.setDestinationTableName(desTable);
+                    bulkCopy.setDestinationTableName(AbstractSQLGenerator.escapeIdentifier(desTable));
                     bulkCopy.writeToServer(rs);
                     verifyDestinationTableData(expectedBigDecimals.length);
                 }
 
                 rs.beforeFirst();
                 try (SQLServerBulkCopy bulkCopy1 = new SQLServerBulkCopy(conn)) {
-                    bulkCopy1.setDestinationTableName(desTable);
+                    bulkCopy1.setDestinationTableName(AbstractSQLGenerator.escapeIdentifier(desTable));
                     bulkCopy1.writeToServer(rs);
                     verifyDestinationTableData(expectedBigDecimals.length * 2);
                 }
 
                 rs.beforeFirst();
                 try (SQLServerBulkCopy bulkCopy2 = new SQLServerBulkCopy(conn)) {
-                    bulkCopy2.setDestinationTableName(desTable);
+                    bulkCopy2.setDestinationTableName(AbstractSQLGenerator.escapeIdentifier(desTable));
                     bulkCopy2.writeToServer(rs);
                     verifyDestinationTableData(expectedBigDecimals.length * 3);
                 }
 
-                String sql = "insert into " + desTable + " values (?,?,?,?)";
+                String sql = "insert into " + AbstractSQLGenerator.escapeIdentifier(desTable) + " values (?,?,?,?)";
                 Calendar calGMT = Calendar.getInstance(TimeZone.getTimeZone("GMT"));
                 try (SQLServerPreparedStatement pstmt1 = (SQLServerPreparedStatement) conn.prepareStatement(sql)) {
                     for (int i = 0; i < expectedBigDecimals.length; i++) {
@@ -154,9 +154,9 @@
                     verifyDestinationTableData(expectedBigDecimals.length * 4);
                 }
                 try (Statement stmt2 = conn.createStatement(ResultSet.TYPE_SCROLL_SENSITIVE,
-                        ResultSet.CONCUR_UPDATABLE); ResultSet rs2 = stmt2.executeQuery("select * from " + srcTable);
+                        ResultSet.CONCUR_UPDATABLE); ResultSet rs2 = stmt2.executeQuery("select * from " + AbstractSQLGenerator.escapeIdentifier(srcTable));
                         SQLServerBulkCopy bulkCopy3 = new SQLServerBulkCopy(conn)) {
-                    bulkCopy3.setDestinationTableName(desTable);
+                    bulkCopy3.setDestinationTableName(AbstractSQLGenerator.escapeIdentifier(desTable));
                     bulkCopy3.writeToServer(rs2);
                     verifyDestinationTableData(expectedBigDecimals.length * 5);
                 }
@@ -166,7 +166,7 @@
 
     private static void verifyDestinationTableData(int expectedNumberOfRows) throws SQLException {
         try (Connection conn = DriverManager.getConnection(connectionString);
-                ResultSet rs = conn.createStatement().executeQuery("select * from " + desTable)) {
+                ResultSet rs = conn.createStatement().executeQuery("select * from " + AbstractSQLGenerator.escapeIdentifier(desTable))) {
 
             int expectedArrayLength = expectedBigDecimals.length;
 
@@ -188,7 +188,7 @@
     }
 
     private static void populateSourceTable() throws SQLException {
-        String sql = "insert into " + srcTable + " values (?,?,?,?)";
+        String sql = "insert into " + AbstractSQLGenerator.escapeIdentifier(srcTable) + " values (?,?,?,?)";
         Calendar calGMT = Calendar.getInstance(TimeZone.getTimeZone("GMT"));
 
         try (Connection conn = DriverManager.getConnection(connectionString);
@@ -206,30 +206,18 @@
 
     private static void dropTables(Statement stmt) throws SQLException {
         if (null != srcTable) {
-            TestUtils.dropTableIfExists(srcTable, stmt);
+            TestUtils.dropTableIfExists(AbstractSQLGenerator.escapeIdentifier(srcTable), stmt);
         }
         if (null != desTable) {
-            TestUtils.dropTableIfExists(desTable, stmt);
-        }
-    }
-
-    private static void createTables(Statement stmt) throws SQLException {
-<<<<<<< HEAD
-        
-=======
-
-        if (null == srcTable) {
-            srcTable = "[BulkCopyResultSetCursorTest_Source_" + RandomUtil.getIdentifier("table") + "]";
-        }
-        if (null == desTable) {
-            desTable = "[BulkCopyResultSetCursorTest_Destination_" + RandomUtil.getIdentifier("table") + "]";
-        }
-
->>>>>>> 98d69621
-        String sql = "create table " + srcTable
+            TestUtils.dropTableIfExists(AbstractSQLGenerator.escapeIdentifier(desTable), stmt);
+        }
+    }
+
+    private static void createTables(Statement stmt) throws SQLException {       
+        String sql = "create table " + AbstractSQLGenerator.escapeIdentifier(srcTable)
                 + " (c1 decimal(10,5) null, c2 nchar(50) null, c3 datetime2(7) null, c4 char(7000));";
         stmt.execute(sql);
-        sql = "create table " + desTable
+        sql = "create table " + AbstractSQLGenerator.escapeIdentifier(desTable)
                 + " (c1 decimal(10,5) null, c2 nchar(50) null, c3 datetime2(7) null, c4 char(7000));";
         stmt.execute(sql);
     }
