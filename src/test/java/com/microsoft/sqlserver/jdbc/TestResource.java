--- conflicted
+++ resolved
@@ -173,10 +173,7 @@
                     "Column name or number of supplied values does not match table definition."},
             {"R_incorrectSyntaxTable", "Incorrect syntax near the keyword 'table'."},
             {"R_incorrectSyntaxTableDW", "Incorrect syntax near 'table'."},
-<<<<<<< HEAD
-            {"R_TVPIncorrectColumnValue","Input data is not in correct format"}};
-=======
+            {"R_TVPIncorrectColumnValue","Input data is not in correct format"},
             {"R_ConnectionStringNull", "Connection String should not be null"},
             {"R_OperandTypeClash", "Operand type clash"}};
->>>>>>> 07e01f84
 }