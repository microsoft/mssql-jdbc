/*
 * Microsoft JDBC Driver for SQL Server Copyright(c) Microsoft Corporation All rights reserved. This program is made
 * available under the terms of the MIT License. See the LICENSE file in the project root for more information.
 */
package com.microsoft.sqlserver.jdbc.AlwaysEncrypted;

import static org.junit.jupiter.api.Assertions.assertEquals;
import static org.junit.jupiter.api.Assertions.assertTrue;
import static org.junit.jupiter.api.Assertions.fail;
import static org.junit.jupiter.api.Assumptions.assumeTrue;

import java.math.BigDecimal;
import java.sql.Date;
import java.sql.DriverManager;
import java.sql.ResultSet;
import java.sql.SQLException;
import java.sql.Time;
import java.sql.Timestamp;
import java.util.LinkedList;

import org.junit.jupiter.api.AfterAll;
import org.junit.jupiter.api.BeforeAll;
import org.junit.jupiter.api.Test;
import org.junit.platform.runner.JUnitPlatform;
import org.junit.runner.RunWith;

import com.microsoft.sqlserver.jdbc.RandomData;
import com.microsoft.sqlserver.jdbc.RandomUtil;
import com.microsoft.sqlserver.jdbc.SQLServerCallableStatement;
import com.microsoft.sqlserver.jdbc.SQLServerConnection;
import com.microsoft.sqlserver.jdbc.SQLServerPreparedStatement;
import com.microsoft.sqlserver.jdbc.SQLServerResultSet;
import com.microsoft.sqlserver.jdbc.SQLServerStatement;
import com.microsoft.sqlserver.jdbc.TestResource;
import com.microsoft.sqlserver.jdbc.TestUtils;
<<<<<<< HEAD
import com.microsoft.sqlserver.testframework.AbstractSQLGenerator;
=======
import com.microsoft.sqlserver.testframework.DBConnection;
>>>>>>> 14890cd2

import microsoft.sql.DateTimeOffset;


/**
 * Test cases related to SQLServerCallableStatement.
 *
 */
@RunWith(JUnitPlatform.class)
public class CallableStatementTest extends AESetup {

    private static String multiStatementsProcedure = RandomUtil.getIdentifier("multiStatementsProcedure");
    private static String inputProcedure = RandomUtil.getIdentifier("inputProcedure");
    private static String inputProcedure2 = RandomUtil.getIdentifier("inputProcedure2");
    private static String outputProcedure = RandomUtil.getIdentifier("outputProcedure");
    private static String outputProcedure2 = RandomUtil.getIdentifier("outputProcedure2");
    private static String outputProcedure3 = RandomUtil.getIdentifier("outputProcedure3");
    private static String outputProcedure4 = RandomUtil.getIdentifier("outputProcedure4");
    private static String outputProcedureChar = RandomUtil.getIdentifier("outputProcedureChar");
    private static String outputProcedureNumeric = RandomUtil.getIdentifier("outputProcedureNumeric");
    private static String outputProcedureBinary = RandomUtil.getIdentifier("outputProcedureBinary");
    private static String outputProcedureDate = RandomUtil.getIdentifier("outputProcedureDate");
    private static String outputProcedureDateScale = RandomUtil.getIdentifier("outputProcedureDateScale");
    private static String outputProcedureBatch = RandomUtil.getIdentifier("outputProcedureBatch");
    private static String inoutProcedure = RandomUtil.getIdentifier("inoutProcedure");
    private static String mixedProcedure = RandomUtil.getIdentifier("mixedProcedure");
    private static String mixedProcedure2 = RandomUtil.getIdentifier("mixedProcedure2");
    private static String mixedProcedure3 = RandomUtil.getIdentifier("mixedProcedure3");
    private static String mixedProcedureNumericPrcisionScale = RandomUtil
            .getIdentifier("mixedProcedureNumericPrcisionScale");

    private static String table1 = RandomUtil.getIdentifier("StoredProcedure_table1");
    private static String table2 = RandomUtil.getIdentifier("StoredProcedure_table2");
    private static String table3 = RandomUtil.getIdentifier("StoredProcedure_table3");
    private static String table4 = RandomUtil.getIdentifier("StoredProcedure_table4");
    private static String table5 = RandomUtil.getIdentifier("StoredProcedure_table5");
    private static String table6 = RandomUtil.getIdentifier("StoredProcedure_table6");

    private static String[] numericValues;
    private static LinkedList<byte[]> byteValues;
    private static String[] charValues;
    private static LinkedList<Object> dateValues;
    private static boolean nullable = false;

    /**
     * Initialize the tables for this class. This method will execute AFTER the parent class (AESetup) finishes
     * initializing.
     * 
     * @throws SQLException
     */
    @BeforeAll
<<<<<<< HEAD
    public static void initCallableStatementTest() throws SQLException {

=======
    public static void initCallableStatementTest() throws Exception {
        try (DBConnection con = new DBConnection(connectionString)) {
            assumeTrue(13 <= con.getServerVersion(), TestResource.getResource("R_Incompat_SQLServerVersion"));
        }
        
>>>>>>> 14890cd2
        dropTables();

        numericValues = createNumericValues(nullable);
        byteValues = createbinaryValues(nullable);
        dateValues = createTemporalTypesCallableStatement(nullable);
        charValues = createCharValues(nullable);

        createTables();
        populateTable3();
        populateTable4();

        createCharTable();
        createNumericTable();
        createBinaryTable();
        createDateTableCallableStatement();
        populateCharNormalCase(charValues);
        populateNumericSetObject(numericValues);
        populateBinaryNormalCase(byteValues);
        populateDateNormalCase();

        createDateScaleTable();
        populateDateScaleNormalCase(dateValues);
    }

    @AfterAll
    public static void dropAll() throws Exception {
        try (DBConnection con = new DBConnection(connectionString)) {
            assumeTrue(13 <= con.getServerVersion(), TestResource.getResource("R_Incompat_SQLServerVersion"));
        }
        dropTables();
        dropProcedures();
    }

    @Test
    public void testMultiInsertionSelection() throws SQLException {
        createMultiInsertionSelection();
        MultiInsertionSelection();
    }

    @Test
    public void testInputProcedureNumeric() throws SQLException {
        createInputProcedure();
        testInputProcedure(
                "{call " + AbstractSQLGenerator.escapeIdentifier(inputProcedure) + "(?,?,?,?,?,?,?,?,?,?,?,?,?,?,?)}",
                numericValues);
    }

    @Test
    public void testInputProcedureChar() throws SQLException {
        createInputProcedure2();
        testInputProcedure2("{call " + AbstractSQLGenerator.escapeIdentifier(inputProcedure2) + "(?,?,?,?,?,?,?,?)}");
    }

    @Test
    public void testEncryptedOutputNumericParams() throws SQLException {
        createOutputProcedure();
        testOutputProcedureRandomOrder(
                "{call " + AbstractSQLGenerator.escapeIdentifier(outputProcedure) + "(?,?,?,?,?,?,?)}", numericValues);
        testOutputProcedureInorder(
                "{call " + AbstractSQLGenerator.escapeIdentifier(outputProcedure) + "(?,?,?,?,?,?,?)}", numericValues);
        testOutputProcedureReverseOrder(
                "{call " + AbstractSQLGenerator.escapeIdentifier(outputProcedure) + "(?,?,?,?,?,?,?)}", numericValues);
        testOutputProcedureRandomOrder(
                "exec " + AbstractSQLGenerator.escapeIdentifier(outputProcedure) + " ?,?,?,?,?,?,?", numericValues);
    }

    @Test
    public void testUnencryptedAndEncryptedNumericOutputParams() throws SQLException {
        createOutputProcedure2();
        testOutputProcedure2RandomOrder(
                "{call " + AbstractSQLGenerator.escapeIdentifier(outputProcedure2) + "(?,?,?,?,?,?,?,?,?,?)}",
                numericValues);
        testOutputProcedure2Inorder(
                "{call " + AbstractSQLGenerator.escapeIdentifier(outputProcedure2) + "(?,?,?,?,?,?,?,?,?,?)}",
                numericValues);
        testOutputProcedure2ReverseOrder(
                "{call " + AbstractSQLGenerator.escapeIdentifier(outputProcedure2) + "(?,?,?,?,?,?,?,?,?,?)}",
                numericValues);
    }

    @Test
    public void testEncryptedOutputParamsFromDifferentTables() throws SQLException {
        createOutputProcedure3();
        testOutputProcedure3RandomOrder("{call " + AbstractSQLGenerator.escapeIdentifier(outputProcedure3) + "(?,?)}");
        testOutputProcedure3Inorder("{call " + AbstractSQLGenerator.escapeIdentifier(outputProcedure3) + "(?,?)}");
        testOutputProcedure3ReverseOrder("{call " + AbstractSQLGenerator.escapeIdentifier(outputProcedure3) + "(?,?)}");
    }

    @Test
    public void testInOutProcedure() throws SQLException {
        createInOutProcedure();
        testInOutProcedure("{call " + AbstractSQLGenerator.escapeIdentifier(inoutProcedure) + "(?)}");
        testInOutProcedure("exec " + AbstractSQLGenerator.escapeIdentifier(inoutProcedure) + " ?");
    }

    @Test
    public void testMixedProcedure() throws SQLException {
        createMixedProcedure();
        testMixedProcedure("{ ? = call " + AbstractSQLGenerator.escapeIdentifier(mixedProcedure) + "(?,?,?)}");
    }

    @Test
    public void testUnencryptedAndEncryptedIOParams() throws SQLException {
        // unencrypted input and output parameter
        // encrypted input and output parameter
        createMixedProcedure2();
        testMixedProcedure2RandomOrder(
                "{call " + AbstractSQLGenerator.escapeIdentifier(mixedProcedure2) + "(?,?,?,?)}");
        testMixedProcedure2Inorder("{call " + AbstractSQLGenerator.escapeIdentifier(mixedProcedure2) + "(?,?,?,?)}");
    }

    @Test
    public void testUnencryptedIOParams() throws SQLException {
        createMixedProcedure3();
        testMixedProcedure3RandomOrder(
                "{call " + AbstractSQLGenerator.escapeIdentifier(mixedProcedure3) + "(?,?,?,?)}");
        testMixedProcedure3Inorder("{call " + AbstractSQLGenerator.escapeIdentifier(mixedProcedure3) + "(?,?,?,?)}");
        testMixedProcedure3ReverseOrder(
                "{call " + AbstractSQLGenerator.escapeIdentifier(mixedProcedure3) + "(?,?,?,?)}");
    }

    @Test
    public void testVariousIOParams() throws SQLException {
        createMixedProcedureNumericPrcisionScale();
        testMixedProcedureNumericPrcisionScaleInorder(
                "{call " + AbstractSQLGenerator.escapeIdentifier(mixedProcedureNumericPrcisionScale) + "(?,?,?,?)}");
        testMixedProcedureNumericPrcisionScaleParameterName(
                "{call " + AbstractSQLGenerator.escapeIdentifier(mixedProcedureNumericPrcisionScale) + "(?,?,?,?)}");
    }

    @Test
    public void testOutputProcedureChar() throws SQLException {
        createOutputProcedureChar();
        testOutputProcedureCharInorder(
                "{call " + AbstractSQLGenerator.escapeIdentifier(outputProcedureChar) + "(?,?,?,?,?,?,?,?,?)}");
        testOutputProcedureCharInorderObject(
                "{call " + AbstractSQLGenerator.escapeIdentifier(outputProcedureChar) + "(?,?,?,?,?,?,?,?,?)}");
    }

    @Test
    public void testOutputProcedureNumeric() throws SQLException {
        createOutputProcedureNumeric();
        testOutputProcedureNumericInorder("{call " + AbstractSQLGenerator.escapeIdentifier(outputProcedureNumeric)
                + "(?,?,?,?,?,?,?,?,?,?,?,?,?,?,?,?)}");
        testcoerctionsOutputProcedureNumericInorder("{call "
                + AbstractSQLGenerator.escapeIdentifier(outputProcedureNumeric) + "(?,?,?,?,?,?,?,?,?,?,?,?,?,?,?,?)}");
    }

    @Test
    public void testOutputProcedureBinary() throws SQLException {
        createOutputProcedureBinary();
        testOutputProcedureBinaryInorder(
                "{call " + AbstractSQLGenerator.escapeIdentifier(outputProcedureBinary) + "(?,?,?,?,?)}");
        testOutputProcedureBinaryInorderObject(
                "{call " + AbstractSQLGenerator.escapeIdentifier(outputProcedureBinary) + "(?,?,?,?,?)}");
        testOutputProcedureBinaryInorderString(
                "{call " + AbstractSQLGenerator.escapeIdentifier(outputProcedureBinary) + "(?,?,?,?,?)}");
    }

    @Test
    public void testOutputProcedureDate() throws SQLException {
        createOutputProcedureDate();
        testOutputProcedureDateInorder("{call " + AbstractSQLGenerator.escapeIdentifier(outputProcedureDate)
                + "(?,?,?,?,?,?,?,?,?,?,?,?,?,?,?,?,?,?)}");
        testOutputProcedureDateInorderObject("{call " + AbstractSQLGenerator.escapeIdentifier(outputProcedureDate)
                + "(?,?,?,?,?,?,?,?,?,?,?,?,?,?,?,?,?,?)}");
    }

    @Test
    public void testMixedProcedureDateScale() throws SQLException {
        createMixedProcedureDateScale();
        testMixedProcedureDateScaleInorder(
                "{call " + AbstractSQLGenerator.escapeIdentifier(outputProcedureDateScale) + "(?,?,?,?,?,?)}");
        testMixedProcedureDateScaleWithParameterName(
                "{call " + AbstractSQLGenerator.escapeIdentifier(outputProcedureDateScale) + "(?,?,?,?,?,?)}");
    }

    @Test
    public void testOutputProcedureBatch() throws SQLException {
        createOutputProcedureBatch();
        testOutputProcedureBatchInorder(
                "{call " + AbstractSQLGenerator.escapeIdentifier(outputProcedureBatch) + "(?,?,?,?)}");
    }

    @Test
    public void testOutputProcedure4() throws SQLException {
        createOutputProcedure4();
    }

    private static void dropProcedures() throws SQLException {
        try (SQLServerConnection con = (SQLServerConnection) DriverManager.getConnection(AETestConnectionString,
                AEInfo); SQLServerStatement stmt = (SQLServerStatement) con.createStatement()) {
            TestUtils.dropProcedureIfExists(AbstractSQLGenerator.escapeIdentifier(multiStatementsProcedure), stmt);
            TestUtils.dropProcedureIfExists(AbstractSQLGenerator.escapeIdentifier(inputProcedure), stmt);
            TestUtils.dropProcedureIfExists(AbstractSQLGenerator.escapeIdentifier(inputProcedure2), stmt);
            TestUtils.dropProcedureIfExists(AbstractSQLGenerator.escapeIdentifier(outputProcedure), stmt);
            TestUtils.dropProcedureIfExists(AbstractSQLGenerator.escapeIdentifier(outputProcedure2), stmt);
            TestUtils.dropProcedureIfExists(AbstractSQLGenerator.escapeIdentifier(outputProcedure3), stmt);
            TestUtils.dropProcedureIfExists(AbstractSQLGenerator.escapeIdentifier(outputProcedure4), stmt);
            TestUtils.dropProcedureIfExists(AbstractSQLGenerator.escapeIdentifier(outputProcedureChar), stmt);
            TestUtils.dropProcedureIfExists(AbstractSQLGenerator.escapeIdentifier(outputProcedureNumeric), stmt);
            TestUtils.dropProcedureIfExists(AbstractSQLGenerator.escapeIdentifier(outputProcedureBinary), stmt);
            TestUtils.dropProcedureIfExists(AbstractSQLGenerator.escapeIdentifier(outputProcedureDate), stmt);
            TestUtils.dropProcedureIfExists(AbstractSQLGenerator.escapeIdentifier(outputProcedureDateScale), stmt);
            TestUtils.dropProcedureIfExists(AbstractSQLGenerator.escapeIdentifier(outputProcedureBatch), stmt);
            TestUtils.dropProcedureIfExists(AbstractSQLGenerator.escapeIdentifier(inoutProcedure), stmt);
            TestUtils.dropProcedureIfExists(AbstractSQLGenerator.escapeIdentifier(mixedProcedure), stmt);
            TestUtils.dropProcedureIfExists(AbstractSQLGenerator.escapeIdentifier(mixedProcedure2), stmt);
            TestUtils.dropProcedureIfExists(AbstractSQLGenerator.escapeIdentifier(mixedProcedure3), stmt);
            TestUtils.dropProcedureIfExists(AbstractSQLGenerator.escapeIdentifier(mixedProcedureNumericPrcisionScale), stmt);
        }
    }

    private static void dropTables() throws SQLException {
        try (SQLServerConnection con = (SQLServerConnection) DriverManager.getConnection(AETestConnectionString,
                AEInfo); SQLServerStatement stmt = (SQLServerStatement) con.createStatement()) {
            TestUtils.dropTableIfExists(AbstractSQLGenerator.escapeIdentifier(table1), stmt);
            TestUtils.dropTableIfExists(AbstractSQLGenerator.escapeIdentifier(table2), stmt);
            TestUtils.dropTableIfExists(AbstractSQLGenerator.escapeIdentifier(table3), stmt);
            TestUtils.dropTableIfExists(AbstractSQLGenerator.escapeIdentifier(table4), stmt);
            TestUtils.dropTableIfExists(AbstractSQLGenerator.escapeIdentifier(charTable), stmt);
            TestUtils.dropTableIfExists(AbstractSQLGenerator.escapeIdentifier(numericTable), stmt);
            TestUtils.dropTableIfExists(AbstractSQLGenerator.escapeIdentifier(binaryTable), stmt);
            TestUtils.dropTableIfExists(AbstractSQLGenerator.escapeIdentifier(dateTable), stmt);
            TestUtils.dropTableIfExists(AbstractSQLGenerator.escapeIdentifier(table5), stmt);
            TestUtils.dropTableIfExists(AbstractSQLGenerator.escapeIdentifier(table6), stmt);
            TestUtils.dropTableIfExists(AbstractSQLGenerator.escapeIdentifier(scaleDateTable), stmt);
        }
    }

    private static void createTables() throws SQLException {
        String sql = "create table " + AbstractSQLGenerator.escapeIdentifier(table1) + " (" + "PlainChar char(20) null,"
                + "RandomizedChar char(20) COLLATE Latin1_General_BIN2 ENCRYPTED WITH (ENCRYPTION_TYPE = RANDOMIZED, ALGORITHM = 'AEAD_AES_256_CBC_HMAC_SHA_256', COLUMN_ENCRYPTION_KEY = "
                + cekName + ") NULL,"
                + "DeterministicChar char(20) COLLATE Latin1_General_BIN2 ENCRYPTED WITH (ENCRYPTION_TYPE = DETERMINISTIC, ALGORITHM = 'AEAD_AES_256_CBC_HMAC_SHA_256', COLUMN_ENCRYPTION_KEY = "
                + cekName + ") NULL,"

                + "PlainVarchar varchar(50) null,"
                + "RandomizedVarchar varchar(50) COLLATE Latin1_General_BIN2 ENCRYPTED WITH (ENCRYPTION_TYPE = RANDOMIZED, ALGORITHM = 'AEAD_AES_256_CBC_HMAC_SHA_256', COLUMN_ENCRYPTION_KEY = "
                + cekName + ") NULL,"
                + "DeterministicVarchar varchar(50) COLLATE Latin1_General_BIN2 ENCRYPTED WITH (ENCRYPTION_TYPE = DETERMINISTIC, ALGORITHM = 'AEAD_AES_256_CBC_HMAC_SHA_256', COLUMN_ENCRYPTION_KEY = "
                + cekName + ") NULL" + ");";

        try (SQLServerConnection con = (SQLServerConnection) DriverManager.getConnection(AETestConnectionString,
                AEInfo); SQLServerStatement stmt = (SQLServerStatement) con.createStatement()) {
            stmt.execute(sql);
        } catch (SQLException e) {
            fail(e.toString());
        }

        sql = "create table " + AbstractSQLGenerator.escapeIdentifier(table2) + " (" + "PlainChar char(20) null,"
                + "RandomizedChar char(20) COLLATE Latin1_General_BIN2 ENCRYPTED WITH (ENCRYPTION_TYPE = RANDOMIZED, ALGORITHM = 'AEAD_AES_256_CBC_HMAC_SHA_256', COLUMN_ENCRYPTION_KEY = "
                + cekName + ") NULL,"
                + "DeterministicChar char(20) COLLATE Latin1_General_BIN2 ENCRYPTED WITH (ENCRYPTION_TYPE = DETERMINISTIC, ALGORITHM = 'AEAD_AES_256_CBC_HMAC_SHA_256', COLUMN_ENCRYPTION_KEY = "
                + cekName + ") NULL,"

                + "PlainVarchar varchar(50) null,"
                + "RandomizedVarchar varchar(50) COLLATE Latin1_General_BIN2 ENCRYPTED WITH (ENCRYPTION_TYPE = RANDOMIZED, ALGORITHM = 'AEAD_AES_256_CBC_HMAC_SHA_256', COLUMN_ENCRYPTION_KEY = "
                + cekName + ") NULL,"
                + "DeterministicVarchar varchar(50) COLLATE Latin1_General_BIN2 ENCRYPTED WITH (ENCRYPTION_TYPE = DETERMINISTIC, ALGORITHM = 'AEAD_AES_256_CBC_HMAC_SHA_256', COLUMN_ENCRYPTION_KEY = "
                + cekName + ") NULL"

                + ");";

        try (SQLServerConnection con = (SQLServerConnection) DriverManager.getConnection(AETestConnectionString,
                AEInfo); SQLServerStatement stmt = (SQLServerStatement) con.createStatement()) {
            stmt.execute(sql);
        } catch (SQLException e) {
            fail(e.toString());
        }

        sql = "create table " + AbstractSQLGenerator.escapeIdentifier(table3) + " (" + "PlainBit bit null,"
                + "RandomizedBit bit ENCRYPTED WITH (ENCRYPTION_TYPE = RANDOMIZED, ALGORITHM = 'AEAD_AES_256_CBC_HMAC_SHA_256', COLUMN_ENCRYPTION_KEY = "
                + cekName + ") NULL,"
                + "DeterministicBit bit ENCRYPTED WITH (ENCRYPTION_TYPE = DETERMINISTIC, ALGORITHM = 'AEAD_AES_256_CBC_HMAC_SHA_256', COLUMN_ENCRYPTION_KEY = "
                + cekName + ") NULL,"

                + "PlainTinyint tinyint null,"
                + "RandomizedTinyint tinyint ENCRYPTED WITH (ENCRYPTION_TYPE = RANDOMIZED, ALGORITHM = 'AEAD_AES_256_CBC_HMAC_SHA_256', COLUMN_ENCRYPTION_KEY = "
                + cekName + ") NULL,"
                + "DeterministicTinyint tinyint ENCRYPTED WITH (ENCRYPTION_TYPE = DETERMINISTIC, ALGORITHM = 'AEAD_AES_256_CBC_HMAC_SHA_256', COLUMN_ENCRYPTION_KEY = "
                + cekName + ") NULL,"

                + "PlainSmallint smallint null,"
                + "RandomizedSmallint smallint ENCRYPTED WITH (ENCRYPTION_TYPE = RANDOMIZED, ALGORITHM = 'AEAD_AES_256_CBC_HMAC_SHA_256', COLUMN_ENCRYPTION_KEY = "
                + cekName + ") NULL,"
                + "DeterministicSmallint smallint ENCRYPTED WITH (ENCRYPTION_TYPE = DETERMINISTIC, ALGORITHM = 'AEAD_AES_256_CBC_HMAC_SHA_256', COLUMN_ENCRYPTION_KEY = "
                + cekName + ") NULL,"

                + "PlainInt int null,"
                + "RandomizedInt int ENCRYPTED WITH (ENCRYPTION_TYPE = RANDOMIZED, ALGORITHM = 'AEAD_AES_256_CBC_HMAC_SHA_256', COLUMN_ENCRYPTION_KEY = "
                + cekName + ") NULL,"
                + "DeterministicInt int ENCRYPTED WITH (ENCRYPTION_TYPE = DETERMINISTIC, ALGORITHM = 'AEAD_AES_256_CBC_HMAC_SHA_256', COLUMN_ENCRYPTION_KEY = "
                + cekName + ") NULL,"

                + "PlainBigint bigint null,"
                + "RandomizedBigint bigint ENCRYPTED WITH (ENCRYPTION_TYPE = RANDOMIZED, ALGORITHM = 'AEAD_AES_256_CBC_HMAC_SHA_256', COLUMN_ENCRYPTION_KEY = "
                + cekName + ") NULL,"
                + "DeterministicBigint bigint ENCRYPTED WITH (ENCRYPTION_TYPE = DETERMINISTIC, ALGORITHM = 'AEAD_AES_256_CBC_HMAC_SHA_256', COLUMN_ENCRYPTION_KEY = "
                + cekName + ") NULL,"

                + "PlainFloatDefault float null,"
                + "RandomizedFloatDefault float ENCRYPTED WITH (ENCRYPTION_TYPE = RANDOMIZED, ALGORITHM = 'AEAD_AES_256_CBC_HMAC_SHA_256', COLUMN_ENCRYPTION_KEY = "
                + cekName + ") NULL,"
                + "DeterministicFloatDefault float ENCRYPTED WITH (ENCRYPTION_TYPE = DETERMINISTIC, ALGORITHM = 'AEAD_AES_256_CBC_HMAC_SHA_256', COLUMN_ENCRYPTION_KEY = "
                + cekName + ") NULL,"

                + "PlainFloat float(30) null,"
                + "RandomizedFloat float(30) ENCRYPTED WITH (ENCRYPTION_TYPE = RANDOMIZED, ALGORITHM = 'AEAD_AES_256_CBC_HMAC_SHA_256', COLUMN_ENCRYPTION_KEY = "
                + cekName + ") NULL,"
                + "DeterministicFloat float(30) ENCRYPTED WITH (ENCRYPTION_TYPE = DETERMINISTIC, ALGORITHM = 'AEAD_AES_256_CBC_HMAC_SHA_256', COLUMN_ENCRYPTION_KEY = "
                + cekName + ") NULL,"

                + "PlainReal real null,"
                + "RandomizedReal real ENCRYPTED WITH (ENCRYPTION_TYPE = RANDOMIZED, ALGORITHM = 'AEAD_AES_256_CBC_HMAC_SHA_256', COLUMN_ENCRYPTION_KEY = "
                + cekName + ") NULL,"
                + "DeterministicReal real ENCRYPTED WITH (ENCRYPTION_TYPE = DETERMINISTIC, ALGORITHM = 'AEAD_AES_256_CBC_HMAC_SHA_256', COLUMN_ENCRYPTION_KEY = "
                + cekName + ") NULL,"

                + "PlainDecimalDefault decimal(18,0) null,"
                + "RandomizedDecimalDefault decimal(18,0) ENCRYPTED WITH (ENCRYPTION_TYPE = RANDOMIZED, ALGORITHM = 'AEAD_AES_256_CBC_HMAC_SHA_256', COLUMN_ENCRYPTION_KEY = "
                + cekName + ") NULL,"
                + "DeterministicDecimalDefault decimal(18,0) ENCRYPTED WITH (ENCRYPTION_TYPE = DETERMINISTIC, ALGORITHM = 'AEAD_AES_256_CBC_HMAC_SHA_256', COLUMN_ENCRYPTION_KEY = "
                + cekName + ") NULL,"

                + "PlainDecimal decimal(10,5) null,"
                + "RandomizedDecimal decimal(10,5) ENCRYPTED WITH (ENCRYPTION_TYPE = RANDOMIZED, ALGORITHM = 'AEAD_AES_256_CBC_HMAC_SHA_256', COLUMN_ENCRYPTION_KEY = "
                + cekName + ") NULL,"
                + "DeterministicDecimal decimal(10,5) ENCRYPTED WITH (ENCRYPTION_TYPE = DETERMINISTIC, ALGORITHM = 'AEAD_AES_256_CBC_HMAC_SHA_256', COLUMN_ENCRYPTION_KEY = "
                + cekName + ") NULL,"

                + "PlainNumericDefault numeric(18,0) null,"
                + "RandomizedNumericDefault numeric(18,0) ENCRYPTED WITH (ENCRYPTION_TYPE = RANDOMIZED, ALGORITHM = 'AEAD_AES_256_CBC_HMAC_SHA_256', COLUMN_ENCRYPTION_KEY = "
                + cekName + ") NULL,"
                + "DeterministicNumericDefault numeric(18,0) ENCRYPTED WITH (ENCRYPTION_TYPE = DETERMINISTIC, ALGORITHM = 'AEAD_AES_256_CBC_HMAC_SHA_256', COLUMN_ENCRYPTION_KEY = "
                + cekName + ") NULL,"

                + "PlainNumeric numeric(8,2) null,"
                + "RandomizedNumeric numeric(8,2) ENCRYPTED WITH (ENCRYPTION_TYPE = RANDOMIZED, ALGORITHM = 'AEAD_AES_256_CBC_HMAC_SHA_256', COLUMN_ENCRYPTION_KEY = "
                + cekName + ") NULL,"
                + "DeterministicNumeric numeric(8,2) ENCRYPTED WITH (ENCRYPTION_TYPE = DETERMINISTIC, ALGORITHM = 'AEAD_AES_256_CBC_HMAC_SHA_256', COLUMN_ENCRYPTION_KEY = "
                + cekName + ") NULL,"

                + "PlainInt2 int null,"
                + "RandomizedInt2 int ENCRYPTED WITH (ENCRYPTION_TYPE = RANDOMIZED, ALGORITHM = 'AEAD_AES_256_CBC_HMAC_SHA_256', COLUMN_ENCRYPTION_KEY = "
                + cekName + ") NULL,"
                + "DeterministicInt2 int ENCRYPTED WITH (ENCRYPTION_TYPE = DETERMINISTIC, ALGORITHM = 'AEAD_AES_256_CBC_HMAC_SHA_256', COLUMN_ENCRYPTION_KEY = "
                + cekName + ") NULL,"

                + "PlainSmallMoney smallmoney null,"
                + "RandomizedSmallMoney smallmoney ENCRYPTED WITH (ENCRYPTION_TYPE = RANDOMIZED, ALGORITHM = 'AEAD_AES_256_CBC_HMAC_SHA_256', COLUMN_ENCRYPTION_KEY = "
                + cekName + ") NULL,"
                + "DeterministicSmallMoney smallmoney ENCRYPTED WITH (ENCRYPTION_TYPE = DETERMINISTIC, ALGORITHM = 'AEAD_AES_256_CBC_HMAC_SHA_256', COLUMN_ENCRYPTION_KEY = "
                + cekName + ") NULL,"

                + "PlainMoney money null,"
                + "RandomizedMoney money ENCRYPTED WITH (ENCRYPTION_TYPE = RANDOMIZED, ALGORITHM = 'AEAD_AES_256_CBC_HMAC_SHA_256', COLUMN_ENCRYPTION_KEY = "
                + cekName + ") NULL,"
                + "DeterministicMoney money ENCRYPTED WITH (ENCRYPTION_TYPE = DETERMINISTIC, ALGORITHM = 'AEAD_AES_256_CBC_HMAC_SHA_256', COLUMN_ENCRYPTION_KEY = "
                + cekName + ") NULL,"

                + "PlainDecimal2 decimal(28,4) null,"
                + "RandomizedDecimal2 decimal(28,4) ENCRYPTED WITH (ENCRYPTION_TYPE = RANDOMIZED, ALGORITHM = 'AEAD_AES_256_CBC_HMAC_SHA_256', COLUMN_ENCRYPTION_KEY = "
                + cekName + ") NULL,"
                + "DeterministicDecimal2 decimal(28,4) ENCRYPTED WITH (ENCRYPTION_TYPE = DETERMINISTIC, ALGORITHM = 'AEAD_AES_256_CBC_HMAC_SHA_256', COLUMN_ENCRYPTION_KEY = "
                + cekName + ") NULL,"

                + "PlainNumeric2 numeric(28,4) null,"
                + "RandomizedNumeric2 numeric(28,4) ENCRYPTED WITH (ENCRYPTION_TYPE = RANDOMIZED, ALGORITHM = 'AEAD_AES_256_CBC_HMAC_SHA_256', COLUMN_ENCRYPTION_KEY = "
                + cekName + ") NULL,"
                + "DeterministicNumeric2 numeric(28,4) ENCRYPTED WITH (ENCRYPTION_TYPE = DETERMINISTIC, ALGORITHM = 'AEAD_AES_256_CBC_HMAC_SHA_256', COLUMN_ENCRYPTION_KEY = "
                + cekName + ") NULL,"

                + ");";

        try (SQLServerConnection con = (SQLServerConnection) DriverManager.getConnection(AETestConnectionString,
                AEInfo); SQLServerStatement stmt = (SQLServerStatement) con.createStatement()) {
            stmt.execute(sql);
        } catch (SQLException e) {
            fail(e.toString());
        }

        sql = "create table " + AbstractSQLGenerator.escapeIdentifier(table4) + " (" + "PlainInt int null,"
                + "RandomizedInt int ENCRYPTED WITH (ENCRYPTION_TYPE = RANDOMIZED, ALGORITHM = 'AEAD_AES_256_CBC_HMAC_SHA_256', COLUMN_ENCRYPTION_KEY = "
                + cekName + ") NULL,"
                + "DeterministicInt int ENCRYPTED WITH (ENCRYPTION_TYPE = DETERMINISTIC, ALGORITHM = 'AEAD_AES_256_CBC_HMAC_SHA_256', COLUMN_ENCRYPTION_KEY = "
                + cekName + ") NULL," + ");";

        try (SQLServerConnection con = (SQLServerConnection) DriverManager.getConnection(AETestConnectionString,
                AEInfo); SQLServerStatement stmt = (SQLServerStatement) con.createStatement()) {
            stmt.execute(sql);
        } catch (SQLException e) {
            fail(e.toString());
        }

        sql = "create table " + AbstractSQLGenerator.escapeIdentifier(table5) + " ("
                + "c1 int ENCRYPTED WITH (ENCRYPTION_TYPE = DETERMINISTIC, ALGORITHM = 'AEAD_AES_256_CBC_HMAC_SHA_256', COLUMN_ENCRYPTION_KEY = "
                + cekName + ") NULL,"
                + "c2 smallint ENCRYPTED WITH (ENCRYPTION_TYPE = DETERMINISTIC, ALGORITHM = 'AEAD_AES_256_CBC_HMAC_SHA_256', COLUMN_ENCRYPTION_KEY = "
                + cekName + ") NULL,"
                + "c3 bigint ENCRYPTED WITH (ENCRYPTION_TYPE = DETERMINISTIC, ALGORITHM = 'AEAD_AES_256_CBC_HMAC_SHA_256', COLUMN_ENCRYPTION_KEY = "
                + cekName + ") NULL," + ");";

        try (SQLServerConnection con = (SQLServerConnection) DriverManager.getConnection(AETestConnectionString,
                AEInfo); SQLServerStatement stmt = (SQLServerStatement) con.createStatement()) {
            stmt.execute(sql);
        } catch (SQLException e) {
            fail(e.toString());
        }

        sql = "create table " + AbstractSQLGenerator.escapeIdentifier(table6) + " ("
                + "c1 int ENCRYPTED WITH (ENCRYPTION_TYPE = DETERMINISTIC, ALGORITHM = 'AEAD_AES_256_CBC_HMAC_SHA_256', COLUMN_ENCRYPTION_KEY = "
                + cekName + ") NULL,"
                + "c2 smallint ENCRYPTED WITH (ENCRYPTION_TYPE = DETERMINISTIC, ALGORITHM = 'AEAD_AES_256_CBC_HMAC_SHA_256', COLUMN_ENCRYPTION_KEY = "
                + cekName + ") NULL,"
                + "c3 bigint ENCRYPTED WITH (ENCRYPTION_TYPE = DETERMINISTIC, ALGORITHM = 'AEAD_AES_256_CBC_HMAC_SHA_256', COLUMN_ENCRYPTION_KEY = "
                + cekName + ") NULL," + ");";

        try (SQLServerConnection con = (SQLServerConnection) DriverManager.getConnection(AETestConnectionString,
                AEInfo); SQLServerStatement stmt = (SQLServerStatement) con.createStatement()) {
            stmt.execute(sql);
        } catch (SQLException e) {
            fail(e.toString());
        }
    }

    private static void populateTable4() throws SQLException {
        String sql = "insert into " + AbstractSQLGenerator.escapeIdentifier(table4) + " values( " + "?,?,?" + ")";

        try (SQLServerConnection con = (SQLServerConnection) DriverManager.getConnection(AETestConnectionString,
                AEInfo);
                SQLServerPreparedStatement pstmt = (SQLServerPreparedStatement) TestUtils.getPreparedStmt(con, sql,
                        stmtColEncSetting)) {

            // bit
            for (int i = 1; i <= 3; i++) {
                pstmt.setInt(i, Integer.parseInt(numericValues[3]));
            }

            pstmt.execute();
        }
    }

    private static void populateTable3() throws SQLException {
        String sql = "insert into " + AbstractSQLGenerator.escapeIdentifier(table3) + " values( " + "?,?,?," + "?,?,?,"
                + "?,?,?," + "?,?,?," + "?,?,?," + "?,?,?," + "?,?,?," + "?,?,?," + "?,?,?," + "?,?,?," + "?,?,?,"
                + "?,?,?," + "?,?,?," + "?,?,?," + "?,?,?," + "?,?,?," + "?,?,?" + ")";

        try (SQLServerConnection con = (SQLServerConnection) DriverManager.getConnection(AETestConnectionString,
                AEInfo);
                SQLServerPreparedStatement pstmt = (SQLServerPreparedStatement) TestUtils.getPreparedStmt(con, sql,
                        stmtColEncSetting)) {

            // bit
            for (int i = 1; i <= 3; i++) {
                if (numericValues[0].equalsIgnoreCase("true")) {
                    pstmt.setBoolean(i, true);
                } else {
                    pstmt.setBoolean(i, false);
                }
            }

            // tinyint
            for (int i = 4; i <= 6; i++) {
                pstmt.setShort(i, Short.valueOf(numericValues[1]));
            }

            // smallint
            for (int i = 7; i <= 9; i++) {
                pstmt.setShort(i, Short.parseShort(numericValues[2]));
            }

            // int
            for (int i = 10; i <= 12; i++) {
                pstmt.setInt(i, Integer.parseInt(numericValues[3]));
            }

            // bigint
            for (int i = 13; i <= 15; i++) {
                pstmt.setLong(i, Long.parseLong(numericValues[4]));
            }

            // float default
            for (int i = 16; i <= 18; i++) {
                pstmt.setDouble(i, Double.parseDouble(numericValues[5]));
            }

            // float(30)
            for (int i = 19; i <= 21; i++) {
                pstmt.setDouble(i, Double.parseDouble(numericValues[6]));
            }

            // real
            for (int i = 22; i <= 24; i++) {
                pstmt.setFloat(i, Float.parseFloat(numericValues[7]));
            }

            // decimal default
            for (int i = 25; i <= 27; i++) {
                if (numericValues[8].equalsIgnoreCase("0"))
                    pstmt.setBigDecimal(i, new BigDecimal(numericValues[8]), 18, 0);
                else
                    pstmt.setBigDecimal(i, new BigDecimal(numericValues[8]));
            }

            // decimal(10,5)
            for (int i = 28; i <= 30; i++) {
                pstmt.setBigDecimal(i, new BigDecimal(numericValues[9]), 10, 5);
            }

            // numeric
            for (int i = 31; i <= 33; i++) {
                if (numericValues[10].equalsIgnoreCase("0"))
                    pstmt.setBigDecimal(i, new BigDecimal(numericValues[10]), 18, 0);
                else
                    pstmt.setBigDecimal(i, new BigDecimal(numericValues[10]));
            }

            // numeric(8,2)
            for (int i = 34; i <= 36; i++) {
                pstmt.setBigDecimal(i, new BigDecimal(numericValues[11]), 8, 2);
            }

            // int2
            for (int i = 37; i <= 39; i++) {
                pstmt.setInt(i, Integer.parseInt(numericValues[3]));
            }
            // smallmoney
            for (int i = 40; i <= 42; i++) {
                pstmt.setSmallMoney(i, new BigDecimal(numericValues[12]));
            }

            // money
            for (int i = 43; i <= 45; i++) {
                pstmt.setMoney(i, new BigDecimal(numericValues[13]));
            }

            // decimal(28,4)
            for (int i = 46; i <= 48; i++) {
                pstmt.setBigDecimal(i, new BigDecimal(numericValues[14]), 28, 4);
            }

            // numeric(28,4)
            for (int i = 49; i <= 51; i++) {
                pstmt.setBigDecimal(i, new BigDecimal(numericValues[15]), 28, 4);
            }

            pstmt.execute();
        }
    }

    private void createMultiInsertionSelection() throws SQLException {
        String sql = " IF EXISTS (select * from sysobjects where id = object_id(N'"
                + TestUtils.escapeSingleQuotes(multiStatementsProcedure)
                + "') and OBJECTPROPERTY(id, N'IsProcedure') = 1)" + " DROP PROCEDURE "
                + AbstractSQLGenerator.escapeIdentifier(multiStatementsProcedure);

        try (SQLServerConnection con = (SQLServerConnection) DriverManager.getConnection(AETestConnectionString,
                AEInfo); SQLServerStatement stmt = (SQLServerStatement) con.createStatement()) {
            stmt.execute(sql);

            sql = "CREATE PROCEDURE " + AbstractSQLGenerator.escapeIdentifier(multiStatementsProcedure)
                    + " (@p0 char(20) = null, @p1 char(20) = null, @p2 char(20) = null, "
                    + "@p3 varchar(50) = null, @p4 varchar(50) = null, @p5 varchar(50) = null)" + " AS"
                    + " INSERT INTO " + AbstractSQLGenerator.escapeIdentifier(table1)
                    + " values (@p0,@p1,@p2,@p3,@p4,@p5)" + " INSERT INTO "
                    + AbstractSQLGenerator.escapeIdentifier(table2) + " values (@p0,@p1,@p2,@p3,@p4,@p5)"
                    + " SELECT * FROM " + AbstractSQLGenerator.escapeIdentifier(table1) + " SELECT * FROM "
                    + AbstractSQLGenerator.escapeIdentifier(table2);
            stmt.execute(sql);
        }
    }

    private void MultiInsertionSelection() throws SQLException {

        String sql = "{call " + AbstractSQLGenerator.escapeIdentifier(multiStatementsProcedure) + " (?,?,?,?,?,?)}";
        try (SQLServerConnection con = (SQLServerConnection) DriverManager.getConnection(AETestConnectionString,
                AEInfo);
                SQLServerCallableStatement callableStatement = (SQLServerCallableStatement) TestUtils
                        .getCallableStmt(con, sql, stmtColEncSetting)) {

            // char, varchar
            for (int i = 1; i <= 3; i++) {
                callableStatement.setString(i, charValues[0]);
            }

            for (int i = 4; i <= 6; i++) {
                callableStatement.setString(i, charValues[1]);
            }

            boolean results = callableStatement.execute();

            // skip update count which is given by insertion
            while (false == results && (-1) != callableStatement.getUpdateCount()) {
                results = callableStatement.getMoreResults();
            }

            while (results) {
                try (ResultSet rs = callableStatement.getResultSet()) {
                    int numberOfColumns = rs.getMetaData().getColumnCount();

                    while (rs.next()) {
                        testGetString(rs, numberOfColumns);
                    }
                }
                results = callableStatement.getMoreResults();
            }
        } catch (SQLException e) {
            fail(e.toString());
        }
    }

    private void testGetString(ResultSet rs, int numberOfColumns) throws SQLException {
        for (int i = 1; i <= numberOfColumns; i = i + 3) {

            String stringValue1 = "" + rs.getString(i);
            String stringValue2 = "" + rs.getString(i + 1);
            String stringValue3 = "" + rs.getString(i + 2);

            assertTrue(stringValue1.equalsIgnoreCase(stringValue2) && stringValue2.equalsIgnoreCase(stringValue3),
                    "Decryption failed with getString(): " + stringValue1 + ", " + stringValue2 + ", " + stringValue3
                            + ".\n");

        }
    }

    private void createInputProcedure() throws SQLException {
        String sql = " IF EXISTS (select * from sysobjects where id = object_id(N'"
                + TestUtils.escapeSingleQuotes(inputProcedure) + "') and OBJECTPROPERTY(id, N'IsProcedure') = 1)"
                + " DROP PROCEDURE " + AbstractSQLGenerator.escapeIdentifier(inputProcedure);

        try (SQLServerConnection con = (SQLServerConnection) DriverManager.getConnection(AETestConnectionString,
                AEInfo); SQLServerStatement stmt = (SQLServerStatement) con.createStatement()) {
            stmt.execute(sql);

            sql = "CREATE PROCEDURE " + AbstractSQLGenerator.escapeIdentifier(inputProcedure)
                    + " @p0 int, @p1 decimal(18, 0), "
                    + "@p2 float, @p3 real, @p4 numeric(18, 0), @p5 smallmoney, @p6 money,"
                    + "@p7 bit, @p8 smallint, @p9 bigint, @p10 float(30), @p11 decimal(10,5), @p12 numeric(8,2), "
                    + "@p13 decimal(28,4), @p14 numeric(28,4)  " + " AS" + " SELECT top 1 RandomizedInt FROM "
                    + AbstractSQLGenerator.escapeIdentifier(numericTable)
                    + " where DeterministicInt=@p0 and DeterministicDecimalDefault=@p1 and "
                    + " DeterministicFloatDefault=@p2 and DeterministicReal=@p3 and DeterministicNumericDefault=@p4 and"
                    + " DeterministicSmallMoney=@p5 and DeterministicMoney=@p6 and DeterministicBit=@p7 and"
                    + " DeterministicSmallint=@p8 and DeterministicBigint=@p9 and DeterministicFloat=@p10 and"
                    + " DeterministicDecimal=@p11 and DeterministicNumeric=@p12 and DeterministicDecimal2=@p13 and"
                    + " DeterministicNumeric2=@p14 ";

            stmt.execute(sql);
        }
    }

    private void testInputProcedure(String sql, String[] values) throws SQLException {
        try (SQLServerConnection con = (SQLServerConnection) DriverManager.getConnection(AETestConnectionString,
                AEInfo);
                SQLServerCallableStatement callableStatement = (SQLServerCallableStatement) TestUtils
                        .getCallableStmt(con, sql, stmtColEncSetting)) {

            callableStatement.setInt(1, Integer.parseInt(values[3]));
            if (RandomData.returnZero)
                callableStatement.setBigDecimal(2, new BigDecimal(values[8]), 18, 0);
            else
                callableStatement.setBigDecimal(2, new BigDecimal(values[8]));
            callableStatement.setDouble(3, Double.parseDouble(values[5]));
            callableStatement.setFloat(4, Float.parseFloat(values[7]));
            if (RandomData.returnZero)
                callableStatement.setBigDecimal(5, new BigDecimal(values[10]), 18, 0); // numeric(18,0)
            else
                callableStatement.setBigDecimal(5, new BigDecimal(values[10])); // numeric(18,0)
            callableStatement.setSmallMoney(6, new BigDecimal(values[12]));
            callableStatement.setMoney(7, new BigDecimal(values[13]));
            if (values[0].equalsIgnoreCase("true"))
                callableStatement.setBoolean(8, true);
            else
                callableStatement.setBoolean(8, false);
            callableStatement.setShort(9, Short.parseShort(values[2])); // smallint
            callableStatement.setLong(10, Long.parseLong(values[4])); // bigint
            callableStatement.setDouble(11, Double.parseDouble(values[6])); // float30
            callableStatement.setBigDecimal(12, new BigDecimal(values[9]), 10, 5); // decimal(10,5)
            callableStatement.setBigDecimal(13, new BigDecimal(values[11]), 8, 2); // numeric(8,2)
            callableStatement.setBigDecimal(14, new BigDecimal(values[14]), 28, 4);
            callableStatement.setBigDecimal(15, new BigDecimal(values[15]), 28, 4);

            try (SQLServerResultSet rs = (SQLServerResultSet) callableStatement.executeQuery()) {
                rs.next();
                assertEquals(rs.getString(1), values[3], "" + TestResource.getResource("R_inputParamFailed"));
            }
        } catch (Exception e) {
            fail(e.toString());
        }
    }

    private void createInputProcedure2() throws SQLException {
        String sql = " IF EXISTS (select * from sysobjects where id = object_id(N'"
                + TestUtils.escapeSingleQuotes(inputProcedure2) + "') and OBJECTPROPERTY(id, N'IsProcedure') = 1)"
                + " DROP PROCEDURE " + AbstractSQLGenerator.escapeIdentifier(inputProcedure2);

        try (SQLServerConnection con = (SQLServerConnection) DriverManager.getConnection(AETestConnectionString,
                AEInfo); SQLServerStatement stmt = (SQLServerStatement) con.createStatement()) {
            stmt.execute(sql);

            sql = "CREATE PROCEDURE " + AbstractSQLGenerator.escapeIdentifier(inputProcedure2)
                    + " @p0 varchar(50), @p1 uniqueidentifier, @p2 varchar(max), @p3 nchar(30), @p4 nvarchar(60), @p5 nvarchar(max), "
                    + " @p6 varchar(8000), @p7 nvarchar(4000)" + " AS"
                    + " SELECT top 1 RandomizedVarchar, DeterministicUniqueidentifier, DeterministicVarcharMax, RandomizedNchar, "
                    + " DeterministicNvarchar, DeterministicNvarcharMax, DeterministicVarchar8000, RandomizedNvarchar4000  FROM "
                    + AbstractSQLGenerator.escapeIdentifier(charTable)
                    + " where DeterministicVarchar = @p0 and DeterministicUniqueidentifier =@p1";

            stmt.execute(sql);
        }
    }

    private void testInputProcedure2(String sql) throws SQLException {

        try (SQLServerConnection con = (SQLServerConnection) DriverManager.getConnection(AETestConnectionString,
                AEInfo);
                SQLServerCallableStatement callableStatement = (SQLServerCallableStatement) TestUtils
                        .getCallableStmt(con, sql, stmtColEncSetting)) {

            callableStatement.setString(1, charValues[1]);
            callableStatement.setUniqueIdentifier(2, charValues[6]);
            callableStatement.setString(3, charValues[2]);
            callableStatement.setNString(4, charValues[3]);
            callableStatement.setNString(5, charValues[4]);
            callableStatement.setNString(6, charValues[5]);
            callableStatement.setString(7, charValues[7]);
            callableStatement.setNString(8, charValues[8]);

            try (SQLServerResultSet rs = (SQLServerResultSet) callableStatement.executeQuery()) {
                rs.next();
                assertEquals(rs.getString(1).trim(), charValues[1], TestResource.getResource("R_inputParamFailed"));
                assertEquals(rs.getUniqueIdentifier(2), charValues[6].toUpperCase(),
                        TestResource.getResource("R_inputParamFailed"));
                assertEquals(rs.getString(3).trim(), charValues[2], TestResource.getResource("R_inputParamFailed"));
                assertEquals(rs.getString(4).trim(), charValues[3], TestResource.getResource("R_inputParamFailed"));
                assertEquals(rs.getString(5).trim(), charValues[4], TestResource.getResource("R_inputParamFailed"));
                assertEquals(rs.getString(6).trim(), charValues[5], TestResource.getResource("R_inputParamFailed"));
                assertEquals(rs.getString(7).trim(), charValues[7], TestResource.getResource("R_inputParamFailed"));
                assertEquals(rs.getString(8).trim(), charValues[8], TestResource.getResource("R_inputParamFailed"));
            }
        } catch (Exception e) {
            fail(e.toString());
        }
    }

    private void createOutputProcedure3() throws SQLException {
        String sql = " IF EXISTS (select * from sysobjects where id = object_id(N'"
                + TestUtils.escapeSingleQuotes(outputProcedure3) + "') and OBJECTPROPERTY(id, N'IsProcedure') = 1)"
                + " DROP PROCEDURE " + AbstractSQLGenerator.escapeIdentifier(outputProcedure3);

        try (SQLServerConnection con = (SQLServerConnection) DriverManager.getConnection(AETestConnectionString,
                AEInfo); SQLServerStatement stmt = (SQLServerStatement) con.createStatement()) {
            stmt.execute(sql);

            sql = "CREATE PROCEDURE " + AbstractSQLGenerator.escapeIdentifier(outputProcedure3)
                    + " @p0 int OUTPUT, @p1 int OUTPUT " + " AS" + " SELECT top 1 @p0=DeterministicInt FROM "
                    + AbstractSQLGenerator.escapeIdentifier(table3) + " SELECT top 1 @p1=RandomizedInt FROM "
                    + AbstractSQLGenerator.escapeIdentifier(table4);

            stmt.execute(sql);
        }
    }

    private void testOutputProcedure3RandomOrder(String sql) throws SQLException {

        try (SQLServerConnection con = (SQLServerConnection) DriverManager.getConnection(AETestConnectionString,
                AEInfo);
                SQLServerCallableStatement callableStatement = (SQLServerCallableStatement) TestUtils
                        .getCallableStmt(con, sql, stmtColEncSetting)) {

            callableStatement.registerOutParameter(1, java.sql.Types.INTEGER);
            callableStatement.registerOutParameter(2, java.sql.Types.INTEGER);

            callableStatement.execute();

            int intValue2 = callableStatement.getInt(2);
            assertEquals("" + intValue2, numericValues[3], TestResource.getResource("R_outputParamFailed"));

            int intValue = callableStatement.getInt(1);
            assertEquals("" + intValue, numericValues[3], TestResource.getResource("R_outputParamFailed"));

            int intValue3 = callableStatement.getInt(2);
            assertEquals("" + intValue3, numericValues[3], TestResource.getResource("R_outputParamFailed"));

            int intValue4 = callableStatement.getInt(2);
            assertEquals("" + intValue4, numericValues[3], TestResource.getResource("R_outputParamFailed"));

            int intValue5 = callableStatement.getInt(1);
            assertEquals("" + intValue5, numericValues[3], TestResource.getResource("R_outputParamFailed"));
        } catch (Exception e) {
            fail(e.toString());
        }
    }

    private void testOutputProcedure3Inorder(String sql) throws SQLException {

        try (SQLServerConnection con = (SQLServerConnection) DriverManager.getConnection(AETestConnectionString,
                AEInfo);
                SQLServerCallableStatement callableStatement = (SQLServerCallableStatement) TestUtils
                        .getCallableStmt(con, sql, stmtColEncSetting)) {

            callableStatement.registerOutParameter(1, java.sql.Types.INTEGER);
            callableStatement.registerOutParameter(2, java.sql.Types.INTEGER);

            callableStatement.execute();

            int intValue = callableStatement.getInt(1);
            assertEquals("" + intValue, numericValues[3], TestResource.getResource("R_outputParamFailed"));

            int intValue2 = callableStatement.getInt(2);
            assertEquals("" + intValue2, numericValues[3], TestResource.getResource("R_outputParamFailed"));
        } catch (Exception e) {
            fail(e.toString());
        }
    }

    private void testOutputProcedure3ReverseOrder(String sql) throws SQLException {

        try (SQLServerConnection con = (SQLServerConnection) DriverManager.getConnection(AETestConnectionString,
                AEInfo);
                SQLServerCallableStatement callableStatement = (SQLServerCallableStatement) TestUtils
                        .getCallableStmt(con, sql, stmtColEncSetting)) {

            callableStatement.registerOutParameter(1, java.sql.Types.INTEGER);
            callableStatement.registerOutParameter(2, java.sql.Types.INTEGER);

            callableStatement.execute();

            int intValue2 = callableStatement.getInt(2);
            assertEquals("" + intValue2, numericValues[3], TestResource.getResource("R_outputParamFailed"));

            int intValue = callableStatement.getInt(1);
            assertEquals("" + intValue, numericValues[3], TestResource.getResource("R_outputParamFailed"));
        } catch (Exception e) {
            fail(e.toString());
        }
    }

    private void createOutputProcedure2() throws SQLException {
        String sql = " IF EXISTS (select * from sysobjects where id = object_id(N'"
                + TestUtils.escapeSingleQuotes(outputProcedure2) + "') and OBJECTPROPERTY(id, N'IsProcedure') = 1)"
                + " DROP PROCEDURE " + AbstractSQLGenerator.escapeIdentifier(outputProcedure2);

        try (SQLServerConnection con = (SQLServerConnection) DriverManager.getConnection(AETestConnectionString,
                AEInfo); SQLServerStatement stmt = (SQLServerStatement) con.createStatement()) {
            stmt.execute(sql);

            sql = "CREATE PROCEDURE " + AbstractSQLGenerator.escapeIdentifier(outputProcedure2)
                    + " @p0 int OUTPUT, @p1 int OUTPUT, @p2 smallint OUTPUT, @p3 smallint OUTPUT, @p4 tinyint OUTPUT, @p5 tinyint OUTPUT, @p6 smallmoney OUTPUT,"
                    + " @p7 smallmoney OUTPUT, @p8 money OUTPUT, @p9 money OUTPUT " + " AS"
                    + " SELECT top 1 @p0=PlainInt, @p1=DeterministicInt, @p2=PlainSmallint,"
                    + " @p3=RandomizedSmallint, @p4=PlainTinyint, @p5=DeterministicTinyint, @p6=DeterministicSmallMoney, @p7=PlainSmallMoney,"
                    + " @p8=PlainMoney, @p9=DeterministicMoney FROM " + AbstractSQLGenerator.escapeIdentifier(table3);

            stmt.execute(sql);
        }
    }

    private void testOutputProcedure2RandomOrder(String sql, String[] values) throws SQLException {

        try (SQLServerConnection con = (SQLServerConnection) DriverManager.getConnection(AETestConnectionString,
                AEInfo);
                SQLServerCallableStatement callableStatement = (SQLServerCallableStatement) TestUtils
                        .getCallableStmt(con, sql, stmtColEncSetting)) {

            callableStatement.registerOutParameter(1, java.sql.Types.INTEGER);
            callableStatement.registerOutParameter(2, java.sql.Types.INTEGER);
            callableStatement.registerOutParameter(3, java.sql.Types.SMALLINT);
            callableStatement.registerOutParameter(4, java.sql.Types.SMALLINT);
            callableStatement.registerOutParameter(5, java.sql.Types.TINYINT);
            callableStatement.registerOutParameter(6, java.sql.Types.TINYINT);
            callableStatement.registerOutParameter(7, microsoft.sql.Types.SMALLMONEY);
            callableStatement.registerOutParameter(8, microsoft.sql.Types.SMALLMONEY);
            callableStatement.registerOutParameter(9, microsoft.sql.Types.MONEY);
            callableStatement.registerOutParameter(10, microsoft.sql.Types.MONEY);

            callableStatement.execute();

            BigDecimal ecnryptedSmallMoney = callableStatement.getSmallMoney(7);
            assertEquals("" + ecnryptedSmallMoney, values[12], TestResource.getResource("R_outputParamFailed"));

            short encryptedSmallint = callableStatement.getShort(4);
            assertEquals("" + encryptedSmallint, values[2], TestResource.getResource("R_outputParamFailed"));

            BigDecimal SmallMoneyValue = callableStatement.getSmallMoney(8);
            assertEquals("" + SmallMoneyValue, values[12], TestResource.getResource("R_outputParamFailed"));

            short encryptedTinyint = callableStatement.getShort(6);
            assertEquals("" + encryptedTinyint, values[1], TestResource.getResource("R_outputParamFailed"));

            short tinyintValue = callableStatement.getShort(5);
            assertEquals("" + tinyintValue, values[1], TestResource.getResource("R_outputParamFailed"));

            BigDecimal encryptedMoneyValue = callableStatement.getMoney(9);
            assertEquals("" + encryptedMoneyValue, values[13], TestResource.getResource("R_outputParamFailed"));

            short smallintValue = callableStatement.getShort(3);
            assertEquals("" + smallintValue, values[2], TestResource.getResource("R_outputParamFailed"));

            int intValue = callableStatement.getInt(1);
            assertEquals("" + intValue, values[3], TestResource.getResource("R_outputParamFailed"));

            BigDecimal encryptedSmallMoney = callableStatement.getMoney(10);
            assertEquals("" + encryptedSmallMoney, values[13], TestResource.getResource("R_outputParamFailed"));

            int encryptedInt = callableStatement.getInt(2);
            assertEquals("" + encryptedInt, values[3], TestResource.getResource("R_outputParamFailed"));
        } catch (Exception e) {
            fail(e.toString());
        }
    }

    private void testOutputProcedure2Inorder(String sql, String[] values) throws SQLException {

        try (SQLServerConnection con = (SQLServerConnection) DriverManager.getConnection(AETestConnectionString,
                AEInfo);
                SQLServerCallableStatement callableStatement = (SQLServerCallableStatement) TestUtils
                        .getCallableStmt(con, sql, stmtColEncSetting)) {

            callableStatement.registerOutParameter(1, java.sql.Types.INTEGER);
            callableStatement.registerOutParameter(2, java.sql.Types.INTEGER);
            callableStatement.registerOutParameter(3, java.sql.Types.SMALLINT);
            callableStatement.registerOutParameter(4, java.sql.Types.SMALLINT);
            callableStatement.registerOutParameter(5, java.sql.Types.TINYINT);
            callableStatement.registerOutParameter(6, java.sql.Types.TINYINT);
            callableStatement.registerOutParameter(7, microsoft.sql.Types.SMALLMONEY);
            callableStatement.registerOutParameter(8, microsoft.sql.Types.SMALLMONEY);
            callableStatement.registerOutParameter(9, microsoft.sql.Types.MONEY);
            callableStatement.registerOutParameter(10, microsoft.sql.Types.MONEY);
            callableStatement.execute();

            int intValue = callableStatement.getInt(1);
            assertEquals("" + intValue, values[3], TestResource.getResource("R_outputParamFailed"));

            int encryptedInt = callableStatement.getInt(2);
            assertEquals("" + encryptedInt, values[3], TestResource.getResource("R_outputParamFailed"));

            short smallintValue = callableStatement.getShort(3);
            assertEquals("" + smallintValue, values[2], TestResource.getResource("R_outputParamFailed"));

            short encryptedSmallint = callableStatement.getShort(4);
            assertEquals("" + encryptedSmallint, values[2], TestResource.getResource("R_outputParamFailed"));

            short tinyintValue = callableStatement.getShort(5);
            assertEquals("" + tinyintValue, values[1], TestResource.getResource("R_outputParamFailed"));

            short encryptedTinyint = callableStatement.getShort(6);
            assertEquals("" + encryptedTinyint, values[1], TestResource.getResource("R_outputParamFailed"));

            BigDecimal encryptedSmallMoney = callableStatement.getSmallMoney(7);
            assertEquals("" + encryptedSmallMoney, values[12], TestResource.getResource("R_outputParamFailed"));

            BigDecimal SmallMoneyValue = callableStatement.getSmallMoney(8);
            assertEquals("" + SmallMoneyValue, values[12], TestResource.getResource("R_outputParamFailed"));

            BigDecimal MoneyValue = callableStatement.getMoney(9);
            assertEquals("" + MoneyValue, values[13], TestResource.getResource("R_outputParamFailed"));

            BigDecimal encryptedMoney = callableStatement.getMoney(10);
            assertEquals("" + encryptedMoney, values[13], TestResource.getResource("R_outputParamFailed"));

        } catch (Exception e) {
            fail(e.toString());
        }
    }

    private void testOutputProcedure2ReverseOrder(String sql, String[] values) throws SQLException {

        try (SQLServerConnection con = (SQLServerConnection) DriverManager.getConnection(AETestConnectionString,
                AEInfo);
                SQLServerCallableStatement callableStatement = (SQLServerCallableStatement) TestUtils
                        .getCallableStmt(con, sql, stmtColEncSetting)) {

            callableStatement.registerOutParameter(1, java.sql.Types.INTEGER);
            callableStatement.registerOutParameter(2, java.sql.Types.INTEGER);
            callableStatement.registerOutParameter(3, java.sql.Types.SMALLINT);
            callableStatement.registerOutParameter(4, java.sql.Types.SMALLINT);
            callableStatement.registerOutParameter(5, java.sql.Types.TINYINT);
            callableStatement.registerOutParameter(6, java.sql.Types.TINYINT);
            callableStatement.registerOutParameter(7, microsoft.sql.Types.SMALLMONEY);
            callableStatement.registerOutParameter(8, microsoft.sql.Types.SMALLMONEY);
            callableStatement.registerOutParameter(9, microsoft.sql.Types.MONEY);
            callableStatement.registerOutParameter(10, microsoft.sql.Types.MONEY);

            callableStatement.execute();

            BigDecimal encryptedMoney = callableStatement.getMoney(10);
            assertEquals("" + encryptedMoney, values[13], TestResource.getResource("R_outputParamFailed"));

            BigDecimal MoneyValue = callableStatement.getMoney(9);
            assertEquals("" + MoneyValue, values[13], TestResource.getResource("R_outputParamFailed"));

            BigDecimal SmallMoneyValue = callableStatement.getSmallMoney(8);
            assertEquals("" + SmallMoneyValue, values[12], TestResource.getResource("R_outputParamFailed"));

            BigDecimal encryptedSmallMoney = callableStatement.getSmallMoney(7);
            assertEquals("" + encryptedSmallMoney, values[12], TestResource.getResource("R_outputParamFailed"));

            short encryptedTinyint = callableStatement.getShort(6);

            short tinyintValue = callableStatement.getShort(5);
            assertEquals("" + tinyintValue, values[1], TestResource.getResource("R_outputParamFailed"));

            short encryptedSmallint = callableStatement.getShort(4);
            assertEquals("" + encryptedSmallint, values[2], TestResource.getResource("R_outputParamFailed"));

            short smallintValue = callableStatement.getShort(3);
            assertEquals("" + smallintValue, values[2], TestResource.getResource("R_outputParamFailed"));

            int encryptedInt = callableStatement.getInt(2);
            assertEquals("" + encryptedInt, values[3], TestResource.getResource("R_outputParamFailed"));

            int intValue = callableStatement.getInt(1);
            assertEquals("" + intValue, values[3], TestResource.getResource("R_outputParamFailed"));

        } catch (Exception e) {
            fail(e.toString());
        }
    }

    private void createOutputProcedure() throws SQLException {
        String sql = " IF EXISTS (select * from sysobjects where id = object_id(N'"
                + TestUtils.escapeSingleQuotes(outputProcedure) + "') and OBJECTPROPERTY(id, N'IsProcedure') = 1)"
                + " DROP PROCEDURE " + AbstractSQLGenerator.escapeIdentifier(outputProcedure);

        try (SQLServerConnection con = (SQLServerConnection) DriverManager.getConnection(AETestConnectionString,
                AEInfo); SQLServerStatement stmt = (SQLServerStatement) con.createStatement()) {
            stmt.execute(sql);

            sql = "CREATE PROCEDURE " + AbstractSQLGenerator.escapeIdentifier(outputProcedure)
                    + " @p0 int OUTPUT, @p1 float OUTPUT, @p2 smallint OUTPUT, "
                    + "@p3 bigint OUTPUT, @p4 tinyint OUTPUT, @p5 smallmoney OUTPUT, @p6 money OUTPUT " + " AS"
                    + " SELECT top 1 @p0=RandomizedInt, @p1=DeterministicFloatDefault, @p2=RandomizedSmallint,"
                    + " @p3=RandomizedBigint, @p4=DeterministicTinyint, @p5=DeterministicSmallMoney, @p6=DeterministicMoney FROM "
                    + AbstractSQLGenerator.escapeIdentifier(table3);

            stmt.execute(sql);
        }
    }

    private void testOutputProcedureRandomOrder(String sql, String[] values) throws SQLException {

        try (SQLServerConnection con = (SQLServerConnection) DriverManager.getConnection(AETestConnectionString,
                AEInfo);
                SQLServerCallableStatement callableStatement = (SQLServerCallableStatement) TestUtils
                        .getCallableStmt(con, sql, stmtColEncSetting)) {

            callableStatement.registerOutParameter(1, java.sql.Types.INTEGER);
            callableStatement.registerOutParameter(2, java.sql.Types.DOUBLE);
            callableStatement.registerOutParameter(3, java.sql.Types.SMALLINT);
            callableStatement.registerOutParameter(4, java.sql.Types.BIGINT);
            callableStatement.registerOutParameter(5, java.sql.Types.TINYINT);
            callableStatement.registerOutParameter(6, microsoft.sql.Types.SMALLMONEY);
            callableStatement.registerOutParameter(7, microsoft.sql.Types.MONEY);

            callableStatement.execute();

            double floatValue0 = callableStatement.getDouble(2);
            assertEquals("" + floatValue0, "" + values[5], TestResource.getResource("R_outputParamFailed"));

            long bigintValue = callableStatement.getLong(4);
            assertEquals("" + bigintValue, values[4], TestResource.getResource("R_outputParamFailed"));

            short tinyintValue = callableStatement.getShort(5); // tinyint
            assertEquals("" + tinyintValue, values[1], TestResource.getResource("R_outputParamFailed"));

            double floatValue1 = callableStatement.getDouble(2);
            assertEquals("" + floatValue1, "" + values[5], TestResource.getResource("R_outputParamFailed"));

            int intValue2 = callableStatement.getInt(1);
            assertEquals("" + intValue2, "" + values[3], TestResource.getResource("R_outputParamFailed"));

            double floatValue2 = callableStatement.getDouble(2);
            assertEquals("" + floatValue2, "" + values[5], TestResource.getResource("R_outputParamFailed"));

            short shortValue3 = callableStatement.getShort(3); // smallint
            assertEquals("" + shortValue3, "" + values[2], TestResource.getResource("R_outputParamFailed"));

            short shortValue32 = callableStatement.getShort(3);
            assertEquals("" + shortValue32, "" + values[2], TestResource.getResource("R_outputParamFailed"));

            BigDecimal smallmoney1 = callableStatement.getSmallMoney(6);
            assertEquals("" + smallmoney1, "" + values[12], TestResource.getResource("R_outputParamFailed"));
            BigDecimal money1 = callableStatement.getMoney(7);
            assertEquals("" + money1, "" + values[13], TestResource.getResource("R_outputParamFailed"));
        } catch (Exception e) {
            fail(e.toString());
        }
    }

    private void testOutputProcedureInorder(String sql, String[] values) throws SQLException {

        try (SQLServerConnection con = (SQLServerConnection) DriverManager.getConnection(AETestConnectionString,
                AEInfo);
                SQLServerCallableStatement callableStatement = (SQLServerCallableStatement) TestUtils
                        .getCallableStmt(con, sql, stmtColEncSetting)) {

            callableStatement.registerOutParameter(1, java.sql.Types.INTEGER);
            callableStatement.registerOutParameter(2, java.sql.Types.DOUBLE);
            callableStatement.registerOutParameter(3, java.sql.Types.SMALLINT);
            callableStatement.registerOutParameter(4, java.sql.Types.BIGINT);
            callableStatement.registerOutParameter(5, java.sql.Types.TINYINT);
            callableStatement.registerOutParameter(6, microsoft.sql.Types.SMALLMONEY);
            callableStatement.registerOutParameter(7, microsoft.sql.Types.MONEY);

            callableStatement.execute();

            int intValue2 = callableStatement.getInt(1);
            assertEquals("" + intValue2, values[3], TestResource.getResource("R_outputParamFailed"));

            double floatValue0 = callableStatement.getDouble(2);
            assertEquals("" + floatValue0, values[5], TestResource.getResource("R_outputParamFailed"));

            short shortValue3 = callableStatement.getShort(3);
            assertEquals("" + shortValue3, values[2], TestResource.getResource("R_outputParamFailed"));

            long bigintValue = callableStatement.getLong(4);
            assertEquals("" + bigintValue, values[4], TestResource.getResource("R_outputParamFailed"));

            short tinyintValue = callableStatement.getShort(5);
            assertEquals("" + tinyintValue, values[1], TestResource.getResource("R_outputParamFailed"));

            BigDecimal smallMoney1 = callableStatement.getSmallMoney(6);
            assertEquals("" + smallMoney1, values[12], TestResource.getResource("R_outputParamFailed"));

            BigDecimal money1 = callableStatement.getMoney(7);
            assertEquals("" + money1, values[13], TestResource.getResource("R_outputParamFailed"));

        } catch (Exception e) {
            fail(e.toString());
        }
    }

    private void testOutputProcedureReverseOrder(String sql, String[] values) throws SQLException {

        try (SQLServerConnection con = (SQLServerConnection) DriverManager.getConnection(AETestConnectionString,
                AEInfo);
                SQLServerCallableStatement callableStatement = (SQLServerCallableStatement) TestUtils
                        .getCallableStmt(con, sql, stmtColEncSetting)) {

            callableStatement.registerOutParameter(1, java.sql.Types.INTEGER);
            callableStatement.registerOutParameter(2, java.sql.Types.DOUBLE);
            callableStatement.registerOutParameter(3, java.sql.Types.SMALLINT);
            callableStatement.registerOutParameter(4, java.sql.Types.BIGINT);
            callableStatement.registerOutParameter(5, java.sql.Types.TINYINT);
            callableStatement.registerOutParameter(6, microsoft.sql.Types.SMALLMONEY);
            callableStatement.registerOutParameter(7, microsoft.sql.Types.MONEY);
            callableStatement.execute();

            BigDecimal smallMoney1 = callableStatement.getSmallMoney(6);
            assertEquals("" + smallMoney1, values[12], TestResource.getResource("R_outputParamFailed"));

            BigDecimal money1 = callableStatement.getMoney(7);
            assertEquals("" + money1, values[13], TestResource.getResource("R_outputParamFailed"));

            short tinyintValue = callableStatement.getShort(5);
            assertEquals("" + tinyintValue, values[1], TestResource.getResource("R_outputParamFailed"));

            long bigintValue = callableStatement.getLong(4);
            assertEquals("" + bigintValue, values[4], TestResource.getResource("R_outputParamFailed"));

            short shortValue3 = callableStatement.getShort(3);
            assertEquals("" + shortValue3, values[2], TestResource.getResource("R_outputParamFailed"));

            double floatValue0 = callableStatement.getDouble(2);
            assertEquals("" + floatValue0, values[5], TestResource.getResource("R_outputParamFailed"));

            int intValue2 = callableStatement.getInt(1);
            assertEquals("" + intValue2, values[3], TestResource.getResource("R_outputParamFailed"));

        } catch (Exception e) {
            fail(e.toString());
        }
    }

    private void createInOutProcedure() throws SQLException {
        String sql = " IF EXISTS (select * from sysobjects where id = object_id(N'"
                + TestUtils.escapeSingleQuotes(inoutProcedure) + "') and OBJECTPROPERTY(id, N'IsProcedure') = 1)"
                + " DROP PROCEDURE " + AbstractSQLGenerator.escapeIdentifier(inoutProcedure);

        try (SQLServerConnection con = (SQLServerConnection) DriverManager.getConnection(AETestConnectionString,
                AEInfo); SQLServerStatement stmt = (SQLServerStatement) con.createStatement()) {
            stmt.execute(sql);

            sql = "CREATE PROCEDURE " + AbstractSQLGenerator.escapeIdentifier(inoutProcedure) + " @p0 int OUTPUT"
                    + " AS" + " SELECT top 1 @p0=DeterministicInt FROM " + AbstractSQLGenerator.escapeIdentifier(table3)
                    + " where DeterministicInt=@p0";

            stmt.execute(sql);
        }
    }

    private void testInOutProcedure(String sql) throws SQLException {

        try (SQLServerConnection con = (SQLServerConnection) DriverManager.getConnection(AETestConnectionString,
                AEInfo);
                SQLServerCallableStatement callableStatement = (SQLServerCallableStatement) TestUtils
                        .getCallableStmt(con, sql, stmtColEncSetting)) {

            callableStatement.setInt(1, Integer.parseInt(numericValues[3]));
            callableStatement.registerOutParameter(1, java.sql.Types.INTEGER);
            callableStatement.execute();

            int intValue = callableStatement.getInt(1);

            assertEquals("" + intValue, numericValues[3], "Test for Inout parameter fails.\n");
        } catch (Exception e) {
            fail(e.toString());
        }
    }

    private void createMixedProcedure() throws SQLException {
        String sql = " IF EXISTS (select * from sysobjects where id = object_id(N'"
                + TestUtils.escapeSingleQuotes(mixedProcedure) + "') and OBJECTPROPERTY(id, N'IsProcedure') = 1)"
                + " DROP PROCEDURE " + AbstractSQLGenerator.escapeIdentifier(mixedProcedure);

        try (SQLServerConnection con = (SQLServerConnection) DriverManager.getConnection(AETestConnectionString,
                AEInfo); SQLServerStatement stmt = (SQLServerStatement) con.createStatement()) {
            stmt.execute(sql);

            sql = "CREATE PROCEDURE " + AbstractSQLGenerator.escapeIdentifier(mixedProcedure)
                    + " @p0 int OUTPUT, @p1 float OUTPUT, @p3 decimal " + " AS"
                    + " SELECT top 1 @p0=DeterministicInt2, @p1=RandomizedFloatDefault FROM "
                    + AbstractSQLGenerator.escapeIdentifier(table3)
                    + " where DeterministicInt=@p0 and DeterministicDecimalDefault=@p3" + " return 123";

            stmt.execute(sql);
        }
    }

    private void testMixedProcedure(String sql) throws SQLException {

        try (SQLServerConnection con = (SQLServerConnection) DriverManager.getConnection(AETestConnectionString,
                AEInfo);
                SQLServerCallableStatement callableStatement = (SQLServerCallableStatement) TestUtils
                        .getCallableStmt(con, sql, stmtColEncSetting)) {

            callableStatement.registerOutParameter(1, java.sql.Types.INTEGER);
            callableStatement.setInt(2, Integer.parseInt(numericValues[3]));
            callableStatement.registerOutParameter(2, java.sql.Types.INTEGER);
            callableStatement.registerOutParameter(3, java.sql.Types.DOUBLE);
            if (RandomData.returnZero)
                callableStatement.setBigDecimal(4, new BigDecimal(numericValues[8]), 18, 0);
            else
                callableStatement.setBigDecimal(4, new BigDecimal(numericValues[8]));
            callableStatement.execute();

            int intValue = callableStatement.getInt(2);
            assertEquals("" + intValue, numericValues[3], "Test for Inout parameter fails.\n");

            double floatValue = callableStatement.getDouble(3);
            assertEquals("" + floatValue, numericValues[5], TestResource.getResource("R_outputParamFailed"));

            int returnedValue = callableStatement.getInt(1);
            assertEquals("" + returnedValue, "" + 123, "Test for Inout parameter fails.\n");
        } catch (Exception e) {
            fail(e.toString());
        }
    }

    private void createMixedProcedure2() throws SQLException {
        String sql = " IF EXISTS (select * from sysobjects where id = object_id(N'"
                + TestUtils.escapeSingleQuotes(mixedProcedure2) + "') and OBJECTPROPERTY(id, N'IsProcedure') = 1)"
                + " DROP PROCEDURE " + AbstractSQLGenerator.escapeIdentifier(mixedProcedure2);

        try (SQLServerConnection con = (SQLServerConnection) DriverManager.getConnection(AETestConnectionString,
                AEInfo); SQLServerStatement stmt = (SQLServerStatement) con.createStatement()) {
            stmt.execute(sql);

            sql = "CREATE PROCEDURE " + AbstractSQLGenerator.escapeIdentifier(mixedProcedure2)
                    + " @p0 int OUTPUT, @p1 float OUTPUT, @p3 int, @p4 float " + " AS"
                    + " SELECT top 1 @p0=DeterministicInt, @p1=PlainFloatDefault FROM "
                    + AbstractSQLGenerator.escapeIdentifier(table3)
                    + " where PlainInt=@p3 and DeterministicFloatDefault=@p4";

            stmt.execute(sql);
        }
    }

    private void testMixedProcedure2RandomOrder(String sql) throws SQLException {

        try (SQLServerConnection con = (SQLServerConnection) DriverManager.getConnection(AETestConnectionString,
                AEInfo);
                SQLServerCallableStatement callableStatement = (SQLServerCallableStatement) TestUtils
                        .getCallableStmt(con, sql, stmtColEncSetting)) {

            callableStatement.registerOutParameter(1, java.sql.Types.INTEGER);
            callableStatement.registerOutParameter(2, java.sql.Types.FLOAT);
            callableStatement.setInt(3, Integer.parseInt(numericValues[3]));
            callableStatement.setDouble(4, Double.parseDouble(numericValues[5]));
            callableStatement.execute();

            double floatValue = callableStatement.getDouble(2);
            assertEquals("" + floatValue, numericValues[5], TestResource.getResource("R_outputParamFailed"));

            int intValue = callableStatement.getInt(1);
            assertEquals("" + intValue, numericValues[3], TestResource.getResource("R_outputParamFailed"));

            double floatValue2 = callableStatement.getDouble(2);
            assertEquals("" + floatValue2, numericValues[5], TestResource.getResource("R_outputParamFailed"));

            int intValue2 = callableStatement.getInt(1);
            assertEquals("" + intValue2, numericValues[3], TestResource.getResource("R_outputParamFailed"));

            int intValue3 = callableStatement.getInt(1);
            assertEquals("" + intValue3, numericValues[3], TestResource.getResource("R_outputParamFailed"));

            double floatValue3 = callableStatement.getDouble(2);
            assertEquals("" + floatValue3, numericValues[5], TestResource.getResource("R_outputParamFailed"));

        } catch (Exception e) {
            fail(e.toString());
        }
    }

    private void testMixedProcedure2Inorder(String sql) throws SQLException {

        try (SQLServerConnection con = (SQLServerConnection) DriverManager.getConnection(AETestConnectionString,
                AEInfo);
                SQLServerCallableStatement callableStatement = (SQLServerCallableStatement) TestUtils
                        .getCallableStmt(con, sql, stmtColEncSetting)) {

            callableStatement.registerOutParameter(1, java.sql.Types.INTEGER);
            callableStatement.registerOutParameter(2, java.sql.Types.FLOAT);
            callableStatement.setInt(3, Integer.parseInt(numericValues[3]));
            callableStatement.setDouble(4, Double.parseDouble(numericValues[5]));
            callableStatement.execute();

            int intValue = callableStatement.getInt(1);
            assertEquals("" + intValue, numericValues[3], TestResource.getResource("R_outputParamFailed"));

            double floatValue = callableStatement.getDouble(2);
            assertEquals("" + floatValue, numericValues[5], TestResource.getResource("R_outputParamFailed"));
        } catch (Exception e) {
            fail(e.toString());
        }
    }

    private void createMixedProcedure3() throws SQLException {
        String sql = " IF EXISTS (select * from sysobjects where id = object_id(N'"
                + TestUtils.escapeSingleQuotes(mixedProcedure3) + "') and OBJECTPROPERTY(id, N'IsProcedure') = 1)"
                + " DROP PROCEDURE " + AbstractSQLGenerator.escapeIdentifier(mixedProcedure3);

        try (SQLServerConnection con = (SQLServerConnection) DriverManager.getConnection(AETestConnectionString,
                AEInfo); SQLServerStatement stmt = (SQLServerStatement) con.createStatement()) {
            stmt.execute(sql);

            sql = "CREATE PROCEDURE " + AbstractSQLGenerator.escapeIdentifier(mixedProcedure3)
                    + " @p0 bigint OUTPUT, @p1 float OUTPUT, @p2 int OUTPUT, @p3 smallint" + " AS"
                    + " SELECT top 1 @p0=PlainBigint, @p1=PlainFloatDefault FROM "
                    + AbstractSQLGenerator.escapeIdentifier(table3) + " where PlainInt=@p2 and PlainSmallint=@p3";

            stmt.execute(sql);
        }
    }

    private void testMixedProcedure3RandomOrder(String sql) throws SQLException {

        try (SQLServerConnection con = (SQLServerConnection) DriverManager.getConnection(AETestConnectionString,
                AEInfo);
                SQLServerCallableStatement callableStatement = (SQLServerCallableStatement) TestUtils
                        .getCallableStmt(con, sql, stmtColEncSetting)) {

            callableStatement.registerOutParameter(1, java.sql.Types.BIGINT);
            callableStatement.registerOutParameter(2, java.sql.Types.FLOAT);
            callableStatement.setInt(3, Integer.parseInt(numericValues[3]));
            callableStatement.setShort(4, Short.parseShort(numericValues[2]));
            callableStatement.execute();

            double floatValue = callableStatement.getDouble(2);
            assertEquals("" + floatValue, numericValues[5], TestResource.getResource("R_outputParamFailed"));

            long bigintValue = callableStatement.getLong(1);
            assertEquals("" + bigintValue, numericValues[4], TestResource.getResource("R_outputParamFailed"));

            long bigintValue1 = callableStatement.getLong(1);
            assertEquals("" + bigintValue1, numericValues[4], TestResource.getResource("R_outputParamFailed"));

            double floatValue2 = callableStatement.getDouble(2);
            assertEquals("" + floatValue2, numericValues[5], TestResource.getResource("R_outputParamFailed"));

            double floatValue3 = callableStatement.getDouble(2);
            assertEquals("" + floatValue3, numericValues[5], TestResource.getResource("R_outputParamFailed"));

            long bigintValue3 = callableStatement.getLong(1);
            assertEquals("" + bigintValue3, numericValues[4], TestResource.getResource("R_outputParamFailed"));

        } catch (Exception e) {
            fail(e.toString());
        }
    }

    private void testMixedProcedure3Inorder(String sql) throws SQLException {

        try (SQLServerConnection con = (SQLServerConnection) DriverManager.getConnection(AETestConnectionString,
                AEInfo);
                SQLServerCallableStatement callableStatement = (SQLServerCallableStatement) TestUtils
                        .getCallableStmt(con, sql, stmtColEncSetting)) {

            callableStatement.registerOutParameter(1, java.sql.Types.BIGINT);
            callableStatement.registerOutParameter(2, java.sql.Types.FLOAT);
            callableStatement.setInt(3, Integer.parseInt(numericValues[3]));
            callableStatement.setShort(4, Short.parseShort(numericValues[2]));
            callableStatement.execute();

            long bigintValue = callableStatement.getLong(1);
            assertEquals("" + bigintValue, numericValues[4], TestResource.getResource("R_outputParamFailed"));

            double floatValue = callableStatement.getDouble(2);
            assertEquals("" + floatValue, numericValues[5], TestResource.getResource("R_outputParamFailed"));
        } catch (Exception e) {
            fail(e.toString());
        }
    }

    private void testMixedProcedure3ReverseOrder(String sql) throws SQLException {

        try (SQLServerConnection con = (SQLServerConnection) DriverManager.getConnection(AETestConnectionString,
                AEInfo);
                SQLServerCallableStatement callableStatement = (SQLServerCallableStatement) TestUtils
                        .getCallableStmt(con, sql, stmtColEncSetting)) {

            callableStatement.registerOutParameter(1, java.sql.Types.BIGINT);
            callableStatement.registerOutParameter(2, java.sql.Types.FLOAT);
            callableStatement.setInt(3, Integer.parseInt(numericValues[3]));
            callableStatement.setShort(4, Short.parseShort(numericValues[2]));
            callableStatement.execute();

            double floatValue = callableStatement.getDouble(2);
            assertEquals("" + floatValue, numericValues[5], TestResource.getResource("R_outputParamFailed"));

            long bigintValue = callableStatement.getLong(1);
            assertEquals("" + bigintValue, numericValues[4], TestResource.getResource("R_outputParamFailed"));
        } catch (Exception e) {
            fail(e.toString());
        }
    }

    private void createMixedProcedureNumericPrcisionScale() throws SQLException {
        String sql = " IF EXISTS (select * from sysobjects where id = object_id(N'"
                + TestUtils.escapeSingleQuotes(mixedProcedureNumericPrcisionScale)
                + "') and OBJECTPROPERTY(id, N'IsProcedure') = 1)" + " DROP PROCEDURE "
                + AbstractSQLGenerator.escapeIdentifier(mixedProcedureNumericPrcisionScale);

        try (SQLServerConnection con = (SQLServerConnection) DriverManager.getConnection(AETestConnectionString,
                AEInfo); SQLServerStatement stmt = (SQLServerStatement) con.createStatement()) {
            stmt.execute(sql);

            sql = "CREATE PROCEDURE " + AbstractSQLGenerator.escapeIdentifier(mixedProcedureNumericPrcisionScale)
                    + " @p1 decimal(18,0) OUTPUT, @p2 decimal(10,5) OUTPUT, @p3 numeric(18, 0) OUTPUT, @p4 numeric(8,2) OUTPUT "
                    + " AS" + " SELECT top 1 @p1=RandomizedDecimalDefault, @p2=DeterministicDecimal,"
                    + " @p3=RandomizedNumericDefault, @p4=DeterministicNumeric FROM "
                    + AbstractSQLGenerator.escapeIdentifier(table3)
                    + " where DeterministicDecimal=@p2 and DeterministicNumeric=@p4" + " return 123";

            stmt.execute(sql);
        }
    }

    private void testMixedProcedureNumericPrcisionScaleInorder(String sql) throws SQLException {

        try (SQLServerConnection con = (SQLServerConnection) DriverManager.getConnection(AETestConnectionString,
                AEInfo);
                SQLServerCallableStatement callableStatement = (SQLServerCallableStatement) TestUtils
                        .getCallableStmt(con, sql, stmtColEncSetting)) {

            callableStatement.registerOutParameter(1, java.sql.Types.DECIMAL, 18, 0);
            callableStatement.registerOutParameter(2, java.sql.Types.DECIMAL, 10, 5);
            callableStatement.registerOutParameter(3, java.sql.Types.NUMERIC, 18, 0);
            callableStatement.registerOutParameter(4, java.sql.Types.NUMERIC, 8, 2);
            callableStatement.setBigDecimal(2, new BigDecimal(numericValues[9]), 10, 5);
            callableStatement.setBigDecimal(4, new BigDecimal(numericValues[11]), 8, 2);
            callableStatement.execute();

            BigDecimal value1 = callableStatement.getBigDecimal(1);
            assertEquals(value1, new BigDecimal(numericValues[8]), "Test for input output parameter fails.\n");

            BigDecimal value2 = callableStatement.getBigDecimal(2);
            assertEquals(value2, new BigDecimal(numericValues[9]), "Test for input output parameter fails.\n");

            BigDecimal value3 = callableStatement.getBigDecimal(3);
            assertEquals(value3, new BigDecimal(numericValues[10]), "Test for input output parameter fails.\n");

            BigDecimal value4 = callableStatement.getBigDecimal(4);
            assertEquals(value4, new BigDecimal(numericValues[11]), "Test for input output parameter fails.\n");

        } catch (Exception e) {
            fail(e.toString());
        }
    }

    private void testMixedProcedureNumericPrcisionScaleParameterName(String sql) throws SQLException {

        try (SQLServerConnection con = (SQLServerConnection) DriverManager.getConnection(AETestConnectionString,
                AEInfo);
                SQLServerCallableStatement callableStatement = (SQLServerCallableStatement) TestUtils
                        .getCallableStmt(con, sql, stmtColEncSetting)) {

            callableStatement.registerOutParameter("p1", java.sql.Types.DECIMAL, 18, 0);
            callableStatement.registerOutParameter("p2", java.sql.Types.DECIMAL, 10, 5);
            callableStatement.registerOutParameter("p3", java.sql.Types.NUMERIC, 18, 0);
            callableStatement.registerOutParameter("p4", java.sql.Types.NUMERIC, 8, 2);
            callableStatement.setBigDecimal("p2", new BigDecimal(numericValues[9]), 10, 5);
            callableStatement.setBigDecimal("p4", new BigDecimal(numericValues[11]), 8, 2);
            callableStatement.execute();

            BigDecimal value1 = callableStatement.getBigDecimal(1);
            assertEquals(value1, new BigDecimal(numericValues[8]), "Test for input output parameter fails.\n");

            BigDecimal value2 = callableStatement.getBigDecimal(2);
            assertEquals(value2, new BigDecimal(numericValues[9]), "Test for input output parameter fails.\n");

            BigDecimal value3 = callableStatement.getBigDecimal(3);
            assertEquals(value3, new BigDecimal(numericValues[10]), "Test for input output parameter fails.\n");

            BigDecimal value4 = callableStatement.getBigDecimal(4);
            assertEquals(value4, new BigDecimal(numericValues[11]), "Test for input output parameter fails.\n");

        } catch (Exception e) {
            fail(e.toString());
        }
    }

    private void createOutputProcedureChar() throws SQLException {
        String sql = " IF EXISTS (select * from sysobjects where id = object_id(N'"
                + TestUtils.escapeSingleQuotes(outputProcedureChar) + "') and OBJECTPROPERTY(id, N'IsProcedure') = 1)"
                + " DROP PROCEDURE " + AbstractSQLGenerator.escapeIdentifier(outputProcedureChar);

        try (SQLServerConnection con = (SQLServerConnection) DriverManager.getConnection(AETestConnectionString,
                AEInfo); SQLServerStatement stmt = (SQLServerStatement) con.createStatement()) {
            stmt.execute(sql);

            sql = "CREATE PROCEDURE " + AbstractSQLGenerator.escapeIdentifier(outputProcedureChar)
                    + " @p0 char(20) OUTPUT,@p1 varchar(50) OUTPUT,@p2 nchar(30) OUTPUT,"
                    + "@p3 nvarchar(60) OUTPUT, @p4 uniqueidentifier OUTPUT, @p5 varchar(max) OUTPUT, @p6 nvarchar(max) OUTPUT, @p7 varchar(8000) OUTPUT, @p8 nvarchar(4000) OUTPUT"
                    + " AS" + " SELECT top 1 @p0=DeterministicChar,@p1=RandomizedVarChar,@p2=RandomizedNChar,"
                    + " @p3=DeterministicNVarChar, @p4=DeterministicUniqueidentifier, @p5=DeterministicVarcharMax,"
                    + " @p6=DeterministicNvarcharMax, @p7=DeterministicVarchar8000, @p8=RandomizedNvarchar4000  FROM  "
                    + AbstractSQLGenerator.escapeIdentifier(charTable);

            stmt.execute(sql);
        }
    }

    private void testOutputProcedureCharInorder(String sql) throws SQLException {

        try (SQLServerConnection con = (SQLServerConnection) DriverManager.getConnection(AETestConnectionString,
                AEInfo);
                SQLServerCallableStatement callableStatement = (SQLServerCallableStatement) TestUtils
                        .getCallableStmt(con, sql, stmtColEncSetting)) {

            callableStatement.registerOutParameter(1, java.sql.Types.CHAR, 20, 0);
            callableStatement.registerOutParameter(2, java.sql.Types.VARCHAR, 50, 0);
            callableStatement.registerOutParameter(3, java.sql.Types.NCHAR, 30, 0);
            callableStatement.registerOutParameter(4, java.sql.Types.NVARCHAR, 60, 0);
            callableStatement.registerOutParameter(5, microsoft.sql.Types.GUID);
            callableStatement.registerOutParameter(6, java.sql.Types.LONGVARCHAR);
            callableStatement.registerOutParameter(7, java.sql.Types.LONGNVARCHAR);
            callableStatement.registerOutParameter(8, java.sql.Types.VARCHAR, 8000, 0);
            callableStatement.registerOutParameter(9, java.sql.Types.NVARCHAR, 4000, 0);

            callableStatement.execute();
            String charValue = callableStatement.getString(1).trim();
            assertEquals(charValue, charValues[0], TestResource.getResource("R_outputParamFailed"));

            String varcharValue = callableStatement.getString(2).trim();
            assertEquals(varcharValue, charValues[1], TestResource.getResource("R_outputParamFailed"));

            String ncharValue = callableStatement.getString(3).trim();
            assertEquals(ncharValue, charValues[3], TestResource.getResource("R_outputParamFailed"));

            String nvarcharValue = callableStatement.getString(4).trim();
            assertEquals(nvarcharValue, charValues[4], TestResource.getResource("R_outputParamFailed"));

            String uniqueIdentifierValue = callableStatement.getString(5).trim();
            assertEquals(uniqueIdentifierValue.toLowerCase(), charValues[6],
                    TestResource.getResource("R_outputParamFailed"));

            String varcharValuemax = callableStatement.getString(6).trim();
            assertEquals(varcharValuemax, charValues[2], TestResource.getResource("R_outputParamFailed"));

            String nvarcharValuemax = callableStatement.getString(7).trim();
            assertEquals(nvarcharValuemax, charValues[5], TestResource.getResource("R_outputParamFailed"));

            String varcharValue8000 = callableStatement.getString(8).trim();
            assertEquals(varcharValue8000, charValues[7], TestResource.getResource("R_outputParamFailed"));

            String nvarcharValue4000 = callableStatement.getNString(9).trim();
            assertEquals(nvarcharValue4000, charValues[8], TestResource.getResource("R_outputParamFailed"));

        } catch (Exception e) {
            fail(e.toString());
        }
    }

    private void testOutputProcedureCharInorderObject(String sql) throws SQLException {

        try (SQLServerConnection con = (SQLServerConnection) DriverManager.getConnection(AETestConnectionString,
                AEInfo);
                SQLServerCallableStatement callableStatement = (SQLServerCallableStatement) TestUtils
                        .getCallableStmt(con, sql, stmtColEncSetting)) {

            callableStatement.registerOutParameter(1, java.sql.Types.CHAR, 20, 0);
            callableStatement.registerOutParameter(2, java.sql.Types.VARCHAR, 50, 0);
            callableStatement.registerOutParameter(3, java.sql.Types.NCHAR, 30, 0);
            callableStatement.registerOutParameter(4, java.sql.Types.NVARCHAR, 60, 0);
            callableStatement.registerOutParameter(5, microsoft.sql.Types.GUID);
            callableStatement.registerOutParameter(6, java.sql.Types.LONGVARCHAR);
            callableStatement.registerOutParameter(7, java.sql.Types.LONGNVARCHAR);
            callableStatement.registerOutParameter(8, java.sql.Types.VARCHAR, 8000, 0);
            callableStatement.registerOutParameter(9, java.sql.Types.NVARCHAR, 4000, 0);

            callableStatement.execute();

            String charValue = (String) callableStatement.getObject(1);
            assertEquals(charValue.trim(), charValues[0], TestResource.getResource("R_outputParamFailed"));

            String varcharValue = (String) callableStatement.getObject(2);
            assertEquals(varcharValue.trim(), charValues[1], TestResource.getResource("R_outputParamFailed"));

            String ncharValue = (String) callableStatement.getObject(3);
            assertEquals(ncharValue.trim(), charValues[3], TestResource.getResource("R_outputParamFailed"));

            String nvarcharValue = (String) callableStatement.getObject(4);
            assertEquals(nvarcharValue.trim(), charValues[4], TestResource.getResource("R_outputParamFailed"));

            String uniqueIdentifierValue = (String) callableStatement.getObject(5);
            assertEquals(uniqueIdentifierValue.toLowerCase(), charValues[6],
                    TestResource.getResource("R_outputParamFailed"));

            String varcharValuemax = (String) callableStatement.getObject(6);

            assertEquals(varcharValuemax, charValues[2], TestResource.getResource("R_outputParamFailed"));

            String nvarcharValuemax = (String) callableStatement.getObject(7);

            assertEquals(nvarcharValuemax.trim(), charValues[5], TestResource.getResource("R_outputParamFailed"));

            String varcharValue8000 = (String) callableStatement.getObject(8);
            assertEquals(varcharValue8000, charValues[7], TestResource.getResource("R_outputParamFailed"));

            String nvarcharValue4000 = (String) callableStatement.getObject(9);
            assertEquals(nvarcharValue4000, charValues[8], TestResource.getResource("R_outputParamFailed"));

        } catch (Exception e) {
            fail(e.toString());
        }
    }

    private void createOutputProcedureNumeric() throws SQLException {
        String sql = " IF EXISTS (select * from sysobjects where id = object_id(N'"
                + TestUtils.escapeSingleQuotes(outputProcedureNumeric)
                + "') and OBJECTPROPERTY(id, N'IsProcedure') = 1)" + " DROP PROCEDURE "
                + AbstractSQLGenerator.escapeIdentifier(outputProcedureNumeric);

        try (SQLServerConnection con = (SQLServerConnection) DriverManager.getConnection(AETestConnectionString,
                AEInfo); SQLServerStatement stmt = (SQLServerStatement) con.createStatement()) {
            stmt.execute(sql);

            sql = "CREATE PROCEDURE " + AbstractSQLGenerator.escapeIdentifier(outputProcedureNumeric)
                    + " @p0 bit OUTPUT, @p1 tinyint OUTPUT, @p2 smallint OUTPUT, @p3 int OUTPUT,"
                    + " @p4 bigint OUTPUT, @p5 float OUTPUT, @p6 float(30) output, @p7 real output, @p8 decimal(18, 0) output, @p9 decimal(10,5) output,"
                    + " @p10 numeric(18, 0) output, @p11 numeric(8,2) output, @p12 smallmoney output, @p13 money output, @p14 decimal(28,4) output, @p15 numeric(28,4) output"
                    + " AS" + " SELECT top 1 @p0=DeterministicBit, @p1=RandomizedTinyint, @p2=DeterministicSmallint,"
                    + " @p3=RandomizedInt, @p4=DeterministicBigint, @p5=RandomizedFloatDefault, @p6=DeterministicFloat,"
                    + " @p7=RandomizedReal, @p8=DeterministicDecimalDefault, @p9=RandomizedDecimal,"
                    + " @p10=DeterministicNumericDefault, @p11=RandomizedNumeric, @p12=RandomizedSmallMoney, @p13=DeterministicMoney,"
                    + " @p14=DeterministicDecimal2, @p15=DeterministicNumeric2 FROM "
                    + AbstractSQLGenerator.escapeIdentifier(numericTable);

            stmt.execute(sql);
        }
    }

    private void testOutputProcedureNumericInorder(String sql) throws SQLException {

        try (SQLServerConnection con = (SQLServerConnection) DriverManager.getConnection(AETestConnectionString,
                AEInfo);
                SQLServerCallableStatement callableStatement = (SQLServerCallableStatement) TestUtils
                        .getCallableStmt(con, sql, stmtColEncSetting)) {

            callableStatement.registerOutParameter(1, java.sql.Types.BIT);
            callableStatement.registerOutParameter(2, java.sql.Types.TINYINT);
            callableStatement.registerOutParameter(3, java.sql.Types.SMALLINT);
            callableStatement.registerOutParameter(4, java.sql.Types.INTEGER);
            callableStatement.registerOutParameter(5, java.sql.Types.BIGINT);
            callableStatement.registerOutParameter(6, java.sql.Types.DOUBLE);
            callableStatement.registerOutParameter(7, java.sql.Types.DOUBLE, 30, 0);
            callableStatement.registerOutParameter(8, java.sql.Types.REAL);
            callableStatement.registerOutParameter(9, java.sql.Types.DECIMAL, 18, 0);
            callableStatement.registerOutParameter(10, java.sql.Types.DECIMAL, 10, 5);
            callableStatement.registerOutParameter(11, java.sql.Types.NUMERIC, 18, 0);
            callableStatement.registerOutParameter(12, java.sql.Types.NUMERIC, 8, 2);
            callableStatement.registerOutParameter(13, microsoft.sql.Types.SMALLMONEY);
            callableStatement.registerOutParameter(14, microsoft.sql.Types.MONEY);
            callableStatement.registerOutParameter(15, java.sql.Types.DECIMAL, 28, 4);
            callableStatement.registerOutParameter(16, java.sql.Types.NUMERIC, 28, 4);

            callableStatement.execute();

            int bitValue = callableStatement.getInt(1);
            if (bitValue == 0)
                assertEquals("" + false, numericValues[0], TestResource.getResource("R_outputParamFailed"));
            else
                assertEquals("" + true, numericValues[0], TestResource.getResource("R_outputParamFailed"));

            short tinyIntValue = callableStatement.getShort(2);
            assertEquals("" + tinyIntValue, numericValues[1], TestResource.getResource("R_outputParamFailed"));

            short smallIntValue = callableStatement.getShort(3);
            assertEquals("" + smallIntValue, numericValues[2], TestResource.getResource("R_outputParamFailed"));

            int intValue = callableStatement.getInt(4);
            assertEquals("" + intValue, numericValues[3], TestResource.getResource("R_outputParamFailed"));

            long bigintValue = callableStatement.getLong(5);
            assertEquals("" + bigintValue, numericValues[4], TestResource.getResource("R_outputParamFailed"));

            double floatDefault = callableStatement.getDouble(6);
            assertEquals("" + floatDefault, numericValues[5], TestResource.getResource("R_outputParamFailed"));

            double floatValue = callableStatement.getDouble(7);
            assertEquals("" + floatValue, numericValues[6], TestResource.getResource("R_outputParamFailed"));

            float realValue = callableStatement.getFloat(8);
            assertEquals("" + realValue, numericValues[7], TestResource.getResource("R_outputParamFailed"));

            BigDecimal decimalDefault = callableStatement.getBigDecimal(9);
            assertEquals(decimalDefault, new BigDecimal(numericValues[8]),
                    TestResource.getResource("R_outputParamFailed"));

            BigDecimal decimalValue = callableStatement.getBigDecimal(10);
            assertEquals(decimalValue, new BigDecimal(numericValues[9]),
                    TestResource.getResource("R_outputParamFailed"));

            BigDecimal numericDefault = callableStatement.getBigDecimal(11);
            assertEquals(numericDefault, new BigDecimal(numericValues[10]),
                    TestResource.getResource("R_outputParamFailed"));

            BigDecimal numericValue = callableStatement.getBigDecimal(12);
            assertEquals(numericValue, new BigDecimal(numericValues[11]),
                    TestResource.getResource("R_outputParamFailed"));

            BigDecimal smallMoneyValue = callableStatement.getSmallMoney(13);
            assertEquals(smallMoneyValue, new BigDecimal(numericValues[12]),
                    TestResource.getResource("R_outputParamFailed"));

            BigDecimal moneyValue = callableStatement.getMoney(14);
            assertEquals(moneyValue, new BigDecimal(numericValues[13]),
                    TestResource.getResource("R_outputParamFailed"));

            BigDecimal decimalValue2 = callableStatement.getBigDecimal(15);
            assertEquals(decimalValue2, new BigDecimal(numericValues[14]),
                    TestResource.getResource("R_outputParamFailed"));

            BigDecimal numericValue2 = callableStatement.getBigDecimal(16);
            assertEquals(numericValue2, new BigDecimal(numericValues[15]),
                    TestResource.getResource("R_outputParamFailed"));

        } catch (Exception e) {
            fail(e.toString());
        }
    }

    private void testcoerctionsOutputProcedureNumericInorder(String sql) throws SQLException {

        try (SQLServerConnection con = (SQLServerConnection) DriverManager.getConnection(AETestConnectionString,
                AEInfo);
                SQLServerCallableStatement callableStatement = (SQLServerCallableStatement) TestUtils
                        .getCallableStmt(con, sql, stmtColEncSetting)) {

            callableStatement.registerOutParameter(1, java.sql.Types.BIT);
            callableStatement.registerOutParameter(2, java.sql.Types.TINYINT);
            callableStatement.registerOutParameter(3, java.sql.Types.SMALLINT);
            callableStatement.registerOutParameter(4, java.sql.Types.INTEGER);
            callableStatement.registerOutParameter(5, java.sql.Types.BIGINT);
            callableStatement.registerOutParameter(6, java.sql.Types.DOUBLE);
            callableStatement.registerOutParameter(7, java.sql.Types.DOUBLE, 30, 0);
            callableStatement.registerOutParameter(8, java.sql.Types.REAL);
            callableStatement.registerOutParameter(9, java.sql.Types.DECIMAL, 18, 0);
            callableStatement.registerOutParameter(10, java.sql.Types.DECIMAL, 10, 5);
            callableStatement.registerOutParameter(11, java.sql.Types.NUMERIC, 18, 0);
            callableStatement.registerOutParameter(12, java.sql.Types.NUMERIC, 8, 2);
            callableStatement.registerOutParameter(13, microsoft.sql.Types.SMALLMONEY);
            callableStatement.registerOutParameter(14, microsoft.sql.Types.MONEY);
            callableStatement.registerOutParameter(15, java.sql.Types.DECIMAL, 28, 4);
            callableStatement.registerOutParameter(16, java.sql.Types.NUMERIC, 28, 4);

            callableStatement.execute();

            Class[] boolean_coercions = {Object.class, Short.class, Integer.class, Long.class, Float.class,
                    Double.class, BigDecimal.class, String.class};
            for (int i = 0; i < boolean_coercions.length; i++) {
                Object value = getxxx(1, boolean_coercions[i], callableStatement);
                Object boolVal = null;
                if (value.toString().equals("1") || value.equals(true) || value.toString().equals("1.0"))
                    boolVal = true;
                else if (value.toString().equals("0") || value.equals(false) || value.toString().equals("0.0"))
                    boolVal = false;
                assertEquals("" + boolVal, numericValues[0], TestResource.getResource("R_outputParamFailed"));
            }
            Class[] tinyint_coercions = {Object.class, Short.class, Integer.class, Long.class, Float.class,
                    Double.class, BigDecimal.class, String.class};
            for (int i = 0; i < tinyint_coercions.length; i++) {

                Object tinyIntValue = getxxx(2, tinyint_coercions[i], callableStatement);
                Object x = createValue(tinyint_coercions[i], 1);

                if (x instanceof String)
                    assertEquals("" + tinyIntValue, x, TestResource.getResource("R_outputParamFailed"));
                else
                    assertEquals(tinyIntValue, x, TestResource.getResource("R_outputParamFailed"));
            }

            Class[] smallint_coercions = {Object.class, Short.class, Integer.class, Long.class, Float.class,
                    Double.class, BigDecimal.class, String.class};
            for (int i = 0; i < smallint_coercions.length; i++) {
                Object smallIntValue = getxxx(3, smallint_coercions[i], callableStatement);
                Object x = createValue(smallint_coercions[i], 2);

                if (x instanceof String)
                    assertEquals("" + smallIntValue, x, TestResource.getResource("R_outputParamFailed"));
                else
                    assertEquals(smallIntValue, x, TestResource.getResource("R_outputParamFailed"));
            }

            Class[] int_coercions = {Object.class, Short.class, Integer.class, Long.class, Float.class, Double.class,
                    BigDecimal.class, String.class};
            for (int i = 0; i < int_coercions.length; i++) {
                Object IntValue = getxxx(4, int_coercions[i], callableStatement);
                Object x = createValue(int_coercions[i], 3);
                if (x != null) {
                    if (x instanceof String)
                        assertEquals("" + IntValue, x, TestResource.getResource("R_outputParamFailed"));
                    else
                        assertEquals(IntValue, x, TestResource.getResource("R_outputParamFailed"));
                }
            }

            Class[] bigint_coercions = {Object.class, Short.class, Integer.class, Long.class, Float.class, Double.class,
                    BigDecimal.class, String.class};
            for (int i = 0; i < int_coercions.length; i++) {
                Object bigIntValue = getxxx(5, bigint_coercions[i], callableStatement);
                Object x = createValue(bigint_coercions[i], 4);
                if (x != null) {
                    if (x instanceof String)
                        assertEquals("" + bigIntValue, x, TestResource.getResource("R_outputParamFailed"));
                    else
                        assertEquals(bigIntValue, x, TestResource.getResource("R_outputParamFailed"));
                }
            }

            Class[] float_coercions = {Object.class, Short.class, Integer.class, Long.class, Float.class, Double.class,
                    BigDecimal.class, String.class};
            for (int i = 0; i < float_coercions.length; i++) {
                Object floatDefaultValue = getxxx(6, float_coercions[i], callableStatement);
                Object x = createValue(float_coercions[i], 5);
                if (x != null) {
                    if (x instanceof String)
                        assertEquals("" + floatDefaultValue, x, TestResource.getResource("R_outputParamFailed"));
                    else
                        assertEquals(floatDefaultValue, x, TestResource.getResource("R_outputParamFailed"));
                }
            }

            for (int i = 0; i < float_coercions.length; i++) {
                Object floatValue = getxxx(7, float_coercions[i], callableStatement);
                Object x = createValue(float_coercions[i], 6);
                if (x != null) {
                    if (x instanceof String)
                        assertEquals("" + floatValue, x, TestResource.getResource("R_outputParamFailed"));
                    else
                        assertEquals(floatValue, x, TestResource.getResource("R_outputParamFailed"));
                }
            }

            Class[] real_coercions = {Object.class, Short.class, Integer.class, Long.class, Float.class,
                    BigDecimal.class, String.class};
            for (int i = 0; i < real_coercions.length; i++) {

                Object realValue = getxxx(8, real_coercions[i], callableStatement);

                Object x = createValue(real_coercions[i], 7);
                if (x != null) {
                    if (x instanceof String)
                        assertEquals("" + realValue, x, TestResource.getResource("R_outputParamFailed"));
                    else
                        assertEquals(realValue, x, TestResource.getResource("R_outputParamFailed"));
                }
            }

            Class[] decimalDefault_coercions = {Object.class, Short.class, Integer.class, Long.class, Float.class,
                    Double.class, BigDecimal.class, String.class};
            for (int i = 0; i < decimalDefault_coercions.length; i++) {
                Object decimalDefaultValue = getxxx(9, decimalDefault_coercions[i], callableStatement);
                Object x = createValue(decimalDefault_coercions[i], 8);
                if (x != null) {
                    if (x instanceof String)
                        assertEquals("" + decimalDefaultValue, x, TestResource.getResource("R_outputParamFailed"));
                    else
                        assertEquals(decimalDefaultValue, x, TestResource.getResource("R_outputParamFailed"));
                }
            }

            for (int i = 0; i < decimalDefault_coercions.length; i++) {
                Object decimalValue = getxxx(10, decimalDefault_coercions[i], callableStatement);
                Object x = createValue(decimalDefault_coercions[i], 9);
                if (x != null) {
                    if (x instanceof String)
                        assertEquals("" + decimalValue, x, TestResource.getResource("R_outputParamFailed"));
                    else
                        assertEquals(decimalValue, x, TestResource.getResource("R_outputParamFailed"));
                }
            }

            for (int i = 0; i < decimalDefault_coercions.length; i++) {
                Object numericDefaultValue = getxxx(11, decimalDefault_coercions[i], callableStatement);
                Object x = createValue(decimalDefault_coercions[i], 10);
                if (x != null) {
                    if (x instanceof String)
                        assertEquals("" + numericDefaultValue, x, TestResource.getResource("R_outputParamFailed"));
                    else
                        assertEquals(numericDefaultValue, x, TestResource.getResource("R_outputParamFailed"));
                }
            }

            for (int i = 0; i < decimalDefault_coercions.length; i++) {
                Object numericValue = getxxx(12, decimalDefault_coercions[i], callableStatement);
                Object x = createValue(decimalDefault_coercions[i], 11);
                if (x != null) {
                    if (x instanceof String)
                        assertEquals("" + numericValue, x, TestResource.getResource("R_outputParamFailed"));
                    else
                        assertEquals(numericValue, x, TestResource.getResource("R_outputParamFailed"));
                }
            }

            for (int i = 0; i < decimalDefault_coercions.length; i++) {
                Object smallMoneyValue = getxxx(13, decimalDefault_coercions[i], callableStatement);
                Object x = createValue(decimalDefault_coercions[i], 12);
                if (x != null) {
                    if (x instanceof String)
                        assertEquals("" + smallMoneyValue, x, TestResource.getResource("R_outputParamFailed"));
                    else
                        assertEquals(smallMoneyValue, x, TestResource.getResource("R_outputParamFailed"));
                }
            }

            for (int i = 0; i < decimalDefault_coercions.length; i++) {
                Object moneyValue = getxxx(14, decimalDefault_coercions[i], callableStatement);
                Object x = createValue(decimalDefault_coercions[i], 13);
                if (x != null) {
                    if (x instanceof String)
                        assertEquals("" + moneyValue, x, TestResource.getResource("R_outputParamFailed"));
                    else
                        assertEquals(moneyValue, x, TestResource.getResource("R_outputParamFailed"));
                }
            }
            for (int i = 0; i < decimalDefault_coercions.length; i++) {
                Object decimalValue2 = getxxx(15, decimalDefault_coercions[i], callableStatement);
                Object x = createValue(decimalDefault_coercions[i], 14);
                if (x != null) {
                    if (x instanceof String)
                        assertEquals("" + decimalValue2, x, TestResource.getResource("R_outputParamFailed"));
                    else
                        assertEquals(decimalValue2, x, TestResource.getResource("R_outputParamFailed"));
                }
            }

            for (int i = 0; i < decimalDefault_coercions.length; i++) {
                Object numericValue1 = getxxx(16, decimalDefault_coercions[i], callableStatement);
                Object x = createValue(decimalDefault_coercions[i], 15);
                if (x != null) {
                    if (x instanceof String)
                        assertEquals("" + numericValue1, x, TestResource.getResource("R_outputParamFailed"));
                    else
                        assertEquals(numericValue1, x, TestResource.getResource("R_outputParamFailed"));
                }
            }

        } catch (Exception e) {
            fail(e.toString());
        }
    }

    private Object createValue(Class coercion, int index) {
        try {
            if (coercion == Float.class)
                return Float.parseFloat(numericValues[index]);
            if (coercion == Integer.class)
                return Integer.parseInt(numericValues[index]);
            if (coercion == String.class || coercion == Boolean.class || coercion == Object.class)
                return (numericValues[index]);
            if (coercion == Byte.class)
                return Byte.parseByte(numericValues[index]);
            if (coercion == Short.class)
                return Short.parseShort(numericValues[index]);
            if (coercion == Long.class)
                return Long.parseLong(numericValues[index]);
            if (coercion == Double.class)
                return Double.parseDouble(numericValues[index]);
            if (coercion == BigDecimal.class)
                return new BigDecimal(numericValues[index]);
        } catch (java.lang.NumberFormatException e) {}
        return null;
    }

    private Object getxxx(int ordinal, Class coercion,
            SQLServerCallableStatement callableStatement) throws SQLException {

        if (coercion == null || coercion == Object.class) {
            return callableStatement.getObject(ordinal);
        } else if (coercion == String.class) {
            return callableStatement.getString(ordinal);
        } else if (coercion == Boolean.class) {
            return Boolean.valueOf(callableStatement.getBoolean(ordinal));
        } else if (coercion == Byte.class) {
            return Byte.valueOf(callableStatement.getByte(ordinal));
        } else if (coercion == Short.class) {
            return Short.valueOf(callableStatement.getShort(ordinal));
        } else if (coercion == Integer.class) {
            return Integer.valueOf(callableStatement.getInt(ordinal));
        } else if (coercion == Long.class) {
            return Long.valueOf(callableStatement.getLong(ordinal));
        } else if (coercion == Float.class) {
            return Float.valueOf(callableStatement.getFloat(ordinal));
        } else if (coercion == Double.class) {
            return Double.valueOf(callableStatement.getDouble(ordinal));
        } else if (coercion == BigDecimal.class) {
            return callableStatement.getBigDecimal(ordinal);
        } else if (coercion == byte[].class) {
            return callableStatement.getBytes(ordinal);
        } else if (coercion == java.sql.Date.class) {
            return callableStatement.getDate(ordinal);
        } else if (coercion == Time.class) {
            return callableStatement.getTime(ordinal);
        } else if (coercion == Timestamp.class) {
            return callableStatement.getTimestamp(ordinal);
        } else if (coercion == microsoft.sql.DateTimeOffset.class) {
            return callableStatement.getDateTimeOffset(ordinal);
        } else {
            // Otherwise
            fail("Unhandled type: " + coercion);
        }

        return null;
    }

    private void createOutputProcedureBinary() throws SQLException {
        String sql = " IF EXISTS (select * from sysobjects where id = object_id(N'"
                + TestUtils.escapeSingleQuotes(outputProcedureBinary) + "') and OBJECTPROPERTY(id, N'IsProcedure') = 1)"
                + " DROP PROCEDURE " + AbstractSQLGenerator.escapeIdentifier(outputProcedureBinary);

        try (SQLServerConnection con = (SQLServerConnection) DriverManager.getConnection(AETestConnectionString,
                AEInfo); SQLServerStatement stmt = (SQLServerStatement) con.createStatement()) {
            stmt.execute(sql);

            sql = "CREATE PROCEDURE " + AbstractSQLGenerator.escapeIdentifier(outputProcedureBinary)
                    + " @p0 binary(20) OUTPUT,@p1 varbinary(50) OUTPUT,@p2 varbinary(max) OUTPUT,"
                    + " @p3 binary(512) OUTPUT,@p4 varbinary(8000) OUTPUT " + " AS"
                    + " SELECT top 1 @p0=RandomizedBinary,@p1=DeterministicVarbinary,@p2=DeterministicVarbinaryMax,"
                    + " @p3=DeterministicBinary512,@p4=DeterministicBinary8000 FROM "
                    + AbstractSQLGenerator.escapeIdentifier(binaryTable);

            stmt.execute(sql);
        }
    }

    private void testOutputProcedureBinaryInorder(String sql) throws SQLException {

        try (SQLServerConnection con = (SQLServerConnection) DriverManager.getConnection(AETestConnectionString,
                AEInfo);
                SQLServerCallableStatement callableStatement = (SQLServerCallableStatement) TestUtils
                        .getCallableStmt(con, sql, stmtColEncSetting)) {

            callableStatement.registerOutParameter(1, java.sql.Types.BINARY, 20, 0);
            callableStatement.registerOutParameter(2, java.sql.Types.VARBINARY, 50, 0);
            callableStatement.registerOutParameter(3, java.sql.Types.LONGVARBINARY);
            callableStatement.registerOutParameter(4, java.sql.Types.BINARY, 512, 0);
            callableStatement.registerOutParameter(5, java.sql.Types.VARBINARY, 8000, 0);
            callableStatement.execute();

            byte[] expected = byteValues.get(0);

            byte[] received1 = callableStatement.getBytes(1);
            for (int i = 0; i < expected.length; i++) {
                assertEquals(received1[i], expected[i], TestResource.getResource("R_outputParamFailed"));
            }

            expected = byteValues.get(1);
            byte[] received2 = callableStatement.getBytes(2);
            for (int i = 0; i < expected.length; i++) {
                assertEquals(received2[i], expected[i], TestResource.getResource("R_outputParamFailed"));
            }

            expected = byteValues.get(2);
            byte[] received3 = callableStatement.getBytes(3);
            for (int i = 0; i < expected.length; i++) {
                assertEquals(received3[i], expected[i], TestResource.getResource("R_outputParamFailed"));
            }

            expected = byteValues.get(3);
            byte[] received4 = callableStatement.getBytes(4);
            for (int i = 0; i < expected.length; i++) {
                assertEquals(received4[i], expected[i], TestResource.getResource("R_outputParamFailed"));
            }

            expected = byteValues.get(4);
            byte[] received5 = callableStatement.getBytes(5);
            for (int i = 0; i < expected.length; i++) {
                assertEquals(received5[i], expected[i], TestResource.getResource("R_outputParamFailed"));
            }
        } catch (Exception e) {
            fail(e.toString());
        }
    }

    private void testOutputProcedureBinaryInorderObject(String sql) throws SQLException {

        try (SQLServerConnection con = (SQLServerConnection) DriverManager.getConnection(AETestConnectionString,
                AEInfo);
                SQLServerCallableStatement callableStatement = (SQLServerCallableStatement) TestUtils
                        .getCallableStmt(con, sql, stmtColEncSetting)) {

            callableStatement.registerOutParameter(1, java.sql.Types.BINARY, 20, 0);
            callableStatement.registerOutParameter(2, java.sql.Types.VARBINARY, 50, 0);
            callableStatement.registerOutParameter(3, java.sql.Types.LONGVARBINARY);
            callableStatement.registerOutParameter(4, java.sql.Types.BINARY, 512, 0);
            callableStatement.registerOutParameter(5, java.sql.Types.VARBINARY, 8000, 0);
            callableStatement.execute();

            int index = 1;
            for (int i = 0; i < byteValues.size(); i++) {
                byte[] expected = null;
                if (null != byteValues.get(i))
                    expected = byteValues.get(i);

                byte[] binaryValue = (byte[]) callableStatement.getObject(index);
                try {
                    if (null != byteValues.get(i)) {
                        for (int j = 0; j < expected.length; j++) {
                            assertEquals(
                                    expected[j] == binaryValue[j] && expected[j] == binaryValue[j]
                                            && expected[j] == binaryValue[j],
                                    true, "Decryption failed with getObject(): " + binaryValue + ", " + binaryValue
                                            + ", " + binaryValue + ".\n");
                        }
                    }
                } catch (Exception e) {
                    fail(e.toString());
                } finally {
                    index++;
                }
            }
        } catch (Exception e) {
            fail(e.toString());
        }
    }

    private void testOutputProcedureBinaryInorderString(String sql) throws SQLException {

        try (SQLServerConnection con = (SQLServerConnection) DriverManager.getConnection(AETestConnectionString,
                AEInfo);
                SQLServerCallableStatement callableStatement = (SQLServerCallableStatement) TestUtils
                        .getCallableStmt(con, sql, stmtColEncSetting)) {

            callableStatement.registerOutParameter(1, java.sql.Types.BINARY, 20, 0);
            callableStatement.registerOutParameter(2, java.sql.Types.VARBINARY, 50, 0);
            callableStatement.registerOutParameter(3, java.sql.Types.LONGVARBINARY);
            callableStatement.registerOutParameter(4, java.sql.Types.BINARY, 512, 0);
            callableStatement.registerOutParameter(5, java.sql.Types.VARBINARY, 8000, 0);
            callableStatement.execute();

            int index = 1;
            for (int i = 0; i < byteValues.size(); i++) {
                String stringValue1 = ("" + callableStatement.getString(index)).trim();

                StringBuffer expected = new StringBuffer();
                String expectedStr = null;

                if (null != byteValues.get(i)) {
                    for (byte b : byteValues.get(i)) {
                        expected.append(String.format("%02X", b));
                    }
                    expectedStr = "" + expected.toString();
                } else {
                    expectedStr = "null";
                }
                try {
                    assertEquals(stringValue1.startsWith(expectedStr), true, "\nDecryption failed with getString(): "
                            + stringValue1 + ".\nExpected Value: " + expectedStr);
                } catch (Exception e) {
                    fail(e.toString());
                } finally {
                    index++;
                }
            }
        }
    }

    protected static void createDateTableCallableStatement() throws SQLException {
        String sql = "create table " + AbstractSQLGenerator.escapeIdentifier(dateTable) + " (" + "PlainDate date null,"
                + "RandomizedDate date ENCRYPTED WITH (ENCRYPTION_TYPE = RANDOMIZED, ALGORITHM = 'AEAD_AES_256_CBC_HMAC_SHA_256', COLUMN_ENCRYPTION_KEY = "
                + cekName + ") NULL,"
                + "DeterministicDate date ENCRYPTED WITH (ENCRYPTION_TYPE = DETERMINISTIC, ALGORITHM = 'AEAD_AES_256_CBC_HMAC_SHA_256', COLUMN_ENCRYPTION_KEY = "
                + cekName + ") NULL,"

                + "PlainDatetime2Default datetime2 null,"
                + "RandomizedDatetime2Default datetime2 ENCRYPTED WITH (ENCRYPTION_TYPE = RANDOMIZED, ALGORITHM = 'AEAD_AES_256_CBC_HMAC_SHA_256', COLUMN_ENCRYPTION_KEY = "
                + cekName + ") NULL,"
                + "DeterministicDatetime2Default datetime2 ENCRYPTED WITH (ENCRYPTION_TYPE = DETERMINISTIC, ALGORITHM = 'AEAD_AES_256_CBC_HMAC_SHA_256', COLUMN_ENCRYPTION_KEY = "
                + cekName + ") NULL,"

                + "PlainDatetimeoffsetDefault datetimeoffset null,"
                + "RandomizedDatetimeoffsetDefault datetimeoffset ENCRYPTED WITH (ENCRYPTION_TYPE = RANDOMIZED, ALGORITHM = 'AEAD_AES_256_CBC_HMAC_SHA_256', COLUMN_ENCRYPTION_KEY = "
                + cekName + ") NULL,"
                + "DeterministicDatetimeoffsetDefault datetimeoffset ENCRYPTED WITH (ENCRYPTION_TYPE = DETERMINISTIC, ALGORITHM = 'AEAD_AES_256_CBC_HMAC_SHA_256', COLUMN_ENCRYPTION_KEY = "
                + cekName + ") NULL,"

                + "PlainTimeDefault time null,"
                + "RandomizedTimeDefault time ENCRYPTED WITH (ENCRYPTION_TYPE = RANDOMIZED, ALGORITHM = 'AEAD_AES_256_CBC_HMAC_SHA_256', COLUMN_ENCRYPTION_KEY = "
                + cekName + ") NULL,"
                + "DeterministicTimeDefault time ENCRYPTED WITH (ENCRYPTION_TYPE = DETERMINISTIC, ALGORITHM = 'AEAD_AES_256_CBC_HMAC_SHA_256', COLUMN_ENCRYPTION_KEY = "
                + cekName + ") NULL,"

                + "PlainDatetime2 datetime2(2) null,"
                + "RandomizedDatetime2 datetime2(2) ENCRYPTED WITH (ENCRYPTION_TYPE = RANDOMIZED, ALGORITHM = 'AEAD_AES_256_CBC_HMAC_SHA_256', COLUMN_ENCRYPTION_KEY = "
                + cekName + ") NULL,"
                + "DeterministicDatetime2 datetime2(2) ENCRYPTED WITH (ENCRYPTION_TYPE = DETERMINISTIC, ALGORITHM = 'AEAD_AES_256_CBC_HMAC_SHA_256', COLUMN_ENCRYPTION_KEY = "
                + cekName + ") NULL,"

                + "PlainTime time(2) null,"
                + "RandomizedTime time(2) ENCRYPTED WITH (ENCRYPTION_TYPE = RANDOMIZED, ALGORITHM = 'AEAD_AES_256_CBC_HMAC_SHA_256', COLUMN_ENCRYPTION_KEY = "
                + cekName + ") NULL,"
                + "DeterministicTime time(2) ENCRYPTED WITH (ENCRYPTION_TYPE = DETERMINISTIC, ALGORITHM = 'AEAD_AES_256_CBC_HMAC_SHA_256', COLUMN_ENCRYPTION_KEY = "
                + cekName + ") NULL,"

                + "PlainDatetimeoffset datetimeoffset(2) null,"
                + "RandomizedDatetimeoffset datetimeoffset(2) ENCRYPTED WITH (ENCRYPTION_TYPE = RANDOMIZED, ALGORITHM = 'AEAD_AES_256_CBC_HMAC_SHA_256', COLUMN_ENCRYPTION_KEY = "
                + cekName + ") NULL,"
                + "DeterministicDatetimeoffset datetimeoffset(2) ENCRYPTED WITH (ENCRYPTION_TYPE = DETERMINISTIC, ALGORITHM = 'AEAD_AES_256_CBC_HMAC_SHA_256', COLUMN_ENCRYPTION_KEY = "
                + cekName + ") NULL,"

                + "PlainDateTime DateTime null,"
                + "RandomizedDateTime DateTime ENCRYPTED WITH (ENCRYPTION_TYPE = RANDOMIZED, ALGORITHM = 'AEAD_AES_256_CBC_HMAC_SHA_256', COLUMN_ENCRYPTION_KEY = "
                + cekName + ") NULL,"
                + "DeterministicDateTime DateTime ENCRYPTED WITH (ENCRYPTION_TYPE = DETERMINISTIC, ALGORITHM = 'AEAD_AES_256_CBC_HMAC_SHA_256', COLUMN_ENCRYPTION_KEY = "
                + cekName + ") NULL,"

                + "PlainSmallDatetime smalldatetime null,"
                + "RandomizedSmallDatetime smalldatetime ENCRYPTED WITH (ENCRYPTION_TYPE = RANDOMIZED, ALGORITHM = 'AEAD_AES_256_CBC_HMAC_SHA_256', COLUMN_ENCRYPTION_KEY = "
                + cekName + ") NULL,"
                + "DeterministicSmallDatetime smalldatetime ENCRYPTED WITH (ENCRYPTION_TYPE = DETERMINISTIC, ALGORITHM = 'AEAD_AES_256_CBC_HMAC_SHA_256', COLUMN_ENCRYPTION_KEY = "
                + cekName + ") NULL,"

                + ");";

        try (SQLServerConnection con = (SQLServerConnection) DriverManager.getConnection(AETestConnectionString,
                AEInfo); SQLServerStatement stmt = (SQLServerStatement) con.createStatement()) {
            stmt.execute(sql);
            stmt.execute("DBCC FREEPROCCACHE");
        } catch (SQLException e) {
            fail(e.toString());
        }
    }

    private static LinkedList<Object> createTemporalTypesCallableStatement(boolean nullable) {

        Date date = RandomData.generateDate(nullable);
        Timestamp datetime2 = RandomData.generateDatetime2(7, nullable);
        DateTimeOffset datetimeoffset = RandomData.generateDatetimeoffset(7, nullable);
        Time time = RandomData.generateTime(7, nullable);
        Timestamp datetime2_2 = RandomData.generateDatetime2(2, nullable);
        Time time_2 = RandomData.generateTime(2, nullable);
        DateTimeOffset datetimeoffset_2 = RandomData.generateDatetimeoffset(2, nullable);

        Timestamp datetime = RandomData.generateDatetime(nullable);
        Timestamp smalldatetime = RandomData.generateSmalldatetime(nullable);

        LinkedList<Object> list = new LinkedList<>();
        list.add(date);
        list.add(datetime2);
        list.add(datetimeoffset);
        list.add(time);
        list.add(datetime2_2);
        list.add(time_2);
        list.add(datetimeoffset_2);
        list.add(datetime);
        list.add(smalldatetime);

        return list;
    }

    private static void populateDateNormalCase() throws SQLException {
        String sql = "insert into " + AbstractSQLGenerator.escapeIdentifier(dateTable) + " values( " + "?,?,?,"
                + "?,?,?," + "?,?,?," + "?,?,?," + "?,?,?," + "?,?,?," + "?,?,?," + "?,?,?," + "?,?,?" + ")";

        try (SQLServerConnection con = (SQLServerConnection) DriverManager.getConnection(AETestConnectionString,
                AEInfo);
                SQLServerPreparedStatement sqlPstmt = (SQLServerPreparedStatement) TestUtils.getPreparedStmt(con, sql,
                        stmtColEncSetting)) {

            // date
            for (int i = 1; i <= 3; i++) {
                sqlPstmt.setDate(i, (Date) dateValues.get(0));
            }

            // datetime2 default
            for (int i = 4; i <= 6; i++) {
                sqlPstmt.setTimestamp(i, (Timestamp) dateValues.get(1));
            }

            // datetimeoffset default
            for (int i = 7; i <= 9; i++) {
                sqlPstmt.setDateTimeOffset(i, (DateTimeOffset) dateValues.get(2));
            }

            // time default
            for (int i = 10; i <= 12; i++) {
                sqlPstmt.setTime(i, (Time) dateValues.get(3));
            }

            // datetime2(2)
            for (int i = 13; i <= 15; i++) {
                sqlPstmt.setTimestamp(i, (Timestamp) dateValues.get(4), 2);
            }

            // time(2)
            for (int i = 16; i <= 18; i++) {
                sqlPstmt.setTime(i, (Time) dateValues.get(5), 2);
            }

            // datetimeoffset(2)
            for (int i = 19; i <= 21; i++) {
                sqlPstmt.setDateTimeOffset(i, (DateTimeOffset) dateValues.get(6), 2);
            }

            // datetime()
            for (int i = 22; i <= 24; i++) {
                sqlPstmt.setDateTime(i, (Timestamp) dateValues.get(7));
            }

            // smalldatetime()
            for (int i = 25; i <= 27; i++) {
                sqlPstmt.setSmallDateTime(i, (Timestamp) dateValues.get(8));
            }
            sqlPstmt.execute();
        }
    }

    private void createOutputProcedureDate() throws SQLException {
        String sql = " IF EXISTS (select * from sysobjects where id = object_id(N'"
                + TestUtils.escapeSingleQuotes(outputProcedureDate) + "') and OBJECTPROPERTY(id, N'IsProcedure') = 1)"
                + " DROP PROCEDURE " + AbstractSQLGenerator.escapeIdentifier(outputProcedureDate);

        try (SQLServerConnection con = (SQLServerConnection) DriverManager.getConnection(AETestConnectionString,
                AEInfo); SQLServerStatement stmt = (SQLServerStatement) con.createStatement()) {
            stmt.execute(sql);

            sql = "CREATE PROCEDURE " + AbstractSQLGenerator.escapeIdentifier(outputProcedureDate)
                    + " @p0 date OUTPUT, @p01 date OUTPUT, @p1 datetime2 OUTPUT, @p11 datetime2 OUTPUT,"
                    + " @p2 datetimeoffset OUTPUT, @p21 datetimeoffset OUTPUT, @p3 time OUTPUT, @p31 time OUTPUT, @p4 datetime OUTPUT, @p41 datetime OUTPUT,"
                    + " @p5 smalldatetime OUTPUT, @p51 smalldatetime OUTPUT, @p6 datetime2(2) OUTPUT, @p61 datetime2(2) OUTPUT, @p7 time(2) OUTPUT, @p71 time(2) OUTPUT, "
                    + " @p8 datetimeoffset(2) OUTPUT, @p81 datetimeoffset(2) OUTPUT " + " AS"
                    + " SELECT top 1 @p0=PlainDate,@p01=RandomizedDate,@p1=PlainDatetime2Default,@p11=RandomizedDatetime2Default,"
                    + " @p2=PlainDatetimeoffsetDefault,@p21=DeterministicDatetimeoffsetDefault,"
                    + " @p3=PlainTimeDefault,@p31=DeterministicTimeDefault,"
                    + " @p4=PlainDateTime,@p41=DeterministicDateTime, @p5=PlainSmallDateTime,@p51=RandomizedSmallDateTime, "
                    + " @p6=PlainDatetime2,@p61=RandomizedDatetime2, @p7=PlainTime,@p71=Deterministictime, "
                    + " @p8=PlainDatetimeoffset, @p81=RandomizedDatetimeoffset" + " FROM "
                    + AbstractSQLGenerator.escapeIdentifier(dateTable);

            stmt.execute(sql);
        }
    }

    private void testOutputProcedureDateInorder(String sql) throws SQLException {

        try (SQLServerConnection con = (SQLServerConnection) DriverManager.getConnection(AETestConnectionString,
                AEInfo);
                SQLServerCallableStatement callableStatement = (SQLServerCallableStatement) TestUtils
                        .getCallableStmt(con, sql, stmtColEncSetting)) {

            callableStatement.registerOutParameter(1, java.sql.Types.DATE);
            callableStatement.registerOutParameter(2, java.sql.Types.DATE);
            callableStatement.registerOutParameter(3, java.sql.Types.TIMESTAMP);
            callableStatement.registerOutParameter(4, java.sql.Types.TIMESTAMP);
            callableStatement.registerOutParameter(5, microsoft.sql.Types.DATETIMEOFFSET);
            callableStatement.registerOutParameter(6, microsoft.sql.Types.DATETIMEOFFSET);
            callableStatement.registerOutParameter(7, java.sql.Types.TIME);
            callableStatement.registerOutParameter(8, java.sql.Types.TIME);
            callableStatement.registerOutParameter(9, microsoft.sql.Types.DATETIME); // datetime
            callableStatement.registerOutParameter(10, microsoft.sql.Types.DATETIME); // datetime
            callableStatement.registerOutParameter(11, microsoft.sql.Types.SMALLDATETIME); // smalldatetime
            callableStatement.registerOutParameter(12, microsoft.sql.Types.SMALLDATETIME); // smalldatetime
            callableStatement.registerOutParameter(13, java.sql.Types.TIMESTAMP, 2);
            callableStatement.registerOutParameter(14, java.sql.Types.TIMESTAMP, 2);
            callableStatement.registerOutParameter(15, java.sql.Types.TIME, 2);
            callableStatement.registerOutParameter(16, java.sql.Types.TIME, 2);
            callableStatement.registerOutParameter(17, microsoft.sql.Types.DATETIMEOFFSET, 2);
            callableStatement.registerOutParameter(18, microsoft.sql.Types.DATETIMEOFFSET, 2);
            callableStatement.execute();

            assertEquals(callableStatement.getDate(1), callableStatement.getDate(2),
                    TestResource.getResource("R_outputParamFailed"));

            assertEquals(callableStatement.getTimestamp(3), callableStatement.getTimestamp(4),
                    TestResource.getResource("R_outputParamFailed"));

            assertEquals(callableStatement.getDateTimeOffset(5), callableStatement.getDateTimeOffset(6),
                    TestResource.getResource("R_outputParamFailed"));

            assertEquals(callableStatement.getTime(7), callableStatement.getTime(8),
                    TestResource.getResource("R_outputParamFailed"));
            assertEquals(callableStatement.getDateTime(9), // actual plain
                    callableStatement.getDateTime(10), // received expected enc
                    TestResource.getResource("R_outputParamFailed"));
            assertEquals(callableStatement.getSmallDateTime(11), callableStatement.getSmallDateTime(12),
                    TestResource.getResource("R_outputParamFailed"));
            assertEquals(callableStatement.getTimestamp(13), callableStatement.getTimestamp(14),
                    TestResource.getResource("R_outputParamFailed"));
            assertEquals(callableStatement.getTime(15).getTime(), callableStatement.getTime(16).getTime(),
                    TestResource.getResource("R_outputParamFailed"));
            assertEquals(callableStatement.getDateTimeOffset(17), callableStatement.getDateTimeOffset(18),
                    TestResource.getResource("R_outputParamFailed"));

        } catch (Exception e) {
            fail(e.toString());
        }
    }

    private void testOutputProcedureDateInorderObject(String sql) throws SQLException {

        try (SQLServerConnection con = (SQLServerConnection) DriverManager.getConnection(AETestConnectionString,
                AEInfo);
                SQLServerCallableStatement callableStatement = (SQLServerCallableStatement) TestUtils
                        .getCallableStmt(con, sql, stmtColEncSetting)) {

            callableStatement.registerOutParameter(1, java.sql.Types.DATE);
            callableStatement.registerOutParameter(2, java.sql.Types.DATE);
            callableStatement.registerOutParameter(3, java.sql.Types.TIMESTAMP);
            callableStatement.registerOutParameter(4, java.sql.Types.TIMESTAMP);
            callableStatement.registerOutParameter(5, microsoft.sql.Types.DATETIMEOFFSET);
            callableStatement.registerOutParameter(6, microsoft.sql.Types.DATETIMEOFFSET);
            callableStatement.registerOutParameter(7, java.sql.Types.TIME);
            callableStatement.registerOutParameter(8, java.sql.Types.TIME);
            callableStatement.registerOutParameter(9, microsoft.sql.Types.DATETIME); // datetime
            callableStatement.registerOutParameter(10, microsoft.sql.Types.DATETIME); // datetime
            callableStatement.registerOutParameter(11, microsoft.sql.Types.SMALLDATETIME); // smalldatetime
            callableStatement.registerOutParameter(12, microsoft.sql.Types.SMALLDATETIME); // smalldatetime
            callableStatement.registerOutParameter(13, java.sql.Types.TIMESTAMP, 2);
            callableStatement.registerOutParameter(14, java.sql.Types.TIMESTAMP, 2);
            callableStatement.registerOutParameter(15, java.sql.Types.TIME, 2);
            callableStatement.registerOutParameter(16, java.sql.Types.TIME, 2);
            callableStatement.registerOutParameter(17, microsoft.sql.Types.DATETIMEOFFSET, 2);
            callableStatement.registerOutParameter(18, microsoft.sql.Types.DATETIMEOFFSET, 2);
            callableStatement.execute();

            assertEquals(callableStatement.getObject(1), callableStatement.getObject(2),
                    TestResource.getResource("R_outputParamFailed"));

            assertEquals(callableStatement.getObject(3), callableStatement.getObject(4),
                    TestResource.getResource("R_outputParamFailed"));

            assertEquals(callableStatement.getObject(5), callableStatement.getObject(6),
                    TestResource.getResource("R_outputParamFailed"));

            assertEquals(callableStatement.getObject(7), callableStatement.getObject(8),
                    TestResource.getResource("R_outputParamFailed"));
            assertEquals(callableStatement.getObject(9), // actual plain
                    callableStatement.getObject(10), // received expected enc
                    TestResource.getResource("R_outputParamFailed"));
            assertEquals(callableStatement.getObject(11), callableStatement.getObject(12),
                    TestResource.getResource("R_outputParamFailed"));
            assertEquals(callableStatement.getObject(13), callableStatement.getObject(14),
                    TestResource.getResource("R_outputParamFailed"));
            assertEquals(callableStatement.getObject(15), callableStatement.getObject(16),
                    TestResource.getResource("R_outputParamFailed"));
            assertEquals(callableStatement.getObject(17), callableStatement.getObject(18),
                    TestResource.getResource("R_outputParamFailed"));

        } catch (Exception e) {
            fail(e.toString());
        }
    }

    private void createOutputProcedureBatch() throws SQLException {
        String sql = " IF EXISTS (select * from sysobjects where id = object_id(N'"
                + TestUtils.escapeSingleQuotes(outputProcedureBatch) + "') and OBJECTPROPERTY(id, N'IsProcedure') = 1)"
                + " DROP PROCEDURE " + AbstractSQLGenerator.escapeIdentifier(outputProcedureBatch);

        try (SQLServerConnection con = (SQLServerConnection) DriverManager.getConnection(AETestConnectionString,
                AEInfo); SQLServerStatement stmt = (SQLServerStatement) con.createStatement()) {
            stmt.execute(sql);

            // If a procedure contains more than one SQL statement, it is considered
            // to be a batch of SQL statements.
            sql = "CREATE PROCEDURE " + AbstractSQLGenerator.escapeIdentifier(outputProcedureBatch)
                    + " @p0 int OUTPUT, @p1 float OUTPUT, @p2 smallint OUTPUT, @p3 smallmoney OUTPUT " + " AS"
                    + " select top 1 @p0=RandomizedInt FROM " + AbstractSQLGenerator.escapeIdentifier(table3)
                    + " select top 1 @p1=DeterministicFloatDefault FROM "
                    + AbstractSQLGenerator.escapeIdentifier(table3) + " select top 1 @p2=RandomizedSmallint FROM "
                    + AbstractSQLGenerator.escapeIdentifier(table3) + " select top 1 @p3=DeterministicSmallMoney FROM "
                    + AbstractSQLGenerator.escapeIdentifier(table3);

            stmt.execute(sql);
        }
    }

    private void testOutputProcedureBatchInorder(String sql) throws SQLException {

        try (SQLServerConnection con = (SQLServerConnection) DriverManager.getConnection(AETestConnectionString,
                AEInfo);
                SQLServerCallableStatement callableStatement = (SQLServerCallableStatement) TestUtils
                        .getCallableStmt(con, sql, stmtColEncSetting)) {

            callableStatement.registerOutParameter(1, java.sql.Types.INTEGER);
            callableStatement.registerOutParameter(2, java.sql.Types.DOUBLE);
            callableStatement.registerOutParameter(3, java.sql.Types.SMALLINT);
            callableStatement.registerOutParameter(4, microsoft.sql.Types.SMALLMONEY);
            callableStatement.execute();

            int intValue2 = callableStatement.getInt(1);
            assertEquals("" + intValue2, numericValues[3], TestResource.getResource("R_outputParamFailed"));

            double floatValue0 = callableStatement.getDouble(2);
            assertEquals("" + floatValue0, numericValues[5], TestResource.getResource("R_outputParamFailed"));

            short shortValue3 = callableStatement.getShort(3);
            assertEquals("" + shortValue3, numericValues[2], TestResource.getResource("R_outputParamFailed"));

            BigDecimal smallmoneyValue = callableStatement.getSmallMoney(4);
            assertEquals("" + smallmoneyValue, numericValues[12], TestResource.getResource("R_outputParamFailed"));
        } catch (Exception e) {
            fail(e.toString());
        }
    }

    private void createOutputProcedure4() throws SQLException {
        String sql = " IF EXISTS (select * from sysobjects where id = object_id(N'"
                + TestUtils.escapeSingleQuotes(outputProcedure4) + "') and OBJECTPROPERTY(id, N'IsProcedure') = 1)"
                + " DROP PROCEDURE " + AbstractSQLGenerator.escapeIdentifier(outputProcedure4);

        try (SQLServerConnection con = (SQLServerConnection) DriverManager.getConnection(AETestConnectionString,
                AEInfo); SQLServerStatement stmt = (SQLServerStatement) con.createStatement()) {
            stmt.execute(sql);

            sql = "create procedure " + AbstractSQLGenerator.escapeIdentifier(outputProcedure4)
                    + " @in1 int, @in2 smallint, @in3 bigint, @in4 int, @in5 smallint, @in6 bigint, @out1 int output, @out2 smallint output, @out3 bigint output, @out4 int output, @out5 smallint output, @out6 bigint output"
                    + " as " + " insert into " + AbstractSQLGenerator.escapeIdentifier(table5)
                    + " values (@in1, @in2, @in3)" + " insert into " + AbstractSQLGenerator.escapeIdentifier(table6)
                    + " values (@in4, @in5, @in6)" + " select * from " + AbstractSQLGenerator.escapeIdentifier(table5)
                    + " select * from " + AbstractSQLGenerator.escapeIdentifier(table6)
                    + " select @out1 = c1, @out2=c2, @out3=c3 from " + AbstractSQLGenerator.escapeIdentifier(table5)
                    + " select @out4 = c1, @out5=c2, @out6=c3 from " + AbstractSQLGenerator.escapeIdentifier(table6);

            stmt.execute(sql);
        }
    }

    private void createMixedProcedureDateScale() throws SQLException {
        String sql = " IF EXISTS (select * from sysobjects where id = object_id(N'"
                + TestUtils.escapeSingleQuotes(outputProcedureDateScale)
                + "') and OBJECTPROPERTY(id, N'IsProcedure') = 1)" + " DROP PROCEDURE "
                + AbstractSQLGenerator.escapeIdentifier(outputProcedureDateScale);

        try (SQLServerConnection con = (SQLServerConnection) DriverManager.getConnection(AETestConnectionString,
                AEInfo); SQLServerStatement stmt = (SQLServerStatement) con.createStatement()) {
            stmt.execute(sql);

            sql = "CREATE PROCEDURE " + AbstractSQLGenerator.escapeIdentifier(outputProcedureDateScale)
                    + " @p1 datetime2(2) OUTPUT, @p2 datetime2(2) OUTPUT,"
                    + " @p3 time(2) OUTPUT, @p4 time(2) OUTPUT, @p5 datetimeoffset(2) OUTPUT, @p6 datetimeoffset(2) OUTPUT "
                    + " AS"
                    + " SELECT top 1 @p1=DeterministicDatetime2,@p2=RandomizedDatetime2,@p3=DeterministicTime,@p4=RandomizedTime,"
                    + " @p5=DeterministicDatetimeoffset,@p6=RandomizedDatetimeoffset " + " FROM "
                    + AbstractSQLGenerator.escapeIdentifier(scaleDateTable)
                    + " where DeterministicDatetime2 = @p1 and DeterministicTime = @p3 and DeterministicDatetimeoffset=@p5";

            stmt.execute(sql);
        }
    }

    private void testMixedProcedureDateScaleInorder(String sql) throws SQLException {

        try (SQLServerConnection con = (SQLServerConnection) DriverManager.getConnection(AETestConnectionString,
                AEInfo);
                SQLServerCallableStatement callableStatement = (SQLServerCallableStatement) TestUtils
                        .getCallableStmt(con, sql, stmtColEncSetting)) {

            callableStatement.registerOutParameter(1, java.sql.Types.TIMESTAMP, 2);
            callableStatement.registerOutParameter(2, java.sql.Types.TIMESTAMP, 2);
            callableStatement.registerOutParameter(3, java.sql.Types.TIME, 2);
            callableStatement.registerOutParameter(4, java.sql.Types.TIME, 2);
            callableStatement.registerOutParameter(5, microsoft.sql.Types.DATETIMEOFFSET, 2);
            callableStatement.registerOutParameter(6, microsoft.sql.Types.DATETIMEOFFSET, 2);
            callableStatement.setTimestamp(1, (Timestamp) dateValues.get(4), 2);
            callableStatement.setTime(3, (Time) dateValues.get(5), 2);
            callableStatement.setDateTimeOffset(5, (DateTimeOffset) dateValues.get(6), 2);
            callableStatement.execute();

            assertEquals(callableStatement.getTimestamp(1), callableStatement.getTimestamp(2),
                    TestResource.getResource("R_outputParamFailed"));

            assertEquals(callableStatement.getTime(3), callableStatement.getTime(4),
                    TestResource.getResource("R_outputParamFailed"));

            assertEquals(callableStatement.getDateTimeOffset(5), callableStatement.getDateTimeOffset(6),
                    TestResource.getResource("R_outputParamFailed"));

        } catch (Exception e) {
            fail(e.toString());
        }
    }

    private void testMixedProcedureDateScaleWithParameterName(String sql) throws SQLException {

        try (SQLServerConnection con = (SQLServerConnection) DriverManager.getConnection(AETestConnectionString,
                AEInfo);
                SQLServerCallableStatement callableStatement = (SQLServerCallableStatement) TestUtils
                        .getCallableStmt(con, sql, stmtColEncSetting)) {

            callableStatement.registerOutParameter("p1", java.sql.Types.TIMESTAMP, 2);
            callableStatement.registerOutParameter("p2", java.sql.Types.TIMESTAMP, 2);
            callableStatement.registerOutParameter("p3", java.sql.Types.TIME, 2);
            callableStatement.registerOutParameter("p4", java.sql.Types.TIME, 2);
            callableStatement.registerOutParameter("p5", microsoft.sql.Types.DATETIMEOFFSET, 2);
            callableStatement.registerOutParameter("p6", microsoft.sql.Types.DATETIMEOFFSET, 2);
            callableStatement.setTimestamp("p1", (Timestamp) dateValues.get(4), 2);
            callableStatement.setTime("p3", (Time) dateValues.get(5), 2);
            callableStatement.setDateTimeOffset("p5", (DateTimeOffset) dateValues.get(6), 2);
            callableStatement.execute();

            assertEquals(callableStatement.getTimestamp(1), callableStatement.getTimestamp(2),
                    TestResource.getResource("R_outputParamFailed"));

            assertEquals(callableStatement.getTime(3), callableStatement.getTime(4),
                    TestResource.getResource("R_outputParamFailed"));

            assertEquals(callableStatement.getDateTimeOffset(5), callableStatement.getDateTimeOffset(6),
                    TestResource.getResource("R_outputParamFailed"));

        } catch (Exception e) {
            fail(e.toString());
        }
    }
}<|MERGE_RESOLUTION|>--- conflicted
+++ resolved
@@ -33,11 +33,8 @@
 import com.microsoft.sqlserver.jdbc.SQLServerStatement;
 import com.microsoft.sqlserver.jdbc.TestResource;
 import com.microsoft.sqlserver.jdbc.TestUtils;
-<<<<<<< HEAD
 import com.microsoft.sqlserver.testframework.AbstractSQLGenerator;
-=======
 import com.microsoft.sqlserver.testframework.DBConnection;
->>>>>>> 14890cd2
 
 import microsoft.sql.DateTimeOffset;
 
@@ -89,16 +86,11 @@
      * @throws SQLException
      */
     @BeforeAll
-<<<<<<< HEAD
-    public static void initCallableStatementTest() throws SQLException {
-
-=======
     public static void initCallableStatementTest() throws Exception {
         try (DBConnection con = new DBConnection(connectionString)) {
             assumeTrue(13 <= con.getServerVersion(), TestResource.getResource("R_Incompat_SQLServerVersion"));
         }
         
->>>>>>> 14890cd2
         dropTables();
 
         numericValues = createNumericValues(nullable);
