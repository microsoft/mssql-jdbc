--- conflicted
+++ resolved
@@ -127,11 +127,8 @@
      */
     @BeforeAll
     public static void initValues() throws Exception {
-<<<<<<< HEAD
-=======
         dropAll();
 
->>>>>>> 93a28569
         numericValues = createNumericValues(nullable);
         byteValues = createBinaryValues(nullable);
         dateValues = createTemporalTypesCallableStatement(nullable);
@@ -141,15 +138,6 @@
     void initCallableStatementTest() throws Exception {
         dropAll();
 
-<<<<<<< HEAD
-        initCallableStatementTest();
-    }
-
-    static void initCallableStatementTest() throws Exception {
-        dropAll();
-
-=======
->>>>>>> 93a28569
         createSPTables(cekJks);
         populateTable3();
         populateTable4();
@@ -262,12 +250,9 @@
     @ParameterizedTest
     @MethodSource("enclaveParams")
     public void testVariousIOParams(String serverName, String url, String protocol) throws Exception {
-<<<<<<< HEAD
-=======
         checkAESetup(serverName, url, protocol);
         initCallableStatementTest();
 
->>>>>>> 93a28569
         createmixedProcedureNumericPrecisionScale();
         testmixedProcedureNumericPrecisionScaleInorder("{call " + mixedProcedureNumericPrecisionScale + "(?,?,?,?)}");
         testmixedProcedureNumericPrecisionScaleParameterName(
