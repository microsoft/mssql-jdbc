--- conflicted
+++ resolved
@@ -1,468 +1,455 @@
-/*
- * Microsoft JDBC Driver for SQL Server Copyright(c) Microsoft Corporation All rights reserved. This program is made
- * available under the terms of the MIT License. See the LICENSE file in the project root for more information.
- */
-package com.microsoft.sqlserver.jdbc.AlwaysEncrypted;
-
-import static org.junit.jupiter.api.Assertions.assertTrue;
-import static org.junit.jupiter.api.Assertions.fail;
-
-import java.io.File;
-import java.io.FileOutputStream;
-import java.io.OutputStream;
-import java.sql.ResultSet;
-import java.sql.SQLException;
-import java.util.HashMap;
-import java.util.Map;
-import java.util.Properties;
-
-import org.junit.jupiter.api.BeforeEach;
-import org.junit.jupiter.api.Tag;
-import org.junit.jupiter.api.Test;
-import org.junit.platform.runner.JUnitPlatform;
-import org.junit.runner.RunWith;
-
-import com.microsoft.sqlserver.jdbc.SQLServerColumnEncryptionAzureKeyVaultProvider;
-import com.microsoft.sqlserver.jdbc.SQLServerColumnEncryptionKeyStoreProvider;
-import com.microsoft.sqlserver.jdbc.SQLServerConnection;
-import com.microsoft.sqlserver.jdbc.SQLServerDataSource;
-import com.microsoft.sqlserver.jdbc.SQLServerPreparedStatement;
-import com.microsoft.sqlserver.jdbc.SQLServerResultSet;
-import com.microsoft.sqlserver.jdbc.SQLServerStatement;
-import com.microsoft.sqlserver.jdbc.TestResource;
-import com.microsoft.sqlserver.jdbc.TestUtils;
-import com.microsoft.sqlserver.testframework.AbstractTest;
-import com.microsoft.sqlserver.testframework.Constants;
-import com.microsoft.sqlserver.testframework.PrepUtil;
-
-
-/**
- * Tests involving MSI authentication
- */
-@RunWith(JUnitPlatform.class)
-@Tag(Constants.MSI)
-public class MSITest extends AESetup {
-
-    /*
-     * Test MSI auth
-     */
-    @Tag(Constants.xSQLv11)
-    @Tag(Constants.xSQLv12)
-    @Tag(Constants.xSQLv14)
-    @Tag(Constants.xSQLv15)
-    @Test
-    public void testMSIAuth() throws SQLException {
-        String connStr = connectionString;
-        connStr = TestUtils.addOrOverrideProperty(connStr, Constants.USER, "");
-        connStr = TestUtils.addOrOverrideProperty(connStr, Constants.PASSWORD, "");
-        connStr = TestUtils.addOrOverrideProperty(connStr, Constants.AUTHENTICATION, "ActiveDirectoryMSI");
-
-        testSimpleConnect(connStr);
-
-<<<<<<< HEAD
-        connStr = TestUtils.addOrOverrideProperty(connStr, Constants.AUTHENTICATION, "ActiveDirectoryManagedIdentity");
-=======
-        connStr = TestUtils.addOrOverrideProperty(connStr, Constants.AUTHENTICATION, "ActiveDirectoryMSI");
->>>>>>> cee2c54f
-
-        testSimpleConnect(connStr);
-    }
-
-    private void testSimpleConnect(String connStr) {
-        try (SQLServerConnection con = PrepUtil.getConnection(connStr)) {} catch (Exception e) {
-            fail(TestResource.getResource("R_loginFailed") + e.getMessage());
-        }
-    }
-
-    /*
-     * Test MSI auth with msiClientId
-     */
-    @Tag(Constants.xSQLv11)
-    @Tag(Constants.xSQLv12)
-    @Tag(Constants.xSQLv14)
-    @Tag(Constants.xSQLv15)
-    @Test
-    public void testMSIAuthWithMSIClientId() throws SQLException {
-        String connStr = connectionString;
-        connStr = TestUtils.addOrOverrideProperty(connStr, Constants.USER, "");
-        connStr = TestUtils.addOrOverrideProperty(connStr, Constants.PASSWORD, "");
-        connStr = TestUtils.addOrOverrideProperty(connStr, Constants.AUTHENTICATION, "ActiveDirectoryMSI");
-        connStr = TestUtils.addOrOverrideProperty(connStr, Constants.MSICLIENTID, msiClientId);
-
-        testSimpleConnect(connStr);
-
-<<<<<<< HEAD
-        connStr = TestUtils.addOrOverrideProperty(connStr, Constants.AUTHENTICATION, "ActiveDirectoryManagedIdentity");
-=======
-        connStr = TestUtils.addOrOverrideProperty(connStr, Constants.AUTHENTICATION, "ActiveDirectoryMSI");
->>>>>>> cee2c54f
-        testSimpleConnect(connStr);
-    }
-
-    /*
-     * Test MSI auth using datasource
-     */
-    @Tag(Constants.xSQLv11)
-    @Tag(Constants.xSQLv12)
-    @Tag(Constants.xSQLv14)
-    @Tag(Constants.xSQLv15)
-    @Test
-    public void testDSMSIAuth() throws SQLException {
-        String connStr = connectionString;
-        connStr = TestUtils.addOrOverrideProperty(connStr, Constants.USER, "");
-        connStr = TestUtils.addOrOverrideProperty(connStr, Constants.PASSWORD, "");
-
-        SQLServerDataSource ds = new SQLServerDataSource();
-        ds.setAuthentication("ActiveDirectoryMSI");
-        AbstractTest.updateDataSource(connStr, ds);
-
-        try (SQLServerConnection con = (SQLServerConnection) ds.getConnection()) {}
-
-<<<<<<< HEAD
-        ds.setAuthentication("ActiveDirectoryManagedIdentity");
-=======
-        ds.setAuthentication("ActiveDirectoryMSI");
->>>>>>> cee2c54f
-        AbstractTest.updateDataSource(connStr, ds);
-
-        try (SQLServerConnection con = (SQLServerConnection) ds.getConnection()) {}
-    }
-
-    /*
-     * Test MSI auth with msiClientId using datasource
-     */
-    @Tag(Constants.xSQLv11)
-    @Tag(Constants.xSQLv12)
-    @Tag(Constants.xSQLv14)
-    @Tag(Constants.xSQLv15)
-    @Test
-    public void testDSMSIAuthWithMSIClientId() throws SQLException {
-        String connStr = connectionString;
-        connStr = TestUtils.addOrOverrideProperty(connStr, Constants.USER, "");
-        connStr = TestUtils.addOrOverrideProperty(connStr, Constants.PASSWORD, "");
-
-        SQLServerDataSource ds = new SQLServerDataSource();
-        ds.setAuthentication("ActiveDirectoryMSI");
-        ds.setMSIClientId(msiClientId);
-        AbstractTest.updateDataSource(connStr, ds);
-
-        try (SQLServerConnection con = (SQLServerConnection) ds.getConnection()) {}
-
-<<<<<<< HEAD
-        ds.setAuthentication("ActiveDirectoryManagedIdentity");
-        AbstractTest.updateDataSource(connStr, ds);
-
-        try (SQLServerConnection con = (SQLServerConnection) ds.getConnection()) {}
-    }
-
-    @Tag(Constants.xSQLv11)
-    @Tag(Constants.xSQLv12)
-    @Tag(Constants.xSQLv14)
-    @Tag(Constants.xSQLv15)
-    @Test
-    public void testDefaultAzureCredentialAuth() throws SQLException{
-        String connStr = connectionString;
-        connStr = TestUtils.addOrOverrideProperty(connStr, Constants.USER, "");
-        connStr = TestUtils.addOrOverrideProperty(connStr, Constants.PASSWORD, "");
-        connStr = TestUtils.addOrOverrideProperty(connStr, Constants.AUTHENTICATION, "DefaultAzureCredential");
-        connStr = TestUtils.addOrOverrideProperty(connStr, Constants.MSICLIENTID, msiClientId);
-
-        // With msiClientId
-        try (SQLServerConnection con = (SQLServerConnection) PrepUtil.getConnection(connStr)) {}
-
-        connStr = TestUtils.addOrOverrideProperty(connStr, Constants.MSICLIENTID, "");
-
-        // Without msiClientId
-        try (SQLServerConnection con = (SQLServerConnection) PrepUtil.getConnection(connStr)) {}
-    }
-
-    @Tag(Constants.xSQLv11)
-    @Tag(Constants.xSQLv12)
-    @Tag(Constants.xSQLv14)
-    @Tag(Constants.xSQLv15)
-    @Test
-    public void testDefaultAzureCredentialAuthDS() throws SQLException {
-        String connStr = connectionString;
-        connStr = TestUtils.addOrOverrideProperty(connStr, Constants.USER, "");
-        connStr = TestUtils.addOrOverrideProperty(connStr, Constants.PASSWORD, "");
-
-        SQLServerDataSource ds = new SQLServerDataSource();
-        ds.setAuthentication("DefaultAzureCredential");
-        ds.setMSIClientId(msiClientId);
-        AbstractTest.updateDataSource(connStr, ds);
-
-        // With msiClientId
-        try (SQLServerConnection con = (SQLServerConnection) ds.getConnection()) {}
-
-        // Without msiClientId
-        ds.setMSIClientId("");
-=======
-        ds.setAuthentication("ActiveDirectoryMSI");
->>>>>>> cee2c54f
-        AbstractTest.updateDataSource(connStr, ds);
-
-        try (SQLServerConnection con = (SQLServerConnection) ds.getConnection()) {}
-    }
-
-    /*
-     * Test AKV with MSI using datasource
-     */
-    @Test
-    public void testDSAkvWithMSI() throws SQLException {
-        String connStr = AETestConnectionString;
-        connStr = TestUtils.addOrOverrideProperty(connStr, Constants.KEYSTORE_AUTHENTICATION,
-                "KeyVaultManagedIdentity");
-        SQLServerDataSource ds = new SQLServerDataSource();
-        AbstractTest.updateDataSource(connStr, ds);
-        testCharAkv(connStr);
-    }
-
-    /*
-     * Test AKV with with credentials
-     */
-    @Test
-    public void testCharAkvWithCred() throws SQLException {
-        // add credentials to connection string
-        String connStr = AETestConnectionString;
-        connStr = TestUtils.addOrOverrideProperty(connStr, Constants.KEYSTORE_AUTHENTICATION, "KeyVaultClientSecret");
-        connStr = TestUtils.addOrOverrideProperty(connStr, Constants.KEYSTORE_PRINCIPALID, keyStorePrincipalId);
-        connStr = TestUtils.addOrOverrideProperty(connStr, Constants.KEYSTORE_SECRET, keyStoreSecret);
-        testCharAkv(connStr);
-    }
-
-    /*
-     * Test AKV with with credentials using deprecated properties
-     */
-    @Test
-    public void testCharAkvWithCredDeprecated() throws SQLException {
-        // add deprecated connection properties
-        String connStr = AETestConnectionString;
-        connStr = TestUtils.addOrOverrideProperty(connStr, Constants.KEYVAULTPROVIDER_CLIENTID, keyStorePrincipalId);
-        connStr = TestUtils.addOrOverrideProperty(connStr, Constants.KEYVAULTPROVIDER_CLIENTKEY, keyStoreSecret);
-        testCharAkv(connStr);
-    }
-
-    /*
-     * Test AKV with MSI
-     */
-    @Test
-    public void testCharAkvWithMSI() throws SQLException {
-        // set to use Managed Identity for keystore auth
-        String connStr = AETestConnectionString;
-        connStr = TestUtils.addOrOverrideProperty(connStr, Constants.KEYSTORE_AUTHENTICATION,
-                "KeyVaultManagedIdentity");
-        testCharAkv(connStr);
-    }
-
-    /*
-     * Test AKV with MSI and and principal id
-     */
-    @Test
-    public void testCharAkvWithMSIandPrincipalId() throws SQLException {
-        // set to use Managed Identity for keystore auth and principal id
-        String connStr = AETestConnectionString;
-        connStr = TestUtils.addOrOverrideProperty(connStr, Constants.KEYSTORE_AUTHENTICATION,
-                "KeyVaultManagedIdentity");
-        connStr = TestUtils.addOrOverrideProperty(connStr, Constants.KEYSTORE_PRINCIPALID, keyStorePrincipalId);
-        testCharAkv(connStr);
-    }
-
-    /*
-     * Test AKV with with missing credentials
-     */
-    @Test
-    public void testNumericAkvMissingCred() throws SQLException {
-        // set auth type to key vault client secret but do not provide secret
-        String connStr = AETestConnectionString;
-        connStr = TestUtils.addOrOverrideProperty(connStr, Constants.KEYSTORE_AUTHENTICATION, "KeyVaultClientSecret");
-        try {
-            testNumericAKV(connStr);
-            fail(TestResource.getResource("R_expectedFailPassed"));
-        } catch (Exception e) {
-            assertTrue(e.getMessage().matches(TestUtils.formatErrorMsg("R_keyStoreSecretNotSet")), e.getMessage());
-        }
-    }
-
-    /*
-     * Test AKV with with keyStoreSecret secret but no keyStoreAuthentication
-     */
-    @Test
-    public void testNumericAkvSecretNoAuth() throws SQLException {
-        // set key store secret but do not specify authentication type
-        String connStr = AETestConnectionString;
-        connStr = TestUtils.addOrOverrideProperty(connStr, Constants.KEYSTORE_SECRET, keyStoreSecret);
-        try {
-            testNumericAKV(connStr);
-            fail(TestResource.getResource("R_expectedFailPassed"));
-        } catch (Exception e) {
-            assertTrue(e.getMessage().matches(TestUtils.formatErrorMsg("R_keyStoreAuthenticationNotSet")),
-                    e.getMessage());
-        }
-    }
-
-    /*
-     * Test AKV with with keyStorePrincipalId but no keyStoreAuthentication
-     */
-    @Test
-    public void testNumericAkvPrincipalIdNoAuth() throws SQLException {
-        // set principal id but do not specify authentication type
-        String connStr = AETestConnectionString;
-        connStr = TestUtils.addOrOverrideProperty(connStr, Constants.KEYSTORE_PRINCIPALID, keyStorePrincipalId);
-        try {
-            testNumericAKV(connStr);
-            fail(TestResource.getResource("R_expectedFailPassed"));
-        } catch (Exception e) {
-            assertTrue(e.getMessage().matches(TestUtils.formatErrorMsg("R_keyStoreAuthenticationNotSet")),
-                    e.getMessage());
-        }
-    }
-
-    /*
-     * Test AKV with with keyStoreLocation but no keyStoreAuthentication
-     */
-    @Test
-    public void testNumericAkvLocationNoAuth() throws SQLException {
-        // set key store location but do not specify authentication type
-        String connStr = AETestConnectionString;
-        connStr = TestUtils.addOrOverrideProperty(connStr, Constants.KEYSTORE_LOCATION, "location");
-        try {
-            testNumericAKV(connStr);
-            fail(TestResource.getResource("R_expectedFailPassed"));
-        } catch (Exception e) {
-            assertTrue(e.getMessage().matches(TestUtils.formatErrorMsg("R_keyStoreAuthenticationNotSet")),
-                    e.getMessage());
-        }
-    }
-
-    /*
-     * Test AKV with with bad credentials
-     */
-    @Test
-    public void testNumericAkvWithBadCred() throws SQLException {
-        // unregister the custom providers registered in AESetup
-        SQLServerConnection.unregisterColumnEncryptionKeyStoreProviders();
-
-        // add credentials to connection string
-        String connStr = AETestConnectionString;
-        connStr = TestUtils.addOrOverrideProperty(connStr, Constants.KEYSTORE_AUTHENTICATION, "KeyVaultClientSecret");
-        connStr = TestUtils.addOrOverrideProperty(connStr, Constants.KEYSTORE_PRINCIPALID, "bad");
-        connStr = TestUtils.addOrOverrideProperty(connStr, Constants.KEYSTORE_SECRET, "bad");
-        try {
-            testNumericAKV(connStr);
-            fail(TestResource.getResource("R_expectedFailPassed"));
-        } catch (Exception e) {
-            assertTrue(e.getMessage().contains(TestResource.getResource("R_failedToDecrypt")), e.getMessage());
-        }
-    }
-
-    /*
-     * Test AKV with with credentials
-     */
-    @Test
-    public void testNumericAkvWithCred() throws SQLException {
-        // add credentials to connection string
-        String connStr = AETestConnectionString;
-        connStr = TestUtils.addOrOverrideProperty(connStr, Constants.KEYSTORE_AUTHENTICATION, "KeyVaultClientSecret");
-        connStr = TestUtils.addOrOverrideProperty(connStr, Constants.KEYSTORE_PRINCIPALID, keyStorePrincipalId);
-        connStr = TestUtils.addOrOverrideProperty(connStr, Constants.KEYSTORE_SECRET, keyStoreSecret);
-        testNumericAKV(connStr);
-    }
-
-    /*
-     * Test AKV with MSI
-     */
-    @Test
-    public void testNumericAkvWithMSI() throws SQLException {
-        // set to use Managed Identity for keystore auth
-        String connStr = AETestConnectionString;
-        connStr = TestUtils.addOrOverrideProperty(connStr, Constants.KEYSTORE_AUTHENTICATION,
-                "KeyVaultManagedIdentity");
-        testNumericAKV(connStr);
-    }
-
-    /*
-     * Test AKV with MSI and and principal id
-     */
-    @Test
-    public void testNumericAkvWithMSIandPrincipalId() throws SQLException {
-        // set to use Managed Identity for keystore auth and principal id
-        String connStr = AETestConnectionString;
-        connStr = TestUtils.addOrOverrideProperty(connStr, Constants.KEYSTORE_AUTHENTICATION,
-                "KeyVaultManagedIdentity");
-        connStr = TestUtils.addOrOverrideProperty(connStr, Constants.KEYSTORE_PRINCIPALID, keyStorePrincipalId);
-        testNumericAKV(connStr);
-    }
-
-    private void testCharAkv(String connStr) throws SQLException {
-        String sql = "select * from " + CHAR_TABLE_AE;
-        try (SQLServerConnection con = PrepUtil.getConnection(connStr);
-                SQLServerStatement stmt = (SQLServerStatement) con.createStatement();
-                SQLServerPreparedStatement pstmt = (SQLServerPreparedStatement) TestUtils.getPreparedStmt(con, sql,
-                        stmtColEncSetting)) {
-            TestUtils.dropTableIfExists(CHAR_TABLE_AE, stmt);
-            createTable(CHAR_TABLE_AE, cekAkv, charTable);
-            String[] values = createCharValues(false);
-            populateCharNormalCase(values);
-
-            try (ResultSet rs = (stmt == null) ? pstmt.executeQuery() : stmt.executeQuery(sql)) {
-                int numberOfColumns = rs.getMetaData().getColumnCount();
-                while (rs.next()) {
-                    AECommon.testGetString(rs, numberOfColumns, values);
-                    AECommon.testGetObject(rs, numberOfColumns, values);
-                }
-            }
-        }
-    }
-
-    private void testNumericAKV(String connStr) throws SQLException {
-        String sql = "select * from " + NUMERIC_TABLE_AE;
-        try (SQLServerConnection con = PrepUtil.getConnection(connStr);
-                SQLServerStatement stmt = (SQLServerStatement) con.createStatement();
-                SQLServerPreparedStatement pstmt = (SQLServerPreparedStatement) TestUtils.getPreparedStmt(con, sql,
-                        stmtColEncSetting)) {
-            TestUtils.dropTableIfExists(NUMERIC_TABLE_AE, stmt);
-            createTable(NUMERIC_TABLE_AE, cekAkv, numericTable);
-            String[] values = createNumericValues(false);
-            populateNumeric(values);
-
-            try (SQLServerResultSet rs = (stmt == null) ? (SQLServerResultSet) pstmt.executeQuery()
-                                                        : (SQLServerResultSet) stmt.executeQuery(sql)) {
-                int numberOfColumns = rs.getMetaData().getColumnCount();
-                while (rs.next()) {
-                    AECommon.testGetString(rs, numberOfColumns, values);
-                    AECommon.testGetObject(rs, numberOfColumns, values);
-                    AECommon.testGetBigDecimal(rs, numberOfColumns, values);
-                    AECommon.testWithSpecifiedtype(rs, numberOfColumns, values);
-                }
-            }
-        }
-    }
-
-    @BeforeEach
-    public void registerAKVProvider() throws Exception {
-        // unregister the custom providers registered in AESetup
-        SQLServerConnection.unregisterColumnEncryptionKeyStoreProviders();
-
-        Map<String, SQLServerColumnEncryptionKeyStoreProvider> map = new HashMap<String, SQLServerColumnEncryptionKeyStoreProvider>();
-        if (null != applicationClientID && null != applicationKey) {
-            File file = null;
-            try {
-                file = new File(Constants.MSSQL_JDBC_PROPERTIES);
-                try (OutputStream os = new FileOutputStream(file);) {
-                    Properties props = new Properties();
-                    // Append to the list of hardcoded endpoints
-                    props.setProperty(Constants.AKV_TRUSTED_ENDPOINTS_KEYWORD, ";vault.azure.net");
-                    props.store(os, "");
-                }
-                akvProvider = new SQLServerColumnEncryptionAzureKeyVaultProvider(applicationClientID, applicationKey);
-                map.put(Constants.AZURE_KEY_VAULT_NAME, akvProvider);
-            } finally {
-                if (null != file) {
-                    file.delete();
-                }
-            }
-        }
-
-        SQLServerConnection.registerColumnEncryptionKeyStoreProviders(map);
-    }
-}
+/*
+ * Microsoft JDBC Driver for SQL Server Copyright(c) Microsoft Corporation All rights reserved. This program is made
+ * available under the terms of the MIT License. See the LICENSE file in the project root for more information.
+ */
+package com.microsoft.sqlserver.jdbc.AlwaysEncrypted;
+
+import static org.junit.jupiter.api.Assertions.assertTrue;
+import static org.junit.jupiter.api.Assertions.fail;
+
+import java.io.File;
+import java.io.FileOutputStream;
+import java.io.OutputStream;
+import java.sql.ResultSet;
+import java.sql.SQLException;
+import java.util.HashMap;
+import java.util.Map;
+import java.util.Properties;
+
+import org.junit.jupiter.api.BeforeEach;
+import org.junit.jupiter.api.Tag;
+import org.junit.jupiter.api.Test;
+import org.junit.platform.runner.JUnitPlatform;
+import org.junit.runner.RunWith;
+
+import com.microsoft.sqlserver.jdbc.SQLServerColumnEncryptionAzureKeyVaultProvider;
+import com.microsoft.sqlserver.jdbc.SQLServerColumnEncryptionKeyStoreProvider;
+import com.microsoft.sqlserver.jdbc.SQLServerConnection;
+import com.microsoft.sqlserver.jdbc.SQLServerDataSource;
+import com.microsoft.sqlserver.jdbc.SQLServerPreparedStatement;
+import com.microsoft.sqlserver.jdbc.SQLServerResultSet;
+import com.microsoft.sqlserver.jdbc.SQLServerStatement;
+import com.microsoft.sqlserver.jdbc.TestResource;
+import com.microsoft.sqlserver.jdbc.TestUtils;
+import com.microsoft.sqlserver.testframework.AbstractTest;
+import com.microsoft.sqlserver.testframework.Constants;
+import com.microsoft.sqlserver.testframework.PrepUtil;
+
+
+/**
+ * Tests involving MSI authentication
+ */
+@RunWith(JUnitPlatform.class)
+@Tag(Constants.MSI)
+public class MSITest extends AESetup {
+
+    /*
+     * Test MSI auth
+     */
+    @Tag(Constants.xSQLv11)
+    @Tag(Constants.xSQLv12)
+    @Tag(Constants.xSQLv14)
+    @Tag(Constants.xSQLv15)
+    @Test
+    public void testMSIAuth() throws SQLException {
+        String connStr = connectionString;
+        connStr = TestUtils.addOrOverrideProperty(connStr, Constants.USER, "");
+        connStr = TestUtils.addOrOverrideProperty(connStr, Constants.PASSWORD, "");
+        connStr = TestUtils.addOrOverrideProperty(connStr, Constants.AUTHENTICATION, "ActiveDirectoryMSI");
+
+        testSimpleConnect(connStr);
+
+        connStr = TestUtils.addOrOverrideProperty(connStr, Constants.AUTHENTICATION, "ActiveDirectoryManagedIdentity");
+
+        testSimpleConnect(connStr);
+    }
+
+    private void testSimpleConnect(String connStr) {
+        try (SQLServerConnection con = PrepUtil.getConnection(connStr)) {} catch (Exception e) {
+            fail(TestResource.getResource("R_loginFailed") + e.getMessage());
+        }
+    }
+
+    /*
+     * Test MSI auth with msiClientId
+     */
+    @Tag(Constants.xSQLv11)
+    @Tag(Constants.xSQLv12)
+    @Tag(Constants.xSQLv14)
+    @Tag(Constants.xSQLv15)
+    @Test
+    public void testMSIAuthWithMSIClientId() throws SQLException {
+        String connStr = connectionString;
+        connStr = TestUtils.addOrOverrideProperty(connStr, Constants.USER, "");
+        connStr = TestUtils.addOrOverrideProperty(connStr, Constants.PASSWORD, "");
+        connStr = TestUtils.addOrOverrideProperty(connStr, Constants.AUTHENTICATION, "ActiveDirectoryMSI");
+        connStr = TestUtils.addOrOverrideProperty(connStr, Constants.MSICLIENTID, msiClientId);
+
+        testSimpleConnect(connStr);
+
+        connStr = TestUtils.addOrOverrideProperty(connStr, Constants.AUTHENTICATION, "ActiveDirectoryManagedIdentity");
+        
+        testSimpleConnect(connStr);
+    }
+
+    /*
+     * Test MSI auth using datasource
+     */
+    @Tag(Constants.xSQLv11)
+    @Tag(Constants.xSQLv12)
+    @Tag(Constants.xSQLv14)
+    @Tag(Constants.xSQLv15)
+    @Test
+    public void testDSMSIAuth() throws SQLException {
+        String connStr = connectionString;
+        connStr = TestUtils.addOrOverrideProperty(connStr, Constants.USER, "");
+        connStr = TestUtils.addOrOverrideProperty(connStr, Constants.PASSWORD, "");
+
+        SQLServerDataSource ds = new SQLServerDataSource();
+        ds.setAuthentication("ActiveDirectoryMSI");
+        AbstractTest.updateDataSource(connStr, ds);
+
+        try (SQLServerConnection con = (SQLServerConnection) ds.getConnection()) {}
+
+        ds.setAuthentication("ActiveDirectoryManagedIdentity");
+
+        AbstractTest.updateDataSource(connStr, ds);
+
+        try (SQLServerConnection con = (SQLServerConnection) ds.getConnection()) {}
+    }
+
+    /*
+     * Test MSI auth with msiClientId using datasource
+     */
+    @Tag(Constants.xSQLv11)
+    @Tag(Constants.xSQLv12)
+    @Tag(Constants.xSQLv14)
+    @Tag(Constants.xSQLv15)
+    @Test
+    public void testDSMSIAuthWithMSIClientId() throws SQLException {
+        String connStr = connectionString;
+        connStr = TestUtils.addOrOverrideProperty(connStr, Constants.USER, "");
+        connStr = TestUtils.addOrOverrideProperty(connStr, Constants.PASSWORD, "");
+
+        SQLServerDataSource ds = new SQLServerDataSource();
+        ds.setAuthentication("ActiveDirectoryMSI");
+        ds.setMSIClientId(msiClientId);
+        AbstractTest.updateDataSource(connStr, ds);
+
+        try (SQLServerConnection con = (SQLServerConnection) ds.getConnection()) {}
+
+        ds.setAuthentication("ActiveDirectoryManagedIdentity");
+        AbstractTest.updateDataSource(connStr, ds);
+
+        try (SQLServerConnection con = (SQLServerConnection) ds.getConnection()) {}
+    }
+
+    @Tag(Constants.xSQLv11)
+    @Tag(Constants.xSQLv12)
+    @Tag(Constants.xSQLv14)
+    @Tag(Constants.xSQLv15)
+    @Test
+    public void testDefaultAzureCredentialAuth() throws SQLException{
+        String connStr = connectionString;
+        connStr = TestUtils.addOrOverrideProperty(connStr, Constants.USER, "");
+        connStr = TestUtils.addOrOverrideProperty(connStr, Constants.PASSWORD, "");
+        connStr = TestUtils.addOrOverrideProperty(connStr, Constants.AUTHENTICATION, "DefaultAzureCredential");
+        connStr = TestUtils.addOrOverrideProperty(connStr, Constants.MSICLIENTID, msiClientId);
+
+        // With msiClientId
+        try (SQLServerConnection con = (SQLServerConnection) PrepUtil.getConnection(connStr)) {}
+
+        connStr = TestUtils.addOrOverrideProperty(connStr, Constants.MSICLIENTID, "");
+
+        // Without msiClientId
+        try (SQLServerConnection con = (SQLServerConnection) PrepUtil.getConnection(connStr)) {}
+    }
+
+    @Tag(Constants.xSQLv11)
+    @Tag(Constants.xSQLv12)
+    @Tag(Constants.xSQLv14)
+    @Tag(Constants.xSQLv15)
+    @Test
+    public void testDefaultAzureCredentialAuthDS() throws SQLException {
+        String connStr = connectionString;
+        connStr = TestUtils.addOrOverrideProperty(connStr, Constants.USER, "");
+        connStr = TestUtils.addOrOverrideProperty(connStr, Constants.PASSWORD, "");
+
+        SQLServerDataSource ds = new SQLServerDataSource();
+        ds.setAuthentication("DefaultAzureCredential");
+        ds.setMSIClientId(msiClientId);
+        AbstractTest.updateDataSource(connStr, ds);
+
+        // With msiClientId
+        try (SQLServerConnection con = (SQLServerConnection) ds.getConnection()) {}
+
+        // Without msiClientId
+        ds.setMSIClientId("");
+
+        AbstractTest.updateDataSource(connStr, ds);
+
+        try (SQLServerConnection con = (SQLServerConnection) ds.getConnection()) {}
+    }
+
+    /*
+     * Test AKV with MSI using datasource
+     */
+    @Test
+    public void testDSAkvWithMSI() throws SQLException {
+        String connStr = AETestConnectionString;
+        connStr = TestUtils.addOrOverrideProperty(connStr, Constants.KEYSTORE_AUTHENTICATION,
+                "KeyVaultManagedIdentity");
+        SQLServerDataSource ds = new SQLServerDataSource();
+        AbstractTest.updateDataSource(connStr, ds);
+        testCharAkv(connStr);
+    }
+
+    /*
+     * Test AKV with with credentials
+     */
+    @Test
+    public void testCharAkvWithCred() throws SQLException {
+        // add credentials to connection string
+        String connStr = AETestConnectionString;
+        connStr = TestUtils.addOrOverrideProperty(connStr, Constants.KEYSTORE_AUTHENTICATION, "KeyVaultClientSecret");
+        connStr = TestUtils.addOrOverrideProperty(connStr, Constants.KEYSTORE_PRINCIPALID, keyStorePrincipalId);
+        connStr = TestUtils.addOrOverrideProperty(connStr, Constants.KEYSTORE_SECRET, keyStoreSecret);
+        testCharAkv(connStr);
+    }
+
+    /*
+     * Test AKV with with credentials using deprecated properties
+     */
+    @Test
+    public void testCharAkvWithCredDeprecated() throws SQLException {
+        // add deprecated connection properties
+        String connStr = AETestConnectionString;
+        connStr = TestUtils.addOrOverrideProperty(connStr, Constants.KEYVAULTPROVIDER_CLIENTID, keyStorePrincipalId);
+        connStr = TestUtils.addOrOverrideProperty(connStr, Constants.KEYVAULTPROVIDER_CLIENTKEY, keyStoreSecret);
+        testCharAkv(connStr);
+    }
+
+    /*
+     * Test AKV with MSI
+     */
+    @Test
+    public void testCharAkvWithMSI() throws SQLException {
+        // set to use Managed Identity for keystore auth
+        String connStr = AETestConnectionString;
+        connStr = TestUtils.addOrOverrideProperty(connStr, Constants.KEYSTORE_AUTHENTICATION,
+                "KeyVaultManagedIdentity");
+        testCharAkv(connStr);
+    }
+
+    /*
+     * Test AKV with MSI and and principal id
+     */
+    @Test
+    public void testCharAkvWithMSIandPrincipalId() throws SQLException {
+        // set to use Managed Identity for keystore auth and principal id
+        String connStr = AETestConnectionString;
+        connStr = TestUtils.addOrOverrideProperty(connStr, Constants.KEYSTORE_AUTHENTICATION,
+                "KeyVaultManagedIdentity");
+        connStr = TestUtils.addOrOverrideProperty(connStr, Constants.KEYSTORE_PRINCIPALID, keyStorePrincipalId);
+        testCharAkv(connStr);
+    }
+
+    /*
+     * Test AKV with with missing credentials
+     */
+    @Test
+    public void testNumericAkvMissingCred() throws SQLException {
+        // set auth type to key vault client secret but do not provide secret
+        String connStr = AETestConnectionString;
+        connStr = TestUtils.addOrOverrideProperty(connStr, Constants.KEYSTORE_AUTHENTICATION, "KeyVaultClientSecret");
+        try {
+            testNumericAKV(connStr);
+            fail(TestResource.getResource("R_expectedFailPassed"));
+        } catch (Exception e) {
+            assertTrue(e.getMessage().matches(TestUtils.formatErrorMsg("R_keyStoreSecretNotSet")), e.getMessage());
+        }
+    }
+
+    /*
+     * Test AKV with with keyStoreSecret secret but no keyStoreAuthentication
+     */
+    @Test
+    public void testNumericAkvSecretNoAuth() throws SQLException {
+        // set key store secret but do not specify authentication type
+        String connStr = AETestConnectionString;
+        connStr = TestUtils.addOrOverrideProperty(connStr, Constants.KEYSTORE_SECRET, keyStoreSecret);
+        try {
+            testNumericAKV(connStr);
+            fail(TestResource.getResource("R_expectedFailPassed"));
+        } catch (Exception e) {
+            assertTrue(e.getMessage().matches(TestUtils.formatErrorMsg("R_keyStoreAuthenticationNotSet")),
+                    e.getMessage());
+        }
+    }
+
+    /*
+     * Test AKV with with keyStorePrincipalId but no keyStoreAuthentication
+     */
+    @Test
+    public void testNumericAkvPrincipalIdNoAuth() throws SQLException {
+        // set principal id but do not specify authentication type
+        String connStr = AETestConnectionString;
+        connStr = TestUtils.addOrOverrideProperty(connStr, Constants.KEYSTORE_PRINCIPALID, keyStorePrincipalId);
+        try {
+            testNumericAKV(connStr);
+            fail(TestResource.getResource("R_expectedFailPassed"));
+        } catch (Exception e) {
+            assertTrue(e.getMessage().matches(TestUtils.formatErrorMsg("R_keyStoreAuthenticationNotSet")),
+                    e.getMessage());
+        }
+    }
+
+    /*
+     * Test AKV with with keyStoreLocation but no keyStoreAuthentication
+     */
+    @Test
+    public void testNumericAkvLocationNoAuth() throws SQLException {
+        // set key store location but do not specify authentication type
+        String connStr = AETestConnectionString;
+        connStr = TestUtils.addOrOverrideProperty(connStr, Constants.KEYSTORE_LOCATION, "location");
+        try {
+            testNumericAKV(connStr);
+            fail(TestResource.getResource("R_expectedFailPassed"));
+        } catch (Exception e) {
+            assertTrue(e.getMessage().matches(TestUtils.formatErrorMsg("R_keyStoreAuthenticationNotSet")),
+                    e.getMessage());
+        }
+    }
+
+    /*
+     * Test AKV with with bad credentials
+     */
+    @Test
+    public void testNumericAkvWithBadCred() throws SQLException {
+        // unregister the custom providers registered in AESetup
+        SQLServerConnection.unregisterColumnEncryptionKeyStoreProviders();
+
+        // add credentials to connection string
+        String connStr = AETestConnectionString;
+        connStr = TestUtils.addOrOverrideProperty(connStr, Constants.KEYSTORE_AUTHENTICATION, "KeyVaultClientSecret");
+        connStr = TestUtils.addOrOverrideProperty(connStr, Constants.KEYSTORE_PRINCIPALID, "bad");
+        connStr = TestUtils.addOrOverrideProperty(connStr, Constants.KEYSTORE_SECRET, "bad");
+        try {
+            testNumericAKV(connStr);
+            fail(TestResource.getResource("R_expectedFailPassed"));
+        } catch (Exception e) {
+            assertTrue(e.getMessage().contains(TestResource.getResource("R_failedToDecrypt")), e.getMessage());
+        }
+    }
+
+    /*
+     * Test AKV with with credentials
+     */
+    @Test
+    public void testNumericAkvWithCred() throws SQLException {
+        // add credentials to connection string
+        String connStr = AETestConnectionString;
+        connStr = TestUtils.addOrOverrideProperty(connStr, Constants.KEYSTORE_AUTHENTICATION, "KeyVaultClientSecret");
+        connStr = TestUtils.addOrOverrideProperty(connStr, Constants.KEYSTORE_PRINCIPALID, keyStorePrincipalId);
+        connStr = TestUtils.addOrOverrideProperty(connStr, Constants.KEYSTORE_SECRET, keyStoreSecret);
+        testNumericAKV(connStr);
+    }
+
+    /*
+     * Test AKV with MSI
+     */
+    @Test
+    public void testNumericAkvWithMSI() throws SQLException {
+        // set to use Managed Identity for keystore auth
+        String connStr = AETestConnectionString;
+        connStr = TestUtils.addOrOverrideProperty(connStr, Constants.KEYSTORE_AUTHENTICATION,
+                "KeyVaultManagedIdentity");
+        testNumericAKV(connStr);
+    }
+
+    /*
+     * Test AKV with MSI and and principal id
+     */
+    @Test
+    public void testNumericAkvWithMSIandPrincipalId() throws SQLException {
+        // set to use Managed Identity for keystore auth and principal id
+        String connStr = AETestConnectionString;
+        connStr = TestUtils.addOrOverrideProperty(connStr, Constants.KEYSTORE_AUTHENTICATION,
+                "KeyVaultManagedIdentity");
+        connStr = TestUtils.addOrOverrideProperty(connStr, Constants.KEYSTORE_PRINCIPALID, keyStorePrincipalId);
+        testNumericAKV(connStr);
+    }
+
+    private void testCharAkv(String connStr) throws SQLException {
+        String sql = "select * from " + CHAR_TABLE_AE;
+        try (SQLServerConnection con = PrepUtil.getConnection(connStr);
+                SQLServerStatement stmt = (SQLServerStatement) con.createStatement();
+                SQLServerPreparedStatement pstmt = (SQLServerPreparedStatement) TestUtils.getPreparedStmt(con, sql,
+                        stmtColEncSetting)) {
+            TestUtils.dropTableIfExists(CHAR_TABLE_AE, stmt);
+            createTable(CHAR_TABLE_AE, cekAkv, charTable);
+            String[] values = createCharValues(false);
+            populateCharNormalCase(values);
+
+            try (ResultSet rs = (stmt == null) ? pstmt.executeQuery() : stmt.executeQuery(sql)) {
+                int numberOfColumns = rs.getMetaData().getColumnCount();
+                while (rs.next()) {
+                    AECommon.testGetString(rs, numberOfColumns, values);
+                    AECommon.testGetObject(rs, numberOfColumns, values);
+                }
+            }
+        }
+    }
+
+    private void testNumericAKV(String connStr) throws SQLException {
+        String sql = "select * from " + NUMERIC_TABLE_AE;
+        try (SQLServerConnection con = PrepUtil.getConnection(connStr);
+                SQLServerStatement stmt = (SQLServerStatement) con.createStatement();
+                SQLServerPreparedStatement pstmt = (SQLServerPreparedStatement) TestUtils.getPreparedStmt(con, sql,
+                        stmtColEncSetting)) {
+            TestUtils.dropTableIfExists(NUMERIC_TABLE_AE, stmt);
+            createTable(NUMERIC_TABLE_AE, cekAkv, numericTable);
+            String[] values = createNumericValues(false);
+            populateNumeric(values);
+
+            try (SQLServerResultSet rs = (stmt == null) ? (SQLServerResultSet) pstmt.executeQuery()
+                                                        : (SQLServerResultSet) stmt.executeQuery(sql)) {
+                int numberOfColumns = rs.getMetaData().getColumnCount();
+                while (rs.next()) {
+                    AECommon.testGetString(rs, numberOfColumns, values);
+                    AECommon.testGetObject(rs, numberOfColumns, values);
+                    AECommon.testGetBigDecimal(rs, numberOfColumns, values);
+                    AECommon.testWithSpecifiedtype(rs, numberOfColumns, values);
+                }
+            }
+        }
+    }
+
+    @BeforeEach
+    public void registerAKVProvider() throws Exception {
+        // unregister the custom providers registered in AESetup
+        SQLServerConnection.unregisterColumnEncryptionKeyStoreProviders();
+
+        Map<String, SQLServerColumnEncryptionKeyStoreProvider> map = new HashMap<String, SQLServerColumnEncryptionKeyStoreProvider>();
+        if (null != applicationClientID && null != applicationKey) {
+            File file = null;
+            try {
+                file = new File(Constants.MSSQL_JDBC_PROPERTIES);
+                try (OutputStream os = new FileOutputStream(file);) {
+                    Properties props = new Properties();
+                    // Append to the list of hardcoded endpoints
+                    props.setProperty(Constants.AKV_TRUSTED_ENDPOINTS_KEYWORD, ";vault.azure.net");
+                    props.store(os, "");
+                }
+                akvProvider = new SQLServerColumnEncryptionAzureKeyVaultProvider(applicationClientID, applicationKey);
+                map.put(Constants.AZURE_KEY_VAULT_NAME, akvProvider);
+            } finally {
+                if (null != file) {
+                    file.delete();
+                }
+            }
+        }
+
+        SQLServerConnection.registerColumnEncryptionKeyStoreProviders(map);
+    }
+}