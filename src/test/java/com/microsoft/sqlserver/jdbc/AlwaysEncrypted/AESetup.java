--- conflicted
+++ resolved
@@ -73,11 +73,8 @@
     // test that only run on Windows will be skipped
     static boolean isWindows = System.getProperty("os.name").startsWith("Windows");
 
-<<<<<<< HEAD
-=======
     protected static boolean isAEv2 = false;
 
->>>>>>> 93a28569
     public static final String tableName = TestUtils
             .escapeSingleQuotes(AbstractSQLGenerator.escapeIdentifier(RandomUtil.getIdentifier("AETest_")));
     public static final String CHAR_TABLE_AE = TestUtils
@@ -194,8 +191,6 @@
         }
     }
 
-<<<<<<< HEAD
-=======
     /**
      * Setup AE connection string and check setup
      * 
@@ -216,7 +211,6 @@
         }
     }
 
->>>>>>> 93a28569
     @BeforeAll
     public static void setupAETest() throws Exception {
         readFromFile(Constants.JAVA_KEY_STORE_FILENAME, "Alias name");
