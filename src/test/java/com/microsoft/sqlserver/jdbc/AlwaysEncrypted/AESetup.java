/*
 * Microsoft JDBC Driver for SQL Server Copyright(c) Microsoft Corporation All rights reserved. This program is made
 * available under the terms of the MIT License. See the LICENSE file in the project root for more AEInformation.
 */
package com.microsoft.sqlserver.jdbc.AlwaysEncrypted;

import static org.junit.jupiter.api.Assertions.fail;

import java.io.BufferedReader;
import java.io.File;
import java.io.FileReader;
import java.io.IOException;
import java.math.BigDecimal;
import java.sql.Date;
import java.sql.JDBCType;
import java.sql.SQLException;
import java.sql.Statement;
import java.sql.Time;
import java.sql.Timestamp;
import java.util.HashMap;
import java.util.LinkedList;
import java.util.Map;
import java.util.Properties;
import java.util.logging.LogManager;

import org.junit.jupiter.api.AfterAll;
import org.junit.jupiter.api.BeforeAll;
import org.junit.platform.runner.JUnitPlatform;
import org.junit.runner.RunWith;

import com.microsoft.sqlserver.jdbc.RandomData;
import com.microsoft.sqlserver.jdbc.RandomUtil;
import com.microsoft.sqlserver.jdbc.SQLServerColumnEncryptionAzureKeyVaultProvider;
import com.microsoft.sqlserver.jdbc.SQLServerColumnEncryptionJavaKeyStoreProvider;
import com.microsoft.sqlserver.jdbc.SQLServerColumnEncryptionKeyStoreProvider;
import com.microsoft.sqlserver.jdbc.SQLServerConnection;
import com.microsoft.sqlserver.jdbc.SQLServerPreparedStatement;
import com.microsoft.sqlserver.jdbc.SQLServerStatement;
import com.microsoft.sqlserver.jdbc.SQLServerStatementColumnEncryptionSetting;
import com.microsoft.sqlserver.jdbc.TestResource;
import com.microsoft.sqlserver.jdbc.TestUtils;
import com.microsoft.sqlserver.testframework.AbstractSQLGenerator;
import com.microsoft.sqlserver.testframework.AbstractTest;
import com.microsoft.sqlserver.testframework.Constants;
import com.microsoft.sqlserver.testframework.PrepUtil;

import microsoft.sql.DateTimeOffset;


/**
 * Setup for Always Encrypted test This test will work on Azure DevOps as java key store gets created from the .yml
 * scripts. Users on their local machine should create the keystore manually and save the alias name in JavaKeyStore.txt
 * file. For local test purposes, put this in the target/test-classes directory
 *
 */
@RunWith(JUnitPlatform.class)
public class AESetup extends AbstractTest {
    static String cmkJks = Constants.CMK_NAME + "_JKS";
    static String cmkWin = Constants.CMK_NAME + "_WIN";
    static String cmkAkv = Constants.CMK_NAME + "_AKV";
    static String cekJks = Constants.CEK_NAME + "_JKS";
    static String cekWin = Constants.CEK_NAME + "_WIN";
    static String cekAkv = Constants.CEK_NAME + "_AKV";

    static SQLServerStatementColumnEncryptionSetting stmtColEncSetting = null;

    static String AETestConnectionString;
    static String enclaveProperties = "";

    static Properties AEInfo;
    static Map<String, SQLServerColumnEncryptionKeyStoreProvider> map = new HashMap<String, SQLServerColumnEncryptionKeyStoreProvider>();

    // test that only run on Windows will be skipped
    static boolean isWindows = System.getProperty("os.name").startsWith("Windows");

    protected static boolean isAEv2 = false;

    public static final String tableName = TestUtils
            .escapeSingleQuotes(AbstractSQLGenerator.escapeIdentifier(RandomUtil.getIdentifier("AETest_")));
    public static final String CHAR_TABLE_AE = TestUtils
            .escapeSingleQuotes(AbstractSQLGenerator.escapeIdentifier(RandomUtil.getIdentifier("JDBCEncryptedChar")));
    public static final String BINARY_TABLE_AE = TestUtils
            .escapeSingleQuotes(AbstractSQLGenerator.escapeIdentifier(RandomUtil.getIdentifier("JDBCEncryptedBinary")));
    public static final String DATE_TABLE_AE = TestUtils
            .escapeSingleQuotes(AbstractSQLGenerator.escapeIdentifier(RandomUtil.getIdentifier("JDBCEncryptedDate")));
    public static final String NUMERIC_TABLE_AE = TestUtils.escapeSingleQuotes(
            AbstractSQLGenerator.escapeIdentifier(RandomUtil.getIdentifier("JDBCEncryptedNumeric")));
    public static final String SCALE_DATE_TABLE_AE = TestUtils.escapeSingleQuotes(
            AbstractSQLGenerator.escapeIdentifier(RandomUtil.getIdentifier("JDBCEncryptedScaleDate")));

    enum ColumnType {
        PLAIN,
        RANDOMIZED,
        DETERMINISTIC
    }

    /*
     * tables used in the tests {columnName, columnType}
     */
    static String binaryTable[][] = {{"Binary", "binary(20)", "BINARY"}, {"Varbinary", "varbinary(50)", "BINARY"},
            {"VarbinaryMax", "varbinary(max)", "BINARY"}, {"Binary512", "binary(512)", "BINARY"},
            {"Binary8000", "varbinary(8000)", "BINARY"}};

    static String charTable[][] = {{"Char", "char(20) COLLATE Latin1_General_BIN2", "CHAR"},
            {"Varchar", "varchar(50) COLLATE Latin1_General_BIN2", "CHAR"},
            {"VarcharMax", "varchar(max) COLLATE Latin1_General_BIN2", "LONGVARCHAR"},
            {"Nchar", "nchar(30) COLLATE Latin1_General_BIN2", "NCHAR"},
            {"Nvarchar", "nvarchar(60) COLLATE Latin1_General_BIN2", "NCHAR"},
            {"NvarcharMax", "nvarchar(max) COLLATE Latin1_General_BIN2", "LONGNVARCHAR"},
            {"Uniqueidentifier", "uniqueidentifier", "GUID"},
            {"Varchar8000", "varchar(8000) COLLATE Latin1_General_BIN2", "CHAR"},
            {"Nvarchar4000", "nvarchar(4000) COLLATE Latin1_General_BIN2", "NCHAR"},};

    static String dateTable[][] = {{"Date", "date", "DATE"}, {"Datetime2Default", "datetime2", "TIMESTAMP"},
            {"DatetimeoffsetDefault", "datetimeoffset", "DATETIMEOFFSET"}, {"TimeDefault", "time", "TIME"},
            {"Datetime", "datetime", "DATETIME"}, {"Smalldatetime", "smalldatetime", "SMALLDATETIME"}};

    static String dateScaleTable[][] = {{"Datetime2", "datetime2(2)", "DATE"}, {"Time", "time(2)", "DATE"},
            {"Datetimeoffset", "datetimeoffset(2)", "DATE"}};

    static String numericTable[][] = {{"Bit", "bit", "BIT"}, {"Tinyint", "tinyint", "TINYINT"},
            {"Smallint", "smallint", "SMALLINT"}, {"Int", "int", "INTEGER"}, {"Bigint", "bigint", "BIGINT"},
            {"FloatDefault", "float", "DOUBLE"}, {"Float", "float(30)", "DOUBLE"}, {"Real", "real", "FLOAT"},
            {"DecimalDefault", "decimal", "DECIMAL"}, {"Decimal", "decimal(10,5)", "DECIMAL"},
            {"NumericDefault", "numeric", "DECIMAL"}, {"Numeric", "numeric(8,2)", "DECIMAL"},
            {"SmallMoney", "smallmoney", "SMALLMONEY"}, {"Money", "money", "MONEY"},
            {"Decimal2", "decimal(28,4)", "DECIMAL"}, {"Numeric2", "numeric(28,4)", "DECIMAL"},};

    // CREATE TABLE tableName (columns) NULL"
    static String createSql = "CREATE TABLE %s (%s)";

    // ENCRYPTED WITH (ENCRYPTION_TYPE = encryptionType, ALGORITHM = 'AEAD_AES_256_CBC_HMAC_SHA_256',
    // COLUMN_ENCRYPTION_KEY = cekName
    static String encryptSql = " ENCRYPTED WITH (ENCRYPTION_TYPE = %s, ALGORITHM = 'AEAD_AES_256_CBC_HMAC_SHA_256', COLUMN_ENCRYPTION_KEY = %s";

    /*
     * List of all the randomized columns in the tests
     */
    static String[] randomizedColumns = {"PlainBinary binary(20)", "PlainVarbinary varbinary(50)",
            "PlainVarbinaryMax varbinary(max)", "PlainBinary512 binary(512)", "PlainBinary8000 varbinary(8000)",
            "PlainChar char(20)", "PlainVarchar varchar(50)", "PlainVarcharMax varchar(max)", "PlainNchar nchar(30)",
            "PlainNvarchar nvarchar(60)", "PlainNvarcharMax nvarchar(max)", "PlainUniqueidentifier uniqueidentifier",
            "PlainVarchar8000 varchar(8000)", "PlainNvarchar4000 nvarchar(4000)", "PlainDate date",
            "PlainDatetime2Default datetime2", "PlainDatetimeoffsetDefault datetimeoffset", "PlainTimeDefault time",
            "PlainDatetime datetime", "PlainSmalldatetime smalldatetime", "PlainDatetime2 datetime2(0)",
            "PlainDatetime2Default datetime2", "PlainDatetimeoffsetDefault datetimeoffset", "PlainTimeDefault time",
            "PlainTime time(0)", "PlainDatetimeoffset datetimeoffset(0)", "PlainDatetime2 datetime2(2)",
            "PlainTime time(2)", "PlainDatetimeoffset datetimeoffset(2)", "PlainBit bit", "PlainTinyint tinyint",
            "PlainSmallint smallint", "PlainInt int", "PlainBigint bigint", "PlainFloatDefault float",
            "PlainFloat float(30)", "PlainReal real", "PlainDecimalDefault decimal", "PlainDecimal decimal(10,5)",
            "PlainNumericDefault numeric", "PlainNumeric numeric(8,2)", "PlainSmallMoney smallmoney",
            "PlainMoney money", "PlainDecimal2 decimal(28,4)", "PlainNumeric2 numeric(28,4)", "PlainFloat float(30)",
            "PlainDecimal decimal(30)", "PlainNumeric numeric(30)"};

    // junit test parameters: serverName, enclaveAttestationUrl, enclaveAttestationProtocol
    static String[][] param = new String[AbstractTest.enclaveServer.length][3];

    /**
     * This provides the arguments (serverName, enclaveAttestationUrl, enclaveAttestationProtocol) for the parameterized
     * tests using MethodSource parameters
     * 
     * @return parameters for the tests
     * @throws Exception
     */
    static String[][] enclaveParams() throws Exception {
        return param;
    }

    /**
     * Get the AE connection string
     * 
     * @param serverName
     * @param url
     * @param protocol
     */
    static void setAEConnectionString(String serverName, String url, String protocol) {
        // AEv2 is not supported on Linux servers
        if (!isSqlLinux() && null != serverName && null != url && null != protocol) {
            enclaveProperties = "serverName=" + serverName + ";" + Constants.ENCLAVE_ATTESTATIONURL + "=" + url + ";"
                    + Constants.ENCLAVE_ATTESTATIONPROTOCOL + "=" + protocol;
            AETestConnectionString = connectionString + ";sendTimeAsDateTime=false" + ";columnEncryptionSetting=enabled"
                    + ";" + enclaveProperties;

            // show progress if testing multiple servers
            if (enclaveServer.length > 1) {
                System.out.println("Testing enclave: " + enclaveProperties);
            }
        } else {
            AETestConnectionString = connectionString + ";sendTimeAsDateTime=false"
                    + ";columnEncryptionSetting=enabled";
        }
    }

    /**
     * Setup AE connection string and check setup
     * 
     * @param serverName
     * @param url
     * @param protocol
     * @throws SQLException
     */
    void checkAESetup(String serverName, String url, String protocol) throws Exception {
        setAEConnectionString(serverName, url, protocol);

        try (SQLServerConnection con = PrepUtil.getConnection(AETestConnectionString, AEInfo)) {
            isAEv2 = TestUtils.isAEv2(con);
        } catch (SQLException e) {
            isAEv2 = false;
        } catch (Exception e) {
            fail("enclaveProperties: " + enclaveProperties + "\n" + TestResource.getResource("R_unexpectedErrorMessage")
                    + e.getMessage());
        }
    }

<<<<<<< HEAD
    void checkAESetup(String serverName, String url, String protocol) throws Exception {
        checkAEv2(serverName, url, protocol);

        createCMK(cmkJks, Constants.JAVA_KEY_STORE_NAME, javaKeyAliases, Constants.CMK_SIGNATURE);
        createCEK(cmkJks, cekJks, jksProvider);

        if (null != keyIDs && !keyIDs[0].isEmpty()) {
            createCMK(cmkAkv, Constants.AZURE_KEY_VAULT_NAME, keyIDs[0], Constants.CMK_SIGNATURE_AKV);
            createCEK(cmkAkv, cekAkv, akvProvider);
        }

        if (null != windowsKeyPath) {
            createCMK(cmkWin, Constants.WINDOWS_KEY_STORE_NAME, windowsKeyPath, Constants.CMK_SIGNATURE);
            createCEK(cmkWin, cekWin, null);
        }
    }

    @BeforeAll
    public static void getProperties() throws Exception {

=======
    @BeforeAll
    public static void setupAETest() throws Exception {
>>>>>>> c97b863c
        readFromFile(Constants.JAVA_KEY_STORE_FILENAME, "Alias name");

        stmtColEncSetting = SQLServerStatementColumnEncryptionSetting.Enabled;

        AEInfo = new Properties();
        AEInfo.setProperty("ColumnEncryptionSetting", Constants.ENABLED);
        AEInfo.setProperty("keyStoreAuthentication", Constants.JAVA_KEY_STORE_SECRET);
        AEInfo.setProperty("keyStoreLocation", javaKeyPath);
        AEInfo.setProperty("keyStoreSecret", Constants.JKS_SECRET);

        // reset logging to avoid severe logs due to negative testing
        LogManager.getLogManager().reset();

        // setup test params and encryption keys on each server
        for (int i = 0; i < enclaveServer.length; i++) {
            String serverName = enclaveServer[i];
            String url = null != enclaveAttestationUrl ? enclaveAttestationUrl[i] : null;
            String protocol = null != enclaveAttestationProtocol ? enclaveAttestationProtocol[i] : null;

            param[i][0] = serverName;
            param[i][1] = url;
            param[i][2] = protocol;

            setAEConnectionString(serverName, url, protocol);

            createCMK(cmkJks, Constants.JAVA_KEY_STORE_NAME, javaKeyAliases, Constants.CMK_SIGNATURE);
            createCEK(cmkJks, cekJks, jksProvider);

            if (null != keyIDs && !keyIDs[0].isEmpty()) {
                createCMK(cmkAkv, Constants.AZURE_KEY_VAULT_NAME, keyIDs[0], Constants.CMK_SIGNATURE_AKV);
                createCEK(cmkAkv, cekAkv, akvProvider);
            }

            if (null != windowsKeyPath) {
                createCMK(cmkWin, Constants.WINDOWS_KEY_STORE_NAME, windowsKeyPath, Constants.CMK_SIGNATURE);
                createCEK(cmkWin, cekWin, null);
            }
        }
    }

    /**
     * Dropping all CMKs and CEKs and any open resources. Technically, dropAll depends on the state of the class so it
     * shouldn't be static, but the AfterAll annotation requires it to be static.
     * 
     * @throws SQLException
     */
    public static void dropAll() throws Exception {
        try (Statement stmt = connection.createStatement()) {
            dropTables(stmt);

            dropCEK(cekJks, stmt);
            dropCMK(cmkJks, stmt);

            if (null != cekWin) {
                dropCEK(cekWin, stmt);
                dropCMK(cmkWin, stmt);
            }

            if (null != cekAkv) {
                dropCEK(cekAkv, stmt);
                dropCMK(cmkAkv, stmt);
            }
        }
    }

    /**
     * Dropping all CMKs and CEKs and any open resources. Technically, dropAll depends on the state of the class so it
     * shouldn't be static, but the AfterAll annotation requires it to be static.
     * 
     * @throws SQLException
     */
    @AfterAll
    public static void cleanUp() throws Exception {
        dropAll();
        if (null != connection) {
            connection.close();
        }
    }

    /**
     * Read the alias from file which is created during creating jks If the jks and alias name in JavaKeyStore.txt does
     * not exists, will not run!
     * 
     * @param inputFile
     * @param lookupValue
     * @throws IOException
     */
    private static void readFromFile(String inputFile, String lookupValue) throws IOException {
        String filePath = TestUtils.getCurrentClassPath();
        try {
            File f = new File(filePath + inputFile);
            try (BufferedReader buffer = new BufferedReader(new FileReader(f))) {
                String readLine = "";
                String[] linecontents;

                while ((readLine = buffer.readLine()) != null) {
                    if (readLine.trim().contains(lookupValue)) {
                        linecontents = readLine.split(" ");
                        javaKeyAliases = linecontents[2];
                        break;
                    }
                }
            }
        } catch (IOException e) {
            fail("enclaveProperties: " + enclaveProperties + "\n" + e.getMessage());
        }
    }

    /**
     * Create AE test tables
     * 
     * @param tableName
     *        name of test table
     * @param table
     *        2d array containing table column definitions
     * @throws SQLException
     */
    protected static void createTable(String tableName, String cekName, String table[][]) throws SQLException {
        try (SQLServerConnection con = (SQLServerConnection) PrepUtil.getConnection(AETestConnectionString, AEInfo);
                SQLServerStatement stmt = (SQLServerStatement) con.createStatement()) {
            String sql = "";
            for (int i = 0; i < table.length; i++) {
                sql += ColumnType.PLAIN.name() + table[i][0] + " " + table[i][1] + " NULL,";
                sql += ColumnType.DETERMINISTIC.name() + table[i][0] + " " + table[i][1]
                        + String.format(encryptSql, ColumnType.DETERMINISTIC.name(), cekName) + ") NULL,";
                sql += ColumnType.RANDOMIZED.name() + table[i][0] + " " + table[i][1]
                        + String.format(encryptSql, ColumnType.RANDOMIZED.name(), cekName) + ") NULL,";
            }
            TestUtils.dropTableIfExists(tableName, stmt);
            sql = String.format(createSql, tableName, sql);
            stmt.execute(sql);
            stmt.execute("DBCC FREEPROCCACHE");
        } catch (SQLException e) {
            fail("enclaveProperties: " + enclaveProperties + "\n" + e.getMessage());
        }
    }

    protected static void createPrecisionTable(String tableName, String table[][], String cekName, int floatPrecision,
            int precision, int scale) throws SQLException {
        try (SQLServerConnection con = (SQLServerConnection) PrepUtil.getConnection(AETestConnectionString, AEInfo);
                SQLServerStatement stmt = (SQLServerStatement) con.createStatement()) {
            String sql = "";
            for (int i = 0; i < table.length; i++) {
                if ("float" == table[i][1]) {
                    sql += ColumnType.PLAIN.name() + table[i][0] + "Precision " + table[i][1] + "(" + floatPrecision
                            + ") NULL,";
                    sql += ColumnType.RANDOMIZED.name() + table[i][0] + "Precision " + table[i][1] + "("
                            + floatPrecision + ") " + String.format(encryptSql, ColumnType.RANDOMIZED.name(), cekName)
                            + ") NULL,";
                    sql += ColumnType.DETERMINISTIC.name() + table[i][0] + "Precision " + table[i][1] + "("
                            + floatPrecision + ") "
                            + String.format(encryptSql, ColumnType.DETERMINISTIC.name(), cekName) + ") NULL,";
                } else {
                    sql += ColumnType.PLAIN.name() + table[i][0] + "Precision " + table[i][1] + "(" + precision + ","
                            + scale + ") NULL,";
                    sql += ColumnType.RANDOMIZED.name() + table[i][0] + "Precision " + table[i][1] + "(" + precision
                            + "," + scale + ") " + String.format(encryptSql, ColumnType.RANDOMIZED.name(), cekName)
                            + ") NULL,";
                    sql += ColumnType.DETERMINISTIC.name() + table[i][0] + "Precision " + table[i][1] + "(" + precision
                            + "," + scale + ") " + String.format(encryptSql, ColumnType.DETERMINISTIC.name(), cekName)
                            + ") NULL,";
                }
            }
            sql = String.format(createSql, tableName, sql);
            stmt.execute(sql);
            stmt.execute("DBCC FREEPROCCACHE");
        } catch (SQLException e) {
            fail("enclaveProperties: " + enclaveProperties + "\n" + e.getMessage());
        }
    }

    protected static void createScaleTable(String tableName, String table[][], String cekName,
            int scale) throws SQLException {
        try (SQLServerConnection con = (SQLServerConnection) PrepUtil.getConnection(AETestConnectionString, AEInfo);
                SQLServerStatement stmt = (SQLServerStatement) con.createStatement()) {
            String sql = "";
            for (int i = 0; i < table.length; i++) {

                sql += ColumnType.PLAIN.name() + table[i][0] + "Scale " + table[i][1] + "(" + scale + ") NULL,";
                sql += ColumnType.RANDOMIZED.name() + table[i][0] + "Scale " + table[i][1] + "(" + scale + ") "
                        + String.format(encryptSql, ColumnType.RANDOMIZED.name(), cekName) + ") NULL,";
                sql += ColumnType.DETERMINISTIC.name() + table[i][0] + "Scale " + table[i][1] + "(" + scale + ") "
                        + String.format(encryptSql, ColumnType.DETERMINISTIC.name(), cekName) + ") NULL,";

                sql += ColumnType.PLAIN.name() + table[i][0] + " " + table[i][1] + " NULL,";
                sql += ColumnType.RANDOMIZED.name() + table[i][0] + " " + table[i][1]
                        + String.format(encryptSql, ColumnType.RANDOMIZED.name(), cekName) + ") NULL,";
                sql += ColumnType.DETERMINISTIC.name() + table[i][0] + " " + table[i][1]
                        + String.format(encryptSql, ColumnType.DETERMINISTIC.name(), cekName) + ") NULL,";
            }

            sql = String.format(createSql, tableName, sql);
            stmt.execute(sql);
            stmt.execute("DBCC FREEPROCCACHE");
        } catch (SQLException e) {
            fail("enclaveProperties: " + enclaveProperties + "\n" + e.getMessage());
        }
    }

    /**
     * Create a list of binary values
     * 
     * @param nullable
     */
    protected static LinkedList<byte[]> createBinaryValues(boolean nullable) {

        boolean encrypted = true;
        RandomData.returnNull = nullable;

        byte[] binary20 = RandomData.generateBinaryTypes("20", nullable, encrypted);
        byte[] varbinary50 = RandomData.generateBinaryTypes("50", nullable, encrypted);
        byte[] varbinarymax = RandomData.generateBinaryTypes("max", nullable, encrypted);
        byte[] binary512 = RandomData.generateBinaryTypes("512", nullable, encrypted);
        byte[] varbinary8000 = RandomData.generateBinaryTypes("8000", nullable, encrypted);

        LinkedList<byte[]> list = new LinkedList<>();
        list.add(binary20);
        list.add(varbinary50);
        list.add(varbinarymax);
        list.add(binary512);
        list.add(varbinary8000);

        return list;
    }

    /**
     * Create a list of char values
     * 
     * @param nullable
     */
    protected static String[] createCharValues(boolean nullable) {

        boolean encrypted = true;
        String char20 = RandomData.generateCharTypes("20", nullable, encrypted);
        String varchar50 = RandomData.generateCharTypes("50", nullable, encrypted);
        String varcharmax = RandomData.generateCharTypes("max", nullable, encrypted);
        String nchar30 = RandomData.generateNCharTypes("30", nullable, encrypted);
        String nvarchar60 = RandomData.generateNCharTypes("60", nullable, encrypted);
        String nvarcharmax = RandomData.generateNCharTypes("max", nullable, encrypted);
        String varchar8000 = RandomData.generateCharTypes("8000", nullable, encrypted);
        String nvarchar4000 = RandomData.generateNCharTypes("4000", nullable, encrypted);

        String[] values = {char20.trim(), varchar50, varcharmax, nchar30, nvarchar60, nvarcharmax, Constants.UID,
                varchar8000, nvarchar4000};

        return values;
    }

    /**
     * Create a list of numeric values
     * 
     * @param nullable
     */
    protected static String[] createNumericValues(boolean nullable) {

        Boolean boolValue = RandomData.generateBoolean(nullable);
        Short tinyIntValue = RandomData.generateTinyint(nullable);
        Short smallIntValue = RandomData.generateSmallint(nullable);
        Integer intValue = RandomData.generateInt(nullable);
        Long bigintValue = RandomData.generateLong(nullable);
        Double floatValue = RandomData.generateFloat(24, nullable);
        Double floatValuewithPrecision = RandomData.generateFloat(53, nullable);
        Float realValue = RandomData.generateReal(nullable);
        BigDecimal decimal = RandomData.generateDecimalNumeric(18, 0, nullable);
        BigDecimal decimalPrecisionScale = RandomData.generateDecimalNumeric(10, 5, nullable);
        BigDecimal numeric = RandomData.generateDecimalNumeric(18, 0, nullable);
        BigDecimal numericPrecisionScale = RandomData.generateDecimalNumeric(8, 2, nullable);
        BigDecimal smallMoney = RandomData.generateSmallMoney(nullable);
        BigDecimal money = RandomData.generateMoney(nullable);
        BigDecimal decimalPrecisionScale2 = RandomData.generateDecimalNumeric(28, 4, nullable);
        BigDecimal numericPrecisionScale2 = RandomData.generateDecimalNumeric(28, 4, nullable);

        String[] numericValues = {"" + boolValue, "" + tinyIntValue, "" + smallIntValue, "" + intValue,
                "" + bigintValue, "" + floatValue, "" + floatValuewithPrecision, "" + realValue, "" + decimal,
                "" + decimalPrecisionScale, "" + numeric, "" + numericPrecisionScale, "" + smallMoney, "" + money,
                "" + decimalPrecisionScale2, "" + numericPrecisionScale2};

        return numericValues;
    }

    /**
     * Create a list of temporal values
     * 
     * @param nullable
     */
    protected static LinkedList<Object> createTemporalTypes(boolean nullable) {

        Date date = RandomData.generateDate(nullable);
        Timestamp datetime2 = RandomData.generateDatetime2(7, nullable);
        DateTimeOffset datetimeoffset = RandomData.generateDatetimeoffset(7, nullable);
        Time time = RandomData.generateTime(7, nullable);
        Timestamp datetime = RandomData.generateDatetime(nullable);
        Timestamp smalldatetime = RandomData.generateSmalldatetime(nullable);

        LinkedList<Object> list = new LinkedList<>();
        list.add(date);
        list.add(datetime2);
        list.add(datetimeoffset);
        list.add(time);
        list.add(datetime);
        list.add(smalldatetime);

        return list;
    }

    /**
     * Create column master key
     * 
     * @param keyStoreName
     * @param keyPath
     * @throws SQLException
     */
    private static void createCMK(String cmkName, String keyStoreName, String keyPath,
            String signature) throws SQLException {
        try (SQLServerConnection con = (SQLServerConnection) PrepUtil
                .getConnection(AETestConnectionString + ";sendTimeAsDateTime=false", AEInfo);
                SQLServerStatement stmt = (SQLServerStatement) con.createStatement()) {
            String sql = " if not exists (SELECT name from sys.column_master_keys where name='" + cmkName + "')"
                    + " begin" + " CREATE COLUMN MASTER KEY " + cmkName + " WITH (KEY_STORE_PROVIDER_NAME = '"
                    + keyStoreName + "', KEY_PATH = '" + keyPath + "'"
                    + (TestUtils.isAEv2(con) ? ",ENCLAVE_COMPUTATIONS (SIGNATURE = " + signature + ")) end" : ") end");
            stmt.execute(sql);
        }
    }

    /**
     * Create column encryption key
     * 
     * @param storeProvider
     * @param certStore
     * @throws SQLException
     */
    private static void createCEK(String cmkName, String cekName,
            SQLServerColumnEncryptionKeyStoreProvider storeProvider) throws SQLException {
        try (SQLServerConnection con = (SQLServerConnection) PrepUtil
                .getConnection(AETestConnectionString + ";sendTimeAsDateTime=false", AEInfo);
                SQLServerStatement stmt = (SQLServerStatement) con.createStatement()) {
            byte[] valuesDefault = Constants.CEK_STRING.getBytes();
            String encryptedValue;

            if (storeProvider instanceof SQLServerColumnEncryptionJavaKeyStoreProvider) {
                byte[] key = storeProvider.encryptColumnEncryptionKey(javaKeyAliases, Constants.CEK_ALGORITHM,
                        valuesDefault);
                encryptedValue = "0x" + TestUtils.bytesToHexString(key, key.length);
            } else if (storeProvider instanceof SQLServerColumnEncryptionAzureKeyVaultProvider) {
                byte[] key = storeProvider.encryptColumnEncryptionKey(keyIDs[0], Constants.CEK_ALGORITHM,
                        valuesDefault);
                encryptedValue = "0x" + TestUtils.bytesToHexString(key, key.length);
            } else {
                encryptedValue = Constants.CEK_ENCRYPTED_VALUE;
            }

            String sql = "if not exists (SELECT name from sys.column_encryption_keys where name='" + cekName + "')"
                    + " begin" + " CREATE COLUMN ENCRYPTION KEY " + cekName + " WITH VALUES " + "(COLUMN_MASTER_KEY = "
                    + cmkName + ", ALGORITHM = '" + Constants.CEK_ALGORITHM + "', ENCRYPTED_VALUE = " + encryptedValue
                    + ") end;";
            stmt.execute(sql);
        }
    }

    /**
     * Drop all tables that are in use by AE
     * 
     * @throws SQLException
     */
    protected static void dropTables(Statement stmt) throws SQLException {
        TestUtils.dropTableIfExists(NUMERIC_TABLE_AE, stmt);
        TestUtils.dropTableIfExists(CHAR_TABLE_AE, stmt);
        TestUtils.dropTableIfExists(BINARY_TABLE_AE, stmt);
        TestUtils.dropTableIfExists(DATE_TABLE_AE, stmt);
    }

    /**
     * Populate binary data.
     * 
     * @param byteValues
     * @throws SQLException
     */
    protected static void populateBinaryNormalCase(LinkedList<byte[]> byteValues) throws SQLException {
        String sql = "insert into " + BINARY_TABLE_AE + " values( " + "?,?,?," + "?,?,?," + "?,?,?," + "?,?,?,"
                + "?,?,?" + ")";

        try (SQLServerConnection con = (SQLServerConnection) PrepUtil
                .getConnection(AETestConnectionString + ";sendTimeAsDateTime=false", AEInfo);
                SQLServerPreparedStatement pstmt = (SQLServerPreparedStatement) TestUtils.getPreparedStmt(con, sql,
                        stmtColEncSetting)) {

            // binary20
            for (int i = 1; i <= 3; i++) {
                if (null == byteValues) {
                    pstmt.setBytes(i, null);
                } else {
                    pstmt.setBytes(i, byteValues.get(0));
                }
            }

            // varbinary50
            for (int i = 4; i <= 6; i++) {
                if (null == byteValues) {
                    pstmt.setBytes(i, null);
                } else {
                    pstmt.setBytes(i, byteValues.get(1));
                }
            }

            // varbinary(max)
            for (int i = 7; i <= 9; i++) {
                if (null == byteValues) {
                    pstmt.setBytes(i, null);
                } else {
                    pstmt.setBytes(i, byteValues.get(2));
                }
            }

            // binary(512)
            for (int i = 10; i <= 12; i++) {
                if (null == byteValues) {
                    pstmt.setBytes(i, null);
                } else {
                    pstmt.setBytes(i, byteValues.get(3));
                }
            }

            // varbinary(8000)
            for (int i = 13; i <= 15; i++) {
                if (null == byteValues) {
                    pstmt.setBytes(i, null);
                } else {
                    pstmt.setBytes(i, byteValues.get(4));
                }
            }

            pstmt.execute();
        }
    }

    /**
     * Populate binary data using set object.
     * 
     * @param byteValues
     * @throws SQLException
     */
    protected static void populateBinarySetObject(LinkedList<byte[]> byteValues) throws SQLException {
        String sql = "insert into " + BINARY_TABLE_AE + " values( " + "?,?,?," + "?,?,?," + "?,?,?," + "?,?,?,"
                + "?,?,?" + ")";
        try (SQLServerConnection con = (SQLServerConnection) PrepUtil.getConnection(AETestConnectionString, AEInfo);
                SQLServerPreparedStatement pstmt = (SQLServerPreparedStatement) TestUtils.getPreparedStmt(con, sql,
                        stmtColEncSetting)) {

            // binary(20)
            for (int i = 1; i <= 3; i++) {
                if (null == byteValues) {
                    pstmt.setObject(i, null, java.sql.Types.BINARY);
                } else {
                    pstmt.setObject(i, byteValues.get(0));
                }
            }

            // varbinary(50)
            for (int i = 4; i <= 6; i++) {
                if (null == byteValues) {
                    pstmt.setObject(i, null, java.sql.Types.BINARY);
                } else {
                    pstmt.setObject(i, byteValues.get(1));
                }
            }

            // varbinary(max)
            for (int i = 7; i <= 9; i++) {
                if (null == byteValues) {
                    pstmt.setObject(i, null, java.sql.Types.BINARY);
                } else {
                    pstmt.setObject(i, byteValues.get(2));
                }
            }

            // binary(512)
            for (int i = 10; i <= 12; i++) {
                if (null == byteValues) {
                    pstmt.setObject(i, null, java.sql.Types.BINARY);
                } else {
                    pstmt.setObject(i, byteValues.get(3));
                }
            }

            // varbinary(8000)
            for (int i = 13; i <= 15; i++) {
                if (null == byteValues) {
                    pstmt.setObject(i, null, java.sql.Types.BINARY);
                } else {
                    pstmt.setObject(i, byteValues.get(4));
                }
            }

            pstmt.execute();
        }
    }

    /**
     * Populate binary data using set object with JDBC type.
     * 
     * @param byteValues
     * @throws SQLException
     */
    protected static void populateBinarySetObjectWithJDBCType(LinkedList<byte[]> byteValues) throws SQLException {
        String sql = "insert into " + BINARY_TABLE_AE + " values( " + "?,?,?," + "?,?,?," + "?,?,?," + "?,?,?,"
                + "?,?,?" + ")";

        try (SQLServerConnection con = (SQLServerConnection) PrepUtil.getConnection(AETestConnectionString, AEInfo);
                SQLServerPreparedStatement pstmt = (SQLServerPreparedStatement) TestUtils.getPreparedStmt(con, sql,
                        stmtColEncSetting)) {

            // binary(20)
            for (int i = 1; i <= 3; i++) {
                if (null == byteValues) {
                    pstmt.setObject(i, null, JDBCType.BINARY);
                } else {
                    pstmt.setObject(i, byteValues.get(0), JDBCType.BINARY);
                }
            }

            // varbinary(50)
            for (int i = 4; i <= 6; i++) {
                if (null == byteValues) {
                    pstmt.setObject(i, null, JDBCType.VARBINARY);
                } else {
                    pstmt.setObject(i, byteValues.get(1), JDBCType.VARBINARY);
                }
            }

            // varbinary(max)
            for (int i = 7; i <= 9; i++) {
                if (null == byteValues) {
                    pstmt.setObject(i, null, JDBCType.VARBINARY);
                } else {
                    pstmt.setObject(i, byteValues.get(2), JDBCType.VARBINARY);
                }
            }

            // binary(512)
            for (int i = 10; i <= 12; i++) {
                if (null == byteValues) {
                    pstmt.setObject(i, null, JDBCType.BINARY);
                } else {
                    pstmt.setObject(i, byteValues.get(3), JDBCType.BINARY);
                }
            }

            // varbinary(8000)
            for (int i = 13; i <= 15; i++) {
                if (null == byteValues) {
                    pstmt.setObject(i, null, JDBCType.VARBINARY);
                } else {
                    pstmt.setObject(i, byteValues.get(4), JDBCType.VARBINARY);
                }
            }

            pstmt.execute();
        }
    }

    /**
     * Populate binary data using set null.
     * 
     * @throws SQLException
     */
    protected static void populateBinaryNullCase() throws SQLException {
        String sql = "insert into " + BINARY_TABLE_AE + " values( " + "?,?,?," + "?,?,?," + "?,?,?," + "?,?,?,"
                + "?,?,?" + ")";

        try (SQLServerConnection con = (SQLServerConnection) PrepUtil.getConnection(AETestConnectionString, AEInfo);
                SQLServerPreparedStatement pstmt = (SQLServerPreparedStatement) TestUtils.getPreparedStmt(con, sql,
                        stmtColEncSetting)) {

            // binary
            for (int i = 1; i <= 3; i++) {
                pstmt.setNull(i, java.sql.Types.BINARY);
            }

            // varbinary, varbinary(max)
            for (int i = 4; i <= 9; i++) {
                pstmt.setNull(i, java.sql.Types.VARBINARY);
            }

            // binary512
            for (int i = 10; i <= 12; i++) {
                pstmt.setNull(i, java.sql.Types.BINARY);
            }

            // varbinary(8000)
            for (int i = 13; i <= 15; i++) {
                pstmt.setNull(i, java.sql.Types.VARBINARY);
            }

            pstmt.execute();
        }
    }

    /**
     * Populate char data.
     * 
     * @param charValues
     * @throws SQLException
     */
    protected static void populateCharNormalCase(String[] charValues) throws SQLException {
        String sql = "insert into " + CHAR_TABLE_AE + " values( " + "?,?,?," + "?,?,?," + "?,?,?," + "?,?,?," + "?,?,?,"
                + "?,?,?," + "?,?,?," + "?,?,?," + "?,?,?" + ")";

        try (SQLServerConnection con = (SQLServerConnection) PrepUtil.getConnection(AETestConnectionString, AEInfo);
                SQLServerPreparedStatement pstmt = (SQLServerPreparedStatement) TestUtils.getPreparedStmt(con, sql,
                        stmtColEncSetting)) {

            // char
            for (int i = 1; i <= 3; i++) {
                pstmt.setString(i, charValues[0]);
            }

            // varchar
            for (int i = 4; i <= 6; i++) {
                pstmt.setString(i, charValues[1]);
            }

            // varchar(max)
            for (int i = 7; i <= 9; i++) {
                pstmt.setString(i, charValues[2]);
            }

            // nchar
            for (int i = 10; i <= 12; i++) {
                pstmt.setNString(i, charValues[3]);
            }

            // nvarchar
            for (int i = 13; i <= 15; i++) {
                pstmt.setNString(i, charValues[4]);
            }

            // varchar(max)
            for (int i = 16; i <= 18; i++) {
                pstmt.setNString(i, charValues[5]);
            }

            // uniqueidentifier
            for (int i = 19; i <= 21; i++) {
                if (null == charValues[6]) {
                    pstmt.setUniqueIdentifier(i, null);
                } else {
                    pstmt.setUniqueIdentifier(i, Constants.UID);
                }
            }

            // varchar8000
            for (int i = 22; i <= 24; i++) {
                pstmt.setString(i, charValues[7]);
            }

            // nvarchar4000
            for (int i = 25; i <= 27; i++) {
                pstmt.setNString(i, charValues[8]);
            }

            pstmt.execute();
        }
    }

    /**
     * Populate char data using set object.
     * 
     * @param charValues
     * @throws SQLException
     */
    protected static void populateCharSetObject(String[] charValues) throws SQLException {
        String sql = "insert into " + CHAR_TABLE_AE + " values( " + "?,?,?," + "?,?,?," + "?,?,?," + "?,?,?," + "?,?,?,"
                + "?,?,?," + "?,?,?," + "?,?,?," + "?,?,?" + ")";

        try (SQLServerConnection con = (SQLServerConnection) PrepUtil.getConnection(AETestConnectionString, AEInfo);
                SQLServerPreparedStatement pstmt = (SQLServerPreparedStatement) TestUtils.getPreparedStmt(con, sql,
                        stmtColEncSetting)) {

            // char
            for (int i = 1; i <= 3; i++) {
                pstmt.setObject(i, charValues[0]);
            }

            // varchar
            for (int i = 4; i <= 6; i++) {
                pstmt.setObject(i, charValues[1]);
            }

            // varchar(max)
            for (int i = 7; i <= 9; i++) {
                pstmt.setObject(i, charValues[2], java.sql.Types.LONGVARCHAR);
            }

            // nchar
            for (int i = 10; i <= 12; i++) {
                pstmt.setObject(i, charValues[3], java.sql.Types.NCHAR);
            }

            // nvarchar
            for (int i = 13; i <= 15; i++) {
                pstmt.setObject(i, charValues[4], java.sql.Types.NCHAR);
            }

            // nvarchar(max)
            for (int i = 16; i <= 18; i++) {
                pstmt.setObject(i, charValues[5], java.sql.Types.LONGNVARCHAR);
            }

            // uniqueidentifier
            for (int i = 19; i <= 21; i++) {
                pstmt.setObject(i, charValues[6], microsoft.sql.Types.GUID);
            }

            // varchar8000
            for (int i = 22; i <= 24; i++) {
                pstmt.setObject(i, charValues[7]);
            }

            // nvarchar4000
            for (int i = 25; i <= 27; i++) {
                pstmt.setObject(i, charValues[8], java.sql.Types.NCHAR);
            }

            pstmt.execute();
        }
    }

    /**
     * Populate char data using set object with JDBC types.
     * 
     * @param charValues
     * @throws SQLException
     */
    protected static void populateCharSetObjectWithJDBCTypes(String[] charValues) throws SQLException {
        String sql = "insert into " + CHAR_TABLE_AE + " values( " + "?,?,?," + "?,?,?," + "?,?,?," + "?,?,?," + "?,?,?,"
                + "?,?,?," + "?,?,?," + "?,?,?," + "?,?,?" + ")";

        try (SQLServerConnection con = (SQLServerConnection) PrepUtil.getConnection(AETestConnectionString, AEInfo);
                SQLServerPreparedStatement pstmt = (SQLServerPreparedStatement) TestUtils.getPreparedStmt(con, sql,
                        stmtColEncSetting)) {

            // char
            for (int i = 1; i <= 3; i++) {
                pstmt.setObject(i, charValues[0], JDBCType.CHAR);
            }

            // varchar
            for (int i = 4; i <= 6; i++) {
                pstmt.setObject(i, charValues[1], JDBCType.VARCHAR);
            }

            // varchar(max)
            for (int i = 7; i <= 9; i++) {
                pstmt.setObject(i, charValues[2], JDBCType.LONGVARCHAR);
            }

            // nchar
            for (int i = 10; i <= 12; i++) {
                pstmt.setObject(i, charValues[3], JDBCType.NCHAR);
            }

            // nvarchar
            for (int i = 13; i <= 15; i++) {
                pstmt.setObject(i, charValues[4], JDBCType.NVARCHAR);
            }

            // nvarchar(max)
            for (int i = 16; i <= 18; i++) {
                pstmt.setObject(i, charValues[5], JDBCType.LONGNVARCHAR);
            }

            // uniqueidentifier
            for (int i = 19; i <= 21; i++) {
                pstmt.setObject(i, charValues[6], microsoft.sql.Types.GUID);
            }

            // varchar8000
            for (int i = 22; i <= 24; i++) {
                pstmt.setObject(i, charValues[7], JDBCType.VARCHAR);
            }

            // vnarchar4000
            for (int i = 25; i <= 27; i++) {
                pstmt.setObject(i, charValues[8], JDBCType.NVARCHAR);
            }

            pstmt.execute();
        }
    }

    /**
     * Populate char data with set null.
     * 
     * @throws SQLException
     */
    protected static void populateCharNullCase() throws SQLException {
        String sql = "insert into " + CHAR_TABLE_AE + " values( " + "?,?,?," + "?,?,?," + "?,?,?," + "?,?,?," + "?,?,?,"
                + "?,?,?," + "?,?,?," + "?,?,?," + "?,?,?" + ")";

        try (SQLServerConnection con = (SQLServerConnection) PrepUtil.getConnection(AETestConnectionString, AEInfo);
                SQLServerPreparedStatement pstmt = (SQLServerPreparedStatement) TestUtils.getPreparedStmt(con, sql,
                        stmtColEncSetting)) {

            // char
            for (int i = 1; i <= 3; i++) {
                pstmt.setNull(i, java.sql.Types.CHAR);
            }

            // varchar, varchar(max)
            for (int i = 4; i <= 9; i++) {
                pstmt.setNull(i, java.sql.Types.VARCHAR);
            }

            // nchar
            for (int i = 10; i <= 12; i++) {
                pstmt.setNull(i, java.sql.Types.NCHAR);
            }

            // nvarchar, varchar(max)
            for (int i = 13; i <= 18; i++) {
                pstmt.setNull(i, java.sql.Types.NVARCHAR);
            }

            // uniqueidentifier
            for (int i = 19; i <= 21; i++) {
                pstmt.setNull(i, microsoft.sql.Types.GUID);

            }

            // varchar8000
            for (int i = 22; i <= 24; i++) {
                pstmt.setNull(i, java.sql.Types.VARCHAR);
            }

            // nvarchar4000
            for (int i = 25; i <= 27; i++) {
                pstmt.setNull(i, java.sql.Types.NVARCHAR);
            }

            pstmt.execute();
        }
    }

    /**
     * Populate date data.
     * 
     * @param dateValues
     * @throws SQLException
     */
    protected static void populateDateNormalCase(LinkedList<Object> dateValues) throws SQLException {
        String sql = "insert into " + DATE_TABLE_AE + " values( " + "?,?,?," + "?,?,?," + "?,?,?," + "?,?,?," + "?,?,?,"
                + "?,?,?" + ")";

        try (SQLServerConnection con = (SQLServerConnection) PrepUtil.getConnection(AETestConnectionString, AEInfo);
                SQLServerPreparedStatement pstmt = (SQLServerPreparedStatement) TestUtils.getPreparedStmt(con, sql,
                        stmtColEncSetting)) {
            // date
            for (int i = 1; i <= 3; i++) {
                pstmt.setDate(i, (Date) dateValues.get(0));
            }

            // datetime2 default
            for (int i = 4; i <= 6; i++) {
                pstmt.setTimestamp(i, (Timestamp) dateValues.get(1));
            }

            // datetimeoffset default
            for (int i = 7; i <= 9; i++) {
                pstmt.setDateTimeOffset(i, (DateTimeOffset) dateValues.get(2));
            }

            // time default
            for (int i = 10; i <= 12; i++) {
                pstmt.setTime(i, (Time) dateValues.get(3));
            }

            // datetime
            for (int i = 13; i <= 15; i++) {
                pstmt.setDateTime(i, (Timestamp) dateValues.get(4));
            }

            // smalldatetime
            for (int i = 16; i <= 18; i++) {
                pstmt.setSmallDateTime(i, (Timestamp) dateValues.get(5));
            }

            pstmt.execute();
        }
    }

    /**
     * Populate date data with scale.
     * 
     * @param dateValues
     * @throws SQLException
     */
    protected static void populateDateScaleNormalCase(LinkedList<Object> dateValues) throws SQLException {
        String sql = "insert into " + SCALE_DATE_TABLE_AE + " values( " + "?,?,?," + "?,?,?," + "?,?,?" + ")";

        try (SQLServerConnection con = (SQLServerConnection) PrepUtil.getConnection(AETestConnectionString, AEInfo);
                SQLServerPreparedStatement pstmt = (SQLServerPreparedStatement) TestUtils.getPreparedStmt(con, sql,
                        stmtColEncSetting)) {

            // datetime2(2)
            for (int i = 1; i <= 3; i++) {
                pstmt.setTimestamp(i, (Timestamp) dateValues.get(4), 2);
            }

            // time(2)
            for (int i = 4; i <= 6; i++) {
                pstmt.setTime(i, (Time) dateValues.get(5), 2);
            }

            // datetimeoffset(2)
            for (int i = 7; i <= 9; i++) {
                pstmt.setDateTimeOffset(i, (DateTimeOffset) dateValues.get(6), 2);
            }

            pstmt.execute();
        }
    }

    /**
     * Populate date data using set object.
     * 
     * @param dateValues
     * @param setter
     * @throws SQLException
     */
    protected static void populateDateSetObject(LinkedList<Object> dateValues, String setter) throws SQLException {

        String sql = "insert into " + DATE_TABLE_AE + " values( " + "?,?,?," + "?,?,?," + "?,?,?," + "?,?,?," + "?,?,?,"
                + "?,?,?" + ")";

        try (SQLServerConnection con = (SQLServerConnection) PrepUtil.getConnection(AETestConnectionString, AEInfo);
                SQLServerPreparedStatement pstmt = (SQLServerPreparedStatement) TestUtils.getPreparedStmt(con, sql,
                        stmtColEncSetting)) {

            // date
            for (int i = 1; i <= 3; i++) {
                if (setter.equalsIgnoreCase("setwithJavaType"))
                    pstmt.setObject(i, (Date) dateValues.get(0), java.sql.Types.DATE);
                else if (setter.equalsIgnoreCase("setwithJDBCType"))
                    pstmt.setObject(i, (Date) dateValues.get(0), JDBCType.DATE);
                else
                    pstmt.setObject(i, (Date) dateValues.get(0));
            }

            // datetime2 default
            for (int i = 4; i <= 6; i++) {
                if (setter.equalsIgnoreCase("setwithJavaType"))
                    pstmt.setObject(i, (Timestamp) dateValues.get(1), java.sql.Types.TIMESTAMP);
                else if (setter.equalsIgnoreCase("setwithJDBCType"))
                    pstmt.setObject(i, (Timestamp) dateValues.get(1), JDBCType.TIMESTAMP);
                else
                    pstmt.setObject(i, (Timestamp) dateValues.get(1));
            }

            // datetimeoffset default
            for (int i = 7; i <= 9; i++) {
                if (setter.equalsIgnoreCase("setwithJavaType"))
                    pstmt.setObject(i, (DateTimeOffset) dateValues.get(2), microsoft.sql.Types.DATETIMEOFFSET);
                else if (setter.equalsIgnoreCase("setwithJDBCType"))
                    pstmt.setObject(i, (DateTimeOffset) dateValues.get(2), microsoft.sql.Types.DATETIMEOFFSET);
                else
                    pstmt.setObject(i, (DateTimeOffset) dateValues.get(2));
            }

            // time default
            for (int i = 10; i <= 12; i++) {
                if (setter.equalsIgnoreCase("setwithJavaType"))
                    pstmt.setObject(i, (Time) dateValues.get(3), java.sql.Types.TIME);
                else if (setter.equalsIgnoreCase("setwithJDBCType"))
                    pstmt.setObject(i, (Time) dateValues.get(3), JDBCType.TIME);
                else
                    pstmt.setObject(i, (Time) dateValues.get(3));
            }

            // datetime
            for (int i = 13; i <= 15; i++) {
                pstmt.setObject(i, (Timestamp) dateValues.get(4), microsoft.sql.Types.DATETIME);
            }

            // smalldatetime
            for (int i = 16; i <= 18; i++) {
                pstmt.setObject(i, (Timestamp) dateValues.get(5), microsoft.sql.Types.SMALLDATETIME);
            }

            pstmt.execute();
        }
    }

    /**
     * Populate date data with null data.
     * 
     * @throws SQLException
     */
    protected void populateDateSetObjectNull() throws SQLException {
        String sql = "insert into " + DATE_TABLE_AE + " values( " + "?,?,?," + "?,?,?," + "?,?,?," + "?,?,?," + "?,?,?,"
                + "?,?,?" + ")";

        try (SQLServerConnection con = (SQLServerConnection) PrepUtil.getConnection(AETestConnectionString, AEInfo);
                SQLServerPreparedStatement pstmt = (SQLServerPreparedStatement) TestUtils.getPreparedStmt(con, sql,
                        stmtColEncSetting)) {

            // date
            for (int i = 1; i <= 3; i++) {
                pstmt.setObject(i, null, java.sql.Types.DATE);
            }

            // datetime2 default
            for (int i = 4; i <= 6; i++) {
                pstmt.setObject(i, null, java.sql.Types.TIMESTAMP);
            }

            // datetimeoffset default
            for (int i = 7; i <= 9; i++) {
                pstmt.setObject(i, null, microsoft.sql.Types.DATETIMEOFFSET);
            }

            // time default
            for (int i = 10; i <= 12; i++) {
                pstmt.setObject(i, null, java.sql.Types.TIME);
            }

            // datetime
            for (int i = 13; i <= 15; i++) {
                pstmt.setObject(i, null, microsoft.sql.Types.DATETIME);
            }

            // smalldatetime
            for (int i = 16; i <= 18; i++) {
                pstmt.setObject(i, null, microsoft.sql.Types.SMALLDATETIME);
            }

            pstmt.execute();
        }
    }

    /**
     * Populate date data with set null.
     * 
     * @throws SQLException
     */
    protected static void populateDateNullCase() throws SQLException {
        String sql = "insert into " + DATE_TABLE_AE + " values( " + "?,?,?," + "?,?,?," + "?,?,?," + "?,?,?," + "?,?,?,"
                + "?,?,?" + ")";

        try (SQLServerConnection con = (SQLServerConnection) PrepUtil.getConnection(AETestConnectionString, AEInfo);
                SQLServerPreparedStatement pstmt = (SQLServerPreparedStatement) TestUtils.getPreparedStmt(con, sql,
                        stmtColEncSetting)) {

            // date
            for (int i = 1; i <= 3; i++) {
                pstmt.setNull(i, java.sql.Types.DATE);
            }

            // datetime2 default
            for (int i = 4; i <= 6; i++) {
                pstmt.setNull(i, java.sql.Types.TIMESTAMP);
            }

            // datetimeoffset default
            for (int i = 7; i <= 9; i++) {
                pstmt.setNull(i, microsoft.sql.Types.DATETIMEOFFSET);
            }

            // time default
            for (int i = 10; i <= 12; i++) {
                pstmt.setNull(i, java.sql.Types.TIME);
            }

            // datetime
            for (int i = 13; i <= 15; i++) {
                pstmt.setNull(i, microsoft.sql.Types.DATETIME);
            }

            // smalldatetime
            for (int i = 16; i <= 18; i++) {
                pstmt.setNull(i, microsoft.sql.Types.SMALLDATETIME);
            }

            pstmt.execute();
        }
    }

    /**
     * Populating the table
     * 
     * @param values
     * @throws SQLException
     */
    protected static void populateNumeric(String[] values) throws SQLException {
        String sql = "insert into " + NUMERIC_TABLE_AE + " values( " + "?,?,?," + "?,?,?," + "?,?,?," + "?,?,?,"
                + "?,?,?," + "?,?,?," + "?,?,?," + "?,?,?," + "?,?,?," + "?,?,?," + "?,?,?," + "?,?,?," + "?,?,?,"
                + "?,?,?," + "?,?,?," + "?,?,?" + ")";

        try (SQLServerConnection con = (SQLServerConnection) PrepUtil.getConnection(AETestConnectionString, AEInfo);
                SQLServerPreparedStatement pstmt = (SQLServerPreparedStatement) TestUtils.getPreparedStmt(con, sql,
                        stmtColEncSetting)) {

            // bit
            for (int i = 1; i <= 3; i++) {
                if (values[0].equalsIgnoreCase(Boolean.TRUE.toString())) {
                    pstmt.setBoolean(i, true);
                } else {
                    pstmt.setBoolean(i, false);
                }
            }

            // tinyint
            for (int i = 4; i <= 6; i++) {
                pstmt.setShort(i, Short.valueOf(values[1]));
            }

            // smallint
            for (int i = 7; i <= 9; i++) {
                pstmt.setShort(i, Short.valueOf(values[2]));
            }

            // int
            for (int i = 10; i <= 12; i++) {
                pstmt.setInt(i, Integer.valueOf(values[3]));
            }

            // bigint
            for (int i = 13; i <= 15; i++) {
                pstmt.setLong(i, Long.valueOf(values[4]));
            }

            // float default
            for (int i = 16; i <= 18; i++) {
                pstmt.setDouble(i, Double.valueOf(values[5]));
            }

            // float(30)
            for (int i = 19; i <= 21; i++) {
                pstmt.setDouble(i, Double.valueOf(values[6]));
            }

            // real
            for (int i = 22; i <= 24; i++) {
                pstmt.setFloat(i, Float.valueOf(values[7]));
            }

            // decimal default
            for (int i = 25; i <= 27; i++) {
                if (values[8].equalsIgnoreCase("0"))
                    pstmt.setBigDecimal(i, new BigDecimal(values[8]), 18, 0);
                else
                    pstmt.setBigDecimal(i, new BigDecimal(values[8]));
            }

            // decimal(10,5)
            for (int i = 28; i <= 30; i++) {
                pstmt.setBigDecimal(i, new BigDecimal(values[9]), 10, 5);
            }

            // numeric
            for (int i = 31; i <= 33; i++) {
                if (values[10].equalsIgnoreCase("0"))
                    pstmt.setBigDecimal(i, new BigDecimal(values[10]), 18, 0);
                else
                    pstmt.setBigDecimal(i, new BigDecimal(values[10]));
            }

            // numeric(8,2)
            for (int i = 34; i <= 36; i++) {
                pstmt.setBigDecimal(i, new BigDecimal(values[11]), 8, 2);
            }

            // small money
            for (int i = 37; i <= 39; i++) {
                pstmt.setSmallMoney(i, new BigDecimal(values[12]));
            }

            // money
            for (int i = 40; i <= 42; i++) {
                pstmt.setMoney(i, new BigDecimal(values[13]));
            }

            // decimal(28,4)
            for (int i = 43; i <= 45; i++) {
                pstmt.setBigDecimal(i, new BigDecimal(values[14]), 28, 4);
            }

            // numeric(28,4)
            for (int i = 46; i <= 48; i++) {
                pstmt.setBigDecimal(i, new BigDecimal(values[15]), 28, 4);
            }

            pstmt.execute();
        }
    }

    /**
     * Populate numeric data with set object.
     * 
     * @param values
     * @throws SQLException
     */
    protected static void populateNumericSetObject(String[] values) throws SQLException {
        String sql = "insert into " + NUMERIC_TABLE_AE + " values( " + "?,?,?," + "?,?,?," + "?,?,?," + "?,?,?,"
                + "?,?,?," + "?,?,?," + "?,?,?," + "?,?,?," + "?,?,?," + "?,?,?," + "?,?,?," + "?,?,?," + "?,?,?,"
                + "?,?,?," + "?,?,?," + "?,?,?" + ")";

        try (SQLServerConnection con = (SQLServerConnection) PrepUtil.getConnection(AETestConnectionString, AEInfo);
                SQLServerPreparedStatement pstmt = (SQLServerPreparedStatement) TestUtils.getPreparedStmt(con, sql,
                        stmtColEncSetting)) {

            // bit
            for (int i = 1; i <= 3; i++) {
                if (values[0].equalsIgnoreCase(Boolean.TRUE.toString())) {
                    pstmt.setObject(i, true);
                } else {
                    pstmt.setObject(i, false);
                }
            }

            // tinyint
            for (int i = 4; i <= 6; i++) {
                pstmt.setObject(i, Short.valueOf(values[1]));
            }

            // smallint
            for (int i = 7; i <= 9; i++) {
                pstmt.setObject(i, Short.valueOf(values[2]));
            }

            // int
            for (int i = 10; i <= 12; i++) {
                pstmt.setObject(i, Integer.valueOf(values[3]));
            }

            // bigint
            for (int i = 13; i <= 15; i++) {
                pstmt.setObject(i, Long.valueOf(values[4]));
            }

            // float default
            for (int i = 16; i <= 18; i++) {
                pstmt.setObject(i, Double.valueOf(values[5]));
            }

            // float(30)
            for (int i = 19; i <= 21; i++) {
                pstmt.setObject(i, Double.valueOf(values[6]));
            }

            // real
            for (int i = 22; i <= 24; i++) {
                pstmt.setObject(i, Float.valueOf(values[7]));
            }

            // decimal default
            for (int i = 25; i <= 27; i++) {
                if (RandomData.returnZero)
                    pstmt.setObject(i, new BigDecimal(values[8]), java.sql.Types.DECIMAL, 18, 0);
                else
                    pstmt.setObject(i, new BigDecimal(values[8]));
            }

            // decimal(10,5)
            for (int i = 28; i <= 30; i++) {
                pstmt.setObject(i, new BigDecimal(values[9]), java.sql.Types.DECIMAL, 10, 5);
            }

            // numeric
            for (int i = 31; i <= 33; i++) {
                if (RandomData.returnZero)
                    pstmt.setObject(i, new BigDecimal(values[10]), java.sql.Types.NUMERIC, 18, 0);
                else
                    pstmt.setObject(i, new BigDecimal(values[10]));
            }

            // numeric(8,2)
            for (int i = 34; i <= 36; i++) {
                pstmt.setObject(i, new BigDecimal(values[11]), java.sql.Types.NUMERIC, 8, 2);
            }

            // small money
            for (int i = 37; i <= 39; i++) {
                pstmt.setObject(i, new BigDecimal(values[12]), microsoft.sql.Types.SMALLMONEY);
            }

            // money
            for (int i = 40; i <= 42; i++) {
                pstmt.setObject(i, new BigDecimal(values[13]), microsoft.sql.Types.MONEY);
            }

            // decimal(28,4)
            for (int i = 43; i <= 45; i++) {
                pstmt.setObject(i, new BigDecimal(values[14]), java.sql.Types.DECIMAL, 28, 4);
            }

            // numeric
            for (int i = 46; i <= 48; i++) {
                pstmt.setObject(i, new BigDecimal(values[15]), java.sql.Types.NUMERIC, 28, 4);
            }

            pstmt.execute();
        }
    }

    /**
     * Populate numeric data with set object with JDBC type.
     * 
     * @param values
     * @throws SQLException
     */
    protected static void populateNumericSetObjectWithJDBCTypes(String[] values) throws SQLException {
        String sql = "insert into " + NUMERIC_TABLE_AE + " values( " + "?,?,?," + "?,?,?," + "?,?,?," + "?,?,?,"
                + "?,?,?," + "?,?,?," + "?,?,?," + "?,?,?," + "?,?,?," + "?,?,?," + "?,?,?," + "?,?,?," + "?,?,?,"
                + "?,?,?," + "?,?,?," + "?,?,?" + ")";

        try (SQLServerConnection con = (SQLServerConnection) PrepUtil.getConnection(AETestConnectionString, AEInfo);
                SQLServerPreparedStatement pstmt = (SQLServerPreparedStatement) TestUtils.getPreparedStmt(con, sql,
                        stmtColEncSetting)) {

            // bit
            for (int i = 1; i <= 3; i++) {
                if (values[0].equalsIgnoreCase(Boolean.TRUE.toString())) {
                    pstmt.setObject(i, true);
                } else {
                    pstmt.setObject(i, false);
                }
            }

            // tinyint
            for (int i = 4; i <= 6; i++) {
                pstmt.setObject(i, Short.valueOf(values[1]), JDBCType.TINYINT);
            }

            // smallint
            for (int i = 7; i <= 9; i++) {
                pstmt.setObject(i, Short.valueOf(values[2]), JDBCType.SMALLINT);
            }

            // int
            for (int i = 10; i <= 12; i++) {
                pstmt.setObject(i, Integer.valueOf(values[3]), JDBCType.INTEGER);
            }

            // bigint
            for (int i = 13; i <= 15; i++) {
                pstmt.setObject(i, Long.valueOf(values[4]), JDBCType.BIGINT);
            }

            // float default
            for (int i = 16; i <= 18; i++) {
                pstmt.setObject(i, Double.valueOf(values[5]), JDBCType.DOUBLE);
            }

            // float(30)
            for (int i = 19; i <= 21; i++) {
                pstmt.setObject(i, Double.valueOf(values[6]), JDBCType.DOUBLE);
            }

            // real
            for (int i = 22; i <= 24; i++) {
                pstmt.setObject(i, Float.valueOf(values[7]), JDBCType.REAL);
            }

            // decimal default
            for (int i = 25; i <= 27; i++) {
                if (RandomData.returnZero)
                    pstmt.setObject(i, new BigDecimal(values[8]), java.sql.Types.DECIMAL, 18, 0);
                else
                    pstmt.setObject(i, new BigDecimal(values[8]));
            }

            // decimal(10,5)
            for (int i = 28; i <= 30; i++) {
                pstmt.setObject(i, new BigDecimal(values[9]), java.sql.Types.DECIMAL, 10, 5);
            }

            // numeric
            for (int i = 31; i <= 33; i++) {
                if (RandomData.returnZero)
                    pstmt.setObject(i, new BigDecimal(values[10]), java.sql.Types.NUMERIC, 18, 0);
                else
                    pstmt.setObject(i, new BigDecimal(values[10]));
            }

            // numeric(8,2)
            for (int i = 34; i <= 36; i++) {
                pstmt.setObject(i, new BigDecimal(values[11]), java.sql.Types.NUMERIC, 8, 2);
            }

            // small money
            for (int i = 37; i <= 39; i++) {
                pstmt.setObject(i, new BigDecimal(values[12]), microsoft.sql.Types.SMALLMONEY);
            }

            // money
            for (int i = 40; i <= 42; i++) {
                pstmt.setObject(i, new BigDecimal(values[13]), microsoft.sql.Types.MONEY);
            }

            // decimal(28,4)
            for (int i = 43; i <= 45; i++) {
                pstmt.setObject(i, new BigDecimal(values[14]), java.sql.Types.DECIMAL, 28, 4);
            }

            // numeric
            for (int i = 46; i <= 48; i++) {
                pstmt.setObject(i, new BigDecimal(values[15]), java.sql.Types.NUMERIC, 28, 4);
            }

            pstmt.execute();
        }
    }

    /**
     * Populate numeric data with set object using null data.
     * 
     * @throws SQLException
     */
    protected static void populateNumericSetObjectNull() throws SQLException {
        String sql = "insert into " + NUMERIC_TABLE_AE + " values( " + "?,?,?," + "?,?,?," + "?,?,?," + "?,?,?,"
                + "?,?,?," + "?,?,?," + "?,?,?," + "?,?,?," + "?,?,?," + "?,?,?," + "?,?,?," + "?,?,?," + "?,?,?,"
                + "?,?,?," + "?,?,?," + "?,?,?" + ")";

        try (SQLServerConnection con = (SQLServerConnection) PrepUtil.getConnection(AETestConnectionString, AEInfo);
                SQLServerPreparedStatement pstmt = (SQLServerPreparedStatement) TestUtils.getPreparedStmt(con, sql,
                        stmtColEncSetting)) {

            // bit
            for (int i = 1; i <= 3; i++) {
                pstmt.setObject(i, null, java.sql.Types.BIT);
            }

            // tinyint
            for (int i = 4; i <= 6; i++) {
                pstmt.setObject(i, null, java.sql.Types.TINYINT);
            }

            // smallint
            for (int i = 7; i <= 9; i++) {
                pstmt.setObject(i, null, java.sql.Types.SMALLINT);
            }

            // int
            for (int i = 10; i <= 12; i++) {
                pstmt.setObject(i, null, java.sql.Types.INTEGER);
            }

            // bigint
            for (int i = 13; i <= 15; i++) {
                pstmt.setObject(i, null, java.sql.Types.BIGINT);
            }

            // float default
            for (int i = 16; i <= 18; i++) {
                pstmt.setObject(i, null, java.sql.Types.DOUBLE);
            }

            // float(30)
            for (int i = 19; i <= 21; i++) {
                pstmt.setObject(i, null, java.sql.Types.DOUBLE);
            }

            // real
            for (int i = 22; i <= 24; i++) {
                pstmt.setObject(i, null, java.sql.Types.REAL);
            }

            // decimal default
            for (int i = 25; i <= 27; i++) {
                pstmt.setObject(i, null, java.sql.Types.DECIMAL);
            }

            // decimal(10,5)
            for (int i = 28; i <= 30; i++) {
                pstmt.setObject(i, null, java.sql.Types.DECIMAL, 10, 5);
            }

            // numeric
            for (int i = 31; i <= 33; i++) {
                pstmt.setObject(i, null, java.sql.Types.NUMERIC);
            }

            // numeric(8,2)
            for (int i = 34; i <= 36; i++) {
                pstmt.setObject(i, null, java.sql.Types.NUMERIC, 8, 2);
            }

            // small money
            for (int i = 37; i <= 39; i++) {
                pstmt.setObject(i, null, microsoft.sql.Types.SMALLMONEY);
            }

            // money
            for (int i = 40; i <= 42; i++) {
                pstmt.setObject(i, null, microsoft.sql.Types.MONEY);
            }

            // decimal(28,4)
            for (int i = 43; i <= 45; i++) {
                pstmt.setObject(i, null, java.sql.Types.DECIMAL, 28, 4);
            }

            // numeric
            for (int i = 46; i <= 48; i++) {
                pstmt.setObject(i, null, java.sql.Types.NUMERIC, 28, 4);
            }

            pstmt.execute();
        }
    }

    /**
     * Populate numeric data with set null.
     * 
     * @param values
     * @throws SQLException
     */
    protected static void populateNumericNullCase(String[] values) throws SQLException {
        String sql = "insert into " + NUMERIC_TABLE_AE + " values( " + "?,?,?," + "?,?,?," + "?,?,?," + "?,?,?,"
                + "?,?,?," + "?,?,?," + "?,?,?," + "?,?,?," + "?,?,?," + "?,?,?," + "?,?,?," + "?,?,?," + "?,?,?,"
                + "?,?,?," + "?,?,?," + "?,?,?"

                + ")";

        try (SQLServerConnection con = (SQLServerConnection) PrepUtil.getConnection(AETestConnectionString, AEInfo);
                SQLServerPreparedStatement pstmt = (SQLServerPreparedStatement) TestUtils.getPreparedStmt(con, sql,
                        stmtColEncSetting)) {

            // bit
            for (int i = 1; i <= 3; i++) {
                pstmt.setNull(i, java.sql.Types.BIT);
            }

            // tinyint
            for (int i = 4; i <= 6; i++) {
                pstmt.setNull(i, java.sql.Types.TINYINT);
            }

            // smallint
            for (int i = 7; i <= 9; i++) {
                pstmt.setNull(i, java.sql.Types.SMALLINT);
            }

            // int
            for (int i = 10; i <= 12; i++) {
                pstmt.setNull(i, java.sql.Types.INTEGER);
            }

            // bigint
            for (int i = 13; i <= 15; i++) {
                pstmt.setNull(i, java.sql.Types.BIGINT);
            }

            // float default
            for (int i = 16; i <= 18; i++) {
                pstmt.setNull(i, java.sql.Types.DOUBLE);
            }

            // float(30)
            for (int i = 19; i <= 21; i++) {
                pstmt.setNull(i, java.sql.Types.DOUBLE);
            }

            // real
            for (int i = 22; i <= 24; i++) {
                pstmt.setNull(i, java.sql.Types.REAL);
            }

            // decimal default
            for (int i = 25; i <= 27; i++) {
                pstmt.setBigDecimal(i, null);
            }

            // decimal(10,5)
            for (int i = 28; i <= 30; i++) {
                pstmt.setBigDecimal(i, null, 10, 5);
            }

            // numeric
            for (int i = 31; i <= 33; i++) {
                pstmt.setBigDecimal(i, null);
            }

            // numeric(8,2)
            for (int i = 34; i <= 36; i++) {
                pstmt.setBigDecimal(i, null, 8, 2);
            }

            // small money
            for (int i = 37; i <= 39; i++) {
                pstmt.setSmallMoney(i, null);
            }

            // money
            for (int i = 40; i <= 42; i++) {
                pstmt.setMoney(i, null);
            }

            // decimal(28,4)
            for (int i = 43; i <= 45; i++) {
                pstmt.setBigDecimal(i, null, 28, 4);
            }

            // decimal(28,4)
            for (int i = 46; i <= 48; i++) {
                pstmt.setBigDecimal(i, null, 28, 4);
            }
            pstmt.execute();
        }
    }

    /**
     * Populate numeric data.
     * 
     * @param numericValues
     * @throws SQLException
     */
    protected static void populateNumericNormalCase(String[] numericValues) throws SQLException {
        String sql = "insert into " + NUMERIC_TABLE_AE + " values( " + "?,?,?," + "?,?,?," + "?,?,?," + "?,?,?,"
                + "?,?,?," + "?,?,?," + "?,?,?," + "?,?,?," + "?,?,?," + "?,?,?," + "?,?,?," + "?,?,?," + "?,?,?,"
                + "?,?,?," + "?,?,?," + "?,?,?"

                + ")";

        try (SQLServerConnection con = (SQLServerConnection) PrepUtil.getConnection(AETestConnectionString, AEInfo);
                SQLServerPreparedStatement pstmt = (SQLServerPreparedStatement) TestUtils.getPreparedStmt(con, sql,
                        stmtColEncSetting)) {

            // bit
            for (int i = 1; i <= 3; i++) {
                if (numericValues[0].equalsIgnoreCase(Boolean.TRUE.toString())) {
                    pstmt.setBoolean(i, true);
                } else {
                    pstmt.setBoolean(i, false);
                }
            }

            // tinyint
            for (int i = 4; i <= 6; i++) {
                if (1 == Integer.valueOf(numericValues[1])) {
                    pstmt.setBoolean(i, true);
                } else {
                    pstmt.setBoolean(i, false);
                }
            }

            // smallint
            for (int i = 7; i <= 9; i++) {
                if (numericValues[2].equalsIgnoreCase("255")) {
                    pstmt.setByte(i, (byte) 255);
                } else {
                    pstmt.setByte(i, Byte.valueOf(numericValues[2]));
                }
            }

            // int
            for (int i = 10; i <= 12; i++) {
                pstmt.setShort(i, Short.valueOf(numericValues[3]));
            }

            // bigint
            for (int i = 13; i <= 15; i++) {
                pstmt.setInt(i, Integer.valueOf(numericValues[4]));
            }

            // float default
            for (int i = 16; i <= 18; i++) {
                pstmt.setDouble(i, Double.valueOf(numericValues[5]));
            }

            // float(30)
            for (int i = 19; i <= 21; i++) {
                pstmt.setDouble(i, Double.valueOf(numericValues[6]));
            }

            // real
            for (int i = 22; i <= 24; i++) {
                pstmt.setFloat(i, Float.valueOf(numericValues[7]));
            }

            // decimal default
            for (int i = 25; i <= 27; i++) {
                pstmt.setBigDecimal(i, new BigDecimal(numericValues[8]));
            }

            // decimal(10,5)
            for (int i = 28; i <= 30; i++) {
                pstmt.setBigDecimal(i, new BigDecimal(numericValues[9]), 10, 5);
            }

            // numeric
            for (int i = 31; i <= 33; i++) {
                pstmt.setBigDecimal(i, new BigDecimal(numericValues[10]));
            }

            // numeric(8,2)
            for (int i = 34; i <= 36; i++) {
                pstmt.setBigDecimal(i, new BigDecimal(numericValues[11]), 8, 2);
            }

            // small money
            for (int i = 37; i <= 39; i++) {
                pstmt.setSmallMoney(i, new BigDecimal(numericValues[12]));
            }

            // money
            for (int i = 40; i <= 42; i++) {
                pstmt.setSmallMoney(i, new BigDecimal(numericValues[13]));
            }

            // decimal(28,4)
            for (int i = 43; i <= 45; i++) {
                pstmt.setBigDecimal(i, new BigDecimal(numericValues[14]), 28, 4);
            }

            // numeric
            for (int i = 46; i <= 48; i++) {
                pstmt.setBigDecimal(i, new BigDecimal(numericValues[15]), 28, 4);
            }

            pstmt.execute();
        }
    }

    /**
     * Dropping column encryption key
     * 
     * @throws SQLException
     */
    private static void dropCEK(String cekName, Statement stmt) throws SQLException {
        String cekSql = " if exists (SELECT name from sys.column_encryption_keys where name='" + cekName + "')"
                + " begin" + " drop column encryption key " + cekName + " end";
        stmt.execute(cekSql);
    }

    /**
     * Dropping column master key
     * 
     * @throws SQLException
     */
    private static void dropCMK(String cmkName, Statement stmt) throws SQLException {
        String cekSql = " if exists (SELECT name from sys.column_master_keys where name='" + cmkName + "')" + " begin"
                + " drop column master key " + cmkName + " end";
        stmt.execute(cekSql);
    }
}<|MERGE_RESOLUTION|>--- conflicted
+++ resolved
@@ -212,31 +212,8 @@
         }
     }
 
-<<<<<<< HEAD
-    void checkAESetup(String serverName, String url, String protocol) throws Exception {
-        checkAEv2(serverName, url, protocol);
-
-        createCMK(cmkJks, Constants.JAVA_KEY_STORE_NAME, javaKeyAliases, Constants.CMK_SIGNATURE);
-        createCEK(cmkJks, cekJks, jksProvider);
-
-        if (null != keyIDs && !keyIDs[0].isEmpty()) {
-            createCMK(cmkAkv, Constants.AZURE_KEY_VAULT_NAME, keyIDs[0], Constants.CMK_SIGNATURE_AKV);
-            createCEK(cmkAkv, cekAkv, akvProvider);
-        }
-
-        if (null != windowsKeyPath) {
-            createCMK(cmkWin, Constants.WINDOWS_KEY_STORE_NAME, windowsKeyPath, Constants.CMK_SIGNATURE);
-            createCEK(cmkWin, cekWin, null);
-        }
-    }
-
-    @BeforeAll
-    public static void getProperties() throws Exception {
-
-=======
     @BeforeAll
     public static void setupAETest() throws Exception {
->>>>>>> c97b863c
         readFromFile(Constants.JAVA_KEY_STORE_FILENAME, "Alias name");
 
         stmtColEncSetting = SQLServerStatementColumnEncryptionSetting.Enabled;
