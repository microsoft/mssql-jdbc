--- conflicted
+++ resolved
@@ -2290,11 +2290,7 @@
         @Override
         public String getAccessToken(String authority, String resource, String scope) {
             try {
-<<<<<<< HEAD
-                IClientCredential credential = ClientCredentialFactory.createFromSecret(applicationKey);
-=======
                 IClientCredential credential = ClientCredentialFactory.create(applicationKey);
->>>>>>> 12f2da98
                 ConfidentialClientApplication confidentialClientApplication = ConfidentialClientApplication
                         .builder(applicationClientID, credential).authority(authority).build();
                 Set<String> scopes = new HashSet<>();
