--- conflicted
+++ resolved
@@ -1,852 +1,842 @@
-/*
- * Microsoft JDBC Driver for SQL Server Copyright(c) Microsoft Corporation All rights reserved. This program is made
- * available under the terms of the MIT License. See the LICENSE file in the project root for more information.
- */
-package com.microsoft.sqlserver.jdbc.fedauth;
-
-import static org.junit.Assert.assertTrue;
-import static org.junit.jupiter.api.Assertions.fail;
-
-import java.sql.Connection;
-import java.sql.DriverManager;
-import java.sql.SQLException;
-import java.util.Properties;
-
-import com.microsoft.sqlserver.jdbc.TestUtils;
-import org.junit.jupiter.api.BeforeAll;
-import org.junit.jupiter.api.Tag;
-import org.junit.jupiter.api.Test;
-import org.junit.platform.runner.JUnitPlatform;
-import org.junit.runner.RunWith;
-
-import com.microsoft.sqlserver.jdbc.SQLServerDataSource;
-import com.microsoft.sqlserver.jdbc.SQLServerException;
-import com.microsoft.sqlserver.testframework.Constants;
-
-
-@RunWith(JUnitPlatform.class)
-@Tag(Constants.fedAuth)
-public class ErrorMessageTest extends FedauthCommon {
-
-    String badUserName = "abc" + azureUserName;
-    String connectionUrl = "jdbc:sqlserver://" + azureServer + ";database=" + azureDatabase;
-
-    @BeforeAll
-    public static void setupTests() throws Exception {
-        setConnection();
-    }
-
-    @Test
-    public void testWrongAccessTokenWithConnectionStringUserName() throws SQLException {
-        try {
-            Properties info = new Properties();
-            info.setProperty("accesstoken", "test");
-
-            try (Connection connection = DriverManager.getConnection(connectionUrl, info)) {}
-            fail(EXPECTED_EXCEPTION_NOT_THROWN);
-        } catch (Exception e) {
-            if (!(e instanceof SQLServerException)) {
-                fail(e.getMessage());
-            }
-            assertTrue(INVALID_EXCEPTION_MSG + ": " + e.getMessage(), e.getMessage().contains(ERR_MSG_LOGIN_FAILED));
-        }
-    }
-
-    @Test
-    public void testWrongAccessTokenWithDatasource() throws SQLException {
-        try {
-            SQLServerDataSource ds = new SQLServerDataSource();
-            ds.setServerName(azureServer);
-            ds.setDatabaseName(azureDatabase);
-            ds.setAccessToken("test");
-
-            try (Connection connection = ds.getConnection()) {}
-            fail(EXPECTED_EXCEPTION_NOT_THROWN);
-        } catch (Exception e) {
-            if (!(e instanceof SQLServerException)) {
-                fail(e.getMessage());
-            }
-            assertTrue(INVALID_EXCEPTION_MSG + ": " + e.getMessage(), e.getMessage().contains(ERR_MSG_LOGIN_FAILED));
-        }
-    }
-
-    @Test
-    public void testCorrectAccessTokenPassedInConnectionString() {
-        try (Connection connection = DriverManager.getConnection(connectionUrl + ";accessToken=" + accessToken)) {
-            fail(EXPECTED_EXCEPTION_NOT_THROWN);
-        } catch (Exception e) {
-            if (!(e instanceof SQLServerException)) {
-                fail(EXPECTED_EXCEPTION_NOT_THROWN);
-            }
-            assertTrue(INVALID_EXCEPTION_MSG + ": " + e.getMessage(), e.getMessage().contains(ERR_MSG_LOGIN_FAILED));
-        }
-    }
-
-    @Test
-    public void testNotProvideWithConnectionStringUserName() throws SQLException {
-        try (Connection connection = DriverManager
-                .getConnection(connectionUrl + ";userName=" + azureUserName + ";password=" + azurePassword)) {
-            fail(EXPECTED_EXCEPTION_NOT_THROWN);
-        } catch (Exception e) {
-            if (!(e instanceof SQLServerException)) {
-                fail(e.getMessage());
-            }
-
-            String wrongUserName = azureUserName.split("@")[1];
-            assertTrue(INVALID_EXCEPTION_MSG + ": " + e.getMessage(),
-                    e.getMessage().startsWith(
-                            ERR_MSG_CANNOT_OPEN_SERVER + " \"" + wrongUserName + "\" requested by the login.")
-                            || e.getMessage().startsWith(ERR_TCPIP_CONNECTION));
-
-        }
-    }
-
-    @Test
-    public void testNotProvideWithDatasource() throws SQLException {
-        try {
-            SQLServerDataSource ds = new SQLServerDataSource();
-            ds.setServerName(azureServer);
-            ds.setDatabaseName(azureDatabase);
-            ds.setUser(azureUserName);
-            ds.setPassword(azurePassword);
-
-            try (Connection connection = ds.getConnection()) {}
-            fail(EXPECTED_EXCEPTION_NOT_THROWN);
-        } catch (Exception e) {
-            if (!(e instanceof SQLServerException)) {
-                fail(e.getMessage());
-            }
-
-            String wrongUserName = azureUserName.split("@")[1];
-            assertTrue(INVALID_EXCEPTION_MSG + ": " + e.getMessage(),
-                    e.getMessage().startsWith(
-                            ERR_MSG_CANNOT_OPEN_SERVER + " \"" + wrongUserName + "\" requested by the login.")
-                            || e.getMessage().startsWith(ERR_TCPIP_CONNECTION));
-        }
-    }
-
-    @Test
-    public void testNotProvideWithConnectionStringUser() throws SQLException {
-        try (Connection connection = DriverManager
-                .getConnection(connectionUrl + ";user=" + azureUserName + ";password=" + azurePassword)) {
-            fail(EXPECTED_EXCEPTION_NOT_THROWN);
-        } catch (Exception e) {
-            if (!(e instanceof SQLServerException)) {
-                fail(e.getMessage());
-            }
-
-            String wrongUserName = azureUserName.split("@")[1];
-            assertTrue(INVALID_EXCEPTION_MSG + ": " + e.getMessage(),
-                    e.getMessage().startsWith(
-                            ERR_MSG_CANNOT_OPEN_SERVER + " \"" + wrongUserName + "\" requested by the login.")
-                            || e.getMessage().startsWith(ERR_TCPIP_CONNECTION));
-        }
-    }
-
-    @Test
-    public void testSQLPasswordWithAzureDBWithConnectionStringUserName() throws SQLException {
-        try (Connection connection = DriverManager.getConnection(connectionUrl + ";userName=" + azureUserName
-                + ";password=" + azurePassword + ";Authentication=" + SqlAuthentication.SqlPassword.toString())) {
-            fail(EXPECTED_EXCEPTION_NOT_THROWN);
-        } catch (Exception e) {
-            if (!(e instanceof SQLServerException)) {
-                fail(EXPECTED_EXCEPTION_NOT_THROWN);
-            }
-            assertTrue(INVALID_EXCEPTION_MSG + ": " + e.getMessage(),
-                    e.getMessage().startsWith(ERR_MSG_CANNOT_OPEN_SERVER)
-                            || e.getMessage().startsWith(ERR_TCPIP_CONNECTION));
-        }
-    }
-
-    @Test
-    public void testSQLPasswordWithAzureDBWithDatasource() throws SQLException {
-        try {
-            SQLServerDataSource ds = new SQLServerDataSource();
-            ds.setServerName(azureServer);
-            ds.setDatabaseName(azureDatabase);
-            ds.setUser(azureUserName);
-            ds.setPassword(azurePassword);
-            ds.setAuthentication(SqlAuthentication.SqlPassword.toString());
-
-            try (Connection connection = ds.getConnection()) {}
-            fail(EXPECTED_EXCEPTION_NOT_THROWN);
-        } catch (Exception e) {
-            if (!(e instanceof SQLServerException)) {
-                fail(EXPECTED_EXCEPTION_NOT_THROWN);
-            }
-            String wrongUserName = azureUserName.split("@")[1];
-            assertTrue(INVALID_EXCEPTION_MSG + ": " + e.getMessage(),
-                    e.getMessage().startsWith(
-                            ERR_MSG_CANNOT_OPEN_SERVER + " \"" + wrongUserName + "\" requested by the login.")
-                            || e.getMessage().startsWith(ERR_TCPIP_CONNECTION));
-        }
-    }
-
-    @Test
-    public void testSQLPasswordWithAzureDBWithConnectionStringUser() throws SQLException {
-        try (Connection connection = DriverManager.getConnection(connectionUrl + ";user=" + azureUserName + ";password="
-                + azurePassword + ";Authentication=" + SqlAuthentication.SqlPassword.toString())) {
-            fail(EXPECTED_EXCEPTION_NOT_THROWN);
-        } catch (Exception e) {
-            if (!(e instanceof SQLServerException)) {
-                fail(EXPECTED_EXCEPTION_NOT_THROWN);
-            }
-            String wrongUserName = azureUserName.split("@")[1];
-            assertTrue(INVALID_EXCEPTION_MSG + ": " + e.getMessage(),
-                    e.getMessage().startsWith(
-                            ERR_MSG_CANNOT_OPEN_SERVER + " \"" + wrongUserName + "\" requested by the login.")
-                            || e.getMessage().startsWith(ERR_TCPIP_CONNECTION));
-        }
-    }
-
-    @Test
-    public void testSQLPasswordWithUntrustedSqlDB() throws SQLException {
-        try {
-            java.util.Properties info = new Properties();
-            info.put("Authentication", SqlAuthentication.SqlPassword.toString());
-
-            try (Connection connection = DriverManager
-                    .getConnection(connectionUrl + ";user=" + azureUserName + ";password=" + azurePassword, info)) {}
-            fail(EXPECTED_EXCEPTION_NOT_THROWN);
-        } catch (Exception e) {
-            if (!(e instanceof SQLServerException)) {
-                fail(EXPECTED_EXCEPTION_NOT_THROWN);
-            }
-
-            assertTrue(INVALID_EXCEPTION_MSG + ": " + e.getMessage(),
-                    e.getMessage().startsWith(ERR_MSG_CANNOT_OPEN_SERVER)
-                            || e.getMessage().startsWith(ERR_TCPIP_CONNECTION));
-        }
-    }
-
-    @Test
-    public void testADPasswordUnregisteredUserWithConnectionStringUserName() throws SQLException {
-        try (Connection connection = DriverManager
-                .getConnection(connectionUrl + ";userName=" + badUserName + ";password=" + azurePassword
-                        + ";Authentication=" + SqlAuthentication.ActiveDirectoryPassword.toString())) {
-            fail(EXPECTED_EXCEPTION_NOT_THROWN);
-        } catch (SQLServerException e) {
-            assertTrue(INVALID_EXCEPTION_MSG + ": " + e.getMessage(),
-                    e.getMessage()
-                            .contains(ERR_MSG_FAILED_AUTHENTICATE + " the user " + badUserName
-                                    + " in Active Directory (Authentication=ActiveDirectoryPassword).")
-                            && e.getCause().getCause().getMessage().contains(ERR_MSG_SIGNIN_ADD));
-        }
-    }
-
-    @Test
-    public void testADPasswordUnregisteredUserWithDatasource() throws SQLException {
-        try {
-            SQLServerDataSource ds = new SQLServerDataSource();
-            ds.setServerName(azureServer);
-            ds.setDatabaseName(azureDatabase);
-            ds.setUser(badUserName);
-            ds.setPassword(azurePassword);
-            ds.setAuthentication(SqlAuthentication.ActiveDirectoryPassword.toString());
-
-            try (Connection connection = ds.getConnection()) {}
-            fail(EXPECTED_EXCEPTION_NOT_THROWN);
-        } catch (SQLServerException e) {
-            assertTrue(INVALID_EXCEPTION_MSG + ": " + e.getMessage(),
-                    e.getMessage()
-                            .contains(ERR_MSG_FAILED_AUTHENTICATE + " the user " + badUserName
-                                    + " in Active Directory (Authentication=ActiveDirectoryPassword).")
-                            && e.getCause().getCause().getMessage().contains(ERR_MSG_SIGNIN_ADD));
-        }
-    }
-
-    @Test
-    public void testADPasswordUnregisteredUserWithConnectionStringUser() throws SQLException {
-        try (Connection connection = DriverManager.getConnection(connectionUrl + ";user=" + badUserName + ";password="
-                + azurePassword + ";Authentication=" + SqlAuthentication.ActiveDirectoryPassword.toString())) {
-            fail(EXPECTED_EXCEPTION_NOT_THROWN);
-        } catch (SQLServerException e) {
-            assertTrue(INVALID_EXCEPTION_MSG + ": " + e.getMessage(),
-                    e.getMessage()
-                            .contains(ERR_MSG_FAILED_AUTHENTICATE + " the user " + badUserName
-                                    + " in Active Directory (Authentication=ActiveDirectoryPassword).")
-                            && e.getCause().getCause().getMessage().contains(ERR_MSG_SIGNIN_ADD));
-        }
-    }
-
-    @Test
-    public void testAuthenticationAgainstSQLServerWithActivedirectorypassword() throws SQLException {
-        java.util.Properties info = new Properties();
-        info.put("TrustServerCertificate", "true");
-        info.put("Authentication", SqlAuthentication.ActiveDirectoryPassword.toString());
-
-        try (Connection connection = DriverManager
-                .getConnection(connectionUrl + ";user=" + badUserName + ";password=" + azurePassword, info)) {
-            fail(EXPECTED_EXCEPTION_NOT_THROWN);
-        } catch (Exception e) {
-            if (!(e instanceof SQLServerException)) {
-                fail(EXPECTED_EXCEPTION_NOT_THROWN);
-            }
-            assertTrue(INVALID_EXCEPTION_MSG + ": " + e.getMessage(),
-                    e.getMessage().contains(ERR_MSG_FAILED_AUTHENTICATE + " the user " + badUserName
-                            + " in Active Directory (Authentication=ActiveDirectoryPassword)."));
-        }
-    }
-
-    @Test
-    public void testAuthenticationAgainstSQLServerWithActivedirectoryIntegrated() throws SQLException {
-        org.junit.Assume.assumeTrue(enableADIntegrated);
-
-        java.util.Properties info = new Properties();
-        info.put("TrustServerCertificate", "true");
-        info.put("Authentication", SqlAuthentication.ActiveDirectoryIntegrated.toString());
-
-        try (Connection connection = DriverManager.getConnection(connectionUrl, info)) {} catch (Exception e) {
-            fail(e.getMessage());
-        }
-    }
-
-    @Test
-    public void testNotSpecifiedWithConnectionStringUserName() throws SQLException {
-        boolean retry = true;
-        int trials = 0;
-        while (retry && trials < 5) {
-            trials++;
-            try {
-                // testNotSpecified with connectionStringUserName
-                try (Connection connection = DriverManager
-                        .getConnection(connectionUrl + ";userName=" + azureUserName + ";password=" + azurePassword
-                                + ";Authentication=" + SqlAuthentication.NotSpecified.toString())) {}
-                fail(EXPECTED_EXCEPTION_NOT_THROWN);
-            } catch (Exception e) {
-                if (!(e instanceof SQLServerException)) {
-                    fail(EXPECTED_EXCEPTION_NOT_THROWN);
-                }
-
-                if (e.getMessage().startsWith(ERR_TCPIP_CONNECTION)) {
-                    System.out.println("Re-attempting connection to " + azureServer);
-                    continue;
-                }
-
-                String wrongUserName = azureUserName.split("@")[1];
-                assertTrue(INVALID_EXCEPTION_MSG + ": " + e.getMessage(),
-                        e.getMessage().startsWith(
-                                ERR_MSG_CANNOT_OPEN_SERVER + " \"" + wrongUserName + "\" requested by the login.")
-                                || e.getMessage().startsWith(ERR_TCPIP_CONNECTION));
-                retry = false;
-            }
-        }
-    }
-
-    @Test
-    public void testNotSpecifiedWithDataSource() throws SQLException {
-        try {
-            SQLServerDataSource ds = new SQLServerDataSource();
-            ds.setServerName(azureServer);
-            ds.setDatabaseName(azureDatabase);
-            ds.setUser(azureUserName);
-            ds.setPassword(azurePassword);
-            ds.setAuthentication(SqlAuthentication.NotSpecified.toString());
-
-            try (Connection connection = ds.getConnection()) {}
-            fail(EXPECTED_EXCEPTION_NOT_THROWN);
-        } catch (Exception e) {
-            if (!(e instanceof SQLServerException)) {
-                fail(EXPECTED_EXCEPTION_NOT_THROWN);
-            }
-
-            String wrongUserName = azureUserName.split("@")[1];
-            assertTrue(INVALID_EXCEPTION_MSG + ": " + e.getMessage(),
-                    e.getMessage().startsWith(
-                            ERR_MSG_CANNOT_OPEN_SERVER + " \"" + wrongUserName + "\" requested by the login.")
-                            || e.getMessage().startsWith(ERR_TCPIP_CONNECTION));
-        }
-    }
-
-    @Test
-    public void testNotSpecifiedWithConnectionStringUser() throws SQLException {
-        try (Connection connection = DriverManager.getConnection(connectionUrl + ";user=" + azureUserName + ";password="
-                + azurePassword + ";Authentication=" + SqlAuthentication.NotSpecified.toString())) {
-            fail(EXPECTED_EXCEPTION_NOT_THROWN);
-        } catch (Exception e) {
-            if (!(e instanceof SQLServerException)) {
-                fail(EXPECTED_EXCEPTION_NOT_THROWN);
-            }
-
-            String wrongUserName = azureUserName.split("@")[1];
-            assertTrue(INVALID_EXCEPTION_MSG + ": " + e.getMessage(),
-                    e.getMessage().startsWith(
-                            ERR_MSG_CANNOT_OPEN_SERVER + " \"" + wrongUserName + "\" requested by the login.")
-                            || e.getMessage().startsWith(ERR_TCPIP_CONNECTION));
-        }
-    }
-
-    @Test
-    public void testAccessTokenAgainstSQLServer() throws SQLException {
-        java.util.Properties info = new Properties();
-        info.put("accesstoken", accessToken);
-        info.put("TrustServerCertificate", "true");
-
-        try (Connection connection = DriverManager.getConnection(connectionUrl, info)) {} catch (Exception e) {
-            fail(e.getMessage());
-        }
-    }
-
-    @Test
-    public void testADPasswordWrongPasswordWithConnectionStringUserName() throws SQLException {
-        try (Connection connection = DriverManager
-                .getConnection(connectionUrl + ";userName=" + azureUserName + ";password=WrongPassword;"
-                        + "Authentication=" + SqlAuthentication.ActiveDirectoryPassword.toString())) {
-            fail(EXPECTED_EXCEPTION_NOT_THROWN);
-        } catch (Exception e) {
-            if (!(e instanceof SQLServerException)) {
-                fail(EXPECTED_EXCEPTION_NOT_THROWN);
-            }
-
-            assertTrue(INVALID_EXCEPTION_MSG + ": " + e.getMessage(), e.getMessage()
-                    .contains(ERR_MSG_FAILED_AUTHENTICATE + " the user " + azureUserName
-                            + " in Active Directory (Authentication=ActiveDirectoryPassword).")
-                    && (e.getCause().getCause().getMessage().toLowerCase().contains("invalid username or password")
-                            || e.getCause().getCause().getMessage().contains(ERR_MSG_SIGNIN_TOO_MANY)));
-        }
-    }
-
-    @Test
-    public void testADPasswordWrongPasswordWithDatasource() throws SQLException {
-        try {
-            SQLServerDataSource ds = new SQLServerDataSource();
-            ds.setServerName(azureServer);
-            ds.setDatabaseName(azureDatabase);
-            ds.setUser(azureUserName);
-            ds.setPassword("WrongPassword");
-            ds.setAuthentication(SqlAuthentication.ActiveDirectoryPassword.toString());
-
-            try (Connection connection = ds.getConnection()) {}
-            fail(EXPECTED_EXCEPTION_NOT_THROWN);
-        } catch (Exception e) {
-            if (!(e instanceof SQLServerException)) {
-                fail(EXPECTED_EXCEPTION_NOT_THROWN);
-            }
-
-            assertTrue(INVALID_EXCEPTION_MSG + ": " + e.getMessage(), e.getMessage()
-                    .contains(ERR_MSG_FAILED_AUTHENTICATE + " the user " + azureUserName
-                            + " in Active Directory (Authentication=ActiveDirectoryPassword).")
-                    && (e.getCause().getCause().getMessage().toLowerCase().contains("invalid username or password")
-                            || e.getCause().getCause().getMessage().contains(ERR_MSG_SIGNIN_TOO_MANY)));
-        }
-    }
-
-    @Test
-    public void testADPasswordWrongPasswordWithConnectionStringUser() throws SQLException {
-        try (Connection connection = DriverManager
-                .getConnection(connectionUrl + ";user=" + azureUserName + ";password=WrongPassword;" + "Authentication="
-                        + SqlAuthentication.ActiveDirectoryPassword.toString())) {
-            fail(EXPECTED_EXCEPTION_NOT_THROWN);
-        } catch (Exception e) {
-            if (!(e instanceof SQLServerException)) {
-                fail(EXPECTED_EXCEPTION_NOT_THROWN);
-            }
-
-            assertTrue(INVALID_EXCEPTION_MSG + ": " + e.getMessage(), e.getMessage()
-                    .contains(ERR_MSG_FAILED_AUTHENTICATE + " the user " + azureUserName
-                            + " in Active Directory (Authentication=ActiveDirectoryPassword).")
-                    && (e.getCause().getCause().getMessage().toLowerCase().contains("invalid username or password")
-                            || e.getCause().getCause().getMessage().contains(ERR_MSG_SIGNIN_TOO_MANY)));
-        }
-    }
-
-    @Test
-    public void testSetAuthenticationWithIntegratedSecurityTrueWithDatasource() throws SQLException {
-        try {
-            SQLServerDataSource ds = new SQLServerDataSource();
-            ds.setServerName(azureServer);
-            ds.setDatabaseName(azureDatabase);
-            ds.setUser(azureUserName);
-            ds.setPassword(azurePassword);
-            ds.setAuthentication(SqlAuthentication.ActiveDirectoryPassword.toString());
-            ds.setIntegratedSecurity(true);
-
-            try (Connection connection = ds.getConnection()) {}
-            fail(EXPECTED_EXCEPTION_NOT_THROWN);
-        } catch (Exception e) {
-            if (!(e instanceof SQLServerException)) {
-                fail(EXPECTED_EXCEPTION_NOT_THROWN);
-            }
-            assertTrue(INVALID_EXCEPTION_MSG + ": " + e.getMessage(),
-                    e.getMessage().startsWith(ERR_MSG_NOT_AUTH_AND_IS));
-        }
-    }
-
-    @Test
-    public void testSetAuthenticationWithIntegratedSecurityTrueWithConnectionStringUserName() throws SQLException {
-        try (Connection connection = DriverManager.getConnection(
-                connectionUrl + ";userName=" + azureUserName + ";password=" + azurePassword + ";Authentication="
-                        + SqlAuthentication.ActiveDirectoryPassword.toString() + ";IntegratedSecurity=true;")) {
-            fail(EXPECTED_EXCEPTION_NOT_THROWN);
-        } catch (Exception e) {
-            if (!(e instanceof SQLServerException)) {
-                fail(EXPECTED_EXCEPTION_NOT_THROWN);
-            }
-            assertTrue(INVALID_EXCEPTION_MSG + ": " + e.getMessage(),
-                    e.getMessage().startsWith(ERR_MSG_NOT_AUTH_AND_IS));
-        }
-    }
-
-    @Test
-    public void testSetAuthenticationWithIntegratedSecurityTrueWithConnectionStringUser() throws SQLException {
-        try (Connection connection = DriverManager.getConnection(
-                connectionUrl + ";user=" + azureUserName + ";password=" + azurePassword + ";Authentication="
-                        + SqlAuthentication.ActiveDirectoryPassword.toString() + ";IntegratedSecurity=true;")) {
-            fail(EXPECTED_EXCEPTION_NOT_THROWN);
-        } catch (Exception e) {
-            if (!(e instanceof SQLServerException)) {
-                fail(EXPECTED_EXCEPTION_NOT_THROWN);
-            }
-            assertTrue(INVALID_EXCEPTION_MSG + ": " + e.getMessage(),
-                    e.getMessage().startsWith(ERR_MSG_NOT_AUTH_AND_IS));
-        }
-    }
-
-    @Test
-    public void testADIntegratedWithUserAndPasswordWithDataSource() throws SQLException {
-        try {
-            SQLServerDataSource ds = new SQLServerDataSource();
-            ds.setServerName(azureServer);
-            ds.setDatabaseName(azureDatabase);
-            ds.setUser(azureUserName);
-            ds.setPassword(azurePassword);
-            ds.setAuthentication(SqlAuthentication.ActiveDirectoryIntegrated.toString());
-            try (Connection connection = ds.getConnection()) {}
-            fail(EXPECTED_EXCEPTION_NOT_THROWN);
-        } catch (Exception e) {
-            if (!(e instanceof SQLServerException)) {
-                fail(EXPECTED_EXCEPTION_NOT_THROWN);
-            }
-            assertTrue(INVALID_EXCEPTION_MSG + ": " + e.getMessage(),
-                    e.getMessage().startsWith(ERR_MSG_NOT_AUTH_AND_USER_PASSWORD));
-        }
-    }
-
-    @Test
-    public void testADIntegratedWithUserAndPasswordWithConnectionStringUserName() throws SQLException {
-        try (Connection connection = DriverManager
-                .getConnection(connectionUrl + ";userName=" + azureUserName + ";password=" + azurePassword
-                        + ";Authentication=" + SqlAuthentication.ActiveDirectoryIntegrated.toString())) {
-            fail(EXPECTED_EXCEPTION_NOT_THROWN);
-        } catch (Exception e) {
-            if (!(e instanceof SQLServerException)) {
-                fail(EXPECTED_EXCEPTION_NOT_THROWN);
-            }
-            assertTrue(INVALID_EXCEPTION_MSG + ": " + e.getMessage(),
-                    e.getMessage().startsWith(ERR_MSG_NOT_AUTH_AND_USER_PASSWORD));
-        }
-    }
-
-    @Test
-    public void testADIntegratedWithUserAndPasswordWithConnectionStringUser() throws SQLException {
-        try (Connection connection = DriverManager.getConnection(connectionUrl + ";user=" + azureUserName + ";password="
-                + azurePassword + ";Authentication=" + SqlAuthentication.ActiveDirectoryIntegrated.toString())) {
-            fail(EXPECTED_EXCEPTION_NOT_THROWN);
-        } catch (Exception e) {
-            if (!(e instanceof SQLServerException)) {
-                fail(EXPECTED_EXCEPTION_NOT_THROWN);
-            }
-            assertTrue(INVALID_EXCEPTION_MSG + ": " + e.getMessage(),
-                    e.getMessage().startsWith(ERR_MSG_NOT_AUTH_AND_USER_PASSWORD));
-        }
-    }
-
-    @Test
-    public void testSetBothAccessTokenAndAuthentication() throws SQLException {
-        try {
-            SQLServerDataSource ds = new SQLServerDataSource();
-            ds.setServerName(azureServer);
-            ds.setDatabaseName(azureDatabase);
-            ds.setAuthentication(SqlAuthentication.ActiveDirectoryIntegrated.toString());
-            ds.setAccessToken(accessToken);
-
-            try (Connection connection = ds.getConnection()) {}
-            fail(EXPECTED_EXCEPTION_NOT_THROWN);
-        } catch (Exception e) {
-            if (!(e instanceof SQLServerException)) {
-                fail(EXPECTED_EXCEPTION_NOT_THROWN);
-            }
-            assertTrue(INVALID_EXCEPTION_MSG + ": " + e.getMessage(),
-                    e.getMessage().startsWith(ERR_MSG_CANNOT_SET_ACCESS_TOKEN));
-        }
-    }
-
-    @Test
-    public void testAccessTokenWithIntegratedSecurityTrue() throws SQLException {
-        try {
-            SQLServerDataSource ds = new SQLServerDataSource();
-            ds.setServerName(azureServer);
-            ds.setDatabaseName(azureDatabase);
-            ds.setIntegratedSecurity(true);
-            ds.setAccessToken(accessToken);
-
-            try (Connection connection = ds.getConnection()) {}
-            fail(EXPECTED_EXCEPTION_NOT_THROWN);
-        } catch (Exception e) {
-            if (!(e instanceof SQLServerException)) {
-                fail(EXPECTED_EXCEPTION_NOT_THROWN);
-            }
-            assertTrue(INVALID_EXCEPTION_MSG + ": " + e.getMessage(),
-                    e.getMessage().startsWith(ERR_MSG_CANNOT_SET_ACCESS_TOKEN));
-        }
-    }
-
-    @Test
-    public void testAccessTokenWithUserAndPasswordWithDatasource() throws SQLException {
-        try {
-            SQLServerDataSource ds = new SQLServerDataSource();
-
-            ds.setServerName(azureServer);
-            ds.setDatabaseName(azureDatabase);
-            ds.setAccessToken(accessToken);
-            ds.setUser(azureUserName);
-            ds.setPassword(azurePassword);
-
-            try (Connection connection = ds.getConnection()) {}
-            fail(EXPECTED_EXCEPTION_NOT_THROWN);
-        } catch (Exception e) {
-            if (!(e instanceof SQLServerException)) {
-                fail(EXPECTED_EXCEPTION_NOT_THROWN);
-            }
-            assertTrue(INVALID_EXCEPTION_MSG + ": " + e.getMessage(),
-                    e.getMessage().startsWith(ERR_MSG_CANNOT_SET_ACCESS_TOKEN));
-        }
-    }
-
-    @Test
-    public void testAccessTokenWithUserAndPasswordWithConnectionStringUserName() throws SQLException {
-        Properties info = new Properties();
-        info.setProperty("accesstoken", accessToken);
-
-        try (Connection connection = DriverManager
-                .getConnection(connectionUrl + ";userName=" + azureUserName + ";password=" + azurePassword, info)) {
-            fail(EXPECTED_EXCEPTION_NOT_THROWN);
-        } catch (Exception e) {
-            if (!(e instanceof SQLServerException)) {
-                fail(EXPECTED_EXCEPTION_NOT_THROWN);
-            }
-            assertTrue(INVALID_EXCEPTION_MSG + ": " + e.getMessage(),
-                    e.getMessage().startsWith(ERR_MSG_CANNOT_SET_ACCESS_TOKEN));
-        }
-    }
-
-    @Test
-    public void testAccessTokenWithUserAndPasswordWithConnectionStringUser() throws SQLException {
-        Properties info = new Properties();
-        info.setProperty("accesstoken", accessToken);
-
-        try (Connection connection = DriverManager
-                .getConnection(connectionUrl + ";user=" + azureUserName + ";password=" + azurePassword, info)) {
-            fail(EXPECTED_EXCEPTION_NOT_THROWN);
-        } catch (Exception e) {
-            if (!(e instanceof SQLServerException)) {
-                fail(EXPECTED_EXCEPTION_NOT_THROWN);
-            }
-            assertTrue(INVALID_EXCEPTION_MSG + ": " + e.getMessage(),
-                    e.getMessage().startsWith(ERR_MSG_CANNOT_SET_ACCESS_TOKEN));
-        }
-    }
-
-    @Test
-    public void testAccessTokenEmpty() throws SQLException {
-        try {
-            String accessToken = "";
-            SQLServerDataSource ds = new SQLServerDataSource();
-            ds.setServerName(azureServer);
-            ds.setDatabaseName(azureDatabase);
-            ds.setAccessToken(accessToken);
-
-            try (Connection connection = ds.getConnection()) {}
-            fail(EXPECTED_EXCEPTION_NOT_THROWN);
-        } catch (Exception e) {
-            if (!(e instanceof SQLServerException)) {
-                fail(EXPECTED_EXCEPTION_NOT_THROWN);
-            }
-            assertTrue(INVALID_EXCEPTION_MSG + ": " + e.getMessage(),
-                    e.getMessage().contains(ERR_MSG_ACCESS_TOKEN_EMPTY));
-        }
-    }
-
-    @Test
-    public void testADPasswordWithoutUser() throws SQLException {
-        SQLServerDataSource ds = new SQLServerDataSource();
-        ds.setServerName(azureServer);
-        ds.setDatabaseName(azureDatabase);
-        ds.setPassword(azurePassword);
-        ds.setAuthentication(SqlAuthentication.ActiveDirectoryPassword.toString());
-
-        try {
-            try (Connection connection = ds.getConnection()) {}
-            fail(EXPECTED_EXCEPTION_NOT_THROWN);
-        } catch (Exception e) {
-            if (!(e instanceof SQLServerException)) {
-                fail(EXPECTED_EXCEPTION_NOT_THROWN);
-            }
-            assertTrue(INVALID_EXCEPTION_MSG + ": " + e.getMessage(),
-                    e.getMessage().startsWith(ERR_MSG_BOTH_USERNAME_PASSWORD_ACTIVEPASSWORD));
-        }
-    }
-
-    @Test
-    public void testADPasswordWithoutPasswordWithDatasource() throws SQLException {
-        try {
-            // testADPasswordWithoutPassword with dataSource
-            SQLServerDataSource ds = new SQLServerDataSource();
-            ds.setServerName(azureServer);
-            ds.setDatabaseName(azureDatabase);
-            ds.setUser(azureUserName);
-            ds.setAuthentication(SqlAuthentication.ActiveDirectoryPassword.toString());
-            try (Connection connection = ds.getConnection()) {}
-            fail(EXPECTED_EXCEPTION_NOT_THROWN);
-        } catch (Exception e) {
-            if (!(e instanceof SQLServerException)) {
-                fail(EXPECTED_EXCEPTION_NOT_THROWN);
-            }
-            assertTrue(INVALID_EXCEPTION_MSG + ": " + e.getMessage(),
-                    e.getMessage().startsWith(ERR_MSG_BOTH_USERNAME_PASSWORD_ACTIVEPASSWORD));
-        }
-    }
-
-    @Test
-    public void testADPasswordWithoutPasswordWithConnectionStringUserName() throws SQLException {
-        try (Connection connection = DriverManager.getConnection(connectionUrl + ";userName=" + azureUserName
-                + ";Authentication=" + SqlAuthentication.ActiveDirectoryPassword.toString())) {
-            fail(EXPECTED_EXCEPTION_NOT_THROWN);
-        } catch (Exception e) {
-            if (!(e instanceof SQLServerException)) {
-                fail(EXPECTED_EXCEPTION_NOT_THROWN);
-            }
-            assertTrue(INVALID_EXCEPTION_MSG + ": " + e.getMessage(),
-                    e.getMessage().startsWith(ERR_MSG_BOTH_USERNAME_PASSWORD_ACTIVEPASSWORD));
-        }
-    }
-
-    @Test
-    public void testADPasswordWithoutPasswordWithConnectionStringUser() throws SQLException {
-        try (Connection connection = DriverManager.getConnection(connectionUrl + ";user=" + azureUserName
-                + ";Authentication=" + SqlAuthentication.ActiveDirectoryPassword.toString())) {
-            fail(EXPECTED_EXCEPTION_NOT_THROWN);
-        } catch (Exception e) {
-            if (!(e instanceof SQLServerException)) {
-                fail(EXPECTED_EXCEPTION_NOT_THROWN);
-            }
-            assertTrue(INVALID_EXCEPTION_MSG + ": " + e.getMessage(),
-                    e.getMessage().startsWith(ERR_MSG_BOTH_USERNAME_PASSWORD_ACTIVEPASSWORD));
-        }
-    }
-
-    @Test
-    public void testSqlPasswordWithoutUser() throws SQLException {
-        try {
-            SQLServerDataSource ds = new SQLServerDataSource();
-            ds.setServerName(azureServer);
-            ds.setDatabaseName(azureDatabase);
-            ds.setPassword(azurePassword);
-            ds.setAuthentication(SqlAuthentication.SqlPassword.toString());
-
-            try (Connection connection = ds.getConnection()) {}
-            fail(EXPECTED_EXCEPTION_NOT_THROWN);
-        } catch (Exception e) {
-            if (!(e instanceof SQLServerException)) {
-                fail(EXPECTED_EXCEPTION_NOT_THROWN);
-            }
-            assertTrue(INVALID_EXCEPTION_MSG + ": " + e.getMessage(),
-                    e.getMessage().startsWith(ERR_MSG_BOTH_USERNAME_PASSWORD_SQLPASSWORD));
-        }
-    }
-
-    @Test
-    public void testSqlPasswordWithoutPasswordWithDatasource() throws SQLException {
-        try {
-            SQLServerDataSource ds = new SQLServerDataSource();
-            ds.setServerName(azureServer);
-            ds.setDatabaseName(azureDatabase);
-            ds.setUser(azureUserName);
-            ds.setAuthentication(SqlAuthentication.SqlPassword.toString());
-
-            try (Connection connection = ds.getConnection()) {}
-            fail(EXPECTED_EXCEPTION_NOT_THROWN);
-        } catch (Exception e) {
-            if (!(e instanceof SQLServerException)) {
-                fail(EXPECTED_EXCEPTION_NOT_THROWN);
-            }
-            assertTrue(INVALID_EXCEPTION_MSG + ": " + e.getMessage(),
-                    e.getMessage().startsWith(ERR_MSG_BOTH_USERNAME_PASSWORD_SQLPASSWORD));
-        }
-    }
-
-    @Test
-    public void testSqlPasswordWithoutPasswordWithConnectionStringUserName() throws SQLException {
-        try (Connection connection = DriverManager.getConnection(connectionUrl + ";userName=" + azureUserName
-                + ";Authentication=" + SqlAuthentication.SqlPassword.toString())) {
-            fail(EXPECTED_EXCEPTION_NOT_THROWN);
-        } catch (Exception e) {
-            if (!(e instanceof SQLServerException)) {
-                fail(EXPECTED_EXCEPTION_NOT_THROWN);
-            }
-            assertTrue(INVALID_EXCEPTION_MSG + ": " + e.getMessage(),
-                    e.getMessage().startsWith(ERR_MSG_BOTH_USERNAME_PASSWORD_SQLPASSWORD));
-        }
-    }
-
-    @Test
-    public void testSqlPasswordWithoutPasswordWithConnectionStringUser() throws SQLException {
-        try (Connection connection = DriverManager.getConnection(connectionUrl + ";user=" + azureUserName
-                + ";Authentication=" + SqlAuthentication.SqlPassword.toString())) {
-            fail(EXPECTED_EXCEPTION_NOT_THROWN);
-        } catch (Exception e) {
-            if (!(e instanceof SQLServerException)) {
-                fail(EXPECTED_EXCEPTION_NOT_THROWN);
-            }
-            assertTrue(INVALID_EXCEPTION_MSG + ": " + e.getMessage(),
-                    e.getMessage().startsWith(ERR_MSG_BOTH_USERNAME_PASSWORD_SQLPASSWORD));
-        }
-    }
-
-    @Test
-    public void testInvalidAuthentication() throws SQLException {
-        try {
-            SQLServerDataSource ds = new SQLServerDataSource();
-            ds.setServerName(azureServer);
-            ds.setDatabaseName(azureDatabase);
-            ds.setUser(azureUserName);
-            ds.setPassword(azurePassword);
-            ds.setAuthentication("ActiveDirectoryPass");
-
-            try (Connection connection = ds.getConnection()) {}
-            fail(EXPECTED_EXCEPTION_NOT_THROWN);
-        } catch (Exception e) {
-            if (!(e instanceof SQLServerException)) {
-                fail(EXPECTED_EXCEPTION_NOT_THROWN);
-            }
-            assertTrue(INVALID_EXCEPTION_MSG + ": " + e.getMessage(),
-                    e.getMessage().startsWith("The authentication value") && e.getMessage().endsWith("is not valid."));
-        }
-    }
-<<<<<<< HEAD
-=======
-
-    @Test
-    public void testInteractiveAuthTimeout() throws SQLException {
-        try {
-            SQLServerDataSource ds = new SQLServerDataSource();
-            ds.setServerName(azureServer);
-            ds.setUser(azureUserName);
-            ds.setDatabaseName(azureDatabase);
-            ds.setAuthentication("ActiveDirectoryInteractive");
-
-            ds.setEncrypt(false);
-            ds.setTrustServerCertificate(true);
-            try (Connection connection = ds.getConnection()) {}
-            fail(EXPECTED_EXCEPTION_NOT_THROWN);
-        } catch (Exception e) {
-            if (!(e instanceof SQLServerException)) {
-                fail(EXPECTED_EXCEPTION_NOT_THROWN);
-            }
-            assertTrue(INVALID_EXCEPTION_MSG + ": " + e.getMessage() + "," + e.getCause(),
-                    e.getMessage().contains(ERR_MSG_FAILED_AUTHENTICATE + " the user " + azureUserName
-                            + " in Active Directory (Authentication=ActiveDirectoryInteractive)."));
-        }
-    }
->>>>>>> 66ee8088
-}
+/*
+ * Microsoft JDBC Driver for SQL Server Copyright(c) Microsoft Corporation All rights reserved. This program is made
+ * available under the terms of the MIT License. See the LICENSE file in the project root for more information.
+ */
+package com.microsoft.sqlserver.jdbc.fedauth;
+
+import static org.junit.Assert.assertTrue;
+import static org.junit.jupiter.api.Assertions.fail;
+
+import java.sql.Connection;
+import java.sql.DriverManager;
+import java.sql.SQLException;
+import java.util.Properties;
+
+import org.junit.jupiter.api.Tag;
+import org.junit.jupiter.api.Test;
+import org.junit.platform.runner.JUnitPlatform;
+import org.junit.runner.RunWith;
+
+import com.microsoft.sqlserver.jdbc.SQLServerDataSource;
+import com.microsoft.sqlserver.jdbc.SQLServerException;
+import com.microsoft.sqlserver.testframework.Constants;
+
+
+@RunWith(JUnitPlatform.class)
+@Tag(Constants.fedAuth)
+public class ErrorMessageTest extends FedauthCommon {
+
+    String badUserName = "abc" + azureUserName;
+    String connectionUrl = "jdbc:sqlserver://" + azureServer + ";database=" + azureDatabase;
+
+    @Test
+    public void testWrongAccessTokenWithConnectionStringUserName() throws SQLException {
+        try {
+            Properties info = new Properties();
+            info.setProperty("accesstoken", "test");
+
+            try (Connection connection = DriverManager.getConnection(connectionUrl, info)) {}
+            fail(EXPECTED_EXCEPTION_NOT_THROWN);
+        } catch (Exception e) {
+            if (!(e instanceof SQLServerException)) {
+                fail(e.getMessage());
+            }
+            assertTrue(INVALID_EXCEPTION_MSG + ": " + e.getMessage(), e.getMessage().contains(ERR_MSG_LOGIN_FAILED));
+        }
+    }
+
+    @Test
+    public void testWrongAccessTokenWithDatasource() throws SQLException {
+        try {
+            SQLServerDataSource ds = new SQLServerDataSource();
+            ds.setServerName(azureServer);
+            ds.setDatabaseName(azureDatabase);
+            ds.setAccessToken("test");
+
+            try (Connection connection = ds.getConnection()) {}
+            fail(EXPECTED_EXCEPTION_NOT_THROWN);
+        } catch (Exception e) {
+            if (!(e instanceof SQLServerException)) {
+                fail(e.getMessage());
+            }
+            assertTrue(INVALID_EXCEPTION_MSG + ": " + e.getMessage(), e.getMessage().contains(ERR_MSG_LOGIN_FAILED));
+        }
+    }
+
+    @Test
+    public void testCorrectAccessTokenPassedInConnectionString() {
+        try (Connection connection = DriverManager.getConnection(connectionUrl + ";accessToken=" + accessToken)) {
+            fail(EXPECTED_EXCEPTION_NOT_THROWN);
+        } catch (Exception e) {
+            if (!(e instanceof SQLServerException)) {
+                fail(EXPECTED_EXCEPTION_NOT_THROWN);
+            }
+            assertTrue(INVALID_EXCEPTION_MSG + ": " + e.getMessage(), e.getMessage().contains(ERR_MSG_LOGIN_FAILED));
+        }
+    }
+
+    @Test
+    public void testNotProvideWithConnectionStringUserName() throws SQLException {
+        try (Connection connection = DriverManager
+                .getConnection(connectionUrl + ";userName=" + azureUserName + ";password=" + azurePassword)) {
+            fail(EXPECTED_EXCEPTION_NOT_THROWN);
+        } catch (Exception e) {
+            if (!(e instanceof SQLServerException)) {
+                fail(e.getMessage());
+            }
+
+            String wrongUserName = azureUserName.split("@")[1];
+            assertTrue(INVALID_EXCEPTION_MSG + ": " + e.getMessage(),
+                    e.getMessage().startsWith(
+                            ERR_MSG_CANNOT_OPEN_SERVER + " \"" + wrongUserName + "\" requested by the login.")
+                            || e.getMessage().startsWith(ERR_TCPIP_CONNECTION));
+
+        }
+    }
+
+    @Test
+    public void testNotProvideWithDatasource() throws SQLException {
+        try {
+            SQLServerDataSource ds = new SQLServerDataSource();
+            ds.setServerName(azureServer);
+            ds.setDatabaseName(azureDatabase);
+            ds.setUser(azureUserName);
+            ds.setPassword(azurePassword);
+
+            try (Connection connection = ds.getConnection()) {}
+            fail(EXPECTED_EXCEPTION_NOT_THROWN);
+        } catch (Exception e) {
+            if (!(e instanceof SQLServerException)) {
+                fail(e.getMessage());
+            }
+
+            String wrongUserName = azureUserName.split("@")[1];
+            assertTrue(INVALID_EXCEPTION_MSG + ": " + e.getMessage(),
+                    e.getMessage().startsWith(
+                            ERR_MSG_CANNOT_OPEN_SERVER + " \"" + wrongUserName + "\" requested by the login.")
+                            || e.getMessage().startsWith(ERR_TCPIP_CONNECTION));
+        }
+    }
+
+    @Test
+    public void testNotProvideWithConnectionStringUser() throws SQLException {
+        try (Connection connection = DriverManager
+                .getConnection(connectionUrl + ";user=" + azureUserName + ";password=" + azurePassword)) {
+            fail(EXPECTED_EXCEPTION_NOT_THROWN);
+        } catch (Exception e) {
+            if (!(e instanceof SQLServerException)) {
+                fail(e.getMessage());
+            }
+
+            String wrongUserName = azureUserName.split("@")[1];
+            assertTrue(INVALID_EXCEPTION_MSG + ": " + e.getMessage(),
+                    e.getMessage().startsWith(
+                            ERR_MSG_CANNOT_OPEN_SERVER + " \"" + wrongUserName + "\" requested by the login.")
+                            || e.getMessage().startsWith(ERR_TCPIP_CONNECTION));
+        }
+    }
+
+    @Test
+    public void testSQLPasswordWithAzureDBWithConnectionStringUserName() throws SQLException {
+        try (Connection connection = DriverManager.getConnection(connectionUrl + ";userName=" + azureUserName
+                + ";password=" + azurePassword + ";Authentication=" + SqlAuthentication.SqlPassword.toString())) {
+            fail(EXPECTED_EXCEPTION_NOT_THROWN);
+        } catch (Exception e) {
+            if (!(e instanceof SQLServerException)) {
+                fail(EXPECTED_EXCEPTION_NOT_THROWN);
+            }
+            assertTrue(INVALID_EXCEPTION_MSG + ": " + e.getMessage(),
+                    e.getMessage().startsWith(ERR_MSG_CANNOT_OPEN_SERVER)
+                            || e.getMessage().startsWith(ERR_TCPIP_CONNECTION));
+        }
+    }
+
+    @Test
+    public void testSQLPasswordWithAzureDBWithDatasource() throws SQLException {
+        try {
+            SQLServerDataSource ds = new SQLServerDataSource();
+            ds.setServerName(azureServer);
+            ds.setDatabaseName(azureDatabase);
+            ds.setUser(azureUserName);
+            ds.setPassword(azurePassword);
+            ds.setAuthentication(SqlAuthentication.SqlPassword.toString());
+
+            try (Connection connection = ds.getConnection()) {}
+            fail(EXPECTED_EXCEPTION_NOT_THROWN);
+        } catch (Exception e) {
+            if (!(e instanceof SQLServerException)) {
+                fail(EXPECTED_EXCEPTION_NOT_THROWN);
+            }
+            String wrongUserName = azureUserName.split("@")[1];
+            assertTrue(INVALID_EXCEPTION_MSG + ": " + e.getMessage(),
+                    e.getMessage().startsWith(
+                            ERR_MSG_CANNOT_OPEN_SERVER + " \"" + wrongUserName + "\" requested by the login.")
+                            || e.getMessage().startsWith(ERR_TCPIP_CONNECTION));
+        }
+    }
+
+    @Test
+    public void testSQLPasswordWithAzureDBWithConnectionStringUser() throws SQLException {
+        try (Connection connection = DriverManager.getConnection(connectionUrl + ";user=" + azureUserName + ";password="
+                + azurePassword + ";Authentication=" + SqlAuthentication.SqlPassword.toString())) {
+            fail(EXPECTED_EXCEPTION_NOT_THROWN);
+        } catch (Exception e) {
+            if (!(e instanceof SQLServerException)) {
+                fail(EXPECTED_EXCEPTION_NOT_THROWN);
+            }
+            String wrongUserName = azureUserName.split("@")[1];
+            assertTrue(INVALID_EXCEPTION_MSG + ": " + e.getMessage(),
+                    e.getMessage().startsWith(
+                            ERR_MSG_CANNOT_OPEN_SERVER + " \"" + wrongUserName + "\" requested by the login.")
+                            || e.getMessage().startsWith(ERR_TCPIP_CONNECTION));
+        }
+    }
+
+    @Test
+    public void testSQLPasswordWithUntrustedSqlDB() throws SQLException {
+        try {
+            java.util.Properties info = new Properties();
+            info.put("Authentication", SqlAuthentication.SqlPassword.toString());
+
+            try (Connection connection = DriverManager
+                    .getConnection(connectionUrl + ";user=" + azureUserName + ";password=" + azurePassword, info)) {}
+            fail(EXPECTED_EXCEPTION_NOT_THROWN);
+        } catch (Exception e) {
+            if (!(e instanceof SQLServerException)) {
+                fail(EXPECTED_EXCEPTION_NOT_THROWN);
+            }
+
+            assertTrue(INVALID_EXCEPTION_MSG + ": " + e.getMessage(),
+                    e.getMessage().startsWith(ERR_MSG_CANNOT_OPEN_SERVER)
+                            || e.getMessage().startsWith(ERR_TCPIP_CONNECTION));
+        }
+    }
+
+    @Test
+    public void testADPasswordUnregisteredUserWithConnectionStringUserName() throws SQLException {
+        try (Connection connection = DriverManager
+                .getConnection(connectionUrl + ";userName=" + badUserName + ";password=" + azurePassword
+                        + ";Authentication=" + SqlAuthentication.ActiveDirectoryPassword.toString())) {
+            fail(EXPECTED_EXCEPTION_NOT_THROWN);
+        } catch (SQLServerException e) {
+            assertTrue(INVALID_EXCEPTION_MSG + ": " + e.getMessage(),
+                    e.getMessage()
+                            .contains(ERR_MSG_FAILED_AUTHENTICATE + " the user " + badUserName
+                                    + " in Active Directory (Authentication=ActiveDirectoryPassword).")
+                            && e.getCause().getCause().getMessage().contains(ERR_MSG_SIGNIN_ADD));
+        }
+    }
+
+    @Test
+    public void testADPasswordUnregisteredUserWithDatasource() throws SQLException {
+        try {
+            SQLServerDataSource ds = new SQLServerDataSource();
+            ds.setServerName(azureServer);
+            ds.setDatabaseName(azureDatabase);
+            ds.setUser(badUserName);
+            ds.setPassword(azurePassword);
+            ds.setAuthentication(SqlAuthentication.ActiveDirectoryPassword.toString());
+
+            try (Connection connection = ds.getConnection()) {}
+            fail(EXPECTED_EXCEPTION_NOT_THROWN);
+        } catch (SQLServerException e) {
+            assertTrue(INVALID_EXCEPTION_MSG + ": " + e.getMessage(),
+                    e.getMessage()
+                            .contains(ERR_MSG_FAILED_AUTHENTICATE + " the user " + badUserName
+                                    + " in Active Directory (Authentication=ActiveDirectoryPassword).")
+                            && e.getCause().getCause().getMessage().contains(ERR_MSG_SIGNIN_ADD));
+        }
+    }
+
+    @Test
+    public void testADPasswordUnregisteredUserWithConnectionStringUser() throws SQLException {
+        try (Connection connection = DriverManager.getConnection(connectionUrl + ";user=" + badUserName + ";password="
+                + azurePassword + ";Authentication=" + SqlAuthentication.ActiveDirectoryPassword.toString())) {
+            fail(EXPECTED_EXCEPTION_NOT_THROWN);
+        } catch (SQLServerException e) {
+            assertTrue(INVALID_EXCEPTION_MSG + ": " + e.getMessage(),
+                    e.getMessage()
+                            .contains(ERR_MSG_FAILED_AUTHENTICATE + " the user " + badUserName
+                                    + " in Active Directory (Authentication=ActiveDirectoryPassword).")
+                            && e.getCause().getCause().getMessage().contains(ERR_MSG_SIGNIN_ADD));
+        }
+    }
+
+    @Test
+    public void testAuthenticationAgainstSQLServerWithActivedirectorypassword() throws SQLException {
+        java.util.Properties info = new Properties();
+        info.put("TrustServerCertificate", "true");
+        info.put("Authentication", SqlAuthentication.ActiveDirectoryPassword.toString());
+
+        try (Connection connection = DriverManager
+                .getConnection(connectionUrl + ";user=" + badUserName + ";password=" + azurePassword, info)) {
+            fail(EXPECTED_EXCEPTION_NOT_THROWN);
+        } catch (Exception e) {
+            if (!(e instanceof SQLServerException)) {
+                fail(EXPECTED_EXCEPTION_NOT_THROWN);
+            }
+            assertTrue(INVALID_EXCEPTION_MSG + ": " + e.getMessage(),
+                    e.getMessage().contains(ERR_MSG_FAILED_AUTHENTICATE + " the user " + badUserName
+                            + " in Active Directory (Authentication=ActiveDirectoryPassword)."));
+        }
+    }
+
+    @Test
+    public void testAuthenticationAgainstSQLServerWithActivedirectoryIntegrated() throws SQLException {
+        org.junit.Assume.assumeTrue(enableADIntegrated);
+
+        java.util.Properties info = new Properties();
+        info.put("TrustServerCertificate", "true");
+        info.put("Authentication", SqlAuthentication.ActiveDirectoryIntegrated.toString());
+
+        try (Connection connection = DriverManager.getConnection(connectionUrl, info)) {} catch (Exception e) {
+            fail(e.getMessage());
+        }
+    }
+
+    @Test
+    public void testNotSpecifiedWithConnectionStringUserName() throws SQLException {
+        boolean retry = true;
+        int trials = 0;
+        while (retry && trials < 5) {
+            trials++;
+            try {
+                // testNotSpecified with connectionStringUserName
+                try (Connection connection = DriverManager
+                        .getConnection(connectionUrl + ";userName=" + azureUserName + ";password=" + azurePassword
+                                + ";Authentication=" + SqlAuthentication.NotSpecified.toString())) {}
+                fail(EXPECTED_EXCEPTION_NOT_THROWN);
+            } catch (Exception e) {
+                if (!(e instanceof SQLServerException)) {
+                    fail(EXPECTED_EXCEPTION_NOT_THROWN);
+                }
+
+                if (e.getMessage().startsWith(ERR_TCPIP_CONNECTION)) {
+                    System.out.println("Re-attempting connection to " + azureServer);
+                    continue;
+                }
+
+                String wrongUserName = azureUserName.split("@")[1];
+                assertTrue(INVALID_EXCEPTION_MSG + ": " + e.getMessage(),
+                        e.getMessage().startsWith(
+                                ERR_MSG_CANNOT_OPEN_SERVER + " \"" + wrongUserName + "\" requested by the login.")
+                                || e.getMessage().startsWith(ERR_TCPIP_CONNECTION));
+                retry = false;
+            }
+        }
+    }
+
+    @Test
+    public void testNotSpecifiedWithDataSource() throws SQLException {
+        try {
+            SQLServerDataSource ds = new SQLServerDataSource();
+            ds.setServerName(azureServer);
+            ds.setDatabaseName(azureDatabase);
+            ds.setUser(azureUserName);
+            ds.setPassword(azurePassword);
+            ds.setAuthentication(SqlAuthentication.NotSpecified.toString());
+
+            try (Connection connection = ds.getConnection()) {}
+            fail(EXPECTED_EXCEPTION_NOT_THROWN);
+        } catch (Exception e) {
+            if (!(e instanceof SQLServerException)) {
+                fail(EXPECTED_EXCEPTION_NOT_THROWN);
+            }
+
+            String wrongUserName = azureUserName.split("@")[1];
+            assertTrue(INVALID_EXCEPTION_MSG + ": " + e.getMessage(),
+                    e.getMessage().startsWith(
+                            ERR_MSG_CANNOT_OPEN_SERVER + " \"" + wrongUserName + "\" requested by the login.")
+                            || e.getMessage().startsWith(ERR_TCPIP_CONNECTION));
+        }
+    }
+
+    @Test
+    public void testNotSpecifiedWithConnectionStringUser() throws SQLException {
+        try (Connection connection = DriverManager.getConnection(connectionUrl + ";user=" + azureUserName + ";password="
+                + azurePassword + ";Authentication=" + SqlAuthentication.NotSpecified.toString())) {
+            fail(EXPECTED_EXCEPTION_NOT_THROWN);
+        } catch (Exception e) {
+            if (!(e instanceof SQLServerException)) {
+                fail(EXPECTED_EXCEPTION_NOT_THROWN);
+            }
+
+            String wrongUserName = azureUserName.split("@")[1];
+            assertTrue(INVALID_EXCEPTION_MSG + ": " + e.getMessage(),
+                    e.getMessage().startsWith(
+                            ERR_MSG_CANNOT_OPEN_SERVER + " \"" + wrongUserName + "\" requested by the login.")
+                            || e.getMessage().startsWith(ERR_TCPIP_CONNECTION));
+        }
+    }
+
+    @Test
+    public void testAccessTokenAgainstSQLServer() throws SQLException {
+        java.util.Properties info = new Properties();
+        info.put("accesstoken", accessToken);
+        info.put("TrustServerCertificate", "true");
+
+        try (Connection connection = DriverManager.getConnection(connectionUrl, info)) {} catch (Exception e) {
+            fail(e.getMessage());
+        }
+    }
+
+    @Test
+    public void testADPasswordWrongPasswordWithConnectionStringUserName() throws SQLException {
+        try (Connection connection = DriverManager
+                .getConnection(connectionUrl + ";userName=" + azureUserName + ";password=WrongPassword;"
+                        + "Authentication=" + SqlAuthentication.ActiveDirectoryPassword.toString())) {
+            fail(EXPECTED_EXCEPTION_NOT_THROWN);
+        } catch (Exception e) {
+            if (!(e instanceof SQLServerException)) {
+                fail(EXPECTED_EXCEPTION_NOT_THROWN);
+            }
+
+            assertTrue(INVALID_EXCEPTION_MSG + ": " + e.getMessage(), e.getMessage()
+                    .contains(ERR_MSG_FAILED_AUTHENTICATE + " the user " + azureUserName
+                            + " in Active Directory (Authentication=ActiveDirectoryPassword).")
+                    && (e.getCause().getCause().getMessage().toLowerCase().contains("invalid username or password")
+                            || e.getCause().getCause().getMessage().contains(ERR_MSG_SIGNIN_TOO_MANY)));
+        }
+    }
+
+    @Test
+    public void testADPasswordWrongPasswordWithDatasource() throws SQLException {
+        try {
+            SQLServerDataSource ds = new SQLServerDataSource();
+            ds.setServerName(azureServer);
+            ds.setDatabaseName(azureDatabase);
+            ds.setUser(azureUserName);
+            ds.setPassword("WrongPassword");
+            ds.setAuthentication(SqlAuthentication.ActiveDirectoryPassword.toString());
+
+            try (Connection connection = ds.getConnection()) {}
+            fail(EXPECTED_EXCEPTION_NOT_THROWN);
+        } catch (Exception e) {
+            if (!(e instanceof SQLServerException)) {
+                fail(EXPECTED_EXCEPTION_NOT_THROWN);
+            }
+
+            assertTrue(INVALID_EXCEPTION_MSG + ": " + e.getMessage(), e.getMessage()
+                    .contains(ERR_MSG_FAILED_AUTHENTICATE + " the user " + azureUserName
+                            + " in Active Directory (Authentication=ActiveDirectoryPassword).")
+                    && (e.getCause().getCause().getMessage().toLowerCase().contains("invalid username or password")
+                            || e.getCause().getCause().getMessage().contains(ERR_MSG_SIGNIN_TOO_MANY)));
+        }
+    }
+
+    @Test
+    public void testADPasswordWrongPasswordWithConnectionStringUser() throws SQLException {
+        try (Connection connection = DriverManager
+                .getConnection(connectionUrl + ";user=" + azureUserName + ";password=WrongPassword;" + "Authentication="
+                        + SqlAuthentication.ActiveDirectoryPassword.toString())) {
+            fail(EXPECTED_EXCEPTION_NOT_THROWN);
+        } catch (Exception e) {
+            if (!(e instanceof SQLServerException)) {
+                fail(EXPECTED_EXCEPTION_NOT_THROWN);
+            }
+
+            assertTrue(INVALID_EXCEPTION_MSG + ": " + e.getMessage(), e.getMessage()
+                    .contains(ERR_MSG_FAILED_AUTHENTICATE + " the user " + azureUserName
+                            + " in Active Directory (Authentication=ActiveDirectoryPassword).")
+                    && (e.getCause().getCause().getMessage().toLowerCase().contains("invalid username or password")
+                            || e.getCause().getCause().getMessage().contains(ERR_MSG_SIGNIN_TOO_MANY)));
+        }
+    }
+
+    @Test
+    public void testSetAuthenticationWithIntegratedSecurityTrueWithDatasource() throws SQLException {
+        try {
+            SQLServerDataSource ds = new SQLServerDataSource();
+            ds.setServerName(azureServer);
+            ds.setDatabaseName(azureDatabase);
+            ds.setUser(azureUserName);
+            ds.setPassword(azurePassword);
+            ds.setAuthentication(SqlAuthentication.ActiveDirectoryPassword.toString());
+            ds.setIntegratedSecurity(true);
+
+            try (Connection connection = ds.getConnection()) {}
+            fail(EXPECTED_EXCEPTION_NOT_THROWN);
+        } catch (Exception e) {
+            if (!(e instanceof SQLServerException)) {
+                fail(EXPECTED_EXCEPTION_NOT_THROWN);
+            }
+            assertTrue(INVALID_EXCEPTION_MSG + ": " + e.getMessage(),
+                    e.getMessage().startsWith(ERR_MSG_NOT_AUTH_AND_IS));
+        }
+    }
+
+    @Test
+    public void testSetAuthenticationWithIntegratedSecurityTrueWithConnectionStringUserName() throws SQLException {
+        try (Connection connection = DriverManager.getConnection(
+                connectionUrl + ";userName=" + azureUserName + ";password=" + azurePassword + ";Authentication="
+                        + SqlAuthentication.ActiveDirectoryPassword.toString() + ";IntegratedSecurity=true;")) {
+            fail(EXPECTED_EXCEPTION_NOT_THROWN);
+        } catch (Exception e) {
+            if (!(e instanceof SQLServerException)) {
+                fail(EXPECTED_EXCEPTION_NOT_THROWN);
+            }
+            assertTrue(INVALID_EXCEPTION_MSG + ": " + e.getMessage(),
+                    e.getMessage().startsWith(ERR_MSG_NOT_AUTH_AND_IS));
+        }
+    }
+
+    @Test
+    public void testSetAuthenticationWithIntegratedSecurityTrueWithConnectionStringUser() throws SQLException {
+        try (Connection connection = DriverManager.getConnection(
+                connectionUrl + ";user=" + azureUserName + ";password=" + azurePassword + ";Authentication="
+                        + SqlAuthentication.ActiveDirectoryPassword.toString() + ";IntegratedSecurity=true;")) {
+            fail(EXPECTED_EXCEPTION_NOT_THROWN);
+        } catch (Exception e) {
+            if (!(e instanceof SQLServerException)) {
+                fail(EXPECTED_EXCEPTION_NOT_THROWN);
+            }
+            assertTrue(INVALID_EXCEPTION_MSG + ": " + e.getMessage(),
+                    e.getMessage().startsWith(ERR_MSG_NOT_AUTH_AND_IS));
+        }
+    }
+
+    @Test
+    public void testADIntegratedWithUserAndPasswordWithDataSource() throws SQLException {
+        try {
+            SQLServerDataSource ds = new SQLServerDataSource();
+            ds.setServerName(azureServer);
+            ds.setDatabaseName(azureDatabase);
+            ds.setUser(azureUserName);
+            ds.setPassword(azurePassword);
+            ds.setAuthentication(SqlAuthentication.ActiveDirectoryIntegrated.toString());
+            try (Connection connection = ds.getConnection()) {}
+            fail(EXPECTED_EXCEPTION_NOT_THROWN);
+        } catch (Exception e) {
+            if (!(e instanceof SQLServerException)) {
+                fail(EXPECTED_EXCEPTION_NOT_THROWN);
+            }
+            assertTrue(INVALID_EXCEPTION_MSG + ": " + e.getMessage(),
+                    e.getMessage().startsWith(ERR_MSG_NOT_AUTH_AND_USER_PASSWORD));
+        }
+    }
+
+    @Test
+    public void testADIntegratedWithUserAndPasswordWithConnectionStringUserName() throws SQLException {
+        try (Connection connection = DriverManager
+                .getConnection(connectionUrl + ";userName=" + azureUserName + ";password=" + azurePassword
+                        + ";Authentication=" + SqlAuthentication.ActiveDirectoryIntegrated.toString())) {
+            fail(EXPECTED_EXCEPTION_NOT_THROWN);
+        } catch (Exception e) {
+            if (!(e instanceof SQLServerException)) {
+                fail(EXPECTED_EXCEPTION_NOT_THROWN);
+            }
+            assertTrue(INVALID_EXCEPTION_MSG + ": " + e.getMessage(),
+                    e.getMessage().startsWith(ERR_MSG_NOT_AUTH_AND_USER_PASSWORD));
+        }
+    }
+
+    @Test
+    public void testADIntegratedWithUserAndPasswordWithConnectionStringUser() throws SQLException {
+        try (Connection connection = DriverManager.getConnection(connectionUrl + ";user=" + azureUserName + ";password="
+                + azurePassword + ";Authentication=" + SqlAuthentication.ActiveDirectoryIntegrated.toString())) {
+            fail(EXPECTED_EXCEPTION_NOT_THROWN);
+        } catch (Exception e) {
+            if (!(e instanceof SQLServerException)) {
+                fail(EXPECTED_EXCEPTION_NOT_THROWN);
+            }
+            assertTrue(INVALID_EXCEPTION_MSG + ": " + e.getMessage(),
+                    e.getMessage().startsWith(ERR_MSG_NOT_AUTH_AND_USER_PASSWORD));
+        }
+    }
+
+    @Test
+    public void testSetBothAccessTokenAndAuthentication() throws SQLException {
+        try {
+            SQLServerDataSource ds = new SQLServerDataSource();
+            ds.setServerName(azureServer);
+            ds.setDatabaseName(azureDatabase);
+            ds.setAuthentication(SqlAuthentication.ActiveDirectoryIntegrated.toString());
+            ds.setAccessToken(accessToken);
+
+            try (Connection connection = ds.getConnection()) {}
+            fail(EXPECTED_EXCEPTION_NOT_THROWN);
+        } catch (Exception e) {
+            if (!(e instanceof SQLServerException)) {
+                fail(EXPECTED_EXCEPTION_NOT_THROWN);
+            }
+            assertTrue(INVALID_EXCEPTION_MSG + ": " + e.getMessage(),
+                    e.getMessage().startsWith(ERR_MSG_CANNOT_SET_ACCESS_TOKEN));
+        }
+    }
+
+    @Test
+    public void testAccessTokenWithIntegratedSecurityTrue() throws SQLException {
+        try {
+            SQLServerDataSource ds = new SQLServerDataSource();
+            ds.setServerName(azureServer);
+            ds.setDatabaseName(azureDatabase);
+            ds.setIntegratedSecurity(true);
+            ds.setAccessToken(accessToken);
+
+            try (Connection connection = ds.getConnection()) {}
+            fail(EXPECTED_EXCEPTION_NOT_THROWN);
+        } catch (Exception e) {
+            if (!(e instanceof SQLServerException)) {
+                fail(EXPECTED_EXCEPTION_NOT_THROWN);
+            }
+            assertTrue(INVALID_EXCEPTION_MSG + ": " + e.getMessage(),
+                    e.getMessage().startsWith(ERR_MSG_CANNOT_SET_ACCESS_TOKEN));
+        }
+    }
+
+    @Test
+    public void testAccessTokenWithUserAndPasswordWithDatasource() throws SQLException {
+        try {
+            SQLServerDataSource ds = new SQLServerDataSource();
+
+            ds.setServerName(azureServer);
+            ds.setDatabaseName(azureDatabase);
+            ds.setAccessToken(accessToken);
+            ds.setUser(azureUserName);
+            ds.setPassword(azurePassword);
+
+            try (Connection connection = ds.getConnection()) {}
+            fail(EXPECTED_EXCEPTION_NOT_THROWN);
+        } catch (Exception e) {
+            if (!(e instanceof SQLServerException)) {
+                fail(EXPECTED_EXCEPTION_NOT_THROWN);
+            }
+            assertTrue(INVALID_EXCEPTION_MSG + ": " + e.getMessage(),
+                    e.getMessage().startsWith(ERR_MSG_CANNOT_SET_ACCESS_TOKEN));
+        }
+    }
+
+    @Test
+    public void testAccessTokenWithUserAndPasswordWithConnectionStringUserName() throws SQLException {
+        Properties info = new Properties();
+        info.setProperty("accesstoken", accessToken);
+
+        try (Connection connection = DriverManager
+                .getConnection(connectionUrl + ";userName=" + azureUserName + ";password=" + azurePassword, info)) {
+            fail(EXPECTED_EXCEPTION_NOT_THROWN);
+        } catch (Exception e) {
+            if (!(e instanceof SQLServerException)) {
+                fail(EXPECTED_EXCEPTION_NOT_THROWN);
+            }
+            assertTrue(INVALID_EXCEPTION_MSG + ": " + e.getMessage(),
+                    e.getMessage().startsWith(ERR_MSG_CANNOT_SET_ACCESS_TOKEN));
+        }
+    }
+
+    @Test
+    public void testAccessTokenWithUserAndPasswordWithConnectionStringUser() throws SQLException {
+        Properties info = new Properties();
+        info.setProperty("accesstoken", accessToken);
+
+        try (Connection connection = DriverManager
+                .getConnection(connectionUrl + ";user=" + azureUserName + ";password=" + azurePassword, info)) {
+            fail(EXPECTED_EXCEPTION_NOT_THROWN);
+        } catch (Exception e) {
+            if (!(e instanceof SQLServerException)) {
+                fail(EXPECTED_EXCEPTION_NOT_THROWN);
+            }
+            assertTrue(INVALID_EXCEPTION_MSG + ": " + e.getMessage(),
+                    e.getMessage().startsWith(ERR_MSG_CANNOT_SET_ACCESS_TOKEN));
+        }
+    }
+
+    @Test
+    public void testAccessTokenEmpty() throws SQLException {
+        try {
+            String accessToken = "";
+            SQLServerDataSource ds = new SQLServerDataSource();
+            ds.setServerName(azureServer);
+            ds.setDatabaseName(azureDatabase);
+            ds.setAccessToken(accessToken);
+
+            try (Connection connection = ds.getConnection()) {}
+            fail(EXPECTED_EXCEPTION_NOT_THROWN);
+        } catch (Exception e) {
+            if (!(e instanceof SQLServerException)) {
+                fail(EXPECTED_EXCEPTION_NOT_THROWN);
+            }
+            assertTrue(INVALID_EXCEPTION_MSG + ": " + e.getMessage(),
+                    e.getMessage().contains(ERR_MSG_ACCESS_TOKEN_EMPTY));
+        }
+    }
+
+    @Test
+    public void testADPasswordWithoutUser() throws SQLException {
+        SQLServerDataSource ds = new SQLServerDataSource();
+        ds.setServerName(azureServer);
+        ds.setDatabaseName(azureDatabase);
+        ds.setPassword(azurePassword);
+        ds.setAuthentication(SqlAuthentication.ActiveDirectoryPassword.toString());
+
+        try {
+            try (Connection connection = ds.getConnection()) {}
+            fail(EXPECTED_EXCEPTION_NOT_THROWN);
+        } catch (Exception e) {
+            if (!(e instanceof SQLServerException)) {
+                fail(EXPECTED_EXCEPTION_NOT_THROWN);
+            }
+            assertTrue(INVALID_EXCEPTION_MSG + ": " + e.getMessage(),
+                    e.getMessage().startsWith(ERR_MSG_BOTH_USERNAME_PASSWORD_ACTIVEPASSWORD));
+        }
+    }
+
+    @Test
+    public void testADPasswordWithoutPasswordWithDatasource() throws SQLException {
+        try {
+            // testADPasswordWithoutPassword with dataSource
+            SQLServerDataSource ds = new SQLServerDataSource();
+            ds.setServerName(azureServer);
+            ds.setDatabaseName(azureDatabase);
+            ds.setUser(azureUserName);
+            ds.setAuthentication(SqlAuthentication.ActiveDirectoryPassword.toString());
+            try (Connection connection = ds.getConnection()) {}
+            fail(EXPECTED_EXCEPTION_NOT_THROWN);
+        } catch (Exception e) {
+            if (!(e instanceof SQLServerException)) {
+                fail(EXPECTED_EXCEPTION_NOT_THROWN);
+            }
+            assertTrue(INVALID_EXCEPTION_MSG + ": " + e.getMessage(),
+                    e.getMessage().startsWith(ERR_MSG_BOTH_USERNAME_PASSWORD_ACTIVEPASSWORD));
+        }
+    }
+
+    @Test
+    public void testADPasswordWithoutPasswordWithConnectionStringUserName() throws SQLException {
+        try (Connection connection = DriverManager.getConnection(connectionUrl + ";userName=" + azureUserName
+                + ";Authentication=" + SqlAuthentication.ActiveDirectoryPassword.toString())) {
+            fail(EXPECTED_EXCEPTION_NOT_THROWN);
+        } catch (Exception e) {
+            if (!(e instanceof SQLServerException)) {
+                fail(EXPECTED_EXCEPTION_NOT_THROWN);
+            }
+            assertTrue(INVALID_EXCEPTION_MSG + ": " + e.getMessage(),
+                    e.getMessage().startsWith(ERR_MSG_BOTH_USERNAME_PASSWORD_ACTIVEPASSWORD));
+        }
+    }
+
+    @Test
+    public void testADPasswordWithoutPasswordWithConnectionStringUser() throws SQLException {
+        try (Connection connection = DriverManager.getConnection(connectionUrl + ";user=" + azureUserName
+                + ";Authentication=" + SqlAuthentication.ActiveDirectoryPassword.toString())) {
+            fail(EXPECTED_EXCEPTION_NOT_THROWN);
+        } catch (Exception e) {
+            if (!(e instanceof SQLServerException)) {
+                fail(EXPECTED_EXCEPTION_NOT_THROWN);
+            }
+            assertTrue(INVALID_EXCEPTION_MSG + ": " + e.getMessage(),
+                    e.getMessage().startsWith(ERR_MSG_BOTH_USERNAME_PASSWORD_ACTIVEPASSWORD));
+        }
+    }
+
+    @Test
+    public void testSqlPasswordWithoutUser() throws SQLException {
+        try {
+            SQLServerDataSource ds = new SQLServerDataSource();
+            ds.setServerName(azureServer);
+            ds.setDatabaseName(azureDatabase);
+            ds.setPassword(azurePassword);
+            ds.setAuthentication(SqlAuthentication.SqlPassword.toString());
+
+            try (Connection connection = ds.getConnection()) {}
+            fail(EXPECTED_EXCEPTION_NOT_THROWN);
+        } catch (Exception e) {
+            if (!(e instanceof SQLServerException)) {
+                fail(EXPECTED_EXCEPTION_NOT_THROWN);
+            }
+            assertTrue(INVALID_EXCEPTION_MSG + ": " + e.getMessage(),
+                    e.getMessage().startsWith(ERR_MSG_BOTH_USERNAME_PASSWORD_SQLPASSWORD));
+        }
+    }
+
+    @Test
+    public void testSqlPasswordWithoutPasswordWithDatasource() throws SQLException {
+        try {
+            SQLServerDataSource ds = new SQLServerDataSource();
+            ds.setServerName(azureServer);
+            ds.setDatabaseName(azureDatabase);
+            ds.setUser(azureUserName);
+            ds.setAuthentication(SqlAuthentication.SqlPassword.toString());
+
+            try (Connection connection = ds.getConnection()) {}
+            fail(EXPECTED_EXCEPTION_NOT_THROWN);
+        } catch (Exception e) {
+            if (!(e instanceof SQLServerException)) {
+                fail(EXPECTED_EXCEPTION_NOT_THROWN);
+            }
+            assertTrue(INVALID_EXCEPTION_MSG + ": " + e.getMessage(),
+                    e.getMessage().startsWith(ERR_MSG_BOTH_USERNAME_PASSWORD_SQLPASSWORD));
+        }
+    }
+
+    @Test
+    public void testSqlPasswordWithoutPasswordWithConnectionStringUserName() throws SQLException {
+        try (Connection connection = DriverManager.getConnection(connectionUrl + ";userName=" + azureUserName
+                + ";Authentication=" + SqlAuthentication.SqlPassword.toString())) {
+            fail(EXPECTED_EXCEPTION_NOT_THROWN);
+        } catch (Exception e) {
+            if (!(e instanceof SQLServerException)) {
+                fail(EXPECTED_EXCEPTION_NOT_THROWN);
+            }
+            assertTrue(INVALID_EXCEPTION_MSG + ": " + e.getMessage(),
+                    e.getMessage().startsWith(ERR_MSG_BOTH_USERNAME_PASSWORD_SQLPASSWORD));
+        }
+    }
+
+    @Test
+    public void testSqlPasswordWithoutPasswordWithConnectionStringUser() throws SQLException {
+        try (Connection connection = DriverManager.getConnection(connectionUrl + ";user=" + azureUserName
+                + ";Authentication=" + SqlAuthentication.SqlPassword.toString())) {
+            fail(EXPECTED_EXCEPTION_NOT_THROWN);
+        } catch (Exception e) {
+            if (!(e instanceof SQLServerException)) {
+                fail(EXPECTED_EXCEPTION_NOT_THROWN);
+            }
+            assertTrue(INVALID_EXCEPTION_MSG + ": " + e.getMessage(),
+                    e.getMessage().startsWith(ERR_MSG_BOTH_USERNAME_PASSWORD_SQLPASSWORD));
+        }
+    }
+
+    @Test
+    public void testInvalidAuthentication() throws SQLException {
+        try {
+            SQLServerDataSource ds = new SQLServerDataSource();
+            ds.setServerName(azureServer);
+            ds.setDatabaseName(azureDatabase);
+            ds.setUser(azureUserName);
+            ds.setPassword(azurePassword);
+            ds.setAuthentication("ActiveDirectoryPass");
+
+            try (Connection connection = ds.getConnection()) {}
+            fail(EXPECTED_EXCEPTION_NOT_THROWN);
+        } catch (Exception e) {
+            if (!(e instanceof SQLServerException)) {
+                fail(EXPECTED_EXCEPTION_NOT_THROWN);
+            }
+            assertTrue(INVALID_EXCEPTION_MSG + ": " + e.getMessage(),
+                    e.getMessage().startsWith("The authentication value") && e.getMessage().endsWith("is not valid."));
+        }
+    }
+
+    @Test
+    public void testInteractiveAuthTimeout() throws SQLException {
+        try {
+            SQLServerDataSource ds = new SQLServerDataSource();
+            ds.setServerName(azureServer);
+            ds.setUser(azureUserName);
+            ds.setDatabaseName(azureDatabase);
+            ds.setAuthentication("ActiveDirectoryInteractive");
+
+            ds.setEncrypt(false);
+            ds.setTrustServerCertificate(true);
+            try (Connection connection = ds.getConnection()) {}
+            fail(EXPECTED_EXCEPTION_NOT_THROWN);
+        } catch (Exception e) {
+            if (!(e instanceof SQLServerException)) {
+                fail(EXPECTED_EXCEPTION_NOT_THROWN);
+            }
+            assertTrue(INVALID_EXCEPTION_MSG + ": " + e.getMessage() + "," + e.getCause(),
+                    e.getMessage().contains(ERR_MSG_FAILED_AUTHENTICATE + " the user " + azureUserName
+                            + " in Active Directory (Authentication=ActiveDirectoryInteractive)."));
+        }
+    }
+}