/*
 * Microsoft JDBC Driver for SQL Server Copyright(c) Microsoft Corporation All rights reserved. This program is made
 * available under the terms of the MIT License. See the LICENSE file in the project root for more information.
 */
package com.microsoft.sqlserver.jdbc.exception;

import static org.junit.Assert.fail;
<<<<<<< HEAD
import static org.junit.jupiter.api.Assertions.assertEquals;
=======
>>>>>>> d4362039
import static org.junit.jupiter.api.Assertions.assertTrue;

import java.io.UnsupportedEncodingException;
import java.net.SocketTimeoutException;
import java.sql.Connection;
import java.sql.ResultSet;
import java.sql.SQLException;
import java.sql.Statement;
import java.text.MessageFormat;

import org.junit.jupiter.api.AfterAll;
import org.junit.jupiter.api.Tag;
import org.junit.jupiter.api.Test;
import org.junit.platform.runner.JUnitPlatform;
import org.junit.runner.RunWith;

import com.microsoft.sqlserver.jdbc.RandomUtil;
import com.microsoft.sqlserver.jdbc.SQLServerBulkCSVFileRecord;
import com.microsoft.sqlserver.jdbc.TestResource;
import com.microsoft.sqlserver.jdbc.TestUtils;
import com.microsoft.sqlserver.testframework.AbstractSQLGenerator;
import com.microsoft.sqlserver.testframework.AbstractTest;
import com.microsoft.sqlserver.testframework.Constants;
import com.microsoft.sqlserver.testframework.PrepUtil;


@RunWith(JUnitPlatform.class)
public class ExceptionTest extends AbstractTest {
    static String inputFile = "BulkCopyCSVTestInput.csv";

    /**
     * Test the SQLException has the proper cause when encoding is not supported.
     * 
     * @throws Exception
     */
    @SuppressWarnings("resource")
    @Test
    public void testBulkCSVFileRecordExceptionCause() throws Exception {
        String filePath = TestUtils.getCurrentClassPath();

        try {
            new SQLServerBulkCSVFileRecord(filePath + inputFile, "invalid_encoding", true);
            fail(TestResource.getResource("R_expectedExceptionNotThrown"));
        } catch (Exception e) {
            if (!(e instanceof SQLException)) {
                fail(e.getMessage());
            }

            assertTrue(null != e.getCause(), TestResource.getResource("R_causeShouldNotBeNull"));
            MessageFormat form = new MessageFormat(TestResource.getResource("R_causeShouldBeInstance"));
            Object[] msgArgs = {"UnsupportedEncodingException"};
            assertTrue(e.getCause() instanceof UnsupportedEncodingException, form.format(msgArgs));
        }
    }

    static String waitForDelaySPName = RandomUtil.getIdentifier("waitForDelaySP");
    final int waitForDelaySeconds = 10;

    /**
     * Test the SQLException has the proper cause when socket timeout occurs.
     * 
     * @throws Exception
     * 
     */
    @Test
    @Tag("xAzureSQLDW")
    public void testSocketTimeoutExceptionCause() throws Exception {
        try (Connection conn = getConnection(); Statement stmt = conn.createStatement()) {
            TestUtils.dropProcedureIfExists(AbstractSQLGenerator.escapeIdentifier(waitForDelaySPName), stmt);
            createWaitForDelayPreocedure(conn);
        }

        try (Connection conn = PrepUtil.getConnection(
                connectionString + ";socketTimeout=" + (waitForDelaySeconds * 1000 / 2) + Constants.SEMI_COLON);
                Statement stmt = conn.createStatement()) {
            stmt.execute("exec " + AbstractSQLGenerator.escapeIdentifier(waitForDelaySPName));
            fail(TestResource.getResource("R_expectedExceptionNotThrown"));
        } catch (Exception e) {
            if (!(e instanceof SQLException)) {
                fail(e.getMessage());
            }

            assertTrue(null != e.getCause(), TestResource.getResource("R_causeShouldNotBeNull"));
            MessageFormat form = new MessageFormat(TestResource.getResource("R_causeShouldBeInstance"));
            Object[] msgArgs = {"SocketTimeoutException"};
            assertTrue(e.getCause() instanceof SocketTimeoutException, form.format(msgArgs));
        }
    }

<<<<<<< HEAD
    @Test
    public void testResultSetErrorSearch() throws Exception {
        String tableName = AbstractSQLGenerator.escapeIdentifier(RandomUtil.getIdentifier("ISSUE659TABLE"));
        String procName = AbstractSQLGenerator.escapeIdentifier(RandomUtil.getIdentifier("ISSUE659PROC"));
        String expectedException = "Error occured during the insert";
        int outputValue = 5;
        String createTableSql = "CREATE TABLE " + tableName + "(FIELD1 VARCHAR (255) NOT NULL);";
        String createProcSql = "CREATE PROCEDURE " + procName
                + " AS BEGIN TRANSACTION\n BEGIN TRY SET NOCOUNT ON; INSERT INTO " + tableName + " (FIELD1) OUTPUT "
                + outputValue + " VALUES ('test'); INSERT INTO" + tableName
                + " (FIELD1) VALUES (NULL); COMMIT TRANSACTION; END TRY BEGIN CATCH DECLARE @errorMessage NVARCHAR(4000) = ERROR_MESSAGE(); ROLLBACK TRANSACTION; RAISERROR('"
                + expectedException + ": %s', 16, 1, @errorMessage); END CATCH;";
        String execProcSql = "EXECUTE " + procName;

        try (Connection conn = PrepUtil.getConnection(connectionString); Statement stmt = conn.createStatement()) {
            TestUtils.dropTableIfExists(tableName, stmt);
            TestUtils.dropProcedureIfExists(procName, stmt);
            stmt.execute(createTableSql);
            stmt.execute(createProcSql);
            stmt.execute(execProcSql);
            try (ResultSet rs = stmt.getResultSet()) {
                // First result set
                while (rs.next()) {
                    assertEquals(outputValue, rs.getInt(1));
                }
            } catch (SQLException e) {
                // First result set should not throw an exception.
                fail();
            }
            try {
                // Second result set, contains the exception.
                assertTrue(stmt.getMoreResults());
                fail();
            } catch (SQLException e) {
                assertTrue(e.getMessage().contains(expectedException), "Unexpected Error Message: " + e.getMessage());
            }
        } finally {
            try (Connection conn = PrepUtil.getConnection(connectionString); Statement stmt = conn.createStatement()) {
                TestUtils.dropTableIfExists(tableName, stmt);
                TestUtils.dropProcedureIfExists(procName, stmt);
            }
        }
    }

    private void createWaitForDelayPreocedure(SQLServerConnection conn) throws SQLException {
=======
    private void createWaitForDelayPreocedure(Connection conn) throws SQLException {
>>>>>>> d4362039
        String sql = "CREATE PROCEDURE " + AbstractSQLGenerator.escapeIdentifier(waitForDelaySPName) + " AS" + " BEGIN"
                + " WAITFOR DELAY '00:00:" + waitForDelaySeconds + "';" + " END";
        try (Statement stmt = conn.createStatement()) {
            stmt.execute(sql);
        }
    }

    @AfterAll
    public static void cleanup() throws SQLException {
        try (Connection conn = getConnection(); Statement stmt = conn.createStatement()) {
            TestUtils.dropProcedureIfExists(AbstractSQLGenerator.escapeIdentifier(waitForDelaySPName), stmt);
        }
    }
}<|MERGE_RESOLUTION|>--- conflicted
+++ resolved
@@ -4,11 +4,8 @@
  */
 package com.microsoft.sqlserver.jdbc.exception;
 
+import static org.junit.Assert.assertEquals;
 import static org.junit.Assert.fail;
-<<<<<<< HEAD
-import static org.junit.jupiter.api.Assertions.assertEquals;
-=======
->>>>>>> d4362039
 import static org.junit.jupiter.api.Assertions.assertTrue;
 
 import java.io.UnsupportedEncodingException;
@@ -98,7 +95,6 @@
         }
     }
 
-<<<<<<< HEAD
     @Test
     public void testResultSetErrorSearch() throws Exception {
         String tableName = AbstractSQLGenerator.escapeIdentifier(RandomUtil.getIdentifier("ISSUE659TABLE"));
@@ -143,10 +139,7 @@
         }
     }
 
-    private void createWaitForDelayPreocedure(SQLServerConnection conn) throws SQLException {
-=======
     private void createWaitForDelayPreocedure(Connection conn) throws SQLException {
->>>>>>> d4362039
         String sql = "CREATE PROCEDURE " + AbstractSQLGenerator.escapeIdentifier(waitForDelaySPName) + " AS" + " BEGIN"
                 + " WAITFOR DELAY '00:00:" + waitForDelaySeconds + "';" + " END";
         try (Statement stmt = conn.createStatement()) {
