--- conflicted
+++ resolved
@@ -1,79 +1,61 @@
-/*
- * Microsoft JDBC Driver for SQL Server Copyright(c) Microsoft Corporation All rights reserved. This program is made
- * available under the terms of the MIT License. See the LICENSE file in the project root for more information.
- */
-package com.microsoft.sqlserver.jdbc.connection;
-
-import java.sql.Connection;
-import java.sql.DatabaseMetaData;
-import java.sql.ResultSet;
-import java.sql.SQLException;
-import java.sql.Statement;
-import java.util.concurrent.ExecutorService;
-import java.util.concurrent.Executors;
-import java.util.concurrent.TimeUnit;
-
-import org.junit.jupiter.api.Tag;
-import org.junit.jupiter.api.Test;
-import org.junit.platform.runner.JUnitPlatform;
-import org.junit.runner.RunWith;
-
-import com.microsoft.sqlserver.jdbc.RandomUtil;
-import com.microsoft.sqlserver.jdbc.SQLServerDataSource;
-import com.microsoft.sqlserver.jdbc.TestUtils;
-import com.microsoft.sqlserver.testframework.AbstractTest;
-import com.microsoft.sqlserver.testframework.Constants;
-import com.microsoft.sqlserver.testframework.DBTable;
-
-
-@RunWith(JUnitPlatform.class)
-@Tag(Constants.xAzureSQLDW)
-public class DBMetadataTest extends AbstractTest {
-    @Test
-    public void testDatabaseMetaData() throws SQLException, InterruptedException {
-        ExecutorService threadExecutor = Executors.newFixedThreadPool(10);
-        for (int i = 0; i < 25; i++) {
-            threadExecutor.execute(() -> {
-                String functionName = RandomUtil.getIdentifier("proc");
-                functionName = DBTable.escapeIdentifier(functionName);
-                SQLServerDataSource ds = new SQLServerDataSource();
-                ds.setURL(connectionString);
-
-                String sqlDropFunction = "if exists (select * from dbo.sysobjects where id = object_id(N'[dbo]."
-                        + TestUtils.escapeSingleQuotes(functionName) + "')" + "and xtype in (N'FN', N'IF', N'TF'))"
-                        + "drop function " + functionName;
-                String sqlCreateFunction = "CREATE  FUNCTION " + functionName
-                        + " (@text varchar(8000), @delimiter varchar(20) = ' ') RETURNS @Strings TABLE "
-                        + "(position int IDENTITY PRIMARY KEY, value varchar(8000)) AS BEGIN INSERT INTO @Strings VALUES ('DDD') RETURN END ";
-
-                try (Connection con = ds.getConnection(); Statement stmt = con.createStatement()) {
-                    // drop function
-                    stmt.execute(sqlDropFunction);
-                    // create function
-                    stmt.execute(sqlCreateFunction);
-
-                    DatabaseMetaData md = con.getMetaData();
-                    try (ResultSet arguments = md.getProcedureColumns(null, null, null, "@TABLE_RETURN_VALUE")) {
-
-                        if (arguments.next()) {
-                            arguments.getString("COLUMN_NAME");
-                            arguments.getString("DATA_TYPE"); // call this function to make sure it does not crash
-                        }
-                    }
-                    stmt.execute(sqlDropFunction);
-                } catch (SQLException e) {
-                    System.out.println(e.getLocalizedMessage());
-                }
-<<<<<<< HEAD
-                System.out.println("DONE");
-            });
-=======
-                arguments.getStatement().close();
-            }
-            stmt.execute(sqlDropFunction);
->>>>>>> 7f67d20b
-        }
-        threadExecutor.shutdown();
-        threadExecutor.awaitTermination(10000000, TimeUnit.SECONDS);
-    }
-}
+/*
+ * Microsoft JDBC Driver for SQL Server Copyright(c) Microsoft Corporation All rights reserved. This program is made
+ * available under the terms of the MIT License. See the LICENSE file in the project root for more information.
+ */
+package com.microsoft.sqlserver.jdbc.connection;
+
+import java.sql.Connection;
+import java.sql.DatabaseMetaData;
+import java.sql.ResultSet;
+import java.sql.SQLException;
+import java.sql.Statement;
+
+import org.junit.jupiter.api.Tag;
+import org.junit.jupiter.api.Test;
+import org.junit.platform.runner.JUnitPlatform;
+import org.junit.runner.RunWith;
+
+import com.microsoft.sqlserver.jdbc.RandomUtil;
+import com.microsoft.sqlserver.jdbc.SQLServerDataSource;
+import com.microsoft.sqlserver.jdbc.TestUtils;
+import com.microsoft.sqlserver.testframework.AbstractTest;
+import com.microsoft.sqlserver.testframework.Constants;
+import com.microsoft.sqlserver.testframework.DBTable;
+
+
+@RunWith(JUnitPlatform.class)
+@Tag(Constants.xAzureSQLDW)
+public class DBMetadataTest extends AbstractTest {
+    @Test
+    public void testDatabaseMetaData() throws SQLException {
+        String functionName = RandomUtil.getIdentifier("proc");
+        functionName = DBTable.escapeIdentifier(functionName);
+        SQLServerDataSource ds = new SQLServerDataSource();
+        ds.setURL(connectionString);
+
+        String sqlDropFunction = "if exists (select * from dbo.sysobjects where id = object_id(N'[dbo]."
+                + TestUtils.escapeSingleQuotes(functionName) + "')" + "and xtype in (N'FN', N'IF', N'TF'))"
+                + "drop function " + functionName;
+        String sqlCreateFunction = "CREATE  FUNCTION " + functionName
+                + " (@text varchar(8000), @delimiter varchar(20) = ' ') RETURNS @Strings TABLE "
+                + "(position int IDENTITY PRIMARY KEY, value varchar(8000)) AS BEGIN INSERT INTO @Strings VALUES ('DDD') RETURN END ";
+
+        try (Connection con = ds.getConnection(); Statement stmt = con.createStatement()) {
+            // drop function
+            stmt.execute(sqlDropFunction);
+            // create function
+            stmt.execute(sqlCreateFunction);
+
+            DatabaseMetaData md = con.getMetaData();
+            try (ResultSet arguments = md.getProcedureColumns(null, null, null, "@TABLE_RETURN_VALUE")) {
+
+                if (arguments.next()) {
+                    arguments.getString("COLUMN_NAME");
+                    arguments.getString("DATA_TYPE"); // call this function to make sure it does not crash
+                }
+                arguments.getStatement().close();
+            }
+            stmt.execute(sqlDropFunction);
+        }
+    }
+}