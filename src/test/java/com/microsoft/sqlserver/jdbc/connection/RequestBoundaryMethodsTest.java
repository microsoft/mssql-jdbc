/*
 * Microsoft JDBC Driver for SQL Server Copyright(c) Microsoft Corporation All rights reserved. This program is made
 * available under the terms of the MIT License. See the LICENSE file in the project root for more information.
 */

package com.microsoft.sqlserver.jdbc.connection;

import static org.junit.Assert.assertNotNull;
import static org.junit.Assert.assertNull;
import static org.junit.Assert.fail;
import static org.junit.jupiter.api.Assertions.assertEquals;
import static org.junit.jupiter.api.Assertions.assertTrue;

import java.lang.reflect.Method;
import java.lang.reflect.Modifier;
import java.sql.CallableStatement;
import java.sql.Connection;
import java.sql.PreparedStatement;
import java.sql.ResultSet;
import java.sql.SQLException;
import java.sql.Statement;
import java.util.ArrayList;
import java.util.List;
import java.util.concurrent.CountDownLatch;

import org.junit.jupiter.api.BeforeAll;
import org.junit.jupiter.api.Tag;
import org.junit.jupiter.api.Test;
import org.junit.platform.runner.JUnitPlatform;
import org.junit.runner.RunWith;

import com.microsoft.sqlserver.jdbc.RandomUtil;
import com.microsoft.sqlserver.jdbc.SQLServerConnection;
import com.microsoft.sqlserver.jdbc.TestUtils;
import com.microsoft.sqlserver.testframework.AbstractSQLGenerator;
import com.microsoft.sqlserver.testframework.AbstractTest;
import com.microsoft.sqlserver.testframework.Constants;


/**
 * A class for testing Request Boundary Methods.
 */
@RunWith(JUnitPlatform.class)
@Tag(Constants.xAzureSQLDW)
@Tag(Constants.xAzureSQLDB)
public class RequestBoundaryMethodsTest extends AbstractTest {

    static String tableName = RandomUtil.getIdentifier("RequestBoundaryTable");

    @BeforeAll
    public static void setupTests() throws Exception {
        setConnection();
    }

    /**
     * Tests Request Boundary methods with SQLServerConnection properties that are modifiable through public APIs.
     * 
     * @throws SQLException
     */

    @Test
    public void testModifiableConnectionProperties() throws SQLException {
        // List of SQLServerConnection fields that can be modified through public APIs.
        boolean autoCommitMode1 = true;
        int transactionIsolationLevel1 = SQLServerConnection.TRANSACTION_READ_COMMITTED;
        int networkTimeout1 = 5000;
        int holdability1 = ResultSet.HOLD_CURSORS_OVER_COMMIT;
        boolean sendTimeAsDatetime1 = true;
        int statementPoolingCacheSize1 = 0;
        boolean disableStatementPooling1 = true;
        int serverPreparedStatementDiscardThreshold1 = 10;
        boolean enablePrepareOnFirstPreparedStatementCall1 = false;
        String sCatalog1 = "master";
        boolean useBulkCopyForBatchInsert1 = true;
        boolean useFmtOnly1 = true;
        boolean delayLoadingLobs1 = false;
        boolean ignoreOffsetOnDateTimeOffsetConversion1 = true;

        boolean autoCommitMode2 = false;
        int transactionIsolationLevel2 = SQLServerConnection.TRANSACTION_SERIALIZABLE;
        int networkTimeout2 = 10000;
        int holdability2 = ResultSet.CLOSE_CURSORS_AT_COMMIT;
        boolean sendTimeAsDatetime2 = false;
        int statementPoolingCacheSize2 = 10;
        boolean disableStatementPooling2 = false;
        int serverPreparedStatementDiscardThreshold2 = 100;
        boolean enablePrepareOnFirstPreparedStatementCall2 = true;
        String sCatalog2 = RandomUtil.getIdentifier("RequestBoundaryDatabase");
        boolean useBulkCopyForBatchInsert2 = false;
        boolean useFmtOnly2 = false;
        boolean delayLoadingLobs2 = true;
        boolean ignoreOffsetOnDateTimeOffsetConversion2 = false;

        try (SQLServerConnection con = getConnection(); Statement stmt = con.createStatement()) {
            if (TestUtils.isJDBC43OrGreater(con)) {
                // Second database
                stmt.executeUpdate("CREATE DATABASE [" + sCatalog2 + "]");

                // First set of values.
                setConnectionFields(con, autoCommitMode1, transactionIsolationLevel1, networkTimeout1, holdability1,
                        sendTimeAsDatetime1, statementPoolingCacheSize1, disableStatementPooling1,
                        serverPreparedStatementDiscardThreshold1, enablePrepareOnFirstPreparedStatementCall1, sCatalog1,
                        useBulkCopyForBatchInsert1, useFmtOnly1, delayLoadingLobs1, ignoreOffsetOnDateTimeOffsetConversion1);
                con.beginRequest();
                // Call setters with the second set of values inside beginRequest()/endRequest() block.
                setConnectionFields(con, autoCommitMode2, transactionIsolationLevel2, networkTimeout2, holdability2,
                        sendTimeAsDatetime2, statementPoolingCacheSize2, disableStatementPooling2,
                        serverPreparedStatementDiscardThreshold2, enablePrepareOnFirstPreparedStatementCall2, sCatalog2,
                        useBulkCopyForBatchInsert2, useFmtOnly2, delayLoadingLobs2, ignoreOffsetOnDateTimeOffsetConversion2);
                con.endRequest();
                // Test if endRequest() resets the SQLServerConnection properties back to the first set of values.
                compareValuesAgainstConnection(con, autoCommitMode1, transactionIsolationLevel1, networkTimeout1,
                        holdability1, sendTimeAsDatetime1, statementPoolingCacheSize1, disableStatementPooling1,
                        serverPreparedStatementDiscardThreshold1, enablePrepareOnFirstPreparedStatementCall1, sCatalog1,
                        useBulkCopyForBatchInsert1, useFmtOnly1, delayLoadingLobs1, ignoreOffsetOnDateTimeOffsetConversion1);

                // Multiple calls to beginRequest() without an intervening call to endRequest() are no-op.
                setConnectionFields(con, autoCommitMode2, transactionIsolationLevel2, networkTimeout2, holdability2,
                        sendTimeAsDatetime2, statementPoolingCacheSize2, disableStatementPooling2,
                        serverPreparedStatementDiscardThreshold2, enablePrepareOnFirstPreparedStatementCall2, sCatalog2,
                        useBulkCopyForBatchInsert2, useFmtOnly2, delayLoadingLobs2, ignoreOffsetOnDateTimeOffsetConversion2);
                con.beginRequest();
                setConnectionFields(con, autoCommitMode1, transactionIsolationLevel1, networkTimeout1, holdability1,
                        sendTimeAsDatetime1, statementPoolingCacheSize1, disableStatementPooling1,
                        serverPreparedStatementDiscardThreshold1, enablePrepareOnFirstPreparedStatementCall1, sCatalog1,
                        useBulkCopyForBatchInsert1, useFmtOnly1, delayLoadingLobs1, ignoreOffsetOnDateTimeOffsetConversion1);
                con.beginRequest();
                con.endRequest();
                // Same values as before the first beginRequest()
                compareValuesAgainstConnection(con, autoCommitMode2, transactionIsolationLevel2, networkTimeout2,
                        holdability2, sendTimeAsDatetime2, statementPoolingCacheSize2, disableStatementPooling2,
                        serverPreparedStatementDiscardThreshold2, enablePrepareOnFirstPreparedStatementCall2, sCatalog2,
                        useBulkCopyForBatchInsert2, useFmtOnly2, delayLoadingLobs2, ignoreOffsetOnDateTimeOffsetConversion2);

                // A call to endRequest() without an intervening call to beginRequest() is no-op.
                setConnectionFields(con, autoCommitMode1, transactionIsolationLevel1, networkTimeout1, holdability1,
                        sendTimeAsDatetime1, statementPoolingCacheSize1, disableStatementPooling1,
                        serverPreparedStatementDiscardThreshold1, enablePrepareOnFirstPreparedStatementCall1, sCatalog1,
                        useBulkCopyForBatchInsert1, useFmtOnly1, delayLoadingLobs1, ignoreOffsetOnDateTimeOffsetConversion1);
                setConnectionFields(con, autoCommitMode2, transactionIsolationLevel2, networkTimeout2, holdability2,
                        sendTimeAsDatetime2, statementPoolingCacheSize2, disableStatementPooling2,
                        serverPreparedStatementDiscardThreshold2, enablePrepareOnFirstPreparedStatementCall2, sCatalog2,
                        useBulkCopyForBatchInsert2, useFmtOnly2, delayLoadingLobs2, ignoreOffsetOnDateTimeOffsetConversion2);
                con.endRequest();
                // No change.
                compareValuesAgainstConnection(con, autoCommitMode2, transactionIsolationLevel2, networkTimeout2,
                        holdability2, sendTimeAsDatetime2, statementPoolingCacheSize2, disableStatementPooling2,
                        serverPreparedStatementDiscardThreshold2, enablePrepareOnFirstPreparedStatementCall2, sCatalog2,
                        useBulkCopyForBatchInsert2, useFmtOnly2, delayLoadingLobs2, ignoreOffsetOnDateTimeOffsetConversion2);
            }
        } finally {
            TestUtils.dropDatabaseIfExists(sCatalog2, connectionString);
        }
    }

    /**
     * Tests Request Boundary methods with warnings.
     * 
     * @throws SQLException
     */
    @Test
    public void testWarnings() throws SQLException {
        try (Connection con = getConnection()) {
            if (TestUtils.isJDBC43OrGreater(con)) {
                con.beginRequest();
                generateWarning(con);
                assertNotNull(con.getWarnings());
                con.endRequest();
                assertNull(con.getWarnings());

                generateWarning(con);
                con.endRequest();
                assertNotNull(con.getWarnings());

                con.clearWarnings();
                con.beginRequest();
                generateWarning(con);
                con.beginRequest();
                con.endRequest();
                assertNull(con.getWarnings());
            }
        }
    }

    /**
     * Tests Request Boundary methods when there are open transactions.
     * 
     * @throws SQLException
     */
    @Test
    public void testOpenTransactions() throws SQLException {
        try (Connection con = getConnection(); Statement stmt = con.createStatement()) {
            if (TestUtils.isJDBC43OrGreater(con)) {
                TestUtils.dropTableIfExists(AbstractSQLGenerator.escapeIdentifier(tableName), stmt);
                stmt.executeUpdate("CREATE TABLE " + AbstractSQLGenerator.escapeIdentifier(tableName) + " (col int)");
                con.beginRequest();
                con.setAutoCommit(false);
                stmt.executeUpdate("INSERT INTO " + AbstractSQLGenerator.escapeIdentifier(tableName) + " values(5)");
                // endRequest() does a rollback here, the value does not get inserted into the table.
                con.endRequest();
                con.commit();

                try (ResultSet rs = con.createStatement()
                        .executeQuery("SELECT * from " + AbstractSQLGenerator.escapeIdentifier(tableName))) {
                    assertTrue(!rs.isBeforeFirst(), "Should not have returned a result set.");
                } finally {
                    if (null != tableName) {
                        TestUtils.dropTableIfExists(AbstractSQLGenerator.escapeIdentifier(tableName), stmt);
                    }
                }
            }
        } catch (Exception e) {
            fail(e.getMessage());
        }
    }

    /**
     * Tests Request Boundary methods with statements.
     * 
     * @throws SQLException
     */
    @Test
    public void testStatements() throws SQLException {
        try (Connection con = getConnection();) {
            if (TestUtils.isJDBC43OrGreater(con)) {
                try (Statement stmt1 = con.createStatement()) {
                    con.beginRequest();
                    try (Statement stmt = con.createStatement()) {
                        try (ResultSet rs = stmt.executeQuery("SELECT 1")) {
                            rs.next();
                            assertEquals(1, rs.getInt(1));
                            con.endRequest();

                            assertTrue(!stmt1.isClosed(),
                                    "Statement created outside of beginRequest()/endRequest() block should not be closed.");
                            assertTrue(stmt.isClosed(),
                                    "Statement created inside beginRequest()/endRequest() block should be closed after endRequest().");
                            assertTrue(rs.isClosed(), "ResultSet should be closed after endRequest().");
                        }
                    }
                }

                // Multiple statements inside beginRequest()/endRequest() block
                con.beginRequest();
                try (Statement stmt = con.createStatement()) {
                    TestUtils.dropTableIfExists(AbstractSQLGenerator.escapeIdentifier(tableName), stmt);
                    stmt.executeUpdate(
                            "CREATE TABLE " + AbstractSQLGenerator.escapeIdentifier(tableName) + " (col int)");
                    try (PreparedStatement ps = con.prepareStatement(
                            "INSERT INTO " + AbstractSQLGenerator.escapeIdentifier(tableName) + " values (?)")) {
                        ps.setInt(1, 2);
                        ps.executeUpdate();

                        try (Statement stmt1 = con.createStatement(); ResultSet rs = stmt1
                                .executeQuery("SELECT * FROM " + AbstractSQLGenerator.escapeIdentifier(tableName))) {
                            rs.next();
                            assertEquals(2, rs.getInt(1));
                            TestUtils.dropTableIfExists(AbstractSQLGenerator.escapeIdentifier(tableName), stmt);

                            try (CallableStatement cs = con.prepareCall("{call sp_server_info}")) {
                                cs.execute();
                                con.endRequest();

                                assertTrue(stmt.isClosed());
                                assertTrue(ps.isClosed());
                                assertTrue(stmt1.isClosed());
                                assertTrue(cs.isClosed());
                                assertTrue(rs.isClosed());
                            }
                        }
                    }
                } finally {
                    if (null != tableName) {
                        try (Statement stmt = con.createStatement()) {
                            TestUtils.dropTableIfExists(AbstractSQLGenerator.escapeIdentifier(tableName), stmt);
                        }
                    }
                }

            }
        }
    }

    /**
     * Tests Request Boundary methods in a multi-threaded environment.
     * 
     * @throws SQLException
     */
    @Test
    public void testThreads() throws SQLException {
        class Variables {
            volatile Connection con = null;
            volatile Statement stmt = null;
            volatile PreparedStatement pstmt = null;
        }

        final Variables sharedVariables = new Variables();
        final CountDownLatch latch = new CountDownLatch(3);
        try {
            sharedVariables.con = getConnection();
            if (TestUtils.isJDBC43OrGreater(sharedVariables.con)) {
                Thread thread1 = new Thread() {
                    public void run() {
                        try {
                            sharedVariables.con.setNetworkTimeout(null, 100);
                            sharedVariables.con.setHoldability(ResultSet.CLOSE_CURSORS_AT_COMMIT);
                            latch.countDown();
                        } catch (SQLException e) {
                            e.printStackTrace();
                            Thread.currentThread().interrupt();
                        }
                    }
                };

                Thread thread2 = new Thread() {
                    public void run() {
                        try {
                            sharedVariables.stmt = sharedVariables.con.createStatement();
                            try (ResultSet rs = sharedVariables.stmt.executeQuery("SELECT 1")) {
                                rs.next();
                                assertEquals(1, rs.getInt(1));
                                latch.countDown();
                            }
                        } catch (SQLException e) {
                            e.printStackTrace();
                            Thread.currentThread().interrupt();
                        }
                    }
                };

                Thread thread3 = new Thread() {
                    public void run() {
                        try {
                            sharedVariables.pstmt = sharedVariables.con.prepareStatement("SELECT 1");
                            try (ResultSet rs = sharedVariables.pstmt.executeQuery()) {
                                rs.next();
                                assertEquals(1, rs.getInt(1));
                                latch.countDown();
                            }
                        } catch (SQLException e) {
                            e.printStackTrace();
                            Thread.currentThread().interrupt();
                        }

                    }
                };

                int originalNetworkTimeout = sharedVariables.con.getNetworkTimeout();
                int originalHoldability = sharedVariables.con.getHoldability();
                sharedVariables.con.beginRequest();
                thread1.start();
                thread2.start();
                thread3.start();
                latch.await();
                sharedVariables.con.endRequest();

                assertEquals(originalNetworkTimeout, sharedVariables.con.getNetworkTimeout());
                assertEquals(originalHoldability, sharedVariables.con.getHoldability());
                assertTrue(sharedVariables.stmt.isClosed());
                assertTrue(sharedVariables.pstmt.isClosed());
            }
        } catch (InterruptedException e) {
            Thread.currentThread().interrupt();
            fail(e.getMessage());
        } finally {
            if (null != sharedVariables.stmt) {
                sharedVariables.stmt.close();
            }
            if (null != sharedVariables.pstmt) {
                sharedVariables.pstmt.close();
            }
            if (null != sharedVariables.con) {
                sharedVariables.con.close();
            }
        }
    }

    /**
     * This is not really a test. The goal is to make the build fail if there are new public non-static methods in
     * SQLServerConnection and notify the developer to decide whether it needs to be handled by
     * beginRequest()/endRequest().
     *
     * To fix the failure, you first need to check if the new method can modify connection local state after connection
     * has been created. (See beginRequestInternal()/endRequestInternal() in SQLServerConnection). If yes, make sure it
     * is handled by beginRequest()/endRequest() and then add it to <code>verifiedMethodNames</code>. If not, just
     * adding the new method's name to the same list of verified methods is enough.
     */
    @Test
    public void testNewMethods() {
        Method[] methods = SQLServerConnection.class.getDeclaredMethods();
        for (Method method : methods) {
            assertTrue(isVerified(method),
                    "A failure is expected if you are adding a new public non-static method to SQLServerConnection."
                            + " See the test for instructions on how to fix the failure. ");
        }
    }

    private void setConnectionFields(SQLServerConnection con, boolean autoCommitMode, int transactionIsolationLevel,
            int networkTimeout, int holdability, boolean sendTimeAsDatetime, int statementPoolingCacheSize,
            boolean disableStatementPooling, int serverPreparedStatementDiscardThreshold,
            boolean enablePrepareOnFirstPreparedStatementCall, String sCatalog, boolean useBulkCopyForBatchInsert,
            boolean useFmtOnly, boolean delayLoadingLobs, boolean ignoreOffsetOnDateTimeOffsetConversion) throws SQLException {
        con.setAutoCommit(autoCommitMode);
        con.setTransactionIsolation(transactionIsolationLevel);
        con.setNetworkTimeout(null, networkTimeout);
        con.setHoldability(holdability);
        con.setSendTimeAsDatetime(sendTimeAsDatetime);
        con.setStatementPoolingCacheSize(statementPoolingCacheSize);
        con.setDisableStatementPooling(disableStatementPooling);
        con.setServerPreparedStatementDiscardThreshold(serverPreparedStatementDiscardThreshold);
        con.setEnablePrepareOnFirstPreparedStatementCall(enablePrepareOnFirstPreparedStatementCall);
        con.setCatalog(sCatalog);
        con.setUseBulkCopyForBatchInsert(useBulkCopyForBatchInsert);
        con.setUseFmtOnly(useFmtOnly);
        con.setDelayLoadingLobs(delayLoadingLobs);
        con.setIgnoreOffsetOnDateTimeOffsetConversion(ignoreOffsetOnDateTimeOffsetConversion);
    }

    private void compareValuesAgainstConnection(SQLServerConnection con, boolean autoCommitMode,
            int transactionIsolationLevel, int networkTimeout, int holdability, boolean sendTimeAsDatetime,
            int statementPoolingCacheSize, boolean disableStatementPooling, int serverPreparedStatementDiscardThreshold,
            boolean enablePrepareOnFirstPreparedStatementCall, String sCatalog, boolean useBulkCopyForBatchInsert,
            boolean useFmtOnly, boolean delayLoadingLobs, boolean ignoreOffsetOnDateTimeOffsetConversion) throws SQLException {
        final String description = " values do not match.";
        assertEquals(autoCommitMode, con.getAutoCommit(), "autoCommitmode" + description);
        assertEquals(transactionIsolationLevel, con.getTransactionIsolation(),
                "transactionIsolationLevel" + description);
        assertEquals(networkTimeout, con.getNetworkTimeout(), "networkTimeout" + description);
        assertEquals(holdability, con.getHoldability(), "holdability" + description);
        assertEquals(sendTimeAsDatetime, con.getSendTimeAsDatetime(), "sendTimeAsDatetime" + description);
        assertEquals(statementPoolingCacheSize, con.getStatementPoolingCacheSize(),
                "statementPoolingCacheSize" + description);
        assertEquals(disableStatementPooling, con.getDisableStatementPooling(),
                "disableStatementPooling" + description);
        assertEquals(serverPreparedStatementDiscardThreshold, con.getServerPreparedStatementDiscardThreshold(),
                "serverPreparedStatementDiscardThreshold" + description);
        assertEquals(enablePrepareOnFirstPreparedStatementCall, con.getEnablePrepareOnFirstPreparedStatementCall(),
                "enablePrepareOnFirstPreparedStatementCall" + description);
        assertEquals(sCatalog, con.getCatalog(), "sCatalog" + description);
        assertEquals(useBulkCopyForBatchInsert, con.getUseBulkCopyForBatchInsert(),
                "useBulkCopyForBatchInsert" + description);
        assertEquals(useFmtOnly, con.getUseFmtOnly(), "useFmtOnly" + description);
        assertEquals(delayLoadingLobs, con.getDelayLoadingLobs(), "delayLoadingLobs" + description);
        assertEquals(ignoreOffsetOnDateTimeOffsetConversion, con.getIgnoreOffsetOnDateTimeOffsetConversion(), "ignoreOffsetOnDateTimeOffsetConversion" + description);
    }

    private void generateWarning(Connection con) throws SQLException {
        con.setClientInfo("name", "value");
    }

    private boolean isVerified(Method method) {
        return (!Modifier.isPublic(method.getModifiers()) || Modifier.isStatic(method.getModifiers())
                || method.getName().startsWith("get") || getVerifiedMethodNames().contains(method.getName()));
    }

    private List<String> getVerifiedMethodNames() {
        List<String> verifiedMethodNames = new ArrayList<String>();

        verifiedMethodNames.add("toString");
        verifiedMethodNames.add("setReadOnly");
        verifiedMethodNames.add("close");
        verifiedMethodNames.add("unwrap");
        verifiedMethodNames.add("isReadOnly");
        verifiedMethodNames.add("abort");
        verifiedMethodNames.add("isValid");
        verifiedMethodNames.add("setServerPreparedStatementDiscardThreshold");
        verifiedMethodNames.add("setEnablePrepareOnFirstPreparedStatementCall");
        verifiedMethodNames.add("isClosed");
        verifiedMethodNames.add("setSendTimeAsDatetime");
        verifiedMethodNames.add("setDatetimeParameterType");
        verifiedMethodNames.add("setStatementPoolingCacheSize");
        verifiedMethodNames.add("setDisableStatementPooling");
        verifiedMethodNames.add("setTransactionIsolation");
        verifiedMethodNames.add("setUseBulkCopyForBatchInsert");
        verifiedMethodNames.add("commit");
        verifiedMethodNames.add("clearWarnings");
        verifiedMethodNames.add("prepareStatement");
        verifiedMethodNames.add("prepareCall");
        verifiedMethodNames.add("setCatalog");
        verifiedMethodNames.add("setAutoCommit");
        verifiedMethodNames.add("createStatement");
        verifiedMethodNames.add("setClientInfo");
        verifiedMethodNames.add("setNetworkTimeout");
        verifiedMethodNames.add("setHoldability");
        verifiedMethodNames.add("closeUnreferencedPreparedStatementHandles");
        verifiedMethodNames.add("isStatementPoolingEnabled");
        verifiedMethodNames.add("rollback");
        verifiedMethodNames.add("releaseSavepoint");
        verifiedMethodNames.add("createStruct");
        verifiedMethodNames.add("createSQLXML");
        verifiedMethodNames.add("setSchema");
        verifiedMethodNames.add("createNClob");
        verifiedMethodNames.add("nativeSQL");
        verifiedMethodNames.add("setSavepoint");
        verifiedMethodNames.add("createClob");
        verifiedMethodNames.add("createBlob");
        verifiedMethodNames.add("isWrapperFor");
        verifiedMethodNames.add("setTypeMap");
        verifiedMethodNames.add("createArrayOf");
        verifiedMethodNames.add("setUseFmtOnly");
        verifiedMethodNames.add("setDelayLoadingLobs");
        verifiedMethodNames.add("setIgnoreOffsetOnDateTimeOffsetConversion");
        verifiedMethodNames.add("registerColumnEncryptionKeyStoreProvidersOnConnection");
        verifiedMethodNames.add("getPrepareMethod");
        verifiedMethodNames.add("setPrepareMethod");
        verifiedMethodNames.add("getIPAddressPreference");
        verifiedMethodNames.add("setIPAddressPreference");
        verifiedMethodNames.add("getMsiTokenCacheTtl");
        verifiedMethodNames.add("setMsiTokenCacheTtl");
        verifiedMethodNames.add("getAccessTokenCallbackClass");
        verifiedMethodNames.add("setAccessTokenCallbackClass");
<<<<<<< HEAD
        verifiedMethodNames.add("getServerMessageHandler");
        verifiedMethodNames.add("setServerMessageHandler");
=======
        verifiedMethodNames.add("getCalcBigDecimalScale");
        verifiedMethodNames.add("setCalcBigDecimalScale");
>>>>>>> 09ae6b81
        return verifiedMethodNames;
    }
}
<|MERGE_RESOLUTION|>--- conflicted
+++ resolved
@@ -1,521 +1,518 @@
-/*
- * Microsoft JDBC Driver for SQL Server Copyright(c) Microsoft Corporation All rights reserved. This program is made
- * available under the terms of the MIT License. See the LICENSE file in the project root for more information.
- */
-
-package com.microsoft.sqlserver.jdbc.connection;
-
-import static org.junit.Assert.assertNotNull;
-import static org.junit.Assert.assertNull;
-import static org.junit.Assert.fail;
-import static org.junit.jupiter.api.Assertions.assertEquals;
-import static org.junit.jupiter.api.Assertions.assertTrue;
-
-import java.lang.reflect.Method;
-import java.lang.reflect.Modifier;
-import java.sql.CallableStatement;
-import java.sql.Connection;
-import java.sql.PreparedStatement;
-import java.sql.ResultSet;
-import java.sql.SQLException;
-import java.sql.Statement;
-import java.util.ArrayList;
-import java.util.List;
-import java.util.concurrent.CountDownLatch;
-
-import org.junit.jupiter.api.BeforeAll;
-import org.junit.jupiter.api.Tag;
-import org.junit.jupiter.api.Test;
-import org.junit.platform.runner.JUnitPlatform;
-import org.junit.runner.RunWith;
-
-import com.microsoft.sqlserver.jdbc.RandomUtil;
-import com.microsoft.sqlserver.jdbc.SQLServerConnection;
-import com.microsoft.sqlserver.jdbc.TestUtils;
-import com.microsoft.sqlserver.testframework.AbstractSQLGenerator;
-import com.microsoft.sqlserver.testframework.AbstractTest;
-import com.microsoft.sqlserver.testframework.Constants;
-
-
-/**
- * A class for testing Request Boundary Methods.
- */
-@RunWith(JUnitPlatform.class)
-@Tag(Constants.xAzureSQLDW)
-@Tag(Constants.xAzureSQLDB)
-public class RequestBoundaryMethodsTest extends AbstractTest {
-
-    static String tableName = RandomUtil.getIdentifier("RequestBoundaryTable");
-
-    @BeforeAll
-    public static void setupTests() throws Exception {
-        setConnection();
-    }
-
-    /**
-     * Tests Request Boundary methods with SQLServerConnection properties that are modifiable through public APIs.
-     * 
-     * @throws SQLException
-     */
-
-    @Test
-    public void testModifiableConnectionProperties() throws SQLException {
-        // List of SQLServerConnection fields that can be modified through public APIs.
-        boolean autoCommitMode1 = true;
-        int transactionIsolationLevel1 = SQLServerConnection.TRANSACTION_READ_COMMITTED;
-        int networkTimeout1 = 5000;
-        int holdability1 = ResultSet.HOLD_CURSORS_OVER_COMMIT;
-        boolean sendTimeAsDatetime1 = true;
-        int statementPoolingCacheSize1 = 0;
-        boolean disableStatementPooling1 = true;
-        int serverPreparedStatementDiscardThreshold1 = 10;
-        boolean enablePrepareOnFirstPreparedStatementCall1 = false;
-        String sCatalog1 = "master";
-        boolean useBulkCopyForBatchInsert1 = true;
-        boolean useFmtOnly1 = true;
-        boolean delayLoadingLobs1 = false;
-        boolean ignoreOffsetOnDateTimeOffsetConversion1 = true;
-
-        boolean autoCommitMode2 = false;
-        int transactionIsolationLevel2 = SQLServerConnection.TRANSACTION_SERIALIZABLE;
-        int networkTimeout2 = 10000;
-        int holdability2 = ResultSet.CLOSE_CURSORS_AT_COMMIT;
-        boolean sendTimeAsDatetime2 = false;
-        int statementPoolingCacheSize2 = 10;
-        boolean disableStatementPooling2 = false;
-        int serverPreparedStatementDiscardThreshold2 = 100;
-        boolean enablePrepareOnFirstPreparedStatementCall2 = true;
-        String sCatalog2 = RandomUtil.getIdentifier("RequestBoundaryDatabase");
-        boolean useBulkCopyForBatchInsert2 = false;
-        boolean useFmtOnly2 = false;
-        boolean delayLoadingLobs2 = true;
-        boolean ignoreOffsetOnDateTimeOffsetConversion2 = false;
-
-        try (SQLServerConnection con = getConnection(); Statement stmt = con.createStatement()) {
-            if (TestUtils.isJDBC43OrGreater(con)) {
-                // Second database
-                stmt.executeUpdate("CREATE DATABASE [" + sCatalog2 + "]");
-
-                // First set of values.
-                setConnectionFields(con, autoCommitMode1, transactionIsolationLevel1, networkTimeout1, holdability1,
-                        sendTimeAsDatetime1, statementPoolingCacheSize1, disableStatementPooling1,
-                        serverPreparedStatementDiscardThreshold1, enablePrepareOnFirstPreparedStatementCall1, sCatalog1,
-                        useBulkCopyForBatchInsert1, useFmtOnly1, delayLoadingLobs1, ignoreOffsetOnDateTimeOffsetConversion1);
-                con.beginRequest();
-                // Call setters with the second set of values inside beginRequest()/endRequest() block.
-                setConnectionFields(con, autoCommitMode2, transactionIsolationLevel2, networkTimeout2, holdability2,
-                        sendTimeAsDatetime2, statementPoolingCacheSize2, disableStatementPooling2,
-                        serverPreparedStatementDiscardThreshold2, enablePrepareOnFirstPreparedStatementCall2, sCatalog2,
-                        useBulkCopyForBatchInsert2, useFmtOnly2, delayLoadingLobs2, ignoreOffsetOnDateTimeOffsetConversion2);
-                con.endRequest();
-                // Test if endRequest() resets the SQLServerConnection properties back to the first set of values.
-                compareValuesAgainstConnection(con, autoCommitMode1, transactionIsolationLevel1, networkTimeout1,
-                        holdability1, sendTimeAsDatetime1, statementPoolingCacheSize1, disableStatementPooling1,
-                        serverPreparedStatementDiscardThreshold1, enablePrepareOnFirstPreparedStatementCall1, sCatalog1,
-                        useBulkCopyForBatchInsert1, useFmtOnly1, delayLoadingLobs1, ignoreOffsetOnDateTimeOffsetConversion1);
-
-                // Multiple calls to beginRequest() without an intervening call to endRequest() are no-op.
-                setConnectionFields(con, autoCommitMode2, transactionIsolationLevel2, networkTimeout2, holdability2,
-                        sendTimeAsDatetime2, statementPoolingCacheSize2, disableStatementPooling2,
-                        serverPreparedStatementDiscardThreshold2, enablePrepareOnFirstPreparedStatementCall2, sCatalog2,
-                        useBulkCopyForBatchInsert2, useFmtOnly2, delayLoadingLobs2, ignoreOffsetOnDateTimeOffsetConversion2);
-                con.beginRequest();
-                setConnectionFields(con, autoCommitMode1, transactionIsolationLevel1, networkTimeout1, holdability1,
-                        sendTimeAsDatetime1, statementPoolingCacheSize1, disableStatementPooling1,
-                        serverPreparedStatementDiscardThreshold1, enablePrepareOnFirstPreparedStatementCall1, sCatalog1,
-                        useBulkCopyForBatchInsert1, useFmtOnly1, delayLoadingLobs1, ignoreOffsetOnDateTimeOffsetConversion1);
-                con.beginRequest();
-                con.endRequest();
-                // Same values as before the first beginRequest()
-                compareValuesAgainstConnection(con, autoCommitMode2, transactionIsolationLevel2, networkTimeout2,
-                        holdability2, sendTimeAsDatetime2, statementPoolingCacheSize2, disableStatementPooling2,
-                        serverPreparedStatementDiscardThreshold2, enablePrepareOnFirstPreparedStatementCall2, sCatalog2,
-                        useBulkCopyForBatchInsert2, useFmtOnly2, delayLoadingLobs2, ignoreOffsetOnDateTimeOffsetConversion2);
-
-                // A call to endRequest() without an intervening call to beginRequest() is no-op.
-                setConnectionFields(con, autoCommitMode1, transactionIsolationLevel1, networkTimeout1, holdability1,
-                        sendTimeAsDatetime1, statementPoolingCacheSize1, disableStatementPooling1,
-                        serverPreparedStatementDiscardThreshold1, enablePrepareOnFirstPreparedStatementCall1, sCatalog1,
-                        useBulkCopyForBatchInsert1, useFmtOnly1, delayLoadingLobs1, ignoreOffsetOnDateTimeOffsetConversion1);
-                setConnectionFields(con, autoCommitMode2, transactionIsolationLevel2, networkTimeout2, holdability2,
-                        sendTimeAsDatetime2, statementPoolingCacheSize2, disableStatementPooling2,
-                        serverPreparedStatementDiscardThreshold2, enablePrepareOnFirstPreparedStatementCall2, sCatalog2,
-                        useBulkCopyForBatchInsert2, useFmtOnly2, delayLoadingLobs2, ignoreOffsetOnDateTimeOffsetConversion2);
-                con.endRequest();
-                // No change.
-                compareValuesAgainstConnection(con, autoCommitMode2, transactionIsolationLevel2, networkTimeout2,
-                        holdability2, sendTimeAsDatetime2, statementPoolingCacheSize2, disableStatementPooling2,
-                        serverPreparedStatementDiscardThreshold2, enablePrepareOnFirstPreparedStatementCall2, sCatalog2,
-                        useBulkCopyForBatchInsert2, useFmtOnly2, delayLoadingLobs2, ignoreOffsetOnDateTimeOffsetConversion2);
-            }
-        } finally {
-            TestUtils.dropDatabaseIfExists(sCatalog2, connectionString);
-        }
-    }
-
-    /**
-     * Tests Request Boundary methods with warnings.
-     * 
-     * @throws SQLException
-     */
-    @Test
-    public void testWarnings() throws SQLException {
-        try (Connection con = getConnection()) {
-            if (TestUtils.isJDBC43OrGreater(con)) {
-                con.beginRequest();
-                generateWarning(con);
-                assertNotNull(con.getWarnings());
-                con.endRequest();
-                assertNull(con.getWarnings());
-
-                generateWarning(con);
-                con.endRequest();
-                assertNotNull(con.getWarnings());
-
-                con.clearWarnings();
-                con.beginRequest();
-                generateWarning(con);
-                con.beginRequest();
-                con.endRequest();
-                assertNull(con.getWarnings());
-            }
-        }
-    }
-
-    /**
-     * Tests Request Boundary methods when there are open transactions.
-     * 
-     * @throws SQLException
-     */
-    @Test
-    public void testOpenTransactions() throws SQLException {
-        try (Connection con = getConnection(); Statement stmt = con.createStatement()) {
-            if (TestUtils.isJDBC43OrGreater(con)) {
-                TestUtils.dropTableIfExists(AbstractSQLGenerator.escapeIdentifier(tableName), stmt);
-                stmt.executeUpdate("CREATE TABLE " + AbstractSQLGenerator.escapeIdentifier(tableName) + " (col int)");
-                con.beginRequest();
-                con.setAutoCommit(false);
-                stmt.executeUpdate("INSERT INTO " + AbstractSQLGenerator.escapeIdentifier(tableName) + " values(5)");
-                // endRequest() does a rollback here, the value does not get inserted into the table.
-                con.endRequest();
-                con.commit();
-
-                try (ResultSet rs = con.createStatement()
-                        .executeQuery("SELECT * from " + AbstractSQLGenerator.escapeIdentifier(tableName))) {
-                    assertTrue(!rs.isBeforeFirst(), "Should not have returned a result set.");
-                } finally {
-                    if (null != tableName) {
-                        TestUtils.dropTableIfExists(AbstractSQLGenerator.escapeIdentifier(tableName), stmt);
-                    }
-                }
-            }
-        } catch (Exception e) {
-            fail(e.getMessage());
-        }
-    }
-
-    /**
-     * Tests Request Boundary methods with statements.
-     * 
-     * @throws SQLException
-     */
-    @Test
-    public void testStatements() throws SQLException {
-        try (Connection con = getConnection();) {
-            if (TestUtils.isJDBC43OrGreater(con)) {
-                try (Statement stmt1 = con.createStatement()) {
-                    con.beginRequest();
-                    try (Statement stmt = con.createStatement()) {
-                        try (ResultSet rs = stmt.executeQuery("SELECT 1")) {
-                            rs.next();
-                            assertEquals(1, rs.getInt(1));
-                            con.endRequest();
-
-                            assertTrue(!stmt1.isClosed(),
-                                    "Statement created outside of beginRequest()/endRequest() block should not be closed.");
-                            assertTrue(stmt.isClosed(),
-                                    "Statement created inside beginRequest()/endRequest() block should be closed after endRequest().");
-                            assertTrue(rs.isClosed(), "ResultSet should be closed after endRequest().");
-                        }
-                    }
-                }
-
-                // Multiple statements inside beginRequest()/endRequest() block
-                con.beginRequest();
-                try (Statement stmt = con.createStatement()) {
-                    TestUtils.dropTableIfExists(AbstractSQLGenerator.escapeIdentifier(tableName), stmt);
-                    stmt.executeUpdate(
-                            "CREATE TABLE " + AbstractSQLGenerator.escapeIdentifier(tableName) + " (col int)");
-                    try (PreparedStatement ps = con.prepareStatement(
-                            "INSERT INTO " + AbstractSQLGenerator.escapeIdentifier(tableName) + " values (?)")) {
-                        ps.setInt(1, 2);
-                        ps.executeUpdate();
-
-                        try (Statement stmt1 = con.createStatement(); ResultSet rs = stmt1
-                                .executeQuery("SELECT * FROM " + AbstractSQLGenerator.escapeIdentifier(tableName))) {
-                            rs.next();
-                            assertEquals(2, rs.getInt(1));
-                            TestUtils.dropTableIfExists(AbstractSQLGenerator.escapeIdentifier(tableName), stmt);
-
-                            try (CallableStatement cs = con.prepareCall("{call sp_server_info}")) {
-                                cs.execute();
-                                con.endRequest();
-
-                                assertTrue(stmt.isClosed());
-                                assertTrue(ps.isClosed());
-                                assertTrue(stmt1.isClosed());
-                                assertTrue(cs.isClosed());
-                                assertTrue(rs.isClosed());
-                            }
-                        }
-                    }
-                } finally {
-                    if (null != tableName) {
-                        try (Statement stmt = con.createStatement()) {
-                            TestUtils.dropTableIfExists(AbstractSQLGenerator.escapeIdentifier(tableName), stmt);
-                        }
-                    }
-                }
-
-            }
-        }
-    }
-
-    /**
-     * Tests Request Boundary methods in a multi-threaded environment.
-     * 
-     * @throws SQLException
-     */
-    @Test
-    public void testThreads() throws SQLException {
-        class Variables {
-            volatile Connection con = null;
-            volatile Statement stmt = null;
-            volatile PreparedStatement pstmt = null;
-        }
-
-        final Variables sharedVariables = new Variables();
-        final CountDownLatch latch = new CountDownLatch(3);
-        try {
-            sharedVariables.con = getConnection();
-            if (TestUtils.isJDBC43OrGreater(sharedVariables.con)) {
-                Thread thread1 = new Thread() {
-                    public void run() {
-                        try {
-                            sharedVariables.con.setNetworkTimeout(null, 100);
-                            sharedVariables.con.setHoldability(ResultSet.CLOSE_CURSORS_AT_COMMIT);
-                            latch.countDown();
-                        } catch (SQLException e) {
-                            e.printStackTrace();
-                            Thread.currentThread().interrupt();
-                        }
-                    }
-                };
-
-                Thread thread2 = new Thread() {
-                    public void run() {
-                        try {
-                            sharedVariables.stmt = sharedVariables.con.createStatement();
-                            try (ResultSet rs = sharedVariables.stmt.executeQuery("SELECT 1")) {
-                                rs.next();
-                                assertEquals(1, rs.getInt(1));
-                                latch.countDown();
-                            }
-                        } catch (SQLException e) {
-                            e.printStackTrace();
-                            Thread.currentThread().interrupt();
-                        }
-                    }
-                };
-
-                Thread thread3 = new Thread() {
-                    public void run() {
-                        try {
-                            sharedVariables.pstmt = sharedVariables.con.prepareStatement("SELECT 1");
-                            try (ResultSet rs = sharedVariables.pstmt.executeQuery()) {
-                                rs.next();
-                                assertEquals(1, rs.getInt(1));
-                                latch.countDown();
-                            }
-                        } catch (SQLException e) {
-                            e.printStackTrace();
-                            Thread.currentThread().interrupt();
-                        }
-
-                    }
-                };
-
-                int originalNetworkTimeout = sharedVariables.con.getNetworkTimeout();
-                int originalHoldability = sharedVariables.con.getHoldability();
-                sharedVariables.con.beginRequest();
-                thread1.start();
-                thread2.start();
-                thread3.start();
-                latch.await();
-                sharedVariables.con.endRequest();
-
-                assertEquals(originalNetworkTimeout, sharedVariables.con.getNetworkTimeout());
-                assertEquals(originalHoldability, sharedVariables.con.getHoldability());
-                assertTrue(sharedVariables.stmt.isClosed());
-                assertTrue(sharedVariables.pstmt.isClosed());
-            }
-        } catch (InterruptedException e) {
-            Thread.currentThread().interrupt();
-            fail(e.getMessage());
-        } finally {
-            if (null != sharedVariables.stmt) {
-                sharedVariables.stmt.close();
-            }
-            if (null != sharedVariables.pstmt) {
-                sharedVariables.pstmt.close();
-            }
-            if (null != sharedVariables.con) {
-                sharedVariables.con.close();
-            }
-        }
-    }
-
-    /**
-     * This is not really a test. The goal is to make the build fail if there are new public non-static methods in
-     * SQLServerConnection and notify the developer to decide whether it needs to be handled by
-     * beginRequest()/endRequest().
-     *
-     * To fix the failure, you first need to check if the new method can modify connection local state after connection
-     * has been created. (See beginRequestInternal()/endRequestInternal() in SQLServerConnection). If yes, make sure it
-     * is handled by beginRequest()/endRequest() and then add it to <code>verifiedMethodNames</code>. If not, just
-     * adding the new method's name to the same list of verified methods is enough.
-     */
-    @Test
-    public void testNewMethods() {
-        Method[] methods = SQLServerConnection.class.getDeclaredMethods();
-        for (Method method : methods) {
-            assertTrue(isVerified(method),
-                    "A failure is expected if you are adding a new public non-static method to SQLServerConnection."
-                            + " See the test for instructions on how to fix the failure. ");
-        }
-    }
-
-    private void setConnectionFields(SQLServerConnection con, boolean autoCommitMode, int transactionIsolationLevel,
-            int networkTimeout, int holdability, boolean sendTimeAsDatetime, int statementPoolingCacheSize,
-            boolean disableStatementPooling, int serverPreparedStatementDiscardThreshold,
-            boolean enablePrepareOnFirstPreparedStatementCall, String sCatalog, boolean useBulkCopyForBatchInsert,
-            boolean useFmtOnly, boolean delayLoadingLobs, boolean ignoreOffsetOnDateTimeOffsetConversion) throws SQLException {
-        con.setAutoCommit(autoCommitMode);
-        con.setTransactionIsolation(transactionIsolationLevel);
-        con.setNetworkTimeout(null, networkTimeout);
-        con.setHoldability(holdability);
-        con.setSendTimeAsDatetime(sendTimeAsDatetime);
-        con.setStatementPoolingCacheSize(statementPoolingCacheSize);
-        con.setDisableStatementPooling(disableStatementPooling);
-        con.setServerPreparedStatementDiscardThreshold(serverPreparedStatementDiscardThreshold);
-        con.setEnablePrepareOnFirstPreparedStatementCall(enablePrepareOnFirstPreparedStatementCall);
-        con.setCatalog(sCatalog);
-        con.setUseBulkCopyForBatchInsert(useBulkCopyForBatchInsert);
-        con.setUseFmtOnly(useFmtOnly);
-        con.setDelayLoadingLobs(delayLoadingLobs);
-        con.setIgnoreOffsetOnDateTimeOffsetConversion(ignoreOffsetOnDateTimeOffsetConversion);
-    }
-
-    private void compareValuesAgainstConnection(SQLServerConnection con, boolean autoCommitMode,
-            int transactionIsolationLevel, int networkTimeout, int holdability, boolean sendTimeAsDatetime,
-            int statementPoolingCacheSize, boolean disableStatementPooling, int serverPreparedStatementDiscardThreshold,
-            boolean enablePrepareOnFirstPreparedStatementCall, String sCatalog, boolean useBulkCopyForBatchInsert,
-            boolean useFmtOnly, boolean delayLoadingLobs, boolean ignoreOffsetOnDateTimeOffsetConversion) throws SQLException {
-        final String description = " values do not match.";
-        assertEquals(autoCommitMode, con.getAutoCommit(), "autoCommitmode" + description);
-        assertEquals(transactionIsolationLevel, con.getTransactionIsolation(),
-                "transactionIsolationLevel" + description);
-        assertEquals(networkTimeout, con.getNetworkTimeout(), "networkTimeout" + description);
-        assertEquals(holdability, con.getHoldability(), "holdability" + description);
-        assertEquals(sendTimeAsDatetime, con.getSendTimeAsDatetime(), "sendTimeAsDatetime" + description);
-        assertEquals(statementPoolingCacheSize, con.getStatementPoolingCacheSize(),
-                "statementPoolingCacheSize" + description);
-        assertEquals(disableStatementPooling, con.getDisableStatementPooling(),
-                "disableStatementPooling" + description);
-        assertEquals(serverPreparedStatementDiscardThreshold, con.getServerPreparedStatementDiscardThreshold(),
-                "serverPreparedStatementDiscardThreshold" + description);
-        assertEquals(enablePrepareOnFirstPreparedStatementCall, con.getEnablePrepareOnFirstPreparedStatementCall(),
-                "enablePrepareOnFirstPreparedStatementCall" + description);
-        assertEquals(sCatalog, con.getCatalog(), "sCatalog" + description);
-        assertEquals(useBulkCopyForBatchInsert, con.getUseBulkCopyForBatchInsert(),
-                "useBulkCopyForBatchInsert" + description);
-        assertEquals(useFmtOnly, con.getUseFmtOnly(), "useFmtOnly" + description);
-        assertEquals(delayLoadingLobs, con.getDelayLoadingLobs(), "delayLoadingLobs" + description);
-        assertEquals(ignoreOffsetOnDateTimeOffsetConversion, con.getIgnoreOffsetOnDateTimeOffsetConversion(), "ignoreOffsetOnDateTimeOffsetConversion" + description);
-    }
-
-    private void generateWarning(Connection con) throws SQLException {
-        con.setClientInfo("name", "value");
-    }
-
-    private boolean isVerified(Method method) {
-        return (!Modifier.isPublic(method.getModifiers()) || Modifier.isStatic(method.getModifiers())
-                || method.getName().startsWith("get") || getVerifiedMethodNames().contains(method.getName()));
-    }
-
-    private List<String> getVerifiedMethodNames() {
-        List<String> verifiedMethodNames = new ArrayList<String>();
-
-        verifiedMethodNames.add("toString");
-        verifiedMethodNames.add("setReadOnly");
-        verifiedMethodNames.add("close");
-        verifiedMethodNames.add("unwrap");
-        verifiedMethodNames.add("isReadOnly");
-        verifiedMethodNames.add("abort");
-        verifiedMethodNames.add("isValid");
-        verifiedMethodNames.add("setServerPreparedStatementDiscardThreshold");
-        verifiedMethodNames.add("setEnablePrepareOnFirstPreparedStatementCall");
-        verifiedMethodNames.add("isClosed");
-        verifiedMethodNames.add("setSendTimeAsDatetime");
-        verifiedMethodNames.add("setDatetimeParameterType");
-        verifiedMethodNames.add("setStatementPoolingCacheSize");
-        verifiedMethodNames.add("setDisableStatementPooling");
-        verifiedMethodNames.add("setTransactionIsolation");
-        verifiedMethodNames.add("setUseBulkCopyForBatchInsert");
-        verifiedMethodNames.add("commit");
-        verifiedMethodNames.add("clearWarnings");
-        verifiedMethodNames.add("prepareStatement");
-        verifiedMethodNames.add("prepareCall");
-        verifiedMethodNames.add("setCatalog");
-        verifiedMethodNames.add("setAutoCommit");
-        verifiedMethodNames.add("createStatement");
-        verifiedMethodNames.add("setClientInfo");
-        verifiedMethodNames.add("setNetworkTimeout");
-        verifiedMethodNames.add("setHoldability");
-        verifiedMethodNames.add("closeUnreferencedPreparedStatementHandles");
-        verifiedMethodNames.add("isStatementPoolingEnabled");
-        verifiedMethodNames.add("rollback");
-        verifiedMethodNames.add("releaseSavepoint");
-        verifiedMethodNames.add("createStruct");
-        verifiedMethodNames.add("createSQLXML");
-        verifiedMethodNames.add("setSchema");
-        verifiedMethodNames.add("createNClob");
-        verifiedMethodNames.add("nativeSQL");
-        verifiedMethodNames.add("setSavepoint");
-        verifiedMethodNames.add("createClob");
-        verifiedMethodNames.add("createBlob");
-        verifiedMethodNames.add("isWrapperFor");
-        verifiedMethodNames.add("setTypeMap");
-        verifiedMethodNames.add("createArrayOf");
-        verifiedMethodNames.add("setUseFmtOnly");
-        verifiedMethodNames.add("setDelayLoadingLobs");
-        verifiedMethodNames.add("setIgnoreOffsetOnDateTimeOffsetConversion");
-        verifiedMethodNames.add("registerColumnEncryptionKeyStoreProvidersOnConnection");
-        verifiedMethodNames.add("getPrepareMethod");
-        verifiedMethodNames.add("setPrepareMethod");
-        verifiedMethodNames.add("getIPAddressPreference");
-        verifiedMethodNames.add("setIPAddressPreference");
-        verifiedMethodNames.add("getMsiTokenCacheTtl");
-        verifiedMethodNames.add("setMsiTokenCacheTtl");
-        verifiedMethodNames.add("getAccessTokenCallbackClass");
-        verifiedMethodNames.add("setAccessTokenCallbackClass");
-<<<<<<< HEAD
-        verifiedMethodNames.add("getServerMessageHandler");
-        verifiedMethodNames.add("setServerMessageHandler");
-=======
-        verifiedMethodNames.add("getCalcBigDecimalScale");
-        verifiedMethodNames.add("setCalcBigDecimalScale");
->>>>>>> 09ae6b81
-        return verifiedMethodNames;
-    }
-}
+/*
+ * Microsoft JDBC Driver for SQL Server Copyright(c) Microsoft Corporation All rights reserved. This program is made
+ * available under the terms of the MIT License. See the LICENSE file in the project root for more information.
+ */
+
+package com.microsoft.sqlserver.jdbc.connection;
+
+import static org.junit.Assert.assertNotNull;
+import static org.junit.Assert.assertNull;
+import static org.junit.Assert.fail;
+import static org.junit.jupiter.api.Assertions.assertEquals;
+import static org.junit.jupiter.api.Assertions.assertTrue;
+
+import java.lang.reflect.Method;
+import java.lang.reflect.Modifier;
+import java.sql.CallableStatement;
+import java.sql.Connection;
+import java.sql.PreparedStatement;
+import java.sql.ResultSet;
+import java.sql.SQLException;
+import java.sql.Statement;
+import java.util.ArrayList;
+import java.util.List;
+import java.util.concurrent.CountDownLatch;
+
+import org.junit.jupiter.api.BeforeAll;
+import org.junit.jupiter.api.Tag;
+import org.junit.jupiter.api.Test;
+import org.junit.platform.runner.JUnitPlatform;
+import org.junit.runner.RunWith;
+
+import com.microsoft.sqlserver.jdbc.RandomUtil;
+import com.microsoft.sqlserver.jdbc.SQLServerConnection;
+import com.microsoft.sqlserver.jdbc.TestUtils;
+import com.microsoft.sqlserver.testframework.AbstractSQLGenerator;
+import com.microsoft.sqlserver.testframework.AbstractTest;
+import com.microsoft.sqlserver.testframework.Constants;
+
+
+/**
+ * A class for testing Request Boundary Methods.
+ */
+@RunWith(JUnitPlatform.class)
+@Tag(Constants.xAzureSQLDW)
+@Tag(Constants.xAzureSQLDB)
+public class RequestBoundaryMethodsTest extends AbstractTest {
+
+    static String tableName = RandomUtil.getIdentifier("RequestBoundaryTable");
+
+    @BeforeAll
+    public static void setupTests() throws Exception {
+        setConnection();
+    }
+
+    /**
+     * Tests Request Boundary methods with SQLServerConnection properties that are modifiable through public APIs.
+     * 
+     * @throws SQLException
+     */
+
+    @Test
+    public void testModifiableConnectionProperties() throws SQLException {
+        // List of SQLServerConnection fields that can be modified through public APIs.
+        boolean autoCommitMode1 = true;
+        int transactionIsolationLevel1 = SQLServerConnection.TRANSACTION_READ_COMMITTED;
+        int networkTimeout1 = 5000;
+        int holdability1 = ResultSet.HOLD_CURSORS_OVER_COMMIT;
+        boolean sendTimeAsDatetime1 = true;
+        int statementPoolingCacheSize1 = 0;
+        boolean disableStatementPooling1 = true;
+        int serverPreparedStatementDiscardThreshold1 = 10;
+        boolean enablePrepareOnFirstPreparedStatementCall1 = false;
+        String sCatalog1 = "master";
+        boolean useBulkCopyForBatchInsert1 = true;
+        boolean useFmtOnly1 = true;
+        boolean delayLoadingLobs1 = false;
+        boolean ignoreOffsetOnDateTimeOffsetConversion1 = true;
+
+        boolean autoCommitMode2 = false;
+        int transactionIsolationLevel2 = SQLServerConnection.TRANSACTION_SERIALIZABLE;
+        int networkTimeout2 = 10000;
+        int holdability2 = ResultSet.CLOSE_CURSORS_AT_COMMIT;
+        boolean sendTimeAsDatetime2 = false;
+        int statementPoolingCacheSize2 = 10;
+        boolean disableStatementPooling2 = false;
+        int serverPreparedStatementDiscardThreshold2 = 100;
+        boolean enablePrepareOnFirstPreparedStatementCall2 = true;
+        String sCatalog2 = RandomUtil.getIdentifier("RequestBoundaryDatabase");
+        boolean useBulkCopyForBatchInsert2 = false;
+        boolean useFmtOnly2 = false;
+        boolean delayLoadingLobs2 = true;
+        boolean ignoreOffsetOnDateTimeOffsetConversion2 = false;
+
+        try (SQLServerConnection con = getConnection(); Statement stmt = con.createStatement()) {
+            if (TestUtils.isJDBC43OrGreater(con)) {
+                // Second database
+                stmt.executeUpdate("CREATE DATABASE [" + sCatalog2 + "]");
+
+                // First set of values.
+                setConnectionFields(con, autoCommitMode1, transactionIsolationLevel1, networkTimeout1, holdability1,
+                        sendTimeAsDatetime1, statementPoolingCacheSize1, disableStatementPooling1,
+                        serverPreparedStatementDiscardThreshold1, enablePrepareOnFirstPreparedStatementCall1, sCatalog1,
+                        useBulkCopyForBatchInsert1, useFmtOnly1, delayLoadingLobs1, ignoreOffsetOnDateTimeOffsetConversion1);
+                con.beginRequest();
+                // Call setters with the second set of values inside beginRequest()/endRequest() block.
+                setConnectionFields(con, autoCommitMode2, transactionIsolationLevel2, networkTimeout2, holdability2,
+                        sendTimeAsDatetime2, statementPoolingCacheSize2, disableStatementPooling2,
+                        serverPreparedStatementDiscardThreshold2, enablePrepareOnFirstPreparedStatementCall2, sCatalog2,
+                        useBulkCopyForBatchInsert2, useFmtOnly2, delayLoadingLobs2, ignoreOffsetOnDateTimeOffsetConversion2);
+                con.endRequest();
+                // Test if endRequest() resets the SQLServerConnection properties back to the first set of values.
+                compareValuesAgainstConnection(con, autoCommitMode1, transactionIsolationLevel1, networkTimeout1,
+                        holdability1, sendTimeAsDatetime1, statementPoolingCacheSize1, disableStatementPooling1,
+                        serverPreparedStatementDiscardThreshold1, enablePrepareOnFirstPreparedStatementCall1, sCatalog1,
+                        useBulkCopyForBatchInsert1, useFmtOnly1, delayLoadingLobs1, ignoreOffsetOnDateTimeOffsetConversion1);
+
+                // Multiple calls to beginRequest() without an intervening call to endRequest() are no-op.
+                setConnectionFields(con, autoCommitMode2, transactionIsolationLevel2, networkTimeout2, holdability2,
+                        sendTimeAsDatetime2, statementPoolingCacheSize2, disableStatementPooling2,
+                        serverPreparedStatementDiscardThreshold2, enablePrepareOnFirstPreparedStatementCall2, sCatalog2,
+                        useBulkCopyForBatchInsert2, useFmtOnly2, delayLoadingLobs2, ignoreOffsetOnDateTimeOffsetConversion2);
+                con.beginRequest();
+                setConnectionFields(con, autoCommitMode1, transactionIsolationLevel1, networkTimeout1, holdability1,
+                        sendTimeAsDatetime1, statementPoolingCacheSize1, disableStatementPooling1,
+                        serverPreparedStatementDiscardThreshold1, enablePrepareOnFirstPreparedStatementCall1, sCatalog1,
+                        useBulkCopyForBatchInsert1, useFmtOnly1, delayLoadingLobs1, ignoreOffsetOnDateTimeOffsetConversion1);
+                con.beginRequest();
+                con.endRequest();
+                // Same values as before the first beginRequest()
+                compareValuesAgainstConnection(con, autoCommitMode2, transactionIsolationLevel2, networkTimeout2,
+                        holdability2, sendTimeAsDatetime2, statementPoolingCacheSize2, disableStatementPooling2,
+                        serverPreparedStatementDiscardThreshold2, enablePrepareOnFirstPreparedStatementCall2, sCatalog2,
+                        useBulkCopyForBatchInsert2, useFmtOnly2, delayLoadingLobs2, ignoreOffsetOnDateTimeOffsetConversion2);
+
+                // A call to endRequest() without an intervening call to beginRequest() is no-op.
+                setConnectionFields(con, autoCommitMode1, transactionIsolationLevel1, networkTimeout1, holdability1,
+                        sendTimeAsDatetime1, statementPoolingCacheSize1, disableStatementPooling1,
+                        serverPreparedStatementDiscardThreshold1, enablePrepareOnFirstPreparedStatementCall1, sCatalog1,
+                        useBulkCopyForBatchInsert1, useFmtOnly1, delayLoadingLobs1, ignoreOffsetOnDateTimeOffsetConversion1);
+                setConnectionFields(con, autoCommitMode2, transactionIsolationLevel2, networkTimeout2, holdability2,
+                        sendTimeAsDatetime2, statementPoolingCacheSize2, disableStatementPooling2,
+                        serverPreparedStatementDiscardThreshold2, enablePrepareOnFirstPreparedStatementCall2, sCatalog2,
+                        useBulkCopyForBatchInsert2, useFmtOnly2, delayLoadingLobs2, ignoreOffsetOnDateTimeOffsetConversion2);
+                con.endRequest();
+                // No change.
+                compareValuesAgainstConnection(con, autoCommitMode2, transactionIsolationLevel2, networkTimeout2,
+                        holdability2, sendTimeAsDatetime2, statementPoolingCacheSize2, disableStatementPooling2,
+                        serverPreparedStatementDiscardThreshold2, enablePrepareOnFirstPreparedStatementCall2, sCatalog2,
+                        useBulkCopyForBatchInsert2, useFmtOnly2, delayLoadingLobs2, ignoreOffsetOnDateTimeOffsetConversion2);
+            }
+        } finally {
+            TestUtils.dropDatabaseIfExists(sCatalog2, connectionString);
+        }
+    }
+
+    /**
+     * Tests Request Boundary methods with warnings.
+     * 
+     * @throws SQLException
+     */
+    @Test
+    public void testWarnings() throws SQLException {
+        try (Connection con = getConnection()) {
+            if (TestUtils.isJDBC43OrGreater(con)) {
+                con.beginRequest();
+                generateWarning(con);
+                assertNotNull(con.getWarnings());
+                con.endRequest();
+                assertNull(con.getWarnings());
+
+                generateWarning(con);
+                con.endRequest();
+                assertNotNull(con.getWarnings());
+
+                con.clearWarnings();
+                con.beginRequest();
+                generateWarning(con);
+                con.beginRequest();
+                con.endRequest();
+                assertNull(con.getWarnings());
+            }
+        }
+    }
+
+    /**
+     * Tests Request Boundary methods when there are open transactions.
+     * 
+     * @throws SQLException
+     */
+    @Test
+    public void testOpenTransactions() throws SQLException {
+        try (Connection con = getConnection(); Statement stmt = con.createStatement()) {
+            if (TestUtils.isJDBC43OrGreater(con)) {
+                TestUtils.dropTableIfExists(AbstractSQLGenerator.escapeIdentifier(tableName), stmt);
+                stmt.executeUpdate("CREATE TABLE " + AbstractSQLGenerator.escapeIdentifier(tableName) + " (col int)");
+                con.beginRequest();
+                con.setAutoCommit(false);
+                stmt.executeUpdate("INSERT INTO " + AbstractSQLGenerator.escapeIdentifier(tableName) + " values(5)");
+                // endRequest() does a rollback here, the value does not get inserted into the table.
+                con.endRequest();
+                con.commit();
+
+                try (ResultSet rs = con.createStatement()
+                        .executeQuery("SELECT * from " + AbstractSQLGenerator.escapeIdentifier(tableName))) {
+                    assertTrue(!rs.isBeforeFirst(), "Should not have returned a result set.");
+                } finally {
+                    if (null != tableName) {
+                        TestUtils.dropTableIfExists(AbstractSQLGenerator.escapeIdentifier(tableName), stmt);
+                    }
+                }
+            }
+        } catch (Exception e) {
+            fail(e.getMessage());
+        }
+    }
+
+    /**
+     * Tests Request Boundary methods with statements.
+     * 
+     * @throws SQLException
+     */
+    @Test
+    public void testStatements() throws SQLException {
+        try (Connection con = getConnection();) {
+            if (TestUtils.isJDBC43OrGreater(con)) {
+                try (Statement stmt1 = con.createStatement()) {
+                    con.beginRequest();
+                    try (Statement stmt = con.createStatement()) {
+                        try (ResultSet rs = stmt.executeQuery("SELECT 1")) {
+                            rs.next();
+                            assertEquals(1, rs.getInt(1));
+                            con.endRequest();
+
+                            assertTrue(!stmt1.isClosed(),
+                                    "Statement created outside of beginRequest()/endRequest() block should not be closed.");
+                            assertTrue(stmt.isClosed(),
+                                    "Statement created inside beginRequest()/endRequest() block should be closed after endRequest().");
+                            assertTrue(rs.isClosed(), "ResultSet should be closed after endRequest().");
+                        }
+                    }
+                }
+
+                // Multiple statements inside beginRequest()/endRequest() block
+                con.beginRequest();
+                try (Statement stmt = con.createStatement()) {
+                    TestUtils.dropTableIfExists(AbstractSQLGenerator.escapeIdentifier(tableName), stmt);
+                    stmt.executeUpdate(
+                            "CREATE TABLE " + AbstractSQLGenerator.escapeIdentifier(tableName) + " (col int)");
+                    try (PreparedStatement ps = con.prepareStatement(
+                            "INSERT INTO " + AbstractSQLGenerator.escapeIdentifier(tableName) + " values (?)")) {
+                        ps.setInt(1, 2);
+                        ps.executeUpdate();
+
+                        try (Statement stmt1 = con.createStatement(); ResultSet rs = stmt1
+                                .executeQuery("SELECT * FROM " + AbstractSQLGenerator.escapeIdentifier(tableName))) {
+                            rs.next();
+                            assertEquals(2, rs.getInt(1));
+                            TestUtils.dropTableIfExists(AbstractSQLGenerator.escapeIdentifier(tableName), stmt);
+
+                            try (CallableStatement cs = con.prepareCall("{call sp_server_info}")) {
+                                cs.execute();
+                                con.endRequest();
+
+                                assertTrue(stmt.isClosed());
+                                assertTrue(ps.isClosed());
+                                assertTrue(stmt1.isClosed());
+                                assertTrue(cs.isClosed());
+                                assertTrue(rs.isClosed());
+                            }
+                        }
+                    }
+                } finally {
+                    if (null != tableName) {
+                        try (Statement stmt = con.createStatement()) {
+                            TestUtils.dropTableIfExists(AbstractSQLGenerator.escapeIdentifier(tableName), stmt);
+                        }
+                    }
+                }
+
+            }
+        }
+    }
+
+    /**
+     * Tests Request Boundary methods in a multi-threaded environment.
+     * 
+     * @throws SQLException
+     */
+    @Test
+    public void testThreads() throws SQLException {
+        class Variables {
+            volatile Connection con = null;
+            volatile Statement stmt = null;
+            volatile PreparedStatement pstmt = null;
+        }
+
+        final Variables sharedVariables = new Variables();
+        final CountDownLatch latch = new CountDownLatch(3);
+        try {
+            sharedVariables.con = getConnection();
+            if (TestUtils.isJDBC43OrGreater(sharedVariables.con)) {
+                Thread thread1 = new Thread() {
+                    public void run() {
+                        try {
+                            sharedVariables.con.setNetworkTimeout(null, 100);
+                            sharedVariables.con.setHoldability(ResultSet.CLOSE_CURSORS_AT_COMMIT);
+                            latch.countDown();
+                        } catch (SQLException e) {
+                            e.printStackTrace();
+                            Thread.currentThread().interrupt();
+                        }
+                    }
+                };
+
+                Thread thread2 = new Thread() {
+                    public void run() {
+                        try {
+                            sharedVariables.stmt = sharedVariables.con.createStatement();
+                            try (ResultSet rs = sharedVariables.stmt.executeQuery("SELECT 1")) {
+                                rs.next();
+                                assertEquals(1, rs.getInt(1));
+                                latch.countDown();
+                            }
+                        } catch (SQLException e) {
+                            e.printStackTrace();
+                            Thread.currentThread().interrupt();
+                        }
+                    }
+                };
+
+                Thread thread3 = new Thread() {
+                    public void run() {
+                        try {
+                            sharedVariables.pstmt = sharedVariables.con.prepareStatement("SELECT 1");
+                            try (ResultSet rs = sharedVariables.pstmt.executeQuery()) {
+                                rs.next();
+                                assertEquals(1, rs.getInt(1));
+                                latch.countDown();
+                            }
+                        } catch (SQLException e) {
+                            e.printStackTrace();
+                            Thread.currentThread().interrupt();
+                        }
+
+                    }
+                };
+
+                int originalNetworkTimeout = sharedVariables.con.getNetworkTimeout();
+                int originalHoldability = sharedVariables.con.getHoldability();
+                sharedVariables.con.beginRequest();
+                thread1.start();
+                thread2.start();
+                thread3.start();
+                latch.await();
+                sharedVariables.con.endRequest();
+
+                assertEquals(originalNetworkTimeout, sharedVariables.con.getNetworkTimeout());
+                assertEquals(originalHoldability, sharedVariables.con.getHoldability());
+                assertTrue(sharedVariables.stmt.isClosed());
+                assertTrue(sharedVariables.pstmt.isClosed());
+            }
+        } catch (InterruptedException e) {
+            Thread.currentThread().interrupt();
+            fail(e.getMessage());
+        } finally {
+            if (null != sharedVariables.stmt) {
+                sharedVariables.stmt.close();
+            }
+            if (null != sharedVariables.pstmt) {
+                sharedVariables.pstmt.close();
+            }
+            if (null != sharedVariables.con) {
+                sharedVariables.con.close();
+            }
+        }
+    }
+
+    /**
+     * This is not really a test. The goal is to make the build fail if there are new public non-static methods in
+     * SQLServerConnection and notify the developer to decide whether it needs to be handled by
+     * beginRequest()/endRequest().
+     *
+     * To fix the failure, you first need to check if the new method can modify connection local state after connection
+     * has been created. (See beginRequestInternal()/endRequestInternal() in SQLServerConnection). If yes, make sure it
+     * is handled by beginRequest()/endRequest() and then add it to <code>verifiedMethodNames</code>. If not, just
+     * adding the new method's name to the same list of verified methods is enough.
+     */
+    @Test
+    public void testNewMethods() {
+        Method[] methods = SQLServerConnection.class.getDeclaredMethods();
+        for (Method method : methods) {
+            assertTrue(isVerified(method),
+                    "A failure is expected if you are adding a new public non-static method to SQLServerConnection."
+                            + " See the test for instructions on how to fix the failure. ");
+        }
+    }
+
+    private void setConnectionFields(SQLServerConnection con, boolean autoCommitMode, int transactionIsolationLevel,
+            int networkTimeout, int holdability, boolean sendTimeAsDatetime, int statementPoolingCacheSize,
+            boolean disableStatementPooling, int serverPreparedStatementDiscardThreshold,
+            boolean enablePrepareOnFirstPreparedStatementCall, String sCatalog, boolean useBulkCopyForBatchInsert,
+            boolean useFmtOnly, boolean delayLoadingLobs, boolean ignoreOffsetOnDateTimeOffsetConversion) throws SQLException {
+        con.setAutoCommit(autoCommitMode);
+        con.setTransactionIsolation(transactionIsolationLevel);
+        con.setNetworkTimeout(null, networkTimeout);
+        con.setHoldability(holdability);
+        con.setSendTimeAsDatetime(sendTimeAsDatetime);
+        con.setStatementPoolingCacheSize(statementPoolingCacheSize);
+        con.setDisableStatementPooling(disableStatementPooling);
+        con.setServerPreparedStatementDiscardThreshold(serverPreparedStatementDiscardThreshold);
+        con.setEnablePrepareOnFirstPreparedStatementCall(enablePrepareOnFirstPreparedStatementCall);
+        con.setCatalog(sCatalog);
+        con.setUseBulkCopyForBatchInsert(useBulkCopyForBatchInsert);
+        con.setUseFmtOnly(useFmtOnly);
+        con.setDelayLoadingLobs(delayLoadingLobs);
+        con.setIgnoreOffsetOnDateTimeOffsetConversion(ignoreOffsetOnDateTimeOffsetConversion);
+    }
+
+    private void compareValuesAgainstConnection(SQLServerConnection con, boolean autoCommitMode,
+            int transactionIsolationLevel, int networkTimeout, int holdability, boolean sendTimeAsDatetime,
+            int statementPoolingCacheSize, boolean disableStatementPooling, int serverPreparedStatementDiscardThreshold,
+            boolean enablePrepareOnFirstPreparedStatementCall, String sCatalog, boolean useBulkCopyForBatchInsert,
+            boolean useFmtOnly, boolean delayLoadingLobs, boolean ignoreOffsetOnDateTimeOffsetConversion) throws SQLException {
+        final String description = " values do not match.";
+        assertEquals(autoCommitMode, con.getAutoCommit(), "autoCommitmode" + description);
+        assertEquals(transactionIsolationLevel, con.getTransactionIsolation(),
+                "transactionIsolationLevel" + description);
+        assertEquals(networkTimeout, con.getNetworkTimeout(), "networkTimeout" + description);
+        assertEquals(holdability, con.getHoldability(), "holdability" + description);
+        assertEquals(sendTimeAsDatetime, con.getSendTimeAsDatetime(), "sendTimeAsDatetime" + description);
+        assertEquals(statementPoolingCacheSize, con.getStatementPoolingCacheSize(),
+                "statementPoolingCacheSize" + description);
+        assertEquals(disableStatementPooling, con.getDisableStatementPooling(),
+                "disableStatementPooling" + description);
+        assertEquals(serverPreparedStatementDiscardThreshold, con.getServerPreparedStatementDiscardThreshold(),
+                "serverPreparedStatementDiscardThreshold" + description);
+        assertEquals(enablePrepareOnFirstPreparedStatementCall, con.getEnablePrepareOnFirstPreparedStatementCall(),
+                "enablePrepareOnFirstPreparedStatementCall" + description);
+        assertEquals(sCatalog, con.getCatalog(), "sCatalog" + description);
+        assertEquals(useBulkCopyForBatchInsert, con.getUseBulkCopyForBatchInsert(),
+                "useBulkCopyForBatchInsert" + description);
+        assertEquals(useFmtOnly, con.getUseFmtOnly(), "useFmtOnly" + description);
+        assertEquals(delayLoadingLobs, con.getDelayLoadingLobs(), "delayLoadingLobs" + description);
+        assertEquals(ignoreOffsetOnDateTimeOffsetConversion, con.getIgnoreOffsetOnDateTimeOffsetConversion(), "ignoreOffsetOnDateTimeOffsetConversion" + description);
+    }
+
+    private void generateWarning(Connection con) throws SQLException {
+        con.setClientInfo("name", "value");
+    }
+
+    private boolean isVerified(Method method) {
+        return (!Modifier.isPublic(method.getModifiers()) || Modifier.isStatic(method.getModifiers())
+                || method.getName().startsWith("get") || getVerifiedMethodNames().contains(method.getName()));
+    }
+
+    private List<String> getVerifiedMethodNames() {
+        List<String> verifiedMethodNames = new ArrayList<String>();
+
+        verifiedMethodNames.add("toString");
+        verifiedMethodNames.add("setReadOnly");
+        verifiedMethodNames.add("close");
+        verifiedMethodNames.add("unwrap");
+        verifiedMethodNames.add("isReadOnly");
+        verifiedMethodNames.add("abort");
+        verifiedMethodNames.add("isValid");
+        verifiedMethodNames.add("setServerPreparedStatementDiscardThreshold");
+        verifiedMethodNames.add("setEnablePrepareOnFirstPreparedStatementCall");
+        verifiedMethodNames.add("isClosed");
+        verifiedMethodNames.add("setSendTimeAsDatetime");
+        verifiedMethodNames.add("setDatetimeParameterType");
+        verifiedMethodNames.add("setStatementPoolingCacheSize");
+        verifiedMethodNames.add("setDisableStatementPooling");
+        verifiedMethodNames.add("setTransactionIsolation");
+        verifiedMethodNames.add("setUseBulkCopyForBatchInsert");
+        verifiedMethodNames.add("commit");
+        verifiedMethodNames.add("clearWarnings");
+        verifiedMethodNames.add("prepareStatement");
+        verifiedMethodNames.add("prepareCall");
+        verifiedMethodNames.add("setCatalog");
+        verifiedMethodNames.add("setAutoCommit");
+        verifiedMethodNames.add("createStatement");
+        verifiedMethodNames.add("setClientInfo");
+        verifiedMethodNames.add("setNetworkTimeout");
+        verifiedMethodNames.add("setHoldability");
+        verifiedMethodNames.add("closeUnreferencedPreparedStatementHandles");
+        verifiedMethodNames.add("isStatementPoolingEnabled");
+        verifiedMethodNames.add("rollback");
+        verifiedMethodNames.add("releaseSavepoint");
+        verifiedMethodNames.add("createStruct");
+        verifiedMethodNames.add("createSQLXML");
+        verifiedMethodNames.add("setSchema");
+        verifiedMethodNames.add("createNClob");
+        verifiedMethodNames.add("nativeSQL");
+        verifiedMethodNames.add("setSavepoint");
+        verifiedMethodNames.add("createClob");
+        verifiedMethodNames.add("createBlob");
+        verifiedMethodNames.add("isWrapperFor");
+        verifiedMethodNames.add("setTypeMap");
+        verifiedMethodNames.add("createArrayOf");
+        verifiedMethodNames.add("setUseFmtOnly");
+        verifiedMethodNames.add("setDelayLoadingLobs");
+        verifiedMethodNames.add("setIgnoreOffsetOnDateTimeOffsetConversion");
+        verifiedMethodNames.add("registerColumnEncryptionKeyStoreProvidersOnConnection");
+        verifiedMethodNames.add("getPrepareMethod");
+        verifiedMethodNames.add("setPrepareMethod");
+        verifiedMethodNames.add("getIPAddressPreference");
+        verifiedMethodNames.add("setIPAddressPreference");
+        verifiedMethodNames.add("getMsiTokenCacheTtl");
+        verifiedMethodNames.add("setMsiTokenCacheTtl");
+        verifiedMethodNames.add("getAccessTokenCallbackClass");
+        verifiedMethodNames.add("setAccessTokenCallbackClass");
+        verifiedMethodNames.add("getServerMessageHandler");
+        verifiedMethodNames.add("setServerMessageHandler");
+        verifiedMethodNames.add("getCalcBigDecimalScale");
+        verifiedMethodNames.add("setCalcBigDecimalScale");
+        return verifiedMethodNames;
+    }
+}