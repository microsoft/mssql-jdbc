/*
 * Microsoft JDBC Driver for SQL Server Copyright(c) Microsoft Corporation All rights reserved. This program is made
 * available under the terms of the MIT License. See the LICENSE file in the project root for more information.
 */
package com.microsoft.sqlserver.jdbc.connection;

import static org.junit.jupiter.api.Assertions.assertEquals;
import static org.junit.jupiter.api.Assertions.assertTrue;
import static org.junit.jupiter.api.Assertions.fail;
import static org.junit.jupiter.api.Assumptions.assumeTrue;

import java.lang.management.ManagementFactory;
import java.lang.management.ThreadInfo;
import java.sql.Connection;
import java.sql.DriverManager;
import java.sql.PreparedStatement;
import java.sql.ResultSet;
import java.sql.SQLException;
import java.sql.Statement;
import java.util.UUID;

import javax.sql.DataSource;
import javax.sql.PooledConnection;

import org.apache.commons.dbcp2.BasicDataSource;
import org.junit.jupiter.api.Test;
import org.junit.platform.runner.JUnitPlatform;
import org.junit.runner.RunWith;

import com.microsoft.sqlserver.jdbc.ISQLServerConnection;
import com.microsoft.sqlserver.jdbc.RandomUtil;
import com.microsoft.sqlserver.jdbc.SQLServerXADataSource;
import com.microsoft.sqlserver.jdbc.TestResource;
import com.microsoft.sqlserver.testframework.AbstractTest;
import com.microsoft.sqlserver.testframework.DBConnection;
import com.microsoft.sqlserver.testframework.DBTable;
<<<<<<< HEAD
import com.microsoft.sqlserver.testframework.util.RandomUtil;
import com.microsoft.sqlserver.testframework.util.Util;
=======
>>>>>>> 550d441e
import com.zaxxer.hikari.HikariConfig;
import com.zaxxer.hikari.HikariDataSource;


/**
 * Tests pooled connection
 *
 */
@RunWith(JUnitPlatform.class)
public class PoolingTest extends AbstractTest {
    @Test
    public void testPooling() throws SQLException {
        assumeTrue(!DBConnection.isSqlAzure(DriverManager.getConnection(connectionString)),
                "Skipping test case on Azure SQL.");

        String randomTableName = RandomUtil.getIdentifier("table");

        // make the table a temporary table (will be created in tempdb database)
        String tempTableName = "#" + randomTableName;

        SQLServerXADataSource XADataSource1 = new SQLServerXADataSource();
        XADataSource1.setURL(connectionString);
        XADataSource1.setDatabaseName("tempdb");

        PooledConnection pc = XADataSource1.getPooledConnection();
        try (Connection conn = pc.getConnection(); Statement stmt = conn.createStatement()) {

            // create table in tempdb database
            stmt.execute("create table [" + tempTableName + "] (myid int)");
            stmt.execute("insert into [" + tempTableName + "] values (1)");
        }

        boolean tempTableFileRemoved = false;
        try (Connection conn = pc.getConnection(); Statement stmt = conn.createStatement()) {
            stmt.executeQuery("select * from [" + tempTableName + "]");
        } catch (SQLException e) {
            // make sure the temporary table is not found.
            if (e.getMessage().startsWith(TestResource.getResource("R_invalidObjectName"))) {
                tempTableFileRemoved = true;
            }
        }
        assertTrue(tempTableFileRemoved, TestResource.getResource("R_tempTAbleNotRemoved"));
    }

    @Test
    public void testConnectionPoolReget() throws SQLException {
        SQLServerXADataSource ds = new SQLServerXADataSource();
        ds.setURL(connectionString);
        PooledConnection pc = null;
        try {
            pc = ds.getPooledConnection();
            try (Connection con = pc.getConnection(); Connection con2 = pc.getConnection()) {

                // assert that the first connection is closed.
                assertTrue(con.isClosed(), TestResource.getResource("R_firstConnectionNotClosed"));
            }
        } finally {
            if (null != pc) {
                pc.close();
            }
        }
    }

    @Test
    public void testConnectionPoolConnFunctions() throws SQLException {
        String tableName = RandomUtil.getIdentifier("table");
        tableName = DBTable.escapeIdentifier(tableName);

        String sql1 = "if exists (select * from dbo.sysobjects where name = '" + Util.escapeQuotes(tableName)
                + "' and type = 'U')\n" + "drop table " + tableName + "\n" + "create table " + tableName + "\n" + "(\n"
                + "wibble_id int primary key not null,\n" + "counter int null\n" + ");";
        String sql2 = "if exists (select * from dbo.sysobjects where name = '" + Util.escapeQuotes(tableName)
                + "' and type = 'U')\n" + "drop table " + tableName + "\n";

        SQLServerXADataSource ds = new SQLServerXADataSource();
        ds.setURL(connectionString);

        PooledConnection pc = ds.getPooledConnection();
        try (Connection con = pc.getConnection(); Statement statement = con.createStatement()) {
            statement.execute(sql1);
            statement.execute(sql2);
            con.clearWarnings();

        } catch (Exception e) {
            fail(TestResource.getResource("R_unexpectedErrorMessage") + e.toString());
        } finally {
            if (null != pc) {
                pc.close();
            }
        }
    }

    @Test
    public void testConnectionPoolClose() throws SQLException {
        SQLServerXADataSource ds = new SQLServerXADataSource();
        ds.setURL(connectionString);

        PooledConnection pc = ds.getPooledConnection();
        try (Connection con = pc.getConnection()) {
            pc.close();

            // assert that the first connection is closed.
            assertTrue(con.isClosed(), TestResource.getResource("R_connectionNotClosedWithPoolClose"));
        } catch (Exception e) {
            fail(TestResource.getResource("R_unexpectedErrorMessage") + e.toString());
        } finally {
            if (null != pc) {
                pc.close();
            }
        }
    }

    @Test
    public void testConnectionPoolClientConnectionId() throws SQLException {
        SQLServerXADataSource ds = new SQLServerXADataSource();
        ds.setURL(connectionString);
        PooledConnection pc = null;
        try {
            pc = ds.getPooledConnection();
            UUID Id1 = null;
            UUID Id2 = null;

            try (ISQLServerConnection con = (ISQLServerConnection) pc.getConnection()) {

                Id1 = con.getClientConnectionId();
                assertTrue(Id1 != null, TestResource.getResource("R_connectionNotClosedWithPoolClose"));
            }

            // now re-get the connection
            try (ISQLServerConnection con = (ISQLServerConnection) pc.getConnection()) {

                Id2 = con.getClientConnectionId();
            }

            assertEquals(Id1, Id2, TestResource.getResource("R_idFromPoolNotSame"));
        } finally {
            if (null != pc) {
                pc.close();
            }
        }
    }

    /**
     * test connection pool with HikariCP
     * 
     * @throws SQLException
     */
    @Test
    public void testHikariCP() throws SQLException {
        HikariConfig config = new HikariConfig();
        config.setJdbcUrl(connectionString);
        HikariDataSource ds = new HikariDataSource(config);

        try {
            connect(ds);
        } finally {
            ds.close();
        }
    }

    /**
     * test connection pool with Apache DBCP
     * 
     * @throws SQLException
     */
    @Test
    public void testApacheDBCP() throws SQLException {
        BasicDataSource ds = new BasicDataSource();
        ds.setUrl(connectionString);

        try {
            connect(ds);
        } finally {
            ds.close();
        }
    }

    /**
     * setup connection, get connection from pool, and test threads
     * 
     * @param ds
     * @throws SQLException
     */
    private static void connect(DataSource ds) throws SQLException {
        try (Connection con = ds.getConnection(); PreparedStatement pst = con.prepareStatement("SELECT SUSER_SNAME()");
                ResultSet rs = pst.executeQuery()) {

            // TODO : we are commenting this out due to AppVeyor failures. Will investigate later.
            // assertTrue(countTimeoutThreads() >= 1, "Timeout timer is missing.");

            while (rs.next()) {
                rs.getString(1);
            }
        }
    }

    /**
     * count number of mssql-jdbc-TimeoutTimer threads
     * 
     * @return
     */
    private static int countTimeoutThreads() {
        int count = 0;
        String threadName = "mssql-jdbc-TimeoutTimer";

        ThreadInfo[] tinfos = ManagementFactory.getThreadMXBean()
                .getThreadInfo(ManagementFactory.getThreadMXBean().getAllThreadIds(), 0);

        for (ThreadInfo ti : tinfos) {
            if ((ti.getThreadName().startsWith(threadName))
                    && (ti.getThreadState().equals(java.lang.Thread.State.TIMED_WAITING))) {
                count++;
            }
        }

        return count;
    }
}<|MERGE_RESOLUTION|>--- conflicted
+++ resolved
@@ -34,11 +34,6 @@
 import com.microsoft.sqlserver.testframework.AbstractTest;
 import com.microsoft.sqlserver.testframework.DBConnection;
 import com.microsoft.sqlserver.testframework.DBTable;
-<<<<<<< HEAD
-import com.microsoft.sqlserver.testframework.util.RandomUtil;
-import com.microsoft.sqlserver.testframework.util.Util;
-=======
->>>>>>> 550d441e
 import com.zaxxer.hikari.HikariConfig;
 import com.zaxxer.hikari.HikariDataSource;
 
@@ -107,11 +102,11 @@
         String tableName = RandomUtil.getIdentifier("table");
         tableName = DBTable.escapeIdentifier(tableName);
 
-        String sql1 = "if exists (select * from dbo.sysobjects where name = '" + Util.escapeQuotes(tableName)
-                + "' and type = 'U')\n" + "drop table " + tableName + "\n" + "create table " + tableName + "\n" + "(\n"
+        String sql1 = "if exists (select * from dbo.sysobjects where name = '" + tableName + "' and type = 'U')\n"
+                + "drop table " + tableName + "\n" + "create table " + tableName + "\n" + "(\n"
                 + "wibble_id int primary key not null,\n" + "counter int null\n" + ");";
-        String sql2 = "if exists (select * from dbo.sysobjects where name = '" + Util.escapeQuotes(tableName)
-                + "' and type = 'U')\n" + "drop table " + tableName + "\n";
+        String sql2 = "if exists (select * from dbo.sysobjects where name = '" + tableName + "' and type = 'U')\n"
+                + "drop table " + tableName + "\n";
 
         SQLServerXADataSource ds = new SQLServerXADataSource();
         ds.setURL(connectionString);
