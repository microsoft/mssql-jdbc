--- conflicted
+++ resolved
@@ -332,7 +332,6 @@
                             assertTrue(!StringUtils.isEmpty(rs.getString("TABLE_NAME")),
                                     (new MessageFormat(TestResource.getResource("R_nameEmpty"))).format(msgArgs2));
                         }
-<<<<<<< HEAD
                     }
                 } else {
                     // try to find the databaseName specified
@@ -350,25 +349,6 @@
                             }
                         }
                     }
-=======
-                    }
-                } else {
-                    // try to find the databaseName specified
-                    while (rsCatalog.next()) {
-                        dbNameFromCatalog = rsCatalog.getString("TABLE_CAT");
-                        if (null != dbNameFromCatalog && !dbNameFromCatalog.isEmpty()
-                                && dbNameFromConnectionString.equals(dbNameFromCatalog)) {
-                            try (ResultSet rs = databaseMetaData.getTables(dbNameFromCatalog, null, "%", types)) {
-                                while (rs.next()) {
-                                    assertTrue(!StringUtils.isEmpty(rs.getString("TABLE_NAME")),
-                                            (new MessageFormat(TestResource.getResource("R_nameEmpty")))
-                                                    .format(msgArgs2));
-                                }
-                                return;
-                            }
-                        }
-                    }
->>>>>>> 66ee8088
 
                     Object[] msgArgs3 = {dbNameFromConnectionString};
                     fail((new MessageFormat(TestResource.getResource("R_databaseNotFound"))).format(msgArgs3));
@@ -774,7 +754,6 @@
     }
 
     @Test
-    @Tag(Constants.xSQLv11)
     @Tag(Constants.xSQLv12)
     @Tag(Constants.xSQLv14)
     @Tag(Constants.xSQLv15)
@@ -816,9 +795,7 @@
     }
 
     @BeforeAll
-    public static void setupTable() throws Exception {
-        setConnection();
-
+    public static void setupTable() throws SQLException {
         try (Statement stmt = connection.createStatement()) {
             stmt.execute("CREATE TABLE " + AbstractSQLGenerator.escapeIdentifier(tableName)
                     + " ([col_1] int NOT NULL, [col%2] varchar(200), [col[3] decimal(15,2))");
