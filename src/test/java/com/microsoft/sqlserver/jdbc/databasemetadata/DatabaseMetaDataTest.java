--- conflicted
+++ resolved
@@ -332,7 +332,6 @@
                             assertTrue(!StringUtils.isEmpty(rs.getString("TABLE_NAME")),
                                     (new MessageFormat(TestResource.getResource("R_nameEmpty"))).format(msgArgs2));
                         }
-<<<<<<< HEAD
                     }
                 } else {
                     // try to find the databaseName specified
@@ -350,25 +349,6 @@
                             }
                         }
                     }
-=======
-                    }
-                } else {
-                    // try to find the databaseName specified
-                    while (rsCatalog.next()) {
-                        dbNameFromCatalog = rsCatalog.getString("TABLE_CAT");
-                        if (null != dbNameFromCatalog && !dbNameFromCatalog.isEmpty()
-                                && dbNameFromConnectionString.equals(dbNameFromCatalog)) {
-                            try (ResultSet rs = databaseMetaData.getTables(dbNameFromCatalog, null, "%", types)) {
-                                while (rs.next()) {
-                                    assertTrue(!StringUtils.isEmpty(rs.getString("TABLE_NAME")),
-                                            (new MessageFormat(TestResource.getResource("R_nameEmpty")))
-                                                    .format(msgArgs2));
-                                }
-                                return;
-                            }
-                        }
-                    }
->>>>>>> 033c8dce
 
                     Object[] msgArgs3 = {dbNameFromConnectionString};
                     fail((new MessageFormat(TestResource.getResource("R_databaseNotFound"))).format(msgArgs3));
