--- conflicted
+++ resolved
@@ -29,8 +29,10 @@
 import java.text.MessageFormat;
 import java.util.Arrays;
 import java.util.HashMap;
+import java.util.HashSet;
 import java.util.LinkedHashMap;
 import java.util.Map;
+import java.util.Set;
 import java.util.UUID;
 import java.util.jar.Attributes;
 import java.util.jar.Manifest;
@@ -1151,16 +1153,57 @@
     }
 
     /**
-<<<<<<< HEAD
+     * Test for JSON column metadata
+     * 
+     * @throws SQLException
+     */
+    @Test
+    @Tag(Constants.JSONTest)
+    public void testJSONMetaData() throws SQLException {
+        String jsonTableName = RandomUtil.getIdentifier("try_SQLJSON_Table");
+
+        try (Statement stmt = connection.createStatement()) {
+            String sql = "create table " + AbstractSQLGenerator.escapeIdentifier(jsonTableName)
+                    + " (c1 JSON null);";
+            stmt.execute(sql);
+
+            String query = "SELECT * FROM " + AbstractSQLGenerator.escapeIdentifier(jsonTableName);
+            try (Statement statement = connection.createStatement();
+                    ResultSet resultSet = statement.executeQuery(query)) {
+
+                ResultSetMetaData metaData = resultSet.getMetaData();
+                int columnCount = metaData.getColumnCount();
+                assertEquals(1, columnCount, "Column count should be 1");
+
+                String columnName = metaData.getColumnName(1);
+                assertEquals("c1", columnName, "Column name should be 'c1'");
+
+                String columnType = metaData.getColumnTypeName(1);
+                assertTrue("JSON".equalsIgnoreCase(columnType), "Column type should be 'JSON'");
+
+                int columnTypeInt = metaData.getColumnType(1);
+                assertEquals(microsoft.sql.Types.JSON, columnTypeInt, "Column type should be microsoft.sql.Types.JSON");
+
+                int columnDisplaySize = metaData.getColumnDisplaySize(1);
+                assertTrue(columnDisplaySize > 0, "Column display size should be greater than 0");
+
+                String columnClassName = metaData.getColumnClassName(1);
+                assertEquals(Object.class.getName(), columnClassName, "Column class name should be 'java.lang.Object'");
+            }
+        } finally {
+            try (Statement stmt = connection.createStatement()) {
+                stmt.execute("DROP TABLE IF EXISTS " + AbstractSQLGenerator.escapeIdentifier(jsonTableName));
+            }
+        }
+    }
+
+    /**
      * Test to print all functions returned by getFunctions()
-=======
-     * Test for JSON column metadata
->>>>>>> c8c028f0
-     * 
-     * @throws SQLException
-     */
-    @Test
-<<<<<<< HEAD
+     * 
+     * @throws SQLException
+     */
+    @Test
+    @Tag(Constants.xAzureSQLDW)
     public void testPrintGetFunctionsResults() throws SQLException {
         try (Connection conn = getConnection()) {
             DatabaseMetaData metaData = conn.getMetaData();
@@ -1206,6 +1249,7 @@
      * @throws SQLException
      */
     @Test
+    @Tag(Constants.xAzureSQLDW)
     public void testPrintGetProceduresResults() throws SQLException {
         try (Connection conn = getConnection()) {
             DatabaseMetaData metaData = conn.getMetaData();
@@ -1242,44 +1286,250 @@
                 }
             }
             System.out.println("\nTotal procedures found: " + count);
-=======
-    @Tag(Constants.JSONTest)
-    public void testJSONMetaData() throws SQLException {
-        String jsonTableName = RandomUtil.getIdentifier("try_SQLJSON_Table");
-
-        try (Statement stmt = connection.createStatement()) {
-            String sql = "create table " + AbstractSQLGenerator.escapeIdentifier(jsonTableName)
-                    + " (c1 JSON null);";
-            stmt.execute(sql);
-
-            String query = "SELECT * FROM " + AbstractSQLGenerator.escapeIdentifier(jsonTableName);
-            try (Statement statement = connection.createStatement();
-                    ResultSet resultSet = statement.executeQuery(query)) {
-
-                ResultSetMetaData metaData = resultSet.getMetaData();
-                int columnCount = metaData.getColumnCount();
-                assertEquals(1, columnCount, "Column count should be 1");
-
-                String columnName = metaData.getColumnName(1);
-                assertEquals("c1", columnName, "Column name should be 'c1'");
-
-                String columnType = metaData.getColumnTypeName(1);
-                assertTrue("JSON".equalsIgnoreCase(columnType), "Column type should be 'JSON'");
-
-                int columnTypeInt = metaData.getColumnType(1);
-                assertEquals(microsoft.sql.Types.JSON, columnTypeInt, "Column type should be microsoft.sql.Types.JSON");
-
-                int columnDisplaySize = metaData.getColumnDisplaySize(1);
-                assertTrue(columnDisplaySize > 0, "Column display size should be greater than 0");
-
-                String columnClassName = metaData.getColumnClassName(1);
-                assertEquals(Object.class.getName(), columnClassName, "Column class name should be 'java.lang.Object'");
-            }
+        }
+    }
+
+    /**
+     * Test to verify getFunctions() metadata structure and FUNCTION_TYPE values
+     * 
+     * @throws SQLException
+     */
+    @Test
+    @Tag(Constants.xAzureSQLDW)
+    public void testGetFunctionsMetadataValidation() throws SQLException {
+        try (Connection conn = getConnection()) {
+            DatabaseMetaData metaData = conn.getMetaData();
+            
+            // Expected column names based on JDBC specification
+            String[] expectedColumnNames = {
+                "FUNCTION_CAT", "FUNCTION_SCHEM", "FUNCTION_NAME", "NUM_INPUT_PARAMS", 
+                "NUM_OUTPUT_PARAMS", "NUM_RESULT_SETS", "REMARKS", "FUNCTION_TYPE"
+            };
+            
+            try (ResultSet rs = metaData.getFunctions(null, "sys", "fn_%")) {
+                ResultSetMetaData rsMetaData = rs.getMetaData();
+                
+                // Verify column count
+                assertEquals(expectedColumnNames.length, rsMetaData.getColumnCount(),
+                    "getFunctions() should return " + expectedColumnNames.length + " columns");
+                
+                // Verify column names
+                for (int i = 1; i <= rsMetaData.getColumnCount(); i++) {
+                    assertEquals(expectedColumnNames[i-1], rsMetaData.getColumnName(i),
+                        "Column " + i + " name should match expected");
+                }
+                
+                // Verify data and FUNCTION_TYPE values
+                boolean foundFunction = false;
+                int rowCount = 0;
+                while (rs.next() && rowCount < 5) {
+                    foundFunction = true;
+                    rowCount++;
+                    
+                    // Verify required fields are not null/empty
+                    assertNotNull(rs.getString("FUNCTION_CAT"));
+                    assertNotNull(rs.getString("FUNCTION_SCHEM"));
+                    assertNotNull(rs.getString("FUNCTION_NAME"));
+                    
+                    // Verify FUNCTION_TYPE - should be 2 for SQL functions
+                    int functionType = rs.getInt("FUNCTION_TYPE");
+                    assertEquals(2, functionType);
+                    
+                    // Verify parameter counts are -1 (unknown) as per JDBC spec
+                    assertEquals(-1, rs.getInt("NUM_INPUT_PARAMS"));
+                    assertEquals(-1, rs.getInt("NUM_OUTPUT_PARAMS"));
+                    assertEquals(-1, rs.getInt("NUM_RESULT_SETS"));
+                }
+                
+                assertTrue(foundFunction, "At least one function should be found in sys schema");
+                System.out.println("Verified " + rowCount + " functions with FUNCTION_TYPE = 2");
+            }
+        }
+    }
+
+    /**
+     * Test to verify getProcedures() metadata structure and PROCEDURE_TYPE values
+     * 
+     * @throws SQLException
+     */
+    @Test
+    @Tag(Constants.xAzureSQLDW)
+    public void testGetProceduresMetadataValidation() throws SQLException {
+        try (Connection conn = getConnection()) {
+            DatabaseMetaData metaData = conn.getMetaData();
+            
+            // Expected column names based on JDBC specification
+            String[] expectedColumnNames = {
+                "PROCEDURE_CAT", "PROCEDURE_SCHEM", "PROCEDURE_NAME", "NUM_INPUT_PARAMS", 
+                "NUM_OUTPUT_PARAMS", "NUM_RESULT_SETS", "REMARKS", "PROCEDURE_TYPE"
+            };
+            
+            try (ResultSet rs = metaData.getProcedures(null, "sys", "sp_%")) {
+                ResultSetMetaData rsMetaData = rs.getMetaData();
+                
+                // Verify column count
+                assertEquals(expectedColumnNames.length, rsMetaData.getColumnCount(),
+                    "getProcedures() should return " + expectedColumnNames.length + " columns");
+                
+                // Verify column names
+                for (int i = 1; i <= rsMetaData.getColumnCount(); i++) {
+                    assertEquals(expectedColumnNames[i-1], rsMetaData.getColumnName(i),
+                        "Column " + i + " name should match expected");
+                }
+                
+                // Verify data and PROCEDURE_TYPE values
+                boolean foundProcedure = false;
+                int rowCount = 0;
+                while (rs.next() && rowCount < 5) {
+                    foundProcedure = true;
+                    rowCount++;
+                    
+                    // Verify required fields are not null/empty
+                    assertNotNull(rs.getString("PROCEDURE_CAT"));
+                    assertNotNull(rs.getString("PROCEDURE_SCHEM"));
+                    assertNotNull(rs.getString("PROCEDURE_NAME"));
+                    
+                    // Verify PROCEDURE_TYPE - should be 1 for procedures that don't return result
+                    int procedureType = rs.getInt("PROCEDURE_TYPE");
+                    assertEquals(1, procedureType);
+                    
+                    // Verify parameter counts are -1 (unknown) as per JDBC spec
+                    assertEquals(-1, rs.getInt("NUM_INPUT_PARAMS"));
+                    assertEquals(-1, rs.getInt("NUM_OUTPUT_PARAMS"));
+                    assertEquals(-1, rs.getInt("NUM_RESULT_SETS"));
+                }
+                
+                assertTrue(foundProcedure, "At least one procedure should be found in sys schema");
+                System.out.println("Verified " + rowCount + " procedures with PROCEDURE_TYPE = 1");
+            }
+        }
+    }
+
+    /**
+     * Test to verify getProcedures() with controlled data using specific procedures
+     * 
+     * @throws SQLException
+     */
+    @Test
+    @Tag(Constants.xAzureSQLDW)
+    public void testGetProceduresWithData() throws SQLException {
+        String testProcedure1 = RandomUtil.getIdentifier("TestProc1");
+        String testProcedure2 = RandomUtil.getIdentifier("TestProc2");
+        
+        try (Connection conn = getConnection(); Statement stmt = conn.createStatement()) {
+            // Create two test procedures
+            stmt.execute("CREATE PROCEDURE " + AbstractSQLGenerator.escapeIdentifier(testProcedure1) + 
+                        " AS BEGIN SELECT 'Test1' as Result END");
+            stmt.execute("CREATE PROCEDURE " + AbstractSQLGenerator.escapeIdentifier(testProcedure2) + 
+                        " (@param1 INT, @param2 VARCHAR(50)) AS BEGIN SELECT @param1, @param2 END");
+            
+            DatabaseMetaData metaData = conn.getMetaData();
+            
+            // Get procedures with pattern matching our test procedures
+            try (ResultSet rs = metaData.getProcedures(null, "dbo", "TestProc%")) {
+                ResultSetMetaData rsMetaData = rs.getMetaData();
+                
+                // Verify column count and names
+                assertEquals(8, rsMetaData.getColumnCount(), "Should have 8 columns");
+
+                String[] expectedColumns = {
+                    "PROCEDURE_CAT", "PROCEDURE_SCHEM", "PROCEDURE_NAME", "NUM_INPUT_PARAMS", 
+                    "NUM_OUTPUT_PARAMS", "NUM_RESULT_SETS", "REMARKS", "PROCEDURE_TYPE"
+                };
+                
+                for (int i = 1; i <= rsMetaData.getColumnCount(); i++) {
+                    assertEquals(expectedColumns[i-1], rsMetaData.getColumnName(i));
+                }
+                
+                // Collect and verify procedures
+                int procedureCount = 0;
+                Set<String> foundProcedures = new HashSet<>();
+                
+                while (rs.next()) {
+                    procedureCount++;
+                    String procedureName = rs.getString("PROCEDURE_NAME");
+                    foundProcedures.add(procedureName);
+                    
+                    assertEquals(1, rs.getInt("PROCEDURE_TYPE"));
+                    assertEquals("dbo", rs.getString("PROCEDURE_SCHEM"));
+                }
+                
+                // Verify we found exactly our 2 test procedures
+                assertEquals(2, procedureCount, "Should find exactly 2 test procedures");
+                assertTrue(foundProcedures.contains(testProcedure1));
+                assertTrue(foundProcedures.contains(testProcedure2));
+            }
+            
         } finally {
-            try (Statement stmt = connection.createStatement()) {
-                stmt.execute("DROP TABLE IF EXISTS " + AbstractSQLGenerator.escapeIdentifier(jsonTableName));
-            }
->>>>>>> c8c028f0
+            // Cleanup
+            try (Connection conn = getConnection(); Statement stmt = conn.createStatement()) {
+                stmt.execute("DROP PROCEDURE IF EXISTS " + AbstractSQLGenerator.escapeIdentifier(testProcedure1));
+                stmt.execute("DROP PROCEDURE IF EXISTS " + AbstractSQLGenerator.escapeIdentifier(testProcedure2));
+            }
+        }
+    }
+
+    /**
+     * Test to verify getFunctions() with controlled data using specific functions  
+     * 
+     * @throws SQLException
+     */
+    @Test
+    @Tag(Constants.xAzureSQLDW)
+    public void testGetFunctionsWithData() throws SQLException {
+        String testFunction1 = RandomUtil.getIdentifier("TestFunc1");
+        String testFunction2 = RandomUtil.getIdentifier("TestFunc2");
+        
+        try (Connection conn = getConnection(); Statement stmt = conn.createStatement()) {
+            // Create two test functions
+            stmt.execute("CREATE FUNCTION " + AbstractSQLGenerator.escapeIdentifier(testFunction1) + 
+                        " () RETURNS INT AS BEGIN RETURN 100 END");
+            stmt.execute("CREATE FUNCTION " + AbstractSQLGenerator.escapeIdentifier(testFunction2) + 
+                        " (@param1 INT, @param2 VARCHAR(50)) RETURNS TABLE AS RETURN (SELECT @param1 as col1, @param2 as col2)");
+            
+            DatabaseMetaData metaData = conn.getMetaData();
+            
+            // Get functions with pattern matching our test functions
+            try (ResultSet rs = metaData.getFunctions(null, "dbo", "TestFunc%")) {
+                ResultSetMetaData rsMetaData = rs.getMetaData();
+                
+                // Verify column count and names
+                assertEquals(8, rsMetaData.getColumnCount(), "Should have 8 columns");
+
+                String[] expectedColumns = {
+                    "FUNCTION_CAT", "FUNCTION_SCHEM", "FUNCTION_NAME", "NUM_INPUT_PARAMS", 
+                    "NUM_OUTPUT_PARAMS", "NUM_RESULT_SETS", "REMARKS", "FUNCTION_TYPE"
+                };
+                
+                for (int i = 1; i <= rsMetaData.getColumnCount(); i++) {
+                    assertEquals(expectedColumns[i-1], rsMetaData.getColumnName(i));
+                }
+                
+                // Collect and verify functions
+                int functionCount = 0;
+                Set<String> foundFunctions = new HashSet<>();
+                
+                while (rs.next()) {
+                    functionCount++;
+                    String functionName = rs.getString("FUNCTION_NAME");
+                    foundFunctions.add(functionName);
+                    
+                    assertEquals(2, rs.getInt("FUNCTION_TYPE"));
+                    assertEquals("dbo", rs.getString("FUNCTION_SCHEM"));
+                }
+                
+                // Verify we found exactly our 2 test functions
+                assertEquals(2, functionCount, "Should find exactly 2 test functions");
+                assertTrue(foundFunctions.contains(testFunction1));
+                assertTrue(foundFunctions.contains(testFunction2));
+            }
+            
+        } finally {
+            // Cleanup
+            try (Connection conn = getConnection(); Statement stmt = conn.createStatement()) {
+                stmt.execute("DROP FUNCTION IF EXISTS " + AbstractSQLGenerator.escapeIdentifier(testFunction1));
+                stmt.execute("DROP FUNCTION IF EXISTS " + AbstractSQLGenerator.escapeIdentifier(testFunction2));
+            }
         }
     }
 
