/*
 * Microsoft JDBC Driver for SQL Server
 * 
 * Copyright(c) Microsoft Corporation All rights reserved.
 * 
 * This program is made available under the terms of the MIT License. See the LICENSE file in the project root for more information.
 */
package com.microsoft.sqlserver.jdbc.unit.statement;

import java.sql.CallableStatement;
import java.sql.Connection;
import java.sql.DriverManager;
import java.sql.ResultSet;
import java.sql.SQLException;
import java.sql.Statement;

import org.junit.jupiter.api.DisplayName;
import org.junit.jupiter.api.Test;
import org.junit.platform.runner.JUnitPlatform;
import org.junit.runner.RunWith;
import static org.junit.jupiter.api.Assertions.assertEquals;

import com.microsoft.sqlserver.testframework.AbstractSQLGenerator;
import com.microsoft.sqlserver.testframework.AbstractTest;
import com.microsoft.sqlserver.testframework.Utils;
import com.microsoft.sqlserver.testframework.util.RandomUtil;

/**
 * Callable Mix tests using stored procedure with input and output
 *
 */
@RunWith(JUnitPlatform.class)
public class CallableMixedTest extends AbstractTest {
    Connection connection = null;
    String tableN = RandomUtil.getIdentifier("TFOO3");
    String procN = RandomUtil.getIdentifier("SPFOO3");
    String tableName = AbstractSQLGenerator.escapeIdentifier(tableN);
    String procName = AbstractSQLGenerator.escapeIdentifier(procN);

    /**
     * Tests Callable mix
     * 
     * @throws SQLException
     */
    @Test
    @DisplayName("Test CallableMix")
    public void datatypesTest() throws SQLException {
        try (Connection connection = DriverManager.getConnection(connectionString); Statement statement = connection.createStatement();) {

            statement.executeUpdate("create table " + tableName + " (c1_int int primary key, col2 int)");
            statement.executeUpdate("Insert into " + tableName + " values(0, 1)");

            statement.executeUpdate("CREATE PROCEDURE " + procName
                    + " (@p2_int int, @p2_int_out int OUTPUT, @p4_smallint smallint,  @p4_smallint_out smallint OUTPUT) AS begin transaction SELECT * FROM "
                    + tableName + "  ; SELECT @p2_int_out=@p2_int, @p4_smallint_out=@p4_smallint commit transaction RETURN -2147483648");

<<<<<<< HEAD
        CallableStatement callableStatement = connection.prepareCall("{  ? = CALL " + procName + " (?, ?, ?, ?) }");
        callableStatement.registerOutParameter((int) 1, (int) 4);
        callableStatement.setObject((int) 2, Integer.valueOf("31"), (int) 4);
        callableStatement.registerOutParameter((int) 3, (int) 4);
        callableStatement.registerOutParameter((int) 5, java.sql.Types.BINARY);
        callableStatement.registerOutParameter((int) 5, (int) 5);
        callableStatement.setObject((int) 4, Short.valueOf("-5372"), (int) 5);
=======
            try (CallableStatement callableStatement = connection.prepareCall("{  ? = CALL " + procName + " (?, ?, ?, ?) }")) {
                callableStatement.registerOutParameter((int) 1, (int) 4);
                callableStatement.setObject((int) 2, Integer.valueOf("31"), (int) 4);
                callableStatement.registerOutParameter((int) 3, (int) 4);
                callableStatement.registerOutParameter((int) 5, java.sql.Types.BINARY);
                callableStatement.registerOutParameter((int) 5, (int) 5);
                callableStatement.setObject((int) 4, Short.valueOf("-5372"), (int) 5);
>>>>>>> b00b3772

                // get results and a value
                ResultSet rs = callableStatement.executeQuery();
                rs.next();

                assertEquals(rs.getInt(1), 0, "Received data not equal to setdata");
                assertEquals(callableStatement.getInt((int) 5), -5372, "Received data not equal to setdata");

                // do nothing and reexecute
                rs = callableStatement.executeQuery();
                // get the param without getting the resultset
                rs = callableStatement.executeQuery();
                assertEquals(callableStatement.getInt((int) 1), -2147483648, "Received data not equal to setdata");

                rs = callableStatement.executeQuery();
                rs.next();

                assertEquals(rs.getInt(1), 0, "Received data not equal to setdata");
                assertEquals(callableStatement.getInt((int) 1), -2147483648, "Received data not equal to setdata");
                assertEquals(callableStatement.getInt((int) 5), -5372, "Received data not equal to setdata");
                rs = callableStatement.executeQuery();
                rs.close();
            }
            terminateVariation(statement);
        }
    }

    /**
     * Cleanups
<<<<<<< HEAD
     * @throws SQLException
     */
    private void terminateVariation() throws SQLException {
        statement = connection.createStatement();
        Utils.dropTableIfExists(tableName, statement);
        Utils.dropProcedureIfExists(procName, statement);
        if (statement != null) {
            statement.close();
        }
        if (connection != null) {
            connection.close();
        }
=======
     * 
     * @throws SQLException
     */
    private void terminateVariation(Statement statement) throws SQLException {
        Utils.dropTableIfExists(tableName, statement);
        Utils.dropProcedureIfExists(procName, statement);
>>>>>>> b00b3772
    }
}<|MERGE_RESOLUTION|>--- conflicted
+++ resolved
@@ -54,15 +54,6 @@
                     + " (@p2_int int, @p2_int_out int OUTPUT, @p4_smallint smallint,  @p4_smallint_out smallint OUTPUT) AS begin transaction SELECT * FROM "
                     + tableName + "  ; SELECT @p2_int_out=@p2_int, @p4_smallint_out=@p4_smallint commit transaction RETURN -2147483648");
 
-<<<<<<< HEAD
-        CallableStatement callableStatement = connection.prepareCall("{  ? = CALL " + procName + " (?, ?, ?, ?) }");
-        callableStatement.registerOutParameter((int) 1, (int) 4);
-        callableStatement.setObject((int) 2, Integer.valueOf("31"), (int) 4);
-        callableStatement.registerOutParameter((int) 3, (int) 4);
-        callableStatement.registerOutParameter((int) 5, java.sql.Types.BINARY);
-        callableStatement.registerOutParameter((int) 5, (int) 5);
-        callableStatement.setObject((int) 4, Short.valueOf("-5372"), (int) 5);
-=======
             try (CallableStatement callableStatement = connection.prepareCall("{  ? = CALL " + procName + " (?, ?, ?, ?) }")) {
                 callableStatement.registerOutParameter((int) 1, (int) 4);
                 callableStatement.setObject((int) 2, Integer.valueOf("31"), (int) 4);
@@ -70,7 +61,6 @@
                 callableStatement.registerOutParameter((int) 5, java.sql.Types.BINARY);
                 callableStatement.registerOutParameter((int) 5, (int) 5);
                 callableStatement.setObject((int) 4, Short.valueOf("-5372"), (int) 5);
->>>>>>> b00b3772
 
                 // get results and a value
                 ResultSet rs = callableStatement.executeQuery();
@@ -100,26 +90,11 @@
 
     /**
      * Cleanups
-<<<<<<< HEAD
-     * @throws SQLException
-     */
-    private void terminateVariation() throws SQLException {
-        statement = connection.createStatement();
-        Utils.dropTableIfExists(tableName, statement);
-        Utils.dropProcedureIfExists(procName, statement);
-        if (statement != null) {
-            statement.close();
-        }
-        if (connection != null) {
-            connection.close();
-        }
-=======
      * 
      * @throws SQLException
      */
     private void terminateVariation(Statement statement) throws SQLException {
         Utils.dropTableIfExists(tableName, statement);
         Utils.dropProcedureIfExists(procName, statement);
->>>>>>> b00b3772
     }
 }