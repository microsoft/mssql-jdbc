--- conflicted
+++ resolved
@@ -52,11 +52,6 @@
 import com.microsoft.sqlserver.testframework.DBStatement;
 import com.microsoft.sqlserver.testframework.DBTable;
 import com.microsoft.sqlserver.testframework.sqlType.SqlType;
-<<<<<<< HEAD
-import com.microsoft.sqlserver.testframework.util.RandomUtil;
-import com.microsoft.sqlserver.testframework.util.Util;
-=======
->>>>>>> 550d441e
 
 
 /**
@@ -761,8 +756,8 @@
     }
 
     private static void dropTables(DBTable table) throws SQLException {
-        stmt.executeUpdate("if object_id('" + Util.escapeQuotes(table.getEscapedTableName()) + "','U') is not null"
-                + " drop table " + table.getEscapedTableName());
+        stmt.executeUpdate("if object_id('" + table.getEscapedTableName() + "','U') is not null" + " drop table "
+                + table.getEscapedTableName());
     }
 
 }