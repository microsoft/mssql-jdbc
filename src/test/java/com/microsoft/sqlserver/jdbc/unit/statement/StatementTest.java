/*
 * Microsoft JDBC Driver for SQL Server Copyright(c) Microsoft Corporation All rights reserved. This program is made
 * available under the terms of the MIT License. See the LICENSE file in the project root for more information.
 */
package com.microsoft.sqlserver.jdbc.unit.statement;

import static org.junit.Assert.assertArrayEquals;
import static org.junit.Assert.fail;
import static org.junit.jupiter.api.Assertions.assertEquals;
import static org.junit.jupiter.api.Assertions.assertThrows;
import static org.junit.jupiter.api.Assertions.assertTrue;
import static org.mockito.Mockito.doReturn;
import static org.mockito.Mockito.doThrow;
import static org.mockito.Mockito.spy;

import java.io.StringReader;
import java.math.BigDecimal;
import java.math.RoundingMode;
import java.sql.Blob;
import java.sql.CallableStatement;
import java.sql.Clob;
import java.sql.Connection;
import java.sql.NClob;
import java.sql.ParameterMetaData;
import java.sql.PreparedStatement;
import java.sql.ResultSet;
import java.sql.SQLException;
import java.sql.SQLXML;
import java.sql.Statement;
import java.sql.Types;
import java.util.ArrayList;
import java.util.Arrays;
import java.util.List;
import java.util.Random;
import java.util.UUID;
import java.util.concurrent.Executors;
import java.util.concurrent.ScheduledExecutorService;
import java.util.concurrent.TimeUnit;
import java.util.logging.Logger;

import org.junit.jupiter.api.AfterEach;
import org.junit.jupiter.api.BeforeAll;
import org.junit.jupiter.api.BeforeEach;
import org.junit.jupiter.api.Nested;
import org.junit.jupiter.api.Tag;
import org.junit.jupiter.api.Test;
import org.junit.platform.runner.JUnitPlatform;
import org.junit.runner.RunWith;

import com.microsoft.sqlserver.jdbc.RandomUtil;
import com.microsoft.sqlserver.jdbc.SQLServerConnection;
import com.microsoft.sqlserver.jdbc.SQLServerDataSource;
import com.microsoft.sqlserver.jdbc.SQLServerException;
import com.microsoft.sqlserver.jdbc.SQLServerResultSet;
import com.microsoft.sqlserver.jdbc.SQLServerResultSetMetaData;
import com.microsoft.sqlserver.jdbc.SQLServerStatement;
import com.microsoft.sqlserver.jdbc.TestResource;
import com.microsoft.sqlserver.jdbc.TestUtils;
import com.microsoft.sqlserver.testframework.AbstractSQLGenerator;
import com.microsoft.sqlserver.testframework.AbstractTest;
import com.microsoft.sqlserver.testframework.Constants;
import com.microsoft.sqlserver.testframework.DBConnection;
import com.microsoft.sqlserver.testframework.PrepUtil;


/**
 * 
 * Statement class for testing statement APIs and triggers
 *
 */
@RunWith(JUnitPlatform.class)
public class StatementTest extends AbstractTest {
    public static final Logger log = Logger.getLogger("StatementTest");

    @BeforeAll
    public static void setupTests() throws Exception {
        setConnection();
    }

    @Nested
    @Tag(Constants.xAzureSQLDW)
    public class TCAttentionHandling {
        private static final int NUM_TABLE_ROWS = 1000;
        private static final int MIN_TABLE_ROWS = 100;
        private static final String TEST_STRING = "Hello." + "  This is a test string."
                + "  It is particularly long so that we will get a multipacket TDS response back from the server."
                + "  This is a test string." + "  This is a test string." + "  This is a test string."
                + "  This is a test string." + "  This is a test string." + "  This is a test string.";
        String tableName = AbstractSQLGenerator.escapeIdentifier(RandomUtil.getIdentifier("TCAttentionHandling"));

        @BeforeEach
        public void init() throws Exception {
            try (Connection con = getConnection()) {
                con.setAutoCommit(false);
                try (Statement stmt = con.createStatement()) {
                    TestUtils.dropTableIfExists(tableName, stmt);
                    stmt.executeUpdate(
                            "CREATE TABLE " + tableName + " (col1 INT, col2 VARCHAR(" + TEST_STRING.length() + "))");
                    for (int i = 0; i < NUM_TABLE_ROWS; i++)
                        stmt.executeUpdate(
                                "INSERT INTO " + tableName + " (col1, col2) VALUES (" + i + ", '" + TEST_STRING + "')");
                }
                con.commit();
            }
        }

        @AfterEach
        public void terminate() throws Exception {
            try (Statement stmt = connection.createStatement()) {
                TestUtils.dropTableIfExists(tableName, stmt);
            }
        }

        /**
         * Test canceling a Statement before executing it.
         * 
         * Expected: no attention is sent to the server; statement executes normally
         */
        @Test
        public void testCancelBeforeExecute() throws Exception {
            try (Connection con = getConnection(); Statement stmt = con.createStatement()) {
                stmt.cancel();
                try (ResultSet rs = stmt.executeQuery("SELECT * FROM " + tableName)) {
                    int numSelectedRows = 0;
                    while (rs.next())
                        ++numSelectedRows;
                    // Wrong number of rows returned
                    assertEquals(NUM_TABLE_ROWS, numSelectedRows, TestResource.getResource("R_valueNotMatch"));
                }
            }
        }

        /**
         * Test attention sent as a result of an unrecoverable error in the request.
         *
         * Expected: Attention sent and handled gracefully. Subsequent use of connection succeeds.
         *
         * Details: Do a batch update that is longer than one TDS packet (so that we are guaranteed to send at least one
         * packet to the server) where the last item in the batch contains an unrecoverable error (misstating the length
         * of a stream value).
         */
        @Test
        public void testErrorInRequest() throws Exception {
            try (Connection con = getConnection(); PreparedStatement ps = con
                    .prepareStatement("UPDATE " + tableName + " SET col2 = ? WHERE col1 = ?")) {
                ps.setString(1, TEST_STRING);
                for (int i = 0; i < MIN_TABLE_ROWS; i++) {
                    ps.setInt(2, i);
                    ps.addBatch();
                }
                ps.setCharacterStream(1, new StringReader(TEST_STRING), TEST_STRING.length() - 1);
                ps.addBatch();

                try {
                    ps.executeBatch();
                } catch (SQLException e) {
                    assertEquals("The stream value is not the specified length. The specified length was "
                            + (TEST_STRING.length() - 1) + ", the actual length is " + TEST_STRING.length() + ".",
                            e.getMessage(), TestResource.getResource("R_unexpectedException"));
                }

                // Successfully closing the PreparedStatement is verification enough that the connection is
                // still usable and that there isn't a left over attention ack on the wire.
            }
        }

        /**
         * Test attention sent to interrupt query once it has started execution.
         *
         * Expected: Timeout executing request. Verify timeout. Verify subsequent use of connection succeeds.
         *
         * Details: The methodology here is similar to our WAITFOR query timeout tests and Defect 58095.
         */
        @Test
        public void testQueryTimeout() throws Exception {
            long elapsedMillis;

            try (Connection con = getConnection();
                    PreparedStatement ps = con.prepareStatement("WAITFOR DELAY '00:00:07'")) {

                // First execution:
                // Verify timeout actually cancels statement execution.
                elapsedMillis = -System.currentTimeMillis();
                ps.setQueryTimeout(2);
                try {
                    ps.execute();

                    assertEquals(false, true, TestResource.getResource("R_executionNotTimeout"));
                } catch (SQLException e) {
                    assertTrue(TestResource.getResource("R_queryTimedOut").equalsIgnoreCase(e.getMessage()),
                            TestResource.getResource("R_unexpectedException"));
                    assertTrue("The query has timed out.".equalsIgnoreCase(e.getMessage()),
                            TestResource.getResource("R_unexpectedException"));
                }
                elapsedMillis += System.currentTimeMillis();
                if (elapsedMillis >= 3000) {
                    assertEquals(2000, (int) elapsedMillis, TestResource.getResource("R_executionTooLong"));
                }

                // Second execution:
                // Verify connection is still usable.
                ps.setQueryTimeout(0);
                ps.execute();
            }
        }

        /**
         * Test that cancelling a Statement while consuming a large response ends the response.
         *
         * Expected: Response terminates before complete. Verify subsequent use of connection succeeds.
         *
         * Details: Test does a large SELECT and expects to get back fewer rows than it asked for after cancelling the
         * ResultSet's associated Statement.
         */
        @Test
        public void testCancelLongResponse() throws Exception {
            try (Connection con = getConnection(); Statement stmt = con
                    .createStatement(SQLServerResultSet.TYPE_SS_DIRECT_FORWARD_ONLY, ResultSet.CONCUR_READ_ONLY)) {
                ((SQLServerStatement) stmt).setResponseBuffering("adaptive");

                // enable isCloseOnCompletion
                try {
                    stmt.closeOnCompletion();
                } catch (Exception e) {
                    fail(TestResource.getResource("R_unexpectedException") + e.getMessage());
                }

                try (ResultSet rs = stmt.executeQuery(
                        "SELECT " + "a.col1, a.col2 FROM " + tableName + " a CROSS JOIN " + tableName + " b")) {

                    // Scan the first MIN_TABLE_ROWS rows
                    int numSelectedRows = 0;
                    while (rs.next() && ++numSelectedRows < MIN_TABLE_ROWS);

                    // Verify that MIN_TABLE_ROWS rows were returned
                    // Wrong number of rows returned in first scan
                    assertEquals(MIN_TABLE_ROWS, numSelectedRows, TestResource.getResource("R_valueNotMatch"));

                    // Cancel the statement and verify that the ResultSet
                    // does NOT return all the remaining rows.
                    stmt.cancel();

                    try {
                        while (rs.next())
                            ++numSelectedRows;

                        assertEquals(false, true, TestResource.getResource("R_expectedExceptionNotThrown"));
                    } catch (SQLException e) {
                        assertEquals(TestResource.getResource("R_queryCanceled"), e.getMessage());
                    }

                    assertEquals(false, NUM_TABLE_ROWS * NUM_TABLE_ROWS == numSelectedRows,
                            "All rows returned after cancel");

                    rs.close();
                    assertEquals(stmt.isClosed(), true, TestResource.getResource("R_statementShouldBeClosed"));
                }
            }
        }

        /**
         * Test cancelling a response that is blocked reading from the server.
         *
         * Expected: Response can be cancelled. Connection is still usable.
         *
         * Details: One connection locks part of the table while another connection tries to SELECT everything. The
         * SELECT connection blocks while reading the rows from the ResultSet. Cancelling the blocking statement (from
         * another thread) should allow it to finish execution normally, up to the row where it was canceled. No
         * cancellation exception is thrown.
         */
        class OneShotCancel implements Runnable {
            private Statement stmt;
            int timeout;

            OneShotCancel(Statement stmt, int timeout) {
                this.stmt = stmt;
                this.timeout = timeout;
            }

            public void run() {
                try {
                    Thread.sleep(1000 * timeout);
                } catch (InterruptedException e) {
                    log.fine("OneShotCancel sleep interrupted: " + e.getMessage());
                    return;
                }
                try {
                    stmt.cancel();
                } catch (SQLException e) {
                    log.fine("Statement.cancel threw exception: " + e.getMessage());
                }
                return;
            }
        }

        @Test
        public void testCancelBlockedResponse() throws Exception {

            Thread oneShotCancel = null;

            try (Connection conLock = getConnection()) {
                // Start a transaction on a second connection that locks the last part of the table
                // and leave it non-responsive for now...
                conLock.setAutoCommit(false);
                try (Statement stmtLock = conLock.createStatement()) {
                    stmtLock.executeUpdate("UPDATE " + tableName + " SET col2 = 'New Value!' WHERE col1 = "
                            + (NUM_TABLE_ROWS - MIN_TABLE_ROWS));

                    try (Connection con = getConnection()) {
                        // In SQL Azure, both ALLOW_SNAPSHOT_ISOLATION and READ_COMMITTED_SNAPSHOT options
                        // are always ON and can NOT be turned OFF. Thus the default transaction isolation level
                        // READ_COMMITTED
                        // always uses snapshot row-versioning in SQL Azure, and the reader transaction will not be
                        // blocked
                        // if
                        // it's executing at the default isolation level.
                        // To allow the blocking behavior for the reader transaction (as required by the test logic),
                        // we have to set its isolation level to REPEATABLE_READ (or SERIALIZABLE) in SQL Azure.
                        //
                        // Reference: http://msdn.microsoft.com/en-us/library/ee336245.aspx#isolevels
                        if (isSqlAzure()) {
                            con.setTransactionIsolation(Connection.TRANSACTION_REPEATABLE_READ);
                        }

                        // Try to SELECT the entire table. This should return some rows and then block
                        // on the locked part of the table until the one shot cancel thread cancels
                        // statement execution.
                        //
                        // Need to use adaptive response buffering when executing the statement.
                        // Otherwise, we would block in executeQuery()...
                        try (Statement stmt = con.createStatement(SQLServerResultSet.TYPE_SS_DIRECT_FORWARD_ONLY,
                                ResultSet.CONCUR_READ_ONLY)) {
                            ((SQLServerStatement) stmt).setResponseBuffering("adaptive");
                            try (ResultSet rs = stmt.executeQuery("SELECT * FROM " + tableName)) {

                                // Time how long it takes for execution to be cancelled...
                                long elapsedMillis = -System.currentTimeMillis();

                                // Start up a thread to cancel the SELECT after 3 seconds.
                                oneShotCancel = new Thread(new OneShotCancel(stmt, 3));
                                oneShotCancel.start();

                                // Start retrieving rows
                                int numSelectedRows = 0;

                                try {
                                    while (rs.next())
                                        ++numSelectedRows;
                                    log.fine("numSelectedRows: " + numSelectedRows);

                                    assertEquals(false, true, TestResource.getResource("R_expectedExceptionNotThrown"));
                                } catch (SQLException e) {
                                    assertTrue(TestResource.getResource("R_queryCanceled").equalsIgnoreCase(
                                            e.getMessage()), TestResource.getResource("R_unexpectedException"));
                                }

                                elapsedMillis += System.currentTimeMillis();

                                // We should be able to retrieve no more than the number of rows before the blocked row.
                                // Note that we may actually get fewer rows than the number of rows before the blocked
                                // row
                                // if SQL Server is a little slow in returning rows to us.
                                if (numSelectedRows >= NUM_TABLE_ROWS - MIN_TABLE_ROWS) {
                                    assertEquals(NUM_TABLE_ROWS - MIN_TABLE_ROWS, numSelectedRows,
                                            TestResource.getResource("R_valueNotMatch"));
                                }

                                // If we were able to iterate through all of the expected
                                // rows without blocking, then something went wrong with our
                                // efforts to block execution.
                                if (elapsedMillis < 2500) {
                                    assertEquals(2500, (int) elapsedMillis,
                                            TestResource.getResource("R_executionNotLong"));
                                }
                            }

                            // Verify the statement & connection are still usable after cancelling
                            try (ResultSet rs = stmt.executeQuery("SELECT 1")) {
                                while (rs.next());
                            }
                        }
                    }
                }
            }
        }

        @Test
        public void testCancelBlockedResponsePS() throws Exception {

            Thread oneShotCancel = null;

            try (Connection conLock = getConnection()) {
                // Start a transaction on a second connection that locks the last part of the table
                // and leave it non-responsive for now...
                conLock.setAutoCommit(false);
                try (Statement stmtLock = conLock.createStatement()) {
                    stmtLock.executeUpdate("UPDATE " + tableName + " SET col2 = 'New Value!' WHERE col1 = "
                            + (NUM_TABLE_ROWS - MIN_TABLE_ROWS));

                    try (Connection con = getConnection()) {
                        // In SQL Azure, both ALLOW_SNAPSHOT_ISOLATION and READ_COMMITTED_SNAPSHOT options
                        // are always ON and can NOT be turned OFF. Thus the default transaction isolation level
                        // READ_COMMITTED
                        // always uses snapshot row-versioning in SQL Azure, and the reader transaction will not be
                        // blocked if
                        // it's executing at the default isolation level.
                        // To allow the blocking behavior for the reader transaction (as required by the test logic),
                        // we have to set its isolation level to REPEATABLE_READ (or SERIALIZABLE) in SQL Azure.
                        //
                        // Reference: http://msdn.microsoft.com/en-us/library/ee336245.aspx#isolevels
                        if (isSqlAzure()) {
                            con.setTransactionIsolation(Connection.TRANSACTION_REPEATABLE_READ);
                        }

                        // Try to SELECT the entire table. This should return some rows and then block
                        // on the locked part of the table until the one shot cancel thread cancels
                        // statement execution.
                        //
                        // Need to use adaptive response buffering when executing the statement.
                        // Otherwise, we would block in executeQuery()...
                        try (PreparedStatement stmt = con.prepareStatement("SELECT * FROM " + tableName,
                                SQLServerResultSet.TYPE_SS_DIRECT_FORWARD_ONLY, ResultSet.CONCUR_READ_ONLY)) {
                            ((SQLServerStatement) stmt).setResponseBuffering("adaptive");
                            try (ResultSet rs = stmt.executeQuery()) {

                                // Time how long it takes for execution to be cancelled...
                                long elapsedMillis = -System.currentTimeMillis();

                                // Start up a thread to cancel the SELECT after 3 seconds.
                                oneShotCancel = new Thread(new OneShotCancel(stmt, 3));
                                oneShotCancel.start();

                                // Start retrieving rows and see how far we get...
                                int numSelectedRows = 0;
                                try {
                                    while (rs.next())
                                        ++numSelectedRows;

                                    assertEquals(false, true, TestResource.getResource("R_expectedExceptionNotThrown"));
                                } catch (SQLException e) {
                                    assertTrue(TestResource.getResource("R_queryCanceled").contains(e.getMessage()),
                                            TestResource.getResource("R_unexpectedException"));
                                }

                                elapsedMillis += System.currentTimeMillis();

                                // We should be able to retrieve no more than the number of rows before the blocked row.
                                // Note that we may actually get fewer rows than the number of rows before the blocked
                                // row
                                // if SQL Server is a little slow in returning rows to us.
                                if (numSelectedRows >= NUM_TABLE_ROWS - MIN_TABLE_ROWS) {
                                    assertEquals(NUM_TABLE_ROWS - MIN_TABLE_ROWS, numSelectedRows,
                                            TestResource.getResource("R_valueNotMatch"));
                                }

                                // If we were able to iterate through all of the expected
                                // rows without blocking, then something went wrong with our
                                // efforts to block execution.
                                if (elapsedMillis < 2500) {
                                    assertEquals(2500, (int) elapsedMillis,
                                            TestResource.getResource("R_executionNotLong"));
                                }
                            }

                            // Verify the statement & connection are still usable after cancelling
                            try (ResultSet rs = stmt.executeQuery()) {
                                rs.next();
                                stmt.cancel();
                            }
                        }
                    }
                }
            }
        }

        /**
         * Same as testCancelBlockedResponse, but with a server cursor.
         *
         * Expected: Statement cancel should cancel blocked server fetch in rs.next() call and connection should remain
         * usable.
         */
        @Test
        public void testCancelBlockedCursoredResponse() throws Exception {
            Thread oneShotCancel = null;

            try (Connection conLock = getConnection()) {
                // Start a transaction on a second connection that locks the last part of the table
                // and leave it non-responsive for now...
                conLock.setAutoCommit(false);
                try (Statement stmtLock = conLock.createStatement()) {
                    stmtLock.executeUpdate("UPDATE " + tableName + " SET col2 = 'New Value!' WHERE col1 = "
                            + (NUM_TABLE_ROWS - MIN_TABLE_ROWS));

                    try (Connection con = getConnection()) {
                        // In SQL Azure, both ALLOW_SNAPSHOT_ISOLATION and READ_COMMITTED_SNAPSHOT options
                        // are always ON and can NOT be turned OFF. Thus the default transaction isolation level
                        // READ_COMMITTED
                        // always uses snapshot row-versioning in SQL Azure, and the reader transaction will not be
                        // blocked
                        // if
                        // it's executing at the default isolation level.
                        // To allow the blocking behavior for the reader transaction (as required by the test logic),
                        // we have to set its isolation level to REPEATABLE_READ (or SERIALIZABLE) in SQL Azure.
                        //
                        // Reference: http://msdn.microsoft.com/en-us/library/ee336245.aspx#isolevels
                        if (isSqlAzure()) {
                            con.setTransactionIsolation(Connection.TRANSACTION_REPEATABLE_READ);
                        }

                        try (PreparedStatement stmt = con.prepareStatement("SELECT * FROM " + tableName,
                                SQLServerResultSet.TYPE_SS_SERVER_CURSOR_FORWARD_ONLY, ResultSet.CONCUR_READ_ONLY)) {

                            // Start up a thread to cancel the following SELECT after 3 seconds of blocking.
                            oneShotCancel = new Thread(new OneShotCancel(stmt, 3));
                            oneShotCancel.start();
                            long elapsedMillis = -System.currentTimeMillis();

                            // Try to SELECT the entire table.
                            try (ResultSet rs = stmt.executeQuery()) {
                                int numSelectedRows = 0;

                                // Verify that we can get the first block of rows. A DYNAMIC cursor won't block
                                // on the selection until it encounters the table page with the blocked row.
                                while (numSelectedRows < MIN_TABLE_ROWS && rs.next())
                                    ++numSelectedRows;

                                assertEquals(MIN_TABLE_ROWS, numSelectedRows,
                                        TestResource.getResource("R_valueNotMatch"));

                                // Now, try to grab the remaining rows from the result set. At some point the call
                                // to ResultSet.next() should block until the statement is cancelled from the other
                                // thread.
                                try {
                                    while (rs.next())
                                        ++numSelectedRows;

                                    assertEquals(false, true, TestResource.getResource("R_expectedExceptionNotThrown"));
                                } catch (SQLException e) {
                                    assertTrue(TestResource.getResource("R_queryCanceled").contains(e.getMessage()),
                                            TestResource.getResource("R_unexpectedException"));
                                }
                                elapsedMillis += System.currentTimeMillis();

                                // If we get here to early, then we were able to scan through the rows too fast.
                                // There's some slop in the elapsed time due to imprecise timer resolution.
                                if (elapsedMillis < 2500) {
                                    assertEquals(2500, (int) elapsedMillis,
                                            TestResource.getResource("R_executionNotLong"));
                                }

                                // Looks like we were canceled. Exception message matched. Time took as long
                                // as expected. One last check: Make sure we actually get back fewer rows than
                                // we initially asked for. If any rows beyond the locked row were returned
                                // then something went wrong.
                                assertEquals(true, (numSelectedRows <= NUM_TABLE_ROWS - MIN_TABLE_ROWS),
                                        TestResource.getResource("R_valueNotMatch"));
                            }
                        }
                    }
                }
            }
        }

        /**
         * Test that cancellation after processing the response does not impact subsequent reexecution.
         */
        @Test
        public void testCancelAfterResponse() throws Exception {
            int numSelectedRows;
            try (Connection con = getConnection(); Statement stmt = con.createStatement()) {
                try (ResultSet rs = stmt.executeQuery("SELECT * FROM " + tableName)) {
                    numSelectedRows = 0;
                    while (rs.next())
                        ++numSelectedRows;
                }

                assertEquals(NUM_TABLE_ROWS, numSelectedRows, TestResource.getResource("R_valueNotMatch"));

                // "Cancel" the executed query
                stmt.cancel();

                // Verify that the query can be re-executed without error
                try (ResultSet rs = stmt.executeQuery("SELECT * FROM " + tableName)) {
                    numSelectedRows = 0;
                    while (rs.next())
                        ++numSelectedRows;
                }
                assertEquals(NUM_TABLE_ROWS, numSelectedRows, TestResource.getResource("R_valueNotMatch"));
            }
        }

        /**
         * Test various scenarios for cancelling CallableStatement execution between first availability of the results
         * and handling of the last OUT parameter
         */
        @Test
        public void testCancelGetOutParams() throws Exception {
            // Use small packet size to force OUT params to span multiple packets
            // so that cancelling execution from the same thread will work.
            final String procName = RandomUtil.getIdentifier("p1");
            try (Connection con = PrepUtil.getConnection(connectionString + ";packetSize=512");
                    Statement stmt = con.createStatement()) {

                try {
                    TestUtils.dropProcedureIfExists(AbstractSQLGenerator.escapeIdentifier(procName), stmt);
                } catch (Exception ex) {} ;
                stmt.executeUpdate("CREATE PROCEDURE " + AbstractSQLGenerator.escapeIdentifier(procName)
                        + "    @arg1 CHAR(512) OUTPUT, " + "    @arg2 CHAR(512) OUTPUT, "
                        + "    @arg3 CHAR(512) OUTPUT " + "AS " + "BEGIN " + "   SET @arg1='hi' "
                        + "   SET @arg2='there' " + "   SET @arg3='!' " + "END");
                try (CallableStatement cstmt = con
                        .prepareCall("{call " + AbstractSQLGenerator.escapeIdentifier(procName) + "(?, ?, ?)}")) {
                    ((SQLServerStatement) cstmt).setResponseBuffering("adaptive");
                    cstmt.registerOutParameter(1, Types.CHAR);
                    cstmt.registerOutParameter(2, Types.CHAR);
                    cstmt.registerOutParameter(3, Types.CHAR);

                    // Cancel before getting any OUT params
                    cstmt.execute();
                    cstmt.cancel();

                    // Cancel after getting first OUT param
                    cstmt.execute();
                    cstmt.getString(1);
                    cstmt.cancel();

                    // Cancel after getting last OUT param
                    cstmt.execute();
                    cstmt.getString(3);
                    cstmt.cancel();

                    // Cancel after getting OUT params out of order
                    cstmt.execute();
                    cstmt.getString(2);
                    cstmt.getString(1);
                    cstmt.cancel();

                    // Reexecute to prove CS is still good after last cancel
                    cstmt.execute();
                }
                TestUtils.dropProcedureIfExists(AbstractSQLGenerator.escapeIdentifier(procName), stmt);
            }
        }

        static final int RUN_TIME_MILLIS = 10000;

        /**
         * Test that tries to flush out cancellation synchronization issues by repeatedly executing and cancelling
         * statements on multiple threads.
         *
         * Typical expected failures would be liveness issues (which would manifest as a test being non-responsive),
         * incorrect results, or TDS corruption problems.
         *
         * A set of thread pairs runs for 10 seconds. Each pair has one thread repeatedly executing a SELECT statement
         * and one thread repeatedly cancelling execution of that statement. Nothing is done to validate whether any
         * particular call to cancel had any affect on the statement. Liveness issues typically would manifest as a no
         * response in this test.
         *
         * In order to maximize the likelihood of this test finding bugs, it should run on a multi-proc machine with the
         * -server flag specified to the JVM. Also, the debugging println statements are commented out deliberately to
         * minimize the impact to the test from the diagnostics, which may artificially synchronize execution.
         */
        @Test
        public void testHammerCancel() throws Exception {

            class Hammer {
                final int id;
                int numCancelTries = 0;
                int numCancelSuccesses = 0;
                int numCancelExceptions = 0;
                int numCancellations = 0;
                int numExecuteSuccesses = 0;
                int numExecuteExceptions = 0;
                int numCloseExceptions = 0;

                private final int startDelay;
                private final int cancelInterval;
                private Statement newStmt = null;

                final ScheduledExecutorService executionScheduler = Executors.newSingleThreadScheduledExecutor();

                final ScheduledExecutorService cancelScheduler = Executors.newSingleThreadScheduledExecutor();

                Hammer(int id, int startDelay, int maxCancels) {
                    this.id = id;
                    this.startDelay = startDelay;
                    this.cancelInterval = RUN_TIME_MILLIS / maxCancels;
                }

                void start(final Connection con) {
                    try {
                        newStmt = con.createStatement();
                    } catch (SQLException e) {
                        fail(TestResource.getResource("R_unexpectedException") + e.getMessage());
                    }

                    final Statement stmt = newStmt;

                    final Runnable runner = new Runnable() {
                        public void run() {
                            try (ResultSet rs = stmt.executeQuery("SELECT * FROM " + tableName)) {

                                while (rs.next())
                                    ++numExecuteSuccesses;
                            } catch (SQLException e) {
                                // "Statement cancelled" (SQLState "HY008") exceptions
                                // are to be expected, of course...
                                if (e.getSQLState().equals("HY008")) {
                                    ++numCancellations;
                                } else {
                                    log.fine(id + ": execute/next threw: " + e.getSQLState() + " " + e.getMessage());
                                    ++numExecuteExceptions;
                                }
                            }
                        }
                    };

                    final Runnable canceller = new Runnable() {
                        public void run() {
                            try {
                                ++numCancelTries;
                                log.fine(id + " cancelling " + numCancelTries);
                                stmt.cancel();
                                ++numCancelSuccesses;
                            } catch (SQLException e) {
                                ++numCancelExceptions;
                                log.fine(id + ": cancel threw: " + e.getMessage());
                            }
                        }
                    };

                    executionScheduler.scheduleAtFixedRate(runner, startDelay, 1, TimeUnit.MILLISECONDS);

                    cancelScheduler.scheduleAtFixedRate(canceller, cancelInterval, cancelInterval,
                            TimeUnit.MILLISECONDS);
                }

                void stop() {

                    cancelScheduler.shutdown();
                    executionScheduler.shutdown();

                    while (!cancelScheduler.isTerminated()) {
                        try {
                            cancelScheduler.awaitTermination(5, TimeUnit.SECONDS);
                        } catch (InterruptedException e) {
                            log.fine(id + " ignoring interrupted exception while waiting for shutdown: "
                                    + e.getMessage());
                        }
                    }

                    while (!executionScheduler.isTerminated()) {
                        try {
                            executionScheduler.awaitTermination(5, TimeUnit.SECONDS);
                        } catch (InterruptedException e) {
                            log.fine(id + " ignoring interrupted exception while waiting for shutdown: "
                                    + e.getMessage());
                        }
                    }

                    try {
                        if (null != newStmt) {
                            newStmt.close();
                        }
                    } catch (SQLException e) {
                        log.fine(id + ": close threw: " + e.getMessage());
                        ++numCloseExceptions;
                    }
                }
            }

            final Hammer[] hammers = new Hammer[] {
                    // Execution and cancel intervals in milliseconds
                    //
                    // Aguments are:
                    // (hammer ID, execute interval, cancel interval)
                    new Hammer(4, 120, 180), new Hammer(3, 60, 184), new Hammer(2, 30, 150), new Hammer(1, 10, 50)};

            final Connection dbCon = getConnection();

            for (Hammer hammer : hammers)
                hammer.start(dbCon);

            Thread.sleep(RUN_TIME_MILLIS); // Wait for everything to run a while

            for (Hammer hammer : hammers)
                hammer.stop();

            dbCon.close();

            // Gather and validate statistics
            int numExecuteSuccesses = 0;
            int numCancelSuccesses = 0;
            int numCancellations = 0;
            int numExecuteExceptions = 0;
            int numCancelExceptions = 0;
            int numCloseExceptions = 0;

            for (Hammer hammer : hammers) {
                log.fine("Hammer: " + hammer.id);
                log.fine("Execute successes: " + hammer.numExecuteSuccesses);
                log.fine("Cancel successes: " + hammer.numCancelSuccesses);
                log.fine("Cancellations: " + hammer.numCancellations);
                log.fine("Execute exceptions: " + hammer.numExecuteExceptions);
                log.fine("Cancel exceptions: " + hammer.numCancelExceptions);
                log.fine("Close exceptions: " + hammer.numCloseExceptions);
                log.fine("");

                numExecuteSuccesses += hammer.numExecuteSuccesses;
                numCancelSuccesses += hammer.numExecuteSuccesses;
                numCancellations += hammer.numCancellations;
                numExecuteExceptions += hammer.numExecuteExceptions;
                numCancelExceptions += hammer.numCancelExceptions;
                numCloseExceptions += hammer.numCloseExceptions;
            }

            assertEquals(true, 0 != numExecuteSuccesses, "No execution successes");
            assertEquals(true, 0 != numCancelSuccesses, "No cancels succeeded");
            assertEquals(true, 0 != numCancellations, "No executions cancelled");
            assertEquals(numExecuteExceptions, 0, "Test had execution exceptions");
            assertEquals(numCancelExceptions, 0, "Test had cancel exceptions");
            assertEquals(numCloseExceptions, 0, "Test had close exceptions");
        }

        @Test
        public void testIsCloseOnCompletion() throws Exception {
            try (Connection con = getConnection(); PreparedStatement ps = con.prepareStatement("")) {

                boolean result = false;
                try {
                    result = ps.isCloseOnCompletion();
                } catch (Exception e) {
                    fail(TestResource.getResource("R_unexpectedException") + e.getMessage());
                }

                assertEquals(false, result, "isCloseOnCompletion: " + TestResource.getResource("R_incorrectDefault"));
            }
        }

        @Test
        public void testCloseOnCompletion() throws Exception {
            try (Connection con = getConnection(); PreparedStatement ps = con.prepareStatement("select ?")) {
                ps.setInt(1, 1);

                // enable isCloseOnCompletion
                try {
                    ps.closeOnCompletion();
                } catch (Exception e) {
                    fail(TestResource.getResource("R_unexpectedException") + e.getMessage());
                }

                try (ResultSet rs = ps.executeQuery()) {
                    rs.close();
                } catch (SQLException e) {
                    log.fine("testIsCloseOnCompletion threw: " + e.getMessage());
                }

                assertEquals(ps.isClosed(), true, TestResource.getResource("R_statementShouldBeClosed"));
            }
        }
    }

    @Nested
    public class TCStatement {
        private final String table1Name = AbstractSQLGenerator
                .escapeIdentifier(RandomUtil.getIdentifier("TCStatement1"));
        private final String table2Name = AbstractSQLGenerator
                .escapeIdentifier(RandomUtil.getIdentifier("TCStatement2"));

        /**
         * test statement.closeOnCompltetion method
         * 
         * @throws Exception
         */
        @Test
        public void testIsCloseOnCompletion() throws Exception {
            try (Connection con = getConnection(); Statement stmt = con.createStatement()) {

                assertEquals(false, stmt.isCloseOnCompletion(), "isCloseOnCompletion default should be false.");

                // enable isCloseOnCompletion
                try {
                    stmt.closeOnCompletion();
                } catch (Exception e) {
                    fail(TestResource.getResource("R_unexpectedException") + e.getMessage());
                }

                assertEquals(true, stmt.isCloseOnCompletion(),
                        "isCloseOnCompletion " + TestResource.getResource("R_shouldBeEnabled"));
            }
        }

        /**
         * Tests updateCount method after error in trigger with having connection property lastUpdateCount = false
         */
        @Test
        public void testCloseOnCompletion() throws Exception {
            try (Connection con = getConnection(); Statement stmt = con.createStatement()) {
                // enable isCloseOnCompletion
                try {
                    stmt.closeOnCompletion();
                } catch (Exception e) {
                    fail(TestResource.getResource("R_unexpectedException") + e.getMessage());
                }

                try (ResultSet rs = stmt.executeQuery("SELECT 1")) {
                    assertEquals(stmt.isClosed(), false, TestResource.getResource("R_statementShouldBeOpened"));

                    // now statement should be closed
                    rs.close();

                    assertEquals(stmt.isClosed(), true, TestResource.getResource("R_statementShouldBeClosed"));
                }
            }
        }

        /**
         * Tests several queries
         * 
         * @throws Exception
         */
        @Test
        public void testConsecutiveQueries() throws SQLException {
            try (Connection con = getConnection(); Statement stmt = con.createStatement()) {
                // enable isCloseOnCompletion
                try {
                    stmt.closeOnCompletion();
                } catch (Exception e) {
                    fail(TestResource.getResource("R_unexpectedException") + e.getMessage());
                }

                TestUtils.dropTableIfExists(table1Name, stmt);
                TestUtils.dropTableIfExists(table2Name, stmt);

                stmt.executeUpdate("CREATE TABLE " + table1Name + " (col1 INT)");
                stmt.executeUpdate("CREATE TABLE " + table2Name + " (col1 INT)");

                try (ResultSet rs = stmt.executeQuery("SELECT * FROM " + table2Name)) {} catch (Exception e) {
                    assertEquals(stmt.isClosed(), true, TestResource.getResource("R_statementShouldBeClosed"));
                }
            }
        }

        @Test
        public void testMaxFetchSize() throws SQLException {
            try (Connection con = getConnection(); Statement stmt = con.createStatement()) {

                // Default value should return zero
                long actual = stmt.getMaxFieldSize();
                assertEquals(0, actual, 0, "getMaxFieldSize(): " + TestResource.getResource("R_incorrectDefault"));

                // Set a new value less than MAX_VALUE, and then get the modified value
                int newValue = 2012;
                stmt.setMaxFieldSize(newValue);
                actual = stmt.getMaxFieldSize();
                assertEquals(newValue, actual,
                        "getMaxFieldSize(): " + TestResource.getResource("R_valuesAreDifferent"));

                // execute a statement with this new max field size
                stmt.execute("SELECT @@VERSION AS 'SQL Server Version'");

                /*
                 * Set a new value greater than MAX_VALUE, and then get the modified value. SQL Server only supports
                 * integer limits for setting max rows If the value MAX_VALUE + 1 is accepted, throw exception
                 */
                try {
                    newValue = Integer.MAX_VALUE + 1;
                    stmt.setMaxFieldSize(newValue);
                    fail(TestResource.getResource("R_expectedFailPassed"));
                } catch (SQLServerException e) {
                    assertTrue(e.getMessage().matches(TestUtils.formatErrorMsg("R_invalidLength")));
                } catch (Exception e) {
                    fail(TestResource.getResource("R_unexpectedException"));
                }
            }
        }

        @Test
        public void testMaxRows() throws Exception {
            try (Connection con = getConnection(); Statement stmt = con.createStatement()) {

                // Default value should return zero
                long actual = stmt.getMaxRows();
                assertEquals(0, actual, "getMaxRows(): " + TestResource.getResource("R_incorrectDefault"));

                // Set a new value less than MAX_VALUE, and then get the modified value
                int newValue = 2012;
                stmt.setMaxRows(newValue);
                actual = stmt.getMaxRows();
                assertEquals(newValue, actual, "getMaxRows(): " + TestResource.getResource("R_valuesAreDifferent"));

                // execute a statement with this new max field size
                stmt.execute("SELECT @@VERSION AS 'SQL Server Version'");

                /*
                 * Set a new value greater than MAX_VALUE, and then get the modified value. SQL Server only supports
                 * integer limits for setting max rows If the value MAX_VALUE + 1 is accepted, throw exception
                 */
                try {
                    newValue = Integer.MAX_VALUE + 1;
                    stmt.setMaxRows(newValue);
                    fail(TestResource.getResource("R_expectedFailPassed"));
                } catch (SQLServerException e) {
                    assertTrue(e.getMessage().matches(TestUtils.formatErrorMsg("R_invalidRowcount")));
                } catch (Exception e) {
                    fail(TestResource.getResource("R_unexpectedException"));
                }

                // Set a negative value. If negative is accepted, throw exception
                try {
                    stmt.setMaxRows(-2012);
                    fail(TestResource.getResource("R_expectedFailPassed"));
                } catch (SQLServerException e) {
                    assertTrue(e.getMessage().matches(TestUtils.formatErrorMsg("R_invalidRowcount")));
                } catch (Exception e) {
                    fail(TestResource.getResource("R_unexpectedException"));
                }
            }
        }

        @Test
        public void testLargeMaxRows() throws Exception {
            try (Connection con = getConnection(); Statement stmt = con.createStatement()) {

                // Default value should return zero
                long actual = stmt.getLargeMaxRows();
                assertEquals(0, actual, "getLargeMaxRows(): " + TestResource.getResource("R_incorrectDefault"));

                // Set a new value less than MAX_VALUE, and then get the modified value
                long newValue = 2012L;
                stmt.setLargeMaxRows(newValue);
                actual = stmt.getLargeMaxRows();
                assertEquals(newValue, actual,
                        "getLargeMaxRows(): " + TestResource.getResource("R_valuesAreDifferent"));

                /*
                 * Set a new value grater than MAX_VALUE, and then get the modified value SQL Server only supports
                 * integer limits for setting max rows If the value MAX_VALUE + 1 is accepted, throw exception
                 */
                try {
                    newValue = (long) Integer.MAX_VALUE + 1;
                    stmt.setLargeMaxRows(newValue);
                    fail(TestResource.getResource("R_expectedFailPassed"));
                } catch (SQLServerException e) {
                    assertTrue(e.getMessage().matches(TestUtils.formatErrorMsg("R_invalidMaxRows")));
                } catch (Exception e) {
                    fail(TestResource.getResource("R_unexpectedException"));
                }

                // Set a negative value. If negative is accepted, throw exception
                try {
                    stmt.setLargeMaxRows(-2012L);
                    fail(TestResource.getResource("R_expectedFailPassed"));
                } catch (SQLServerException e) {
                    assertTrue(e.getMessage().matches(TestUtils.formatErrorMsg("R_invalidRowcount")));
                } catch (Exception e) {
                    fail(TestResource.getResource("R_unexpectedException"));
                }
            }
        }

        @AfterEach
        public void terminate() throws Exception {
            try (Connection con = getConnection(); Statement stmt = con.createStatement();) {
                try {
                    TestUtils.dropTableIfExists(table1Name, stmt);
                    TestUtils.dropTableIfExists(table2Name, stmt);
                } catch (SQLException e) {}
            }
        }
    }

    @Nested
    public class TCStatementCallable {
        String procName = AbstractSQLGenerator.escapeIdentifier(RandomUtil.getIdentifier("p1"));

        /**
         * Tests CallableStatementMethods on jdbc41
         * 
         * @throws Exception
         */
        @Test
        @Tag(Constants.xAzureSQLDW)
        public void testJdbc41CallableStatementMethods() throws Exception {
            // Prepare database setup

            try (Connection conn = getConnection();
                    Statement stmt = conn.createStatement(ResultSet.TYPE_FORWARD_ONLY, ResultSet.CONCUR_UPDATABLE)) {
                String query = "CREATE PROCEDURE " + procName + " @col1Value varchar(512) OUTPUT,"
                        + " @col2Value int OUTPUT," + " @col3Value float OUTPUT," + " @col4Value decimal(10,5) OUTPUT,"
                        + " @col5Value uniqueidentifier OUTPUT," + " @col6Value xml OUTPUT,"
                        + " @col7Value varbinary(max) OUTPUT," + " @col8Value text OUTPUT,"
                        + " @col9Value ntext OUTPUT," + " @col10Value varbinary(max) OUTPUT,"
                        + " @col11Value date OUTPUT," + " @col12Value time OUTPUT," + " @col13Value datetime2 OUTPUT,"
                        + " @col14Value datetimeoffset OUTPUT," + " @col15Value decimal(10,10) OUTPUT,"
                        + " @col16Value decimal(38,38) OUTPUT" + " AS BEGIN " + " SET @col1Value = 'hello'"
                        + " SET @col2Value = 1" + " SET @col3Value = 2.0" + " SET @col4Value = 123.45"
                        + " SET @col5Value = '6F9619FF-8B86-D011-B42D-00C04FC964FF'" + " SET @col6Value = '<test/>'"
                        + " SET @col7Value = 0x63C34D6BCAD555EB64BF7E848D02C376" + " SET @col8Value = 'text'"
                        + " SET @col9Value = 'ntext'" + " SET @col10Value = 0x63C34D6BCAD555EB64BF7E848D02C376"
                        + " SET @col11Value = '2017-05-19'" + " SET @col12Value = '10:47:15.1234567'"
                        + " SET @col13Value = '2017-05-19T10:47:15.1234567'"
                        + " SET @col14Value = '2017-05-19T10:47:15.1234567+02:00'" + " SET @col15Value = 0.123456789"
                        + " SET @col16Value = 0.1234567890123456789012345678901234567" + " END";
                stmt.execute(query);

                // Test JDBC 4.1 methods for CallableStatement
                try (CallableStatement cstmt = conn
                        .prepareCall("{call " + procName + "(?, ?, ?, ?, ?, ?, ?, ?, ?, ?, ?, ?, ?, ?, ?, ?)}")) {
                    cstmt.registerOutParameter(1, java.sql.Types.VARCHAR);
                    cstmt.registerOutParameter(2, java.sql.Types.INTEGER);
                    cstmt.registerOutParameter("col3Value", java.sql.Types.FLOAT);
                    cstmt.registerOutParameter(4, java.sql.Types.DECIMAL, 2);
                    cstmt.registerOutParameter(5, microsoft.sql.Types.GUID);
                    cstmt.registerOutParameter(6, java.sql.Types.SQLXML);
                    cstmt.registerOutParameter("col7Value", java.sql.Types.VARBINARY, 10);
                    cstmt.registerOutParameter(8, java.sql.Types.CLOB);
                    cstmt.registerOutParameter(9, java.sql.Types.NCLOB);
                    cstmt.registerOutParameter(10, java.sql.Types.VARBINARY);
                    cstmt.registerOutParameter(11, java.sql.Types.DATE);
                    cstmt.registerOutParameter(12, java.sql.Types.TIME);
                    cstmt.registerOutParameter(13, java.sql.Types.TIMESTAMP);
                    cstmt.registerOutParameter(14, java.sql.Types.TIMESTAMP_WITH_TIMEZONE);
                    cstmt.registerOutParameter(15, java.sql.Types.DECIMAL, "DECIMAL");
                    cstmt.registerOutParameter("col16Value", java.sql.Types.DECIMAL, "DECIMAL");
                    cstmt.execute();

                    assertEquals("hello", cstmt.getObject(1, String.class));
                    assertEquals("hello", cstmt.getObject("col1Value", String.class));

                    assertEquals(Integer.valueOf(1), cstmt.getObject(2, Integer.class));
                    assertEquals(Integer.valueOf(1), cstmt.getObject("col2Value", Integer.class));

                    assertEquals(2.0f, cstmt.getObject(3, Float.class), 0.0001f);
                    assertEquals(2.0f, cstmt.getObject("col3Value", Float.class), 0.0001f);
                    assertEquals(2.0d, cstmt.getObject(3, Double.class), 0.0001d);
                    assertEquals(2.0d, cstmt.getObject("col3Value", Double.class), 0.0001d);

                    // BigDecimal#equals considers the number of decimal places
                    assertEquals(0, cstmt.getObject(4, BigDecimal.class).compareTo(new BigDecimal("123.45")));
                    assertEquals(0, cstmt.getObject("col4Value", BigDecimal.class).compareTo(new BigDecimal("123.45")));

                    assertEquals(UUID.fromString("6F9619FF-8B86-D011-B42D-00C04FC964FF"),
                            cstmt.getObject(5, UUID.class));
                    assertEquals(UUID.fromString("6F9619FF-8B86-D011-B42D-00C04FC964FF"),
                            cstmt.getObject("col5Value", UUID.class));

                    SQLXML sqlXml;
                    sqlXml = cstmt.getObject(6, SQLXML.class);
                    try {
                        assertEquals("<test/>", sqlXml.getString());
                    } finally {
                        sqlXml.free();
                    }

                    Blob blob;
                    blob = cstmt.getObject(7, Blob.class);
                    try {
                        assertArrayEquals(
                                new byte[] {0x63, (byte) 0xC3, 0x4D, 0x6B, (byte) 0xCA, (byte) 0xD5, 0x55, (byte) 0xEB,
                                        0x64, (byte) 0xBF, 0x7E, (byte) 0x84, (byte) 0x8D, 0x02, (byte) 0xC3, 0x76},
                                blob.getBytes(1, 16));
                    } finally {
                        blob.free();
                    }

                    Clob clob;
                    clob = cstmt.getObject(8, Clob.class);
                    try {
                        assertEquals("text", clob.getSubString(1, 4));
                    } finally {
                        clob.free();
                    }

                    NClob nclob;
                    nclob = cstmt.getObject(9, NClob.class);
                    try {
                        assertEquals("ntext", nclob.getSubString(1, 5));
                    } finally {
                        nclob.free();
                    }

                    assertArrayEquals(
                            new byte[] {0x63, (byte) 0xC3, 0x4D, 0x6B, (byte) 0xCA, (byte) 0xD5, 0x55, (byte) 0xEB,
                                    0x64, (byte) 0xBF, 0x7E, (byte) 0x84, (byte) 0x8D, 0x02, (byte) 0xC3, 0x76},
                            cstmt.getObject(10, byte[].class));
                    assertEquals(java.sql.Date.valueOf("2017-05-19"), cstmt.getObject(11, java.sql.Date.class));
                    assertEquals(java.sql.Date.valueOf("2017-05-19"),
                            cstmt.getObject("col11Value", java.sql.Date.class));

                    java.sql.Time expectedTime = new java.sql.Time(java.sql.Time.valueOf("10:47:15").getTime() + 123L);
                    assertEquals(expectedTime, cstmt.getObject(12, java.sql.Time.class));
                    assertEquals(expectedTime, cstmt.getObject("col12Value", java.sql.Time.class));

                    assertEquals(java.sql.Timestamp.valueOf("2017-05-19 10:47:15.1234567"),
                            cstmt.getObject(13, java.sql.Timestamp.class));
                    assertEquals(java.sql.Timestamp.valueOf("2017-05-19 10:47:15.1234567"),
                            cstmt.getObject("col13Value", java.sql.Timestamp.class));

                    assertEquals("2017-05-19 10:47:15.1234567 +02:00",
                            cstmt.getObject(14, microsoft.sql.DateTimeOffset.class).toString());
                    assertEquals("2017-05-19 10:47:15.1234567 +02:00",
                            cstmt.getObject("col14Value", microsoft.sql.DateTimeOffset.class).toString());

                    // BigDecimal#equals considers the number of decimal places (OutParams always return full precision as specified in the DB schema)
                    assertEquals(0, cstmt.getObject(15, BigDecimal.class).compareTo(new BigDecimal("0.123456789")));
                    assertEquals(0,
                            cstmt.getObject("col15Value", BigDecimal.class).compareTo(new BigDecimal("0.123456789")));

                    assertEquals(0, cstmt.getObject(16, BigDecimal.class).compareTo(new BigDecimal("0.1234567890123456789012345678901234567")));
                    assertEquals(0,
                            cstmt.getObject("col16Value", BigDecimal.class).compareTo(new BigDecimal("0.1234567890123456789012345678901234567")));
                }
            }
        }

        @AfterEach
        public void terminate() throws Exception {
            try (Connection con = getConnection(); Statement stmt = con.createStatement()) {
                try {
                    TestUtils.dropProcedureIfExists(procName, stmt);
                } catch (SQLException e) {
                    fail(e.getMessage());
                }
            }
        }

    }

    @Nested
    public class TCStatementParam {
        private final String tableName = AbstractSQLGenerator
                .escapeIdentifier(RandomUtil.getIdentifier("TCStatementParam"));
        private final String procName = AbstractSQLGenerator
                .escapeIdentifier(RandomUtil.getIdentifier("TCStatementParam"));

        /**
         * 
         * @throws Exception
         */
        @Test
        @Tag(Constants.xAzureSQLDW)
        public void testStatementOutParamGetsTwice() throws Exception {
            try (Connection con = getConnection(); Statement stmt = con.createStatement()) {

                // enable isCloseOnCompletion
                try {
                    stmt.closeOnCompletion();
                } catch (Exception e) {
                    log.fine("testStatementOutParamGetsTwice threw: " + e.getMessage());
                }

                stmt.executeUpdate("CREATE PROCEDURE " + procName
                        + " ( @p2_smallint smallint,  @p3_smallint_out smallint OUTPUT) AS SELECT @p3_smallint_out=@p2_smallint RETURN @p2_smallint + 1");

                try (ResultSet rs = stmt.getResultSet()) {
                    if (rs != null) {
                        rs.close();
                        assertEquals(stmt.isClosed(), true, TestResource.getResource("R_statementShouldBeClosed"));
                    } else {
                        assertEquals(stmt.isClosed(), false, TestResource.getResource("R_statementShouldBeOpened"));
                    }
                }

                try (CallableStatement cstmt = con.prepareCall("{  ? = CALL " + procName + " (?,?)}")) {
                    cstmt.registerOutParameter(1, Types.INTEGER);
                    cstmt.setObject(2, Short.valueOf("32"), Types.SMALLINT);
                    cstmt.registerOutParameter(3, Types.SMALLINT);
                    cstmt.execute();
                    assertEquals(cstmt.getInt(1), 33, TestResource.getResource("R_valueNotMatch"));
                    assertEquals(cstmt.getInt(3), 32, TestResource.getResource("R_valueNotMatch"));

                    cstmt.setObject(2, Short.valueOf("34"), Types.SMALLINT);
                    cstmt.execute();
                    assertEquals(cstmt.getInt(1), 35, TestResource.getResource("R_valueNotMatch"));
                    assertEquals(cstmt.getInt(3), 34, TestResource.getResource("R_valueNotMatch"));
                    try (ResultSet rs = cstmt.getResultSet()) {
                        if (rs != null) {
                            rs.close();
                            assertEquals(stmt.isClosed(), true, TestResource.getResource("R_statementShouldBeClosed"));
                        } else {
                            assertEquals(stmt.isClosed(), false, TestResource.getResource("R_statementShouldBeOpened"));
                        }
                    }
                }
            }
        }

        @Test
        @Tag(Constants.xAzureSQLDW)
        public void testStatementOutManyParamGetsTwiceRandomOrder() throws Exception {
            try (Connection con = getConnection(); Statement stmt = con.createStatement()) {
                stmt.executeUpdate("CREATE PROCEDURE " + procName
                        + " ( @p2_smallint smallint,  @p3_smallint_out smallint OUTPUT,  @p4_smallint smallint OUTPUT, @p5_smallint_out smallint OUTPUT) AS SELECT @p3_smallint_out=@p2_smallint, @p5_smallint_out=@p4_smallint RETURN @p2_smallint + 1");

                try (CallableStatement cstmt = con.prepareCall("{  ? = CALL " + procName + " (?,?, ?, ?)}")) {
                    cstmt.registerOutParameter(1, Types.INTEGER);
                    cstmt.setObject(2, Short.valueOf("32"), Types.SMALLINT);
                    cstmt.registerOutParameter(3, Types.SMALLINT);
                    cstmt.setObject(4, Short.valueOf("23"), Types.SMALLINT);
                    cstmt.registerOutParameter(5, Types.INTEGER);
                    cstmt.execute();
                    assertEquals(cstmt.getInt(1), 33, TestResource.getResource("R_valueNotMatch"));
                    assertEquals(cstmt.getInt(5), 23, TestResource.getResource("R_valueNotMatch"));
                    assertEquals(cstmt.getInt(3), 32, TestResource.getResource("R_valueNotMatch"));

                    cstmt.setObject(2, Short.valueOf("34"), Types.SMALLINT);
                    cstmt.setObject(4, Short.valueOf("24"), Types.SMALLINT);
                    cstmt.execute();
                    assertEquals(cstmt.getInt(3), 34, TestResource.getResource("R_valueNotMatch"));
                    assertEquals(cstmt.getInt(5), 24, TestResource.getResource("R_valueNotMatch"));
                    assertEquals(cstmt.getInt(1), 35, TestResource.getResource("R_valueNotMatch"));
                }
            }
        }

        /**
         * Tests callablestatement output params input and output
         * 
         * @throws Exception
         */
        @Test
        @Tag(Constants.xAzureSQLDW)
        public void testStatementOutParamGetsTwiceInOut() throws Exception {
            try (Connection con = getConnection(); Statement stmt = con.createStatement()) {
                stmt.executeUpdate("CREATE PROCEDURE " + procName
                        + " ( @p2_smallint smallint,  @p3_smallint_out smallint OUTPUT) AS SELECT @p3_smallint_out=@p3_smallint_out +1 RETURN @p2_smallint + 1");

                try (CallableStatement cstmt = con.prepareCall("{  ? = CALL " + procName + " (?,?)}")) {
                    cstmt.registerOutParameter(1, Types.INTEGER);
                    cstmt.setObject(2, Short.valueOf("1"), Types.SMALLINT);
                    cstmt.setObject(3, Short.valueOf("100"), Types.SMALLINT);
                    cstmt.registerOutParameter(3, Types.SMALLINT);
                    cstmt.execute();
                    assertEquals(cstmt.getInt(1), 2, TestResource.getResource("R_valueNotMatch"));
                    assertEquals(cstmt.getInt(1), 2, TestResource.getResource("R_valueNotMatch"));

                    cstmt.setObject(2, Short.valueOf("10"), Types.SMALLINT);
                    cstmt.execute();
                    assertEquals(cstmt.getInt(1), 11, TestResource.getResource("R_valueNotMatch"));
                    assertEquals(cstmt.getInt(3), 101, TestResource.getResource("R_valueNotMatch"));
                }
            }
        }

        /**
         * Tests resultset parameters
         * 
         * @throws Exception
         */
        @Test
        @Tag(Constants.xAzureSQLDW)
        public void testResultSetParams() throws Exception {
            try (Connection con = getConnection();
                    Statement stmt = con.createStatement(ResultSet.TYPE_FORWARD_ONLY, ResultSet.CONCUR_UPDATABLE)) {

                stmt.executeUpdate("CREATE TABLE " + tableName + " (col1 int, col2 text, col3 int identity(1,1))");
                stmt.executeUpdate("INSERT INTO " + tableName + " VALUES(0, 'hello')");
                stmt.executeUpdate("INSERT INTO " + tableName + " VALUES(0, 'hi')");
                String query = "CREATE PROCEDURE " + procName
                        + " @col1Value int, @col2Value varchar(512) OUTPUT AS BEGIN SELECT * FROM " + tableName
                        + " WHERE col1=@col1Value SET @col2Value='hi' END";
                stmt.execute(query);

                try (CallableStatement cstmt = con.prepareCall("{CALL " + procName + "(?, ?)}")) {
                    cstmt.setInt(1, 0);
                    cstmt.registerOutParameter(2, java.sql.Types.VARCHAR);
                    try (ResultSet rs = cstmt.executeQuery()) {
                        rs.next();
                        assertEquals(rs.getString(2), "hello", TestResource.getResource("R_valueNotMatch"));
                        assertEquals(cstmt.getString(2), "hi", TestResource.getResource("R_valueNotMatch"));
                    }
                }
            }
        }

        /**
         * Tests resultset params with null parameters
         * 
         * @throws Exception
         */
        @Test
        @Tag(Constants.xAzureSQLDW)
        public void testResultSetNullParams() throws Exception {
            try (Connection con = getConnection();
                    Statement stmt = con.createStatement(ResultSet.TYPE_FORWARD_ONLY, ResultSet.CONCUR_UPDATABLE)) {

                stmt.executeUpdate("CREATE TABLE " + tableName + " (col1 int, col2 text, col3 int identity(1,1))");
                stmt.executeUpdate("INSERT INTO " + tableName + " VALUES(0, 'hello')");
                stmt.executeUpdate("INSERT INTO " + tableName + " VALUES(0, 'hi')");
                String query = "CREATE PROCEDURE " + procName
                        + " @col1Value int, @col2Value varchar(512) OUTPUT AS BEGIN SELECT * FROM " + tableName
                        + " WHERE col1=@col1Value SET @col2Value='hi' END";
                stmt.execute(query);

                try (CallableStatement cstmt = con.prepareCall("{CALL " + procName + "(?, ?)}")) {
                    cstmt.setInt(1, 0);
                    try {
                        cstmt.getInt(2);
                    } catch (Exception ex) {
                        if (!ex.getMessage().equalsIgnoreCase("The output parameter 2 was not registered for output."))
                            throw ex;
                    }
                }
            }
        }

        /**
         * 
         * @throws Exception
         */
        @Test
        public void testFailedToResumeTransaction() throws Exception {
            try (Connection con = getConnection(); Statement stmt = con.createStatement()) {

                stmt.executeUpdate("CREATE TABLE " + tableName + " (col1 int)");
                stmt.executeUpdate("INSERT INTO " + tableName + " VALUES(0)");
                stmt.executeUpdate("INSERT INTO " + tableName + " VALUES(1)");
                stmt.executeUpdate("INSERT INTO " + tableName + " VALUES(2)");
                stmt.executeUpdate("INSERT INTO " + tableName + " VALUES(3)");
                try (PreparedStatement ps = con
                        .prepareStatement("BEGIN TRAN " + "INSERT INTO " + tableName + " VALUES(4) " + "ROLLBACK")) {}
                con.setAutoCommit(false);

                try (PreparedStatement ps2 = con.prepareStatement("INSERT INTO " + tableName + " VALUES('a')")) {
                    try {
                        ps2.execute();
                    } catch (SQLException e) {}
                    try {
                        stmt.executeUpdate("INSERT INTO " + tableName + " VALUES(4)");
                    } catch (SQLException ex) {}
                }
            }
        }

        /**
         * Tests that big decimal values with a precision less than 38 hold their precision. Tests cases where scale is
         * 38 (integer part is a 0) and less than 38 (integer part is a non-zero).
         *
         * @throws SQLException
         *         when an error occurs
         */
        @Test
        public void testSmallBigDecimalValuesForLossOfPrecision() throws SQLException {
            try (SQLServerConnection con = getConnection();
                    Statement stmt = con.createStatement(ResultSet.TYPE_FORWARD_ONLY, ResultSet.CONCUR_UPDATABLE)) {
                con.setCalcBigDecimalPrecision(true);
                double bigDecimalLessThanOne = 0.1235;
                double bigDecimalGreaterThanOne = 1.1235;
                String query = "CREATE PROCEDURE " + procName
                        + " @col1Value decimal(4,4) OUTPUT, @col2Value decimal(5,4) OUTPUT AS BEGIN SET @col1Value = "
                        + bigDecimalLessThanOne + " SET @col2Value = " + bigDecimalGreaterThanOne + " END";
                stmt.execute(query);

                try (CallableStatement cstmt = con.prepareCall("{CALL " + procName + "(?, ?)}")) {
                    cstmt.registerOutParameter("col1Value", java.sql.Types.DECIMAL, "DECIMAL");
                    cstmt.registerOutParameter("col2Value", java.sql.Types.DECIMAL, "DECIMAL");
                    cstmt.execute();

                    // Previously, the leading 0 would be counted as part of the precision. This would lead to the actual
                    // value being stored as 0.123.
                    assertEquals(0, cstmt.getObject("col1Value", BigDecimal.class)
                            .compareTo(BigDecimal.valueOf(bigDecimalLessThanOne)));
                    assertEquals(0, cstmt.getObject("col2Value", BigDecimal.class)
                            .compareTo(BigDecimal.valueOf(bigDecimalGreaterThanOne)));
                }
            }
        }

        /**
         * Tests that big decimal values with a precision equal to 38 hold their precision. Tests cases where scale is
         * 38 (integer part is a 0) and less than 38 (integer part is a non-zero).
         *
         * @throws SQLException
         *         when an error occurs
         */
        @Test
        public void testLongBigDecimalValuesForLossOfPrecision() throws SQLException {
            try (SQLServerConnection con = getConnection(); Statement stmt = con.createStatement()) {
                con.setCalcBigDecimalPrecision(true);
                stmt.executeUpdate("CREATE TABLE " + tableName + " (col1 decimal(38,38), col2 decimal(38,37))");

                // col1 has maximum scale (38) with a leading zero, for a precision of 38. col2 has maximum scale (37) when
                // using a lead integer other than zero, also resulting in a precision of 38.
                stmt.executeUpdate("INSERT INTO " + tableName
                        + " VALUES(0.98432319763138435186412316842316874322, 1.9843231976313843518641231684231687432)");

                try (PreparedStatement pstmt = con.prepareStatement("SELECT * FROM " + tableName)) {

                    try (ResultSet rs = pstmt.executeQuery()) {
                        rs.next();
                        assertEquals(new BigDecimal("0.98432319763138435186412316842316874322"), rs.getObject(1));
                        assertEquals(new BigDecimal("1.9843231976313843518641231684231687432"), rs.getObject(2));
                    }
                }
            }
        }

        /**
         * Tests result of math operation in prepared statement using subtraction
         *
         * @throws SQLException
         *         when an error occurs
         */
        @Test
        public void testMathBigDecimalSubtraction() throws SQLException {
            try (SQLServerConnection con = getConnection(); Statement stmt = con.createStatement()) {
                con.setCalcBigDecimalPrecision(true);
                stmt.executeUpdate("CREATE TABLE " + tableName + " (test_column decimal(10,5))");
                stmt.executeUpdate("INSERT INTO " + tableName + " VALUES(99999.12345)");
                try (PreparedStatement pstmt = con.prepareStatement("SELECT (test_column - ?), "
                        + "(test_column - ?), (test_column - ?), (test_column - ?) FROM " + tableName)) {
                    BigDecimal value1 = new BigDecimal("1.5");
                    pstmt.setObject(1, value1);
                    BigDecimal value2 = new BigDecimal("0");
                    pstmt.setObject(2, value2);
                    BigDecimal value3 = new BigDecimal("99999.12345");
                    pstmt.setObject(3, value3);
                    BigDecimal value4 = new BigDecimal("99999.2");
                    pstmt.setObject(4, value4);

                    BigDecimal base = new BigDecimal("99999.12345");
                    BigDecimal expected1 = base.subtract(value1);
                    BigDecimal expected2 = base.subtract(value2);
                    BigDecimal expected3 = base.subtract(value3);
                    BigDecimal expected4 = base.subtract(value4);

                    try (ResultSet rs = pstmt.executeQuery()) {
                        rs.next();
                        assertEquals(expected1, rs.getObject(1));
                        assertEquals(expected2, rs.getObject(2));
                        assertEquals(expected3, rs.getObject(3));
                        assertEquals(expected4, rs.getObject(4));
                    }
                }
            }
        }

        /**
         * Tests result of math operation in prepared statement using addition
         *
         * @throws SQLException
         *         when an error occurs
         */
        @Test
        public void testMathBigDecimalAddition() throws SQLException {
            try (SQLServerConnection con = getConnection(); Statement stmt = con.createStatement()) {
                con.setCalcBigDecimalPrecision(true);
                stmt.executeUpdate("CREATE TABLE " + tableName + " (test_column decimal(10,5))");
                stmt.executeUpdate("INSERT INTO " + tableName + " VALUES(99999.12345)");
                try (PreparedStatement pstmt = con.prepareStatement("SELECT (test_column + ?), "
                        + "(test_column + ?), (test_column + ?), (test_column + ?) FROM " + tableName)) {
                    BigDecimal value1 = new BigDecimal("1.5");
                    pstmt.setObject(1, value1);
                    BigDecimal value2 = new BigDecimal("0");
                    pstmt.setObject(2, value2);
                    BigDecimal value3 = new BigDecimal("99999.12345");
                    pstmt.setObject(3, value3);
                    BigDecimal value4 = new BigDecimal("99999.2");
                    pstmt.setObject(4, value4);

                    BigDecimal base = new BigDecimal("99999.12345");
                    BigDecimal expected1 = base.add(value1);
                    BigDecimal expected2 = base.add(value2);
                    BigDecimal expected3 = base.add(value3);
                    BigDecimal expected4 = base.add(value4);

                    try (ResultSet rs = pstmt.executeQuery()) {
                        rs.next();
                        assertEquals(expected1, rs.getObject(1));
                        assertEquals(expected2, rs.getObject(2));
                        assertEquals(expected3, rs.getObject(3));
                        assertEquals(expected4, rs.getObject(4));
                    }
                }
            }
        }

        /**
         * Tests result of math operation in prepared statement using multiplication
         *
         * @throws SQLException
         *         when an error occurs
         */
        @Test
        public void testMathBigDecimalMultiplication() throws SQLException {
            try (SQLServerConnection con = getConnection(); Statement stmt = con.createStatement()) {
                con.setCalcBigDecimalPrecision(true);
                stmt.executeUpdate("CREATE TABLE " + tableName + " (test_column decimal(10,5))");
                stmt.executeUpdate("INSERT INTO " + tableName + " VALUES(99999.12345)");
                try (PreparedStatement pstmt = con.prepareStatement("SELECT (test_column * ?), "
                        + "(test_column * ?), (test_column * ?), (test_column * ?) FROM " + tableName)) {
                    BigDecimal value1 = new BigDecimal("1.5");
                    pstmt.setObject(1, value1);
                    BigDecimal value2 = new BigDecimal("0");
                    pstmt.setObject(2, value2);
                    BigDecimal value3 = new BigDecimal("99999.12345");
                    pstmt.setObject(3, value3);
                    BigDecimal value4 = new BigDecimal("99999.2");
                    pstmt.setObject(4, value4);

                    BigDecimal base = new BigDecimal("99999.12345");
                    BigDecimal expected1 = base.multiply(value1);
                    BigDecimal expected2 = base.multiply(value2);
                    BigDecimal expected3 = base.multiply(value3);
                    BigDecimal expected4 = base.multiply(value4);

                    try (ResultSet rs = pstmt.executeQuery()) {
                        rs.next();
                        assertEquals(expected1, rs.getObject(1));
                        assertEquals(expected2, rs.getObject(2));
                        assertEquals(expected3, rs.getObject(3));
                        assertEquals(expected4, rs.getObject(4));
                    }
                }
            }
        }

        /**
         * Tests result of math operation in prepared statement using division
         *
         * @throws SQLException
         *         when an error occurs
         */
        @Test
        public void testMathBigDecimalDivision() throws SQLException {
            try (SQLServerConnection con = getConnection(); Statement stmt = con.createStatement()) {
                con.setCalcBigDecimalPrecision(true);
                stmt.executeUpdate("CREATE TABLE " + tableName + " (test_column decimal(10,5))");
                stmt.executeUpdate("INSERT INTO " + tableName + " VALUES(99999.12345)");
                try (PreparedStatement pstmt = con.prepareStatement("select (test_column / ?), "
                        + "(test_column / ?), (test_column / ?), (test_column / ?) FROM " + tableName)) {

                    /*
                     * Division has some unique properties in sql server math operations.
                     * Notably in this case we cannot compare a result with an infinite trailing decimal
                     * and the returned value has an expanded precision.
                     */
                    BigDecimal value1 = new BigDecimal("1.5");
                    pstmt.setObject(1, value1);
                    BigDecimal value2 = new BigDecimal("0.1");
                    pstmt.setObject(2, value2);
                    BigDecimal value3 = new BigDecimal("99999.12345");
                    pstmt.setObject(3, value3);
                    BigDecimal value4 = new BigDecimal("1");
                    pstmt.setObject(4, value4);

                    BigDecimal base = new BigDecimal("99999.12345");
                    BigDecimal expected1 = base.divide(value1, RoundingMode.HALF_UP);
                    BigDecimal expected2 = base.divide(value2, RoundingMode.HALF_UP);
                    BigDecimal expected3 = base.divide(value3, RoundingMode.HALF_UP);
                    BigDecimal expected4 = base.divide(value4, RoundingMode.HALF_UP);

                    try (ResultSet rs = pstmt.executeQuery()) {
                        rs.next();
                        assertEquals(0, expected1.compareTo((BigDecimal) rs.getObject(1)));
                        assertEquals(0, expected2.compareTo((BigDecimal) rs.getObject(2)));
                        assertEquals(0, expected3.compareTo((BigDecimal) rs.getObject(3)));
                        assertEquals(0, expected4.compareTo((BigDecimal) rs.getObject(4)));
                    }
                }
            }
        }

        /**
         * 
         * @throws Exception
         */
        @Test
        @Tag(Constants.xAzureSQLDW)
        public void testResultSetErrors() throws Exception {
            try (Connection con = getConnection();
                    Statement stmt = con.createStatement(ResultSet.TYPE_FORWARD_ONLY, ResultSet.CONCUR_UPDATABLE)) {

                stmt.executeUpdate("CREATE TABLE " + tableName + " (col1 int, col2 text, col3 int identity(1,1))");
                stmt.executeUpdate("INSERT INTO " + tableName + " VALUES(0, 'hello')");
                stmt.executeUpdate("INSERT INTO " + tableName + " VALUES(0, 'hi')");
                String query = "CREATE PROCEDURE " + procName
                        + " @col1Value int, @col2Value varchar(512) OUTPUT AS BEGIN SELECT * FROM somenonexistenttable WHERE col1=@col1Value SET @col2Value='hi' END";
                stmt.execute(query);

                try (CallableStatement cstmt = con.prepareCall("{CALL " + procName + "(?, ?)}")) {
                    cstmt.setInt(1, 0);
                    cstmt.registerOutParameter(2, Types.VARCHAR);

                    try (ResultSet rs = cstmt.executeQuery()) {} catch (Exception ex) {} ;

                    assertEquals(null, cstmt.getString(2), TestResource.getResource("R_valueNotMatch"));
                }
            }
        }

        /**
         * Verify proper handling of row errors in ResultSets.
         */
        @Test
        @Tag(Constants.xAzureSQLDW)
        public void testRowError() throws Exception {
            try (Connection con = getConnection(); Statement stmt = con.createStatement()) {

                stmt.executeUpdate("CREATE TABLE " + tableName + " (ROWID int IDENTITY, col1 int)");
                stmt.executeUpdate("INSERT INTO " + tableName + " VALUES(0)");
                stmt.executeUpdate("INSERT INTO " + tableName + " VALUES(1)");
                stmt.executeUpdate("INSERT INTO " + tableName + " VALUES(2)");
                stmt.execute("CREATE PROCEDURE " + procName + " @col1Value int AS " + " BEGIN "
                        + "    SELECT col1 FROM " + tableName
                        + "       WITH (UPDLOCK) WHERE (col1 = @col1Value) ORDER BY ROWID" + " END");

                // For the test, lock each row in the table, one by one, for update
                // on one connection and, on another connection, verify that the
                // row is locked by looking for an expected row error for that row.
                // The expectation is that ResultSet.next() will throw an lock timeout
                // exception when the locked row is encountered, no matter whether the
                // locked row is the first one in the table or not. Also, the connection
                // must be usable after properly handling and dispatching the row locked
                // error.

                for (int row = 0; row <= 2; row++) {
                    // On the first connection, retrieve the indicated row,
                    // locking it for update.
                    try (Connection testConn1 = getConnection()) {
                        testConn1.setAutoCommit(false);
                        try (CallableStatement cstmt = testConn1.prepareCall("{CALL " + procName + "(?)}")) {
                            cstmt.setInt(1, row);

                            // enable isCloseOnCompletion
                            try {
                                cstmt.closeOnCompletion();
                            } catch (Exception e) {
                                fail(TestResource.getResource("R_unexpectedException") + e.getMessage());
                            }

                            try (ResultSet rs = cstmt.executeQuery()) {
                                assertEquals(true, rs.next(), "Query returned no rows");
                            }
                            assertEquals(cstmt.isClosed(), true, TestResource.getResource("R_statementShouldBeClosed"));

                            // On a second connection, repeat the query, with an immediate
                            // lock timeout to induce an error.
                            try (Connection testConn2 = getConnection()) {
                                testConn2.setTransactionIsolation(Connection.TRANSACTION_READ_COMMITTED);
                                testConn2.setAutoCommit(false);
                                try (Statement stmt2 = testConn2.createStatement()) {
                                    stmt2.executeUpdate("SET LOCK_TIMEOUT 0");

                                    try (CallableStatement cstmt2 = testConn2.prepareCall(
                                            "SELECT col1 FROM " + tableName + " WITH (UPDLOCK) ORDER BY ROWID")) {

                                        // Verify that the result set can be closed after
                                        // the lock timeout error
                                        try (ResultSet rs = cstmt2.executeQuery()) {
                                            rs.close();
                                        }
                                        // Verify that the ResultSet hits a lock timeout exception on the
                                        // indicated row and continues to report that exception on subsequent
                                        // accesses to that row.
                                        try (ResultSet rs = cstmt2.executeQuery()) {
                                            for (int i = 0; i < row; i++) {
                                                try {
                                                    rs.next();
                                                    assertEquals(false, true, "lock timeout"
                                                            + TestResource.getResource("R_expectedExceptionNotThrown"));
                                                } catch (SQLException e) {
                                                    assertEquals(1222, // lock timeout
                                                            e.getErrorCode(),
                                                            TestResource.getResource("R_unexpectedException")
                                                                    + e.getMessage());
                                                }
                                            }
                                        }
                                    }

                                    // Verify testConn2 is still usable for queries
                                    stmt2.executeQuery("SELECT 1").close();
                                }
                            }
                        }
                    }
                }
            }
        }

        @AfterEach
        public void terminate() throws SQLException {
            try (Statement stmt = connection.createStatement()) {
                TestUtils.dropTableIfExists(tableName, stmt);
                TestUtils.dropProcedureIfExists(procName, stmt);
            }
        }
    }

    @Nested
    public class TCSparseColumnSetAndNBCROW {
        private final String tableName = AbstractSQLGenerator
                .escapeIdentifier(RandomUtil.getIdentifier("TCStatementSparseColumnSetAndNBCROW"));

        private Connection createConnectionAndPopulateData() throws Exception {
            SQLServerDataSource ds = new SQLServerDataSource();
            ds.setURL(connectionString);
            ds.setSelectMethod("direct");
            Connection con = null;

            con = ds.getConnection();

            Statement stmt = con.createStatement();

            stmt.executeUpdate("CREATE TABLE " + tableName
                    + "(col1_int int IDENTITY(1,1), col2_varchar varchar(200), col3_varchar varchar(20) SPARSE NULL, col4_smallint smallint SPARSE NULL, col5_xml XML COLUMN_SET FOR ALL_SPARSE_COLUMNS, col6_nvarcharMax NVARCHAR(MAX), col7_varcharMax VARCHAR(MAX))");
            stmt.executeUpdate("INSERT INTO " + tableName + " DEFAULT VALUES");

            assertTrue(con != null, "connection is null");
            return con;
        }

        @AfterEach
        public void terminate() throws Exception {
            try (Connection con = getConnection(); Statement stmt = con.createStatement()) {
                try {
                    TestUtils.dropTableIfExists(tableName, stmt);
                } catch (SQLException e) {
                    fail(e.getMessage());
                }
            }
        }

        /**
         * tests that varchar(max) and nvarchar(max) columns return null correctly
         * 
         * @throws Exception
         */
        @Test
        @Tag(Constants.xAzureSQLDW)
        public void testNBCROWNullsForLOBs() throws Exception {
            try (DBConnection dbconn = new DBConnection(connectionString)) {
                if (dbconn.getServerVersion() <= 9.0) {
                    log.fine("testNBCROWNullsForLOBs skipped for Yukon");
                }
            }

            try (Connection con = createConnectionAndPopulateData()) {
                Statement stmt = con.createStatement();
                String selectQuery = "SELECT col1_int, col2_varchar, col3_varchar, col4_smallint, col5_xml, col6_nvarcharMax, col7_varcharMax FROM "
                        + tableName;
                try (ResultSet rs = stmt.executeQuery(selectQuery)) {
                    rs.next();

                    for (int i = 1; i <= 7; i++) {
                        String value = rs.getString(i);
                        if (i != 1) {
                            assertEquals(value, null, "expected null:" + value);
                        }
                    }
                }
            } finally {
                terminate();
            }
        }

        /**
         * Tests the following a) isSparseColumnSet returns true for column set b) isSparseColumnSet returns false for
         * non column set column
         * 
         * @throws Exception
         */
        @Test
        @Tag(Constants.xAzureSQLDW)
        public void testSparseColumnSetValues() throws Exception {
            try (DBConnection dbconn = new DBConnection(connectionString)) {
                if (dbconn.getServerVersion() <= 9.0) {
                    log.fine("testSparseColumnSetValues skipped for Yukon");
                }
            }

            try (Connection con = createConnectionAndPopulateData(); Statement stmt = con.createStatement()) {
                String selectQuery = "SELECT col1_int, col2_varchar, col3_varchar, col4_smallint, col5_xml, col6_nvarcharMax, col7_varcharMax FROM "
                        + tableName;
                try (ResultSet rs = stmt.executeQuery(selectQuery)) {
                    rs.next();

                    SQLServerResultSetMetaData rsmd = (SQLServerResultSetMetaData) rs.getMetaData();

                    // Test that isSparseColumnSet returns correct value for various columns
                    boolean isSparseColumnSet = false;
                    for (int i = 1; i <= 7; i++) {

                        isSparseColumnSet = rsmd.isSparseColumnSet(i);
                        if (i == 5) {
                            // this is the only sparse column set
                            assertEquals(isSparseColumnSet, true, "Incorrect value " + isSparseColumnSet);
                        } else {
                            assertEquals(isSparseColumnSet, false, "Incorrect value " + isSparseColumnSet);
                        }
                    }
                }
            } finally {
                terminate();
            }
        }

        /**
         * tests that isSparseColumnSet throws an exception for out of range index values
         * 
         * @throws Exception
         */
        @Test
        @Tag(Constants.xAzureSQLDW)
        public void testSparseColumnSetIndex() throws Exception {
            try (DBConnection dbconn = new DBConnection(connectionString)) {
                if (dbconn.getServerVersion() <= 9.0) {
                    log.fine("testSparseColumnSetIndex skipped for Yukon");
                }
            }

            try (Connection con = createConnectionAndPopulateData(); Statement stmt = con.createStatement()) {
                String selectQuery = "SELECT col1_int, col2_varchar, col3_varchar, col4_smallint, col5_xml, col6_nvarcharMax, col7_varcharMax FROM "
                        + tableName;
                try (ResultSet rs = stmt.executeQuery(selectQuery)) {
                    rs.next();

                    SQLServerResultSetMetaData rsmd = (SQLServerResultSetMetaData) rs.getMetaData();
                    try {
                        // test that an exception is thrown when invalid index(lower limit) is used
                        rsmd.isSparseColumnSet(0);
                        assertEquals(true, false, "Using index as 0 should have thrown an exception");
                    } catch (ArrayIndexOutOfBoundsException e) {}

                    try {
                        // test that an exception is thrown when invalid index(upper limit) is used
                        rsmd.isSparseColumnSet(8);
                        assertEquals(true, false, "Using index as 8 should have thrown an exception");
                    } catch (ArrayIndexOutOfBoundsException e) {}
                }
            } finally {
                terminate();
            }
        }

        /**
         * Tests the following for isSparseColumnSet api a) Metadata is available when result set is closed b) Metadata
         * is available when statement is closed c) Metadata is available when connection is closed
         * 
         * @throws Exception
         */
        @Test
        @Tag(Constants.xAzureSQLDW)
        public void testSparseColumnSetForException() throws Exception {
            try (DBConnection dbconn = new DBConnection(connectionString)) {
                if (dbconn.getServerVersion() <= 9.0) {
                    log.fine("testSparseColumnSetForException skipped for Yukon");
                }
            }

            SQLServerResultSetMetaData rsmd;
            try (Connection con = createConnectionAndPopulateData(); Statement stmt = con.createStatement()) {

                String selectQuery = "SELECT * FROM " + tableName;
                try (ResultSet rs = stmt.executeQuery(selectQuery)) {
                    rs.next();
                    rsmd = (SQLServerResultSetMetaData) rs.getMetaData();
                    rs.close();
                    rsmd.isSparseColumnSet(1);
                }
                try (ResultSet rs = stmt.executeQuery(selectQuery)) {
                    rsmd = (SQLServerResultSetMetaData) rs.getMetaData();
                    stmt.close();
                    rsmd.isSparseColumnSet(1);
                }
                try (ResultSet rs = con.createStatement().executeQuery("SELECT * FROM " + tableName)) {
                    rsmd = (SQLServerResultSetMetaData) rs.getMetaData();
                    con.close();
                    rsmd.isSparseColumnSet(1);
                }
            }
        }

        /**
         * Tests that null values are returned correctly for a row containing all nulls(except the primary key column)
         * 
         * @throws Exception
         */
        @Test
        @Tag(Constants.xAzureSQLDW)
        public void testNBCRowForAllNulls() throws Exception {
            try (DBConnection dbconn = new DBConnection(connectionString)) {
                if (dbconn.getServerVersion() <= 9.0) {
                    log.fine("testNBCRowForAllNulls skipped for Yukon");
                }
            }

            SQLServerDataSource ds = new SQLServerDataSource();
            ds.setURL(connectionString);
            ds.setSelectMethod("direct");

            try (Connection con = ds.getConnection(); Statement stmt = con.createStatement()) {
                try {
                    TestUtils.dropTableIfExists(tableName, stmt);
                } catch (SQLException e) {}

                String createTableQuery = "CREATE TABLE " + tableName + "(col1 int IDENTITY(1,1)";

                int noOfColumns = 128;
                for (int i = 2; i <= noOfColumns; i++) {
                    createTableQuery = createTableQuery + ", col" + i + " int";
                }
                createTableQuery += ")";
                stmt.executeUpdate(createTableQuery);
                stmt.executeUpdate("INSERT INTO " + tableName + " DEFAULT VALUES");
                try (ResultSet rs = stmt.executeQuery("SELECT * FROM " + tableName)) {
                    rs.next();

                    // test that all columns except the first one are null
                    for (int i = 2; i <= noOfColumns; i++) {
                        String value = rs.getString(i);
                        assertEquals(value, null, "expected null:" + value);
                    }
                }
            } finally {
                terminate();
            }
        }

        /**
         * Tests that the null values are returned correctly when rows and columns are accessed in a random manner
         * 
         * @throws Exception
         */
        @Test
        @Tag(Constants.xAzureSQLDW)
        public void testNBCROWWithRandomAccess() throws Exception {
            try (DBConnection dbconn = new DBConnection(connectionString)) {
                if (dbconn.getServerVersion() <= 9.0) {
                    log.fine("testNBCROWWithRandomAccess skipped for Yukon");
                }
            }

            SQLServerDataSource ds = new SQLServerDataSource();
            ds.setURL(connectionString);
            ds.setSelectMethod("direct");

            try (Connection con = ds.getConnection()) {
                Random r = new Random();
                int noOfColumns = 100;
                int noOfRows = 10;
                ArrayList<Integer> nonNullColumns = null;

                try (Statement stmt = con.createStatement()) {
                    try {
                        TestUtils.dropTableIfExists(tableName, stmt);
                    } catch (SQLException e) {}

                    // construct a query to create a table with 100 columns
                    String createTableQuery = "CREATE TABLE " + tableName + "(col1 int IDENTITY(1,1)";

                    for (int i = 2; i <= noOfColumns; i++) {
                        createTableQuery = createTableQuery + ", col" + i + " int";
                    }
                    createTableQuery += ")";
                    stmt.executeUpdate(createTableQuery);

                    stmt.executeUpdate("TRUNCATE TABLE " + tableName);

                    // randomly generate columns whose values would be set to a non null value
                    nonNullColumns = new ArrayList<>();
                    nonNullColumns.add(1);// this is always non-null

                    // Add approximately 10 non-null columns. The number should be low
                    // so that we get NBCROW token
                    for (int i = 0; i < 10; i++) {
                        int nonNullColumn = (int) (r.nextDouble() * noOfColumns) + 1;
                        if (!nonNullColumns.contains(nonNullColumn)) {
                            nonNullColumns.add(nonNullColumn);
                        }
                    }

                    // construct the insert query
                    String insertQuery = "INSERT INTO " + tableName + "(";
                    String values = " VALUES(";
                    for (int i = 1; i < nonNullColumns.size(); i++) {
                        insertQuery = insertQuery + "col" + nonNullColumns.get(i);
                        values += "1";
                        if (i == nonNullColumns.size() - 1) {
                            insertQuery += ")";
                            values += ")";
                        } else {
                            insertQuery += ",";
                            values += ",";
                        }
                    }
                    insertQuery += values;

                    // if there are no non-null columns
                    if (nonNullColumns.size() == 1)
                        insertQuery = "INSERT INTO " + tableName + " DEFAULT VALUES";

                    log.fine("INSEER Query:" + insertQuery);
                    // populate the table by executing the insert query
                    for (int i = 0; i < noOfRows; i++) {
                        stmt.executeUpdate(insertQuery);
                    }
                }

                try (Statement stmt = con.createStatement(ResultSet.TYPE_SCROLL_SENSITIVE, ResultSet.CONCUR_UPDATABLE);
                        ResultSet rs = stmt.executeQuery("SELECT * FROM " + tableName)) {

                    // Try accessing rows and columns randomly for 10 times
                    for (int j = 0; j < 10; j++) {
                        int rowNo = (int) (r.nextDouble() * noOfRows) + 1;
                        log.fine("Moving to row no:" + rowNo);
                        rs.absolute(rowNo);// move to a row
                        // With in a row try accessing columns randomly 10 times
                        for (int k = 1; k < 10; k++) {
                            int columnNo = (int) (r.nextDouble() * noOfColumns) + 1;
                            log.fine("Moving to column no:" + columnNo);
                            String value = rs.getString(columnNo);// get a particular column value
                            if (nonNullColumns.contains(columnNo)) {
                                assertTrue(value != null, "value should not be null");
                            } else {
                                assertTrue(value == null, "value should be null:" + value);
                            }
                        }
                    }
                }
            } finally {
                terminate();
            }

        }
    }

    @Nested
    public class TCStatementIsClosed {
        @Test
        public void testActiveStatement() throws Exception {
            try (Connection conn = getConnection();
                    SQLServerStatement stmt = (SQLServerStatement) conn.createStatement()) {

                // enable isCloseOnCompletion
                try {
                    stmt.closeOnCompletion();
                } catch (Exception e) {
                    log.fine("testCloseOnCompletion threw: " + e.getMessage());
                }

                try {
                    assertEquals(stmt.isClosed(), false, "Wrong return value from Statement.isClosed");
                } catch (UnsupportedOperationException e) {
                    assertEquals(e.getMessage(), TestResource.getResource("R_unexpectedException"), e.getMessage());
                }

                assertEquals(stmt.isClosed(), false, TestResource.getResource("R_statementShouldBeOpened"));
            }
        }

        /**
         * Tests closed statement throw proper exception
         * 
         * @throws Exception
         */
        @Test
        public void testClosedStatement() throws Exception {
            try (Connection conn = getConnection();
                    SQLServerStatement stmt = (SQLServerStatement) conn.createStatement()) {
                stmt.close();

                try {
                    assertEquals(stmt.isClosed(), true, "Wrong return value from Statement.isClosed");
                } catch (UnsupportedOperationException e) {
                    assertEquals(e.getMessage(), TestResource.getResource("R_unexpectedException"), e.getMessage());
                }
            }
        }

        /**
         * Tests closed connection throws proper exception
         * 
         * @throws Exception
         */
        @Test
        public void testClosedConnection() throws Exception {
            try (Connection conn = getConnection();
                    SQLServerStatement stmt = (SQLServerStatement) conn.createStatement()) {
                conn.close();

                try {
                    assertEquals(stmt.isClosed(), true, "Wrong return value from Statement.isClosed");
                } catch (UnsupportedOperationException e) {
                    assertEquals(e.getMessage(), TestResource.getResource("R_unexpectedException"), e.getMessage());
                }
            }
        }
    }

    @Nested
    public class TCResultSetIsClosed {

        /**
         * 
         * @throws Exception
         */
        @Test
        public void testActiveResultSet() throws Exception {
            try (Connection conn = getConnection(); Statement stmt = conn.createStatement()) {

                // enable isCloseOnCompletion
                try {
                    stmt.closeOnCompletion();
                } catch (Exception e) {
                    fail(TestResource.getResource("R_unexpectedException") + e.getMessage());
                }

                try (SQLServerResultSet rs = (SQLServerResultSet) stmt.executeQuery("SELECT 1")) {

                    try {
                        assertEquals(rs.isClosed(), false, "Wrong return value from ResultSet.isClosed");
                    } catch (UnsupportedOperationException e) {
                        assertEquals(e.getMessage(), TestResource.getResource("R_unexpectedException"), e.getMessage());
                    }

                    rs.close();
                }
                assertEquals(stmt.isClosed(), true, TestResource.getResource("R_statementShouldBeClosed"));
            }
        }

        /**
         * Tests closing resultset
         * 
         * @throws Exception
         */
        @Test
        public void testClosedResultSet() throws Exception {
            try (Connection conn = getConnection(); Statement stmt = conn.createStatement()) {

                // enable isCloseOnCompletion
                try {
                    stmt.closeOnCompletion();
                } catch (Exception e) {
                    fail(TestResource.getResource("R_unexpectedException") + e.getMessage());
                }

                try (SQLServerResultSet rs = (SQLServerResultSet) stmt.executeQuery("SELECT 1")) {
                    rs.close();

                    try {
                        assertEquals(rs.isClosed(), true, "Wrong return value from ResultSet.isClosed");
                    } catch (UnsupportedOperationException e) {
                        assertEquals(e.getMessage(), TestResource.getResource("R_unexpectedException"), e.getMessage());
                    }
                }
                assertEquals(stmt.isClosed(), true, TestResource.getResource("R_statementShouldBeClosed"));
            }
        }

        /**
         * Tests closing statement will close resultset
         * 
         * @throws Exception
         */
        @Test
        public void testClosedStatement() throws Exception {
            try (Connection conn = getConnection(); Statement stmt = conn.createStatement()) {

                try (SQLServerResultSet rs = (SQLServerResultSet) stmt.executeQuery("SELECT 1")) {
                    stmt.close();

                    try {
                        assertEquals(rs.isClosed(), true, "Wrong return value from ResultSet.isClosed");
                    } catch (UnsupportedOperationException e) {
                        assertEquals(e.getMessage(), TestResource.getResource("R_unexpectedException"), e.getMessage());
                    }
                }
            }
        }

        /**
         * Tests closing connection will close resultSet
         * 
         * @throws Exception
         */
        @Test
        public void testClosedConnection() throws Exception {
            try (Connection conn = getConnection(); Statement stmt = conn.createStatement()) {

                try (SQLServerResultSet rs = (SQLServerResultSet) stmt.executeQuery("SELECT 1")) {
                    conn.close();

                    try {
                        assertEquals(rs.isClosed(), true, "Wrong return value from ResultSet.isClosed");
                    } catch (UnsupportedOperationException e) {
                        assertEquals(e.getMessage(), TestResource.getResource("R_unexpectedException"), e.getMessage());
                    }
                }
            }
        }
    }

    @Nested
    @Tag(Constants.xAzureSQLDW)
    public class TCUpdateCountWithTriggers {
        private static final int NUM_ROWS = 3;

        private final String tableName = AbstractSQLGenerator
                .escapeIdentifier(RandomUtil.getIdentifier("TCUpdateCountWithTriggersTable1"));
        private final String table2Name = AbstractSQLGenerator
                .escapeIdentifier(RandomUtil.getIdentifier("TCUpdateCountWithTriggersTable2"));
        private final String sprocName = AbstractSQLGenerator
                .escapeIdentifier(RandomUtil.getIdentifier("TCUpdateCountWithTriggersProc"));
        private final String triggerName = AbstractSQLGenerator
                .escapeIdentifier(RandomUtil.getIdentifier("TCUpdateCountWithTriggersTrigger"));

        @BeforeEach
        public void setup() throws Exception {
            try (Connection con = getConnection()) {
                con.setAutoCommit(false);
                try (Statement stmt = con.createStatement()) {

                    try {
                        stmt.executeUpdate("if EXISTS (SELECT * FROM sys.triggers where name = '"
                                + TestUtils.escapeSingleQuotes((triggerName)) + "') drop trigger " + triggerName);
                    } catch (SQLException e) {
                        fail(TestResource.getResource("R_unexpectedException") + e.getMessage());
                    }
                    stmt.executeUpdate("CREATE TABLE " + tableName + " (col1 INT )");
                    for (int i = 0; i < NUM_ROWS; i++)
                        stmt.executeUpdate("INSERT INTO " + tableName + " (col1) VALUES (" + i + ")");

                    stmt.executeUpdate("CREATE TABLE " + table2Name + " (NAME VARCHAR(100), col2 int identity(1,1) )");
                    stmt.executeUpdate("INSERT INTO " + table2Name + " (NAME) VALUES ('BLAH')");
                    stmt.executeUpdate("INSERT INTO " + table2Name + " (NAME) VALUES ('FNORD')");
                    stmt.executeUpdate("INSERT INTO " + table2Name + " (NAME) VALUES ('EEEP')");

                    stmt.executeUpdate("Create Procedure " + sprocName + " AS " + "Begin " + "   Update " + table2Name
                            + " SET " + " NAME = 'Update' Where NAME = 'TEST' " + "Return 0 " + "End");

                    stmt.executeUpdate("CREATE Trigger " + triggerName + " ON " + tableName + " FOR DELETE AS "
                            + "Begin " + "Declare @l_retstat Integer " + "Execute @l_retstat = " + sprocName + " "
                            + "If (@l_retstat <> 0) " + "Begin " + "  Rollback Transaction " + "End " + "End");

                }
                con.commit();
            }
        }

        /**
         * Tests statement with having connection property as lastUpdateCount=true
         * 
         * @throws Exception
         */
        @Test
        public void testLastUpdateCountTrue() throws Exception {

            try (Connection con = PrepUtil.getConnection(connectionString + ";lastUpdateCount=true");
                    PreparedStatement ps = con.prepareStatement("DELETE FROM " + tableName + " WHERE col1 = ?")) {
                ps.setInt(1, 1);
                int updateCount = ps.executeUpdate();

                // updateCount should be from the DELETE,
                // which should be 1, since there is onw row with the specified column value (1).
                assertEquals(updateCount, 1, "Wrong update count");
            }
        }

        /**
         * Tests statement with having connection property as lastUpdateCount=false
         * 
         * @throws Exception
         */
        @Test
        public void testLastUpdateCountFalse() throws Exception {

            try (Connection con = PrepUtil.getConnection(connectionString + ";lastUpdateCount=false");
                    PreparedStatement ps = con.prepareStatement("DELETE FROM " + tableName + " WHERE col1 = ?")) {
                ps.setInt(1, 1);
                int updateCount = ps.executeUpdate();

                // updateCount should be from the UDPATE in the trigger procedure,
                // which should have affected 0 rows since no row satisfies the WHERE clause.
                assertEquals(updateCount, 0, "Wrong update count");
            }
        }

        /**
         * Tests insert, exec and insert in one preparedstatement command
         * 
         * @throws Exception
         */
        @Test
        public void testPreparedStatementInsertExecInsert() throws Exception {

            try (Connection con = PrepUtil.getConnection(connectionString + ";lastUpdateCount=true");
                    PreparedStatement ps = con
                            .prepareStatement("INSERT INTO " + tableName + " (col1) VALUES (" + (NUM_ROWS + 1) + "); "
                                    + "EXEC " + sprocName + "; " + "UPDATE " + table2Name + " SET NAME = 'FISH'")) {

                int updateCount = ps.executeUpdate();

                // updateCount should be from the UPDATE,
                // which should have affected all 3 rows in table2Name.
                assertEquals(updateCount, 3, "Wrong update count");
            }
        }

        /**
         * Tests insert, exec and insert in one statement command
         * 
         * @throws Exception
         */
        @Test
        public void testStatementInsertExecInsert() throws Exception {

            try (Connection con = PrepUtil.getConnection(connectionString + ";lastUpdateCount=true");
                    Statement stmt = con.createStatement()) {
                int updateCount = stmt.executeUpdate("INSERT INTO " + tableName + " (col1) VALUES (" + (NUM_ROWS + 1)
                        + "); " + "EXEC " + sprocName + "; " + "UPDATE " + table2Name + " SET NAME = 'FISH'");

                // updateCount should be from the INSERT,
                // which should have affected 1 (new) row in AbstractSQLGenerator.escapeIdentifier(tableName).
                assertEquals(updateCount, 1, "Wrong update count");
            }
        }

        @AfterEach
        public void terminate() throws SQLException {
            try (Statement stmt = connection.createStatement();) {
                TestUtils.dropTableIfExists(tableName, stmt);
                TestUtils.dropTableIfExists(table2Name, stmt);
                TestUtils.dropProcedureIfExists(sprocName, stmt);
            }
        }
    }

    @Nested
    @Tag(Constants.xAzureSQLDW)
    public class TCUpdateCountAfterRaiseError {
        private final String tableName = AbstractSQLGenerator
                .escapeIdentifier(RandomUtil.getIdentifier("TCUpdateCountAfterRaiseError"));
        private final String triggerName = AbstractSQLGenerator.escapeIdentifier("Trigger");
        private final int NUM_ROWS = 3;
        private final String errorMessage50001InSqlAzure = "Error 50001, severity 17, state 1 was raised, but no message with that error number was found in sys.messages. If error is larger than 50000, make sure the user-defined message is added using sp_addmessage.";

        @BeforeEach
        public void setup() throws Exception {
            try (Connection con = getConnection()) {
                con.setAutoCommit(false);
                try (Statement stmt = con.createStatement()) {
                    TestUtils.dropTriggerIfExists(triggerName, stmt);
                    stmt.executeUpdate("CREATE TABLE " + tableName + " (col1 INT )");
                    for (int i = 0; i < NUM_ROWS; i++)
                        stmt.executeUpdate("INSERT INTO " + tableName + " (col1) VALUES (" + i + ")");

                    // Skip adding message for 50001 if the target server is SQL Azure, because SQL Azure does not
                    // support
                    // sp_addmessage.
                    try (Connection dbConn = getConnection()) {
                        if (isSqlAzure()) {
                            log.fine(
                                    "Because SQL Azure does not support sp_addmessage, 'EXEC sp_addmessage ...' is skipped.");
                        } else {
                            try {
                                stmt.executeUpdate(
                                        "EXEC sp_addmessage @msgnum=50001, @severity=11, @msgtext='MyError'");
                            } catch (SQLException e) {}
                        }
                    }

                    stmt.executeUpdate(
                            "CREATE TRIGGER " + triggerName + " ON " + tableName + " FOR INSERT AS BEGIN DELETE FROM "
                                    + tableName + " WHERE col1 = 1 RAISERROR(50001, 17, 1) END");
                }
                con.commit();
            }
        }

        /**
         * Tests updateCount method after raising error
         * 
         * @throws Exception
         */
        @Test
        public void testUpdateCountAfterRaiseError() throws Exception {

            try (Connection con = getConnection(); PreparedStatement pstmt = con.prepareStatement("UPDATE " + tableName
                    + " SET col1 = 5 WHERE col1 = 2 RAISERROR(50001, 17, 1) SELECT * FROM " + tableName)) {

                // enable isCloseOnCompletion
                try {
                    pstmt.closeOnCompletion();
                } catch (Exception e) {
                    fail(TestResource.getResource("R_unexpectedException") + e.getMessage());
                }

                boolean result = pstmt.execute();

                assertEquals(result, false, "First result: should have been an update count");
                assertEquals(pstmt.getUpdateCount(), 1, "First result: Unexpected number of rows affected by UPDATE");

                try {
                    result = pstmt.getMoreResults();
                    assertEquals(true, false, TestResource.getResource("R_expectedExceptionNotThrown"));
                } catch (SQLException e) {
                    String expectedMessage;
                    // SQL Azure does not support sp_addmessage, so the user-defined message cannot be added.
                    if (isSqlAzure()) // SQL Azure
                    {
                        expectedMessage = errorMessage50001InSqlAzure;
                    } else // SQL Server
                    {
                        expectedMessage = "MyError";
                    }
                    assertEquals(e.getMessage(), expectedMessage,
                            "Second result: Unexpected error message from RAISERROR");
                }

                result = pstmt.getMoreResults();
                assertEquals(result, true, "Third result: wrong result type; ResultSet expected");
                assertEquals(pstmt.getUpdateCount(), -1, "Third result: wrong update count");
                try (ResultSet rs = pstmt.getResultSet()) {
                    int rowCount = 0;
                    while (rs.next())
                        ++rowCount;
                    assertEquals(rowCount, NUM_ROWS, "Third result: wrong number of rows returned");
                }
                assertEquals(pstmt.isClosed(), true, TestResource.getResource("R_statementShouldBeClosed"));
            }
        }

        /**
         * Tests updateCount method after error in trigger with having connection property lastUpdateCount = false
         * 
         * @throws Exception
         */
        @Test
        public void testUpdateCountAfterErrorInTriggerLastUpdateCountFalse() throws Exception {

            try (Connection con = PrepUtil.getConnection(connectionString + ";lastUpdateCount = false");
                    PreparedStatement pstmt = con.prepareStatement("INSERT INTO " + tableName + " VALUES (5)")) {

                int updateCount = pstmt.executeUpdate();
                assertEquals(updateCount, 1, "First result: should have been 1 row deleted");
                assertEquals(pstmt.getUpdateCount(), 1, "First result: Wrong return from getUpdateCount");

                boolean result;

                try {
                    result = pstmt.getMoreResults();
                    assertEquals(true, false, TestResource.getResource("R_expectedExceptionNotThrown"));
                } catch (SQLException e) {
                    String expectedMessage;
                    // SQL Azure does not support sp_addmessage, so the user-defined message cannot be added.
                    if (isSqlAzure()) // SQL Azure
                    {
                        expectedMessage = errorMessage50001InSqlAzure;
                    } else // SQL Server
                    {
                        expectedMessage = "MyError";
                    }
                    assertEquals(e.getMessage(), expectedMessage,
                            "Second result: Unexpected error message from RAISERROR");
                }

                result = pstmt.getMoreResults();
                assertEquals(result, false, "Third result: wrong result type; update count expected");
                assertEquals(pstmt.getUpdateCount(), 1, "Third result: wrong number of rows inserted");
                try (ResultSet rs = con.createStatement().executeQuery("SELECT * FROM " + tableName)) {
                    int rowCount = 0;
                    while (rs.next())
                        ++rowCount;
                    assertEquals(rowCount, NUM_ROWS, "Wrong number of rows in table");
                    assertEquals(pstmt.isClosed(), false, TestResource.getResource("R_statementShouldBeOpened"));
                }
            }
        }

        /**
         * Tests updateCount method after error in trigger with having connection property lastUpdateCount = true
         * 
         * @throws Exception
         */
        @Test
        public void testUpdateCountAfterErrorInTriggerLastUpdateCountTrue() throws Exception {

            try (Connection con = PrepUtil.getConnection(connectionString + ";lastUpdateCount = true");
                    PreparedStatement pstmt = con.prepareStatement("INSERT INTO " + tableName + " VALUES (5)")) {

                try {
                    pstmt.executeUpdate();
                    assertEquals(true, false, TestResource.getResource("R_expectedExceptionNotThrown"));
                } catch (SQLException e) {
                    String expectedMessage;
                    // SQL Azure does not support sp_addmessage, so the user-defined message cannot be added.
                    if (isSqlAzure()) // SQL Azure
                    {
                        expectedMessage = errorMessage50001InSqlAzure;
                    } else // SQL Server
                    {
                        expectedMessage = "MyError";
                    }
                    assertEquals(e.getMessage(), expectedMessage,
                            "Second result: Unexpected error message from RAISERROR");
                }

                try (ResultSet rs = pstmt.getResultSet()) {
                    assertEquals(rs, null, "First result: Unexpected update count");

                    assertEquals(pstmt.getUpdateCount(), -1, "First result: Unexpected update count");

                    boolean result = pstmt.getMoreResults();
                    assertEquals(result, false, "Second result: wrong result type; update count expected");
                    assertEquals(pstmt.getUpdateCount(), 1, "Second result: wrong number of rows inserted");
                }

                try (ResultSet rs = con.createStatement().executeQuery("SELECT * FROM " + tableName)) {
                    int rowCount = 0;
                    while (rs.next())
                        ++rowCount;
                    assertEquals(rowCount, NUM_ROWS, "Wrong number of rows in table");
                }
            }
        }

        @AfterEach
        public void terminate() throws Exception {
            try (Connection con = getConnection(); Statement stmt = con.createStatement();) {
                try {
                    TestUtils.dropTableIfExists(tableName, stmt);
                } catch (SQLException e) {
                    fail(TestResource.getResource("R_unexpectedException") + e.getMessage());
                }
            }
        }
    }

    @Nested
    @Tag(Constants.xAzureSQLDW)
    public class TCNocount {
        private final String tableName = AbstractSQLGenerator.escapeIdentifier(RandomUtil.getIdentifier("TCNoCount"));

        private static final int NUM_ROWS = 3;

        @BeforeEach
        public void setup() throws Exception {
            try (Connection con = getConnection()) {
                con.setAutoCommit(false);
                try (Statement stmt = con.createStatement()) {

                    // enable isCloseOnCompletion
                    try {
                        stmt.closeOnCompletion();
                    } catch (Exception e) {
                        fail(TestResource.getResource("R_unexpectedException") + e.getMessage());
                    }
                    stmt.executeUpdate("CREATE TABLE " + tableName + " (col1 INT )");
                    for (int i = 0; i < NUM_ROWS; i++)
                        stmt.executeUpdate("INSERT INTO " + tableName + " (col1) VALUES (" + i + ")");

                    assertEquals(stmt.isClosed(), false, TestResource.getResource("R_statementShouldBeOpened"));
                }
                con.commit();
            }
        }

        /**
         * tests no count in execute command
         * 
         * @throws Exception
         */
        @Test
        public void testNoCountWithExecute() throws Exception {
            // Ensure lastUpdateCount=true...
            try (Connection con = PrepUtil.getConnection(connectionString + ";lastUpdateCount = true");
                    Statement stmt = con.createStatement();) {

                boolean isResultSet = stmt.execute("set nocount on\n" + "insert into " + tableName + "(col1) values("
                        + (NUM_ROWS + 1) + ")\n" + "select 1");

                assertEquals(true, isResultSet, "execute() said first result was an update count");

                try (ResultSet rs = stmt.getResultSet()) {
                    while (rs.next());
                }

                boolean moreResults = stmt.getMoreResults();
                assertEquals(false, moreResults, "next result is a ResultSet?");

                int updateCount = stmt.getUpdateCount();
                assertEquals(-1, updateCount, "only one result was expected...");
            }
        }

        @AfterEach
        public void terminate() throws Exception {
            try (Connection con = getConnection(); Statement stmt = con.createStatement()) {
                try {
                    TestUtils.dropTableIfExists(tableName, stmt);
                } catch (SQLException e) {
                    fail(TestResource.getResource("R_unexpectedException") + e.getMessage());
                }
            }
        }
    }
<<<<<<< HEAD

    @Nested
    @Tag(Constants.xAzureSQLDW)
    public class BigDecimalPrecisionTest {

        private final String procName1 = AbstractSQLGenerator
                .escapeIdentifier(RandomUtil.getIdentifier("test_bigdecimal_3"));
        private final String procName2 = AbstractSQLGenerator
                .escapeIdentifier(RandomUtil.getIdentifier("test_bigdecimal_5"));
        private final String procNameMaxScale = AbstractSQLGenerator
                .escapeIdentifier(RandomUtil.getIdentifier("test_bigdecimal_max_scale"));
        private final String procNameMaxPrecision = AbstractSQLGenerator
                .escapeIdentifier(RandomUtil.getIdentifier("test_bigdecimal_max_precision"));
        private final String procNameForCatchBlock = AbstractSQLGenerator
                .escapeIdentifier(RandomUtil.getIdentifier("test_bigdecimal_catch_block"));

        @BeforeEach
        public void init() throws SQLException {
            try (Connection connection = getConnection()) {
                try (Statement stmt = connection.createStatement()) {
                    TestUtils.dropProcedureIfExists(procName1, stmt);
                    TestUtils.dropProcedureIfExists(procName2, stmt);
                    TestUtils.dropProcedureIfExists(procNameMaxScale, stmt);
                    TestUtils.dropProcedureIfExists(procNameMaxPrecision, stmt);
                    TestUtils.dropProcedureIfExists(procNameForCatchBlock, stmt);
                }

                String createProcedureSQL1 = "CREATE PROCEDURE " + procName1 + "\n"
                        + "    @big_decimal_type      decimal(15, 3),\n"
                        + "    @big_decimal_type_o    decimal(15, 3) OUTPUT\n" + "AS\n" + "BEGIN\n"
                        + "    SET @big_decimal_type_o = @big_decimal_type;\n" + "END;";
                String createProcedureSQL2 = "CREATE PROCEDURE " + procName2 + "\n"
                        + "    @big_decimal_type      decimal(15, 5),\n"
                        + "    @big_decimal_type_o    decimal(15, 5) OUTPUT\n" + "AS\n" + "BEGIN\n"
                        + "    SET @big_decimal_type_o = @big_decimal_type;\n" + "END;";
                String createProcedureMaxScale = "CREATE PROCEDURE " + procNameMaxScale + "\n"
                        + "    @big_decimal_type      decimal(38, 38),\n"
                        + "    @big_decimal_type_o    decimal(38, 38) OUTPUT\n" + "AS\n" + "BEGIN\n"
                        + "    SET @big_decimal_type_o = @big_decimal_type;\n" + "END;";
                String createProcedureMaxPrecision = "CREATE PROCEDURE " + procNameMaxPrecision + "\n"
                        + "    @big_decimal_type      decimal(38, 0),\n"
                        + "    @big_decimal_type_o    decimal(38, 0) OUTPUT\n" + "AS\n" + "BEGIN\n"
                        + "    SET @big_decimal_type_o = @big_decimal_type;\n" + "END;";
                String createProcedureForCatchBlock = "CREATE PROCEDURE " + procNameForCatchBlock + "\n" +
                        "@outParam DECIMAL(10,2) OUTPUT " +
                        "AS BEGIN SET @outParam = 123.45 END";

                try (Statement stmt = connection.createStatement()) {
                    stmt.execute(createProcedureSQL1);
                    stmt.execute(createProcedureSQL2);
                    stmt.execute(createProcedureMaxScale);
                    stmt.execute(createProcedureMaxPrecision);
                    stmt.execute(createProcedureForCatchBlock);
                }
            }
        }

        @AfterEach
        public void terminate() throws SQLException {
            try (Connection connection = getConnection(); Statement stmt = connection.createStatement()) {
                    TestUtils.dropProcedureIfExists(procName1, stmt);
                    TestUtils.dropProcedureIfExists(procName2, stmt);
                    TestUtils.dropProcedureIfExists(procNameMaxScale, stmt);
                    TestUtils.dropProcedureIfExists(procNameMaxPrecision, stmt);
                    TestUtils.dropProcedureIfExists(procNameForCatchBlock, stmt);
            }
        }

        @Test
        @Tag("BigDecimal")
        public void testBigDecimalPrecision() throws SQLException {
            try (Connection connection = getConnection()) {
                // Test for DECIMAL(15, 3)
                String callSQL1 = "{call " + procName1 + "(100.241, ?)}";
                try (CallableStatement call = connection.prepareCall(callSQL1)) {
                    call.registerOutParameter(1, Types.DECIMAL);
                    call.execute();
                    BigDecimal actual1 = call.getBigDecimal(1);
                    assertEquals(new BigDecimal("100.241"), actual1);
                }

                // Test for DECIMAL(15, 5)
                String callSQL2 = "{call " + procName2 + "(100.24112, ?)}";
                try (CallableStatement call = connection.prepareCall(callSQL2)) {
                    call.registerOutParameter(1, Types.DECIMAL);
                    call.execute();
                    BigDecimal actual2 = call.getBigDecimal(1);
                    assertEquals(new BigDecimal("100.24112"), actual2);
                }

                // Test for DECIMAL(38, 38)
                String callSQLMaxScale = "{call " + procNameMaxScale + "(?, ?)}";
                try (CallableStatement call = connection.prepareCall(callSQLMaxScale)) {
                    BigDecimal maxScaleValue = new BigDecimal("0.11111111111111111111111111111111111111");
                    call.setBigDecimal(1, maxScaleValue);
                    call.registerOutParameter(2, Types.DECIMAL);
                    call.execute();
                    BigDecimal actualMaxScale = call.getBigDecimal(2);
                    assertEquals(maxScaleValue, actualMaxScale, "DECIMAL(38, 38) max scale test failed");
                }

                // Test for DECIMAL(38, 0)
                String callSQLMaxPrecision = "{call " + procNameMaxPrecision + "(?, ?)}";
                try (CallableStatement call = connection.prepareCall(callSQLMaxPrecision)) {
                    BigDecimal maxPrecisionValue = new BigDecimal("99999999999999999999999999999999999999");
                    call.setBigDecimal(1, maxPrecisionValue);
                    call.registerOutParameter(2, Types.DECIMAL);
                    call.execute();
                    BigDecimal actualMaxPrecision = call.getBigDecimal(2);
                    assertEquals(maxPrecisionValue, actualMaxPrecision, "DECIMAL(38, 0) max precision test failed");
                }
            }
        }

        @Test
        @Tag("BigDecimal")
        public void testRegisterOutParameterForBigDecimalCatchBlock() throws SQLException {
            try (Connection con = getConnection()) {
                try (CallableStatement realCallableStatement = con.prepareCall("{call "+ procNameForCatchBlock + "(?)}")) {

                    CallableStatement spyCallableStatement = spy(realCallableStatement);
                    ParameterMetaData spyMetaData = spy(realCallableStatement.getParameterMetaData());

                    // Simulate an exception for getScale
                    doThrow(new SQLException("Simulated error for BigDecimal scale retrieval"))
                            .when(spyMetaData).getScale(1);

                    // Inject the mocked ParameterMetaData back into the spy CallableStatement
                    doReturn(spyMetaData).when(spyCallableStatement).getParameterMetaData();

                    // Assert that the catch block for SQLException is executed
                    SQLServerException thrownException = assertThrows(SQLServerException.class, () -> {
                        spyCallableStatement.registerOutParameter(1, java.sql.Types.DECIMAL);
                    });
                    assertTrue(thrownException.getMessage().matches(TestUtils.formatErrorMsg("R_InvalidScale")), thrownException.getMessage());
                }
            }
        }
    }
=======
    
    
    @Nested
    public class TCGenKeys {
        private final String tableName = AbstractSQLGenerator
                .escapeIdentifier(RandomUtil.getIdentifier("TCInsertWithGenKeys"));
        private final String idTableName = AbstractSQLGenerator
                .escapeIdentifier(RandomUtil.getIdentifier("TCInsertWithGenKeysIDs"));

        private final String triggerName = AbstractSQLGenerator.escapeIdentifier("Trigger");
        private final int NUM_ROWS = 3;

        @BeforeEach
        public void setup() throws Exception {
            try (Connection con = getConnection()) {
                con.setAutoCommit(false);
                try (Statement stmt = con.createStatement()) {
                    TestUtils.dropTriggerIfExists(triggerName, stmt);
                    stmt.executeUpdate("CREATE TABLE " + tableName + " (ID int NOT NULL IDENTITY(1,1) PRIMARY KEY, NAME varchar(32));");
                    stmt.executeUpdate("CREATE TABLE " + idTableName  + "(ID int NOT NULL IDENTITY(1,1) PRIMARY KEY);");
                    stmt.executeUpdate("CREATE TRIGGER " + triggerName + " ON " + tableName + 
                            " FOR INSERT AS INSERT INTO " + idTableName + " DEFAULT VALUES;");
                    for (int i = 0; i < NUM_ROWS; i++) {
                        stmt.executeUpdate("INSERT INTO " + tableName + " (NAME) VALUES ('test')");
                    }
                }
                con.commit();
            }
        }

        /**
         * Tests executeUpdate for Insert followed by getGenerateKeys
         *
         * @throws Exception
         */
        @Test
        public void testExecuteUpdateInsertAndGenKeys() {
            try (Connection con = getConnection()) {
                try(Statement stmt = con.createStatement()) {
                    String sql = "INSERT INTO " + tableName + " (NAME) VALUES('test')";
                    List<String> lst = Arrays.asList("ID");
                    String[] arr = lst.toArray(new String[0]);
                    stmt.executeUpdate(sql, arr);
                    try (ResultSet generatedKeys = stmt.getGeneratedKeys()) {
                        if (generatedKeys.next()) {
                            int id = generatedKeys.getInt(1);
                            assertEquals(id, 4, "id should have been 4, but received : " + id);
                        }
                    }
                }
            } catch (SQLException e) {
                fail(TestResource.getResource("R_unexpectedException") + e.getMessage());
            }
        }

        /**
         * Tests executeUpdate using PreparedStatement for Insert followed by getGenerateKeys
         *
         * @throws Exception
         */
        @Test
        public void testPrepStmtExecuteUpdateInsertAndGenKeys() {
            try (Connection con = getConnection()) {
                String sql = "INSERT INTO " + tableName + " (NAME) VALUES('test')";
                try(PreparedStatement stmt = con.prepareStatement(sql,PreparedStatement.RETURN_GENERATED_KEYS)) {
                    stmt.executeUpdate();
                    try (ResultSet generatedKeys = stmt.getGeneratedKeys()) {
                        if (generatedKeys.next()) {
                            int id = generatedKeys.getInt(1);
                            assertEquals(id, 4, "id should have been 4, but received : " + id);
                        }
                    }
                }
            } catch (SQLException e) {
                fail(TestResource.getResource("R_unexpectedException") + e.getMessage());
            }
        }

        /**
         * Tests executeUpdate using PreparedStatement for Insert followed by getGenerateKeys
         *
         * @throws Exception
         */
        @Test
        public void testPrepStmtNoCountExecuteUpdateInsertAndGenKeys() {
            try (Connection con = getConnection()) {
                String sql = "SET NOCOUNT ON; INSERT INTO " + tableName + " (NAME) VALUES('test')";
                try(PreparedStatement stmt = con.prepareStatement(sql,PreparedStatement.RETURN_GENERATED_KEYS)) {
                    stmt.executeUpdate();
                    try (ResultSet generatedKeys = stmt.getGeneratedKeys()) {
                        if (generatedKeys.next()) {
                            int id = generatedKeys.getInt(1);
                            assertEquals(id, 4, "id should have been 4, but received : " + id);
                        }
                    }
                }
            } catch (SQLException e) {
                fail(TestResource.getResource("R_unexpectedException") + e.getMessage());
            }
        }

        /**
         * Tests executeUpdate using PreparedStatement for Insert followed by getGenerateKeys
         *
         * @throws Exception
         */
        @Test
        public void testPrepStmtNoCountExecuteInsertAndGenKeys() {
            try (Connection con = getConnection()) {
                String sql = "SET NOCOUNT ON; INSERT INTO " + tableName + " (NAME) VALUES('test')";
                try(PreparedStatement stmt = con.prepareStatement(sql,PreparedStatement.RETURN_GENERATED_KEYS)) {
                    stmt.execute();
                    try (ResultSet generatedKeys = stmt.getGeneratedKeys()) {
                        if (generatedKeys.next()) {
                            int id = generatedKeys.getInt(1);
                            assertEquals(id, 4, "id should have been 4, but received : " + id);
                        }
                    }
                }
            } catch (SQLException e) {
                fail(TestResource.getResource("R_unexpectedException") + e.getMessage());
            }
        }

        
        /**
         * Tests execute for Insert followed by getGenerateKeys
         *
         * @throws Exception
         */
        @Test
        public void testExecuteInsertAndGenKeys() {
            try (Connection con = getConnection()) {
                try(Statement stmt = con.createStatement()) {
                    String sql = "INSERT INTO " + tableName + " (NAME) VALUES('test')";
                    List<String> lst = Arrays.asList("ID");
                    String[] arr = lst.toArray(new String[0]);
                    stmt.execute(sql, arr);
                    try (ResultSet generatedKeys = stmt.getGeneratedKeys()) {
                        if (generatedKeys.next()) {
                            int id = generatedKeys.getInt(1);
                            assertEquals(id, 4, "generated key should have been 4");
                        }
                    }
                }
            } catch (SQLException e) {
                fail(TestResource.getResource("R_unexpectedException") + e.getMessage());
            }
        }

        /**
         * Tests execute for Insert followed by select
         *
         * @throws Exception
         */
        @Test
        public void testExecuteInsertAndSelect() {

            try (Connection con = getConnection()) {
                try(Statement stmt = con.createStatement()) {
                    boolean retval = stmt.execute("INSERT INTO " + tableName +" (NAME) VALUES('test') SELECT NAME FROM " + tableName + " WHERE ID = 1");
                    do {
                        if (!retval) {
                            int count = stmt.getUpdateCount();
                            if (count == -1) {
                                // no more results
                                break;
                            } else {
                                assertEquals(count, 1, "update count should have been 1");
                            }
                        } else {
                            // process ResultSet
                            try (ResultSet rs = stmt.getResultSet()) {
                                if (rs.next()) {
                                    String val = rs.getString(1);
                                    assertEquals(val, "test", "read value should have been 'test'");
                                }
                            }
                        }
                        retval = stmt.getMoreResults();
                    } while (true);
                }
            } catch (SQLException e) {
                fail(TestResource.getResource("R_unexpectedException") + e.getMessage());
            }
        }


        /**
         * Tests execute for Merge followed by select
         *
         * @throws Exception
         */
        @Test
        public void testExecuteMergeAndSelect() {
            try (Connection con = getConnection()) {
                try(Statement stmt = con.createStatement()) {
                    boolean retval = stmt.execute("MERGE INTO " + tableName + " AS target USING (VALUES ('test1')) AS source (name) ON target.name  = source.name WHEN NOT MATCHED THEN INSERT (name) VALUES ('test1');  SELECT NAME FROM " + tableName + " WHERE ID = 1");
                    do {
                        if (!retval) {
                            int count = stmt.getUpdateCount();
                            if (count == -1) {
                                // no more results
                                break;
                            } else {
                                assertEquals(count, 1, "update count should have been 1");
                            }
                        } else {
                            // process ResultSet
                            try (ResultSet rs = stmt.getResultSet()) {
                                if (rs.next()) {
                                    String val = rs.getString(1);
                                    assertEquals(val, "test", "read value should have been 'test'");
                                }
                            }

                        }
                        retval = stmt.getMoreResults();
                    } while (true);
                }
            } catch (SQLException e) {
                fail(TestResource.getResource("R_unexpectedException") + e.getMessage());
            }
        }

        /**
         * Tests execute for Insert multiple rows followed by select
         *
         * @throws Exception
         */
        @Test
        public void testExecuteInsertManyRowsAndSelect() {
            try (Connection con = getConnection()) {
                try (Statement stmt = con.createStatement()) {
                    boolean retval = stmt.execute("INSERT INTO " + tableName + " SELECT NAME FROM " + tableName + " SELECT NAME FROM " + tableName + " WHERE ID = 1");
                    do {
                        if (!retval) {
                            int count = stmt.getUpdateCount();
                            if (count == -1) {
                                // no more results
                                break;
                            } else {
                                assertEquals(count, 3, "update count should have been 6");
                            }
                        } else {
                            // process ResultSet
                            try (ResultSet rs = stmt.getResultSet()) {
                                if (rs.next()) {
                                    String val = rs.getString(1);
                                    assertEquals(val, "test", "read value should have been 'test'");
                                }
                            }

                        }
                        retval = stmt.getMoreResults();
                    } while (true);
                }
            } catch (SQLException e) {
                fail(TestResource.getResource("R_unexpectedException") + e.getMessage());
            }
        }

        /**
         * Tests execute two Inserts followed by select
         *
         * @throws Exception
         */
        @Test
        public void testExecuteTwoInsertsRowsAndSelect() {
            try (Connection con = getConnection()) {
                try(Statement stmt = con.createStatement()) {
                    boolean retval = stmt.execute("INSERT INTO " + tableName + " (NAME) VALUES('test') INSERT INTO " + tableName + " (NAME) VALUES('test') SELECT NAME from " + tableName + " WHERE ID = 1");
                    do {
                        if (!retval) {
                            int count = stmt.getUpdateCount();
                            if (count == -1) {
                                // no more results
                                break;
                            } else {
                                assertEquals(count, 1, "update count should have been 2");
                            }
                        } else {
                            // process ResultSet
                            try (ResultSet rs = stmt.getResultSet()) {
                                if (rs.next()) {
                                    String val = rs.getString(1);
                                    assertEquals(val, "test", "read value should have been 'test'");
                                }
                            }

                        }
                        retval = stmt.getMoreResults();
                    } while (true);
                }
            } catch (SQLException e) {
                fail(TestResource.getResource("R_unexpectedException") + e.getMessage());
            }
        }


        /**
         * Tests execute for Update followed by select
         *
         * @throws Exception
         */
        @Test
        public void testExecuteUpdAndSelect() {
            try (Connection con = getConnection()) {
                try(Statement stmt = con.createStatement()) {
                    boolean retval = stmt.execute("UPDATE " + tableName +" SET NAME = 'test' SELECT NAME FROM " + tableName + " WHERE ID = 1");
                    do {
                        if (!retval) {
                            int count = stmt.getUpdateCount();
                            if (count == -1) {
                                // no more results
                                break;
                            } else {
                                assertEquals(count, 3, "update count should have been 3");
                            }
                        } else {
                            // process ResultSet
                            try (ResultSet rs = stmt.getResultSet()) {
                                if (rs.next()) {
                                    String val = rs.getString(1);
                                    assertEquals(val, "test", "read value should have been 'test'");
                                }
                            }
                        }
                        retval = stmt.getMoreResults();
                    } while (true);
                }
            } catch (SQLException e) {
                fail(TestResource.getResource("R_unexpectedException") + e.getMessage());
            }
        }

        /**
         * Tests execute for Update followed by select
         *
         * @throws Exception
         */
        @Test
        public void testExecuteDelAndSelect() {
            try (Connection con = getConnection()) {
                try(Statement stmt = con.createStatement()) {
                    boolean retval = stmt.execute("DELETE FROM " + tableName +" WHERE ID = 1 SELECT NAME FROM " + tableName + " WHERE ID = 2");
                    do {
                        if (!retval) {
                            int count = stmt.getUpdateCount();
                            if (count == -1) {
                                // no more results
                                break;
                            } else {
                                assertEquals(count, 1, "update count should have been 1");
                            }
                        } else {
                            // process ResultSet
                            try (ResultSet rs = stmt.getResultSet()) {
                                if (rs.next()) {
                                    String val = rs.getString(1);
                                    assertEquals(val, "test", "read value should have been 'test'");
                                }
                            }
                        }
                        retval = stmt.getMoreResults();
                    } while (true);
                }
            } catch (SQLException e) {
                fail(TestResource.getResource("R_unexpectedException") + e.getMessage());
            }
        }

        @AfterEach
        public void terminate() {
            try (Connection con = getConnection(); Statement stmt = con.createStatement()) {
                TestUtils.dropTriggerIfExists(triggerName, stmt);
                TestUtils.dropTableIfExists(idTableName, stmt);
                TestUtils.dropTableIfExists(tableName, stmt);
            } catch (SQLException e) {
                fail(TestResource.getResource("R_unexpectedException") + e.getMessage());
            }
        }
    }

>>>>>>> 25ea8da0
}<|MERGE_RESOLUTION|>--- conflicted
+++ resolved
@@ -2698,7 +2698,6 @@
             }
         }
     }
-<<<<<<< HEAD
 
     @Nested
     @Tag(Constants.xAzureSQLDW)
@@ -2838,8 +2837,6 @@
             }
         }
     }
-=======
-    
     
     @Nested
     public class TCGenKeys {
@@ -3222,6 +3219,4 @@
             }
         }
     }
-
->>>>>>> 25ea8da0
 }