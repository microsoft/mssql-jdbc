/*
 * Microsoft JDBC Driver for SQL Server
 * 
 * Copyright(c) Microsoft Corporation All rights reserved.
 * 
 * This program is made available under the terms of the MIT License. See the LICENSE file in the project root for more information.
 */
package com.microsoft.sqlserver.jdbc.unit.statement;

import static org.junit.Assert.assertArrayEquals;
import static org.junit.jupiter.api.Assertions.assertEquals;
import static org.junit.jupiter.api.Assertions.assertTrue;
import static org.junit.jupiter.api.Assertions.fail;
import static org.junit.jupiter.api.Assumptions.assumeTrue;

import java.io.StringReader;
import java.math.BigDecimal;
import java.sql.Blob;
import java.sql.CallableStatement;
import java.sql.Clob;
import java.sql.Connection;
import java.sql.DriverManager;
import java.sql.NClob;
import java.sql.PreparedStatement;
import java.sql.ResultSet;
import java.sql.SQLException;
import java.sql.SQLXML;
import java.sql.Statement;
import java.sql.Types;
import java.util.ArrayList;
import java.util.Random;
import java.util.UUID;
import java.util.concurrent.Executors;
import java.util.concurrent.ScheduledExecutorService;
import java.util.concurrent.ScheduledFuture;
import java.util.concurrent.TimeUnit;
import java.util.logging.Logger;

import org.junit.jupiter.api.AfterEach;
import org.junit.jupiter.api.BeforeEach;
import org.junit.jupiter.api.Disabled;
import org.junit.jupiter.api.Nested;
import org.junit.jupiter.api.Test;
import org.junit.platform.runner.JUnitPlatform;
import org.junit.runner.RunWith;

import com.microsoft.sqlserver.jdbc.SQLServerDataSource;
import com.microsoft.sqlserver.jdbc.SQLServerResultSet;
import com.microsoft.sqlserver.jdbc.SQLServerResultSetMetaData;
import com.microsoft.sqlserver.jdbc.SQLServerStatement;
import com.microsoft.sqlserver.jdbc.TestResource;
import com.microsoft.sqlserver.testframework.AbstractSQLGenerator;
import com.microsoft.sqlserver.testframework.AbstractTest;
import com.microsoft.sqlserver.testframework.DBConnection;
import com.microsoft.sqlserver.testframework.Utils;
import com.microsoft.sqlserver.testframework.util.RandomUtil;

/**
 * 
 * Statement class for testing statement APIs and triggers
 *
 */
@RunWith(JUnitPlatform.class)
public class StatementTest extends AbstractTest {
    public static final Logger log = Logger.getLogger("StatementTest");

    @Nested
    public class TCAttentionHandling {
        private static final int NUM_TABLE_ROWS = 1000;
        private static final int MIN_TABLE_ROWS = 100;
        private static final String TEST_STRING = "Hello." + "  This is a test string."
                + "  It is particularly long so that we will get a multipacket TDS response back from the server." + "  This is a test string."
                + "  This is a test string." + "  This is a test string." + "  This is a test string." + "  This is a test string."
                + "  This is a test string.";
        String tableN = RandomUtil.getIdentifier("TCAttentionHandling");
        String tableName = AbstractSQLGenerator.escapeIdentifier(tableN);

        @BeforeEach
        public void init() throws Exception {
            Connection con = DriverManager.getConnection(connectionString);
            con.setAutoCommit(false);
            Statement stmt = con.createStatement();
            try {
                Utils.dropTableIfExists(tableName, stmt);
            }
            catch (SQLException e) {
            }
            stmt.executeUpdate("CREATE TABLE " + tableName + " (col1 INT PRIMARY KEY, col2 VARCHAR(" + TEST_STRING.length() + "))");
            for (int i = 0; i < NUM_TABLE_ROWS; i++)
                stmt.executeUpdate("INSERT INTO " + tableName + " (col1, col2) VALUES (" + i + ", '" + TEST_STRING + "')");
            stmt.close();
            con.commit();
            con.close();
        }

        @AfterEach
        public void terminate() throws Exception {
            Connection con = DriverManager.getConnection(connectionString);
            Statement stmt = con.createStatement();
            try {
                Utils.dropTableIfExists(tableName, stmt);
            }
            catch (SQLException e) {
            }
            stmt.close();
            con.close();
        }

        /**
         * Test canceling a Statement before executing it.
         * 
         * Expected: no attention is sent to the server; statement executes normally
         */
        @Test
        public void testCancelBeforeExecute() throws Exception {

            Connection con = DriverManager.getConnection(connectionString);
            Statement stmt = con.createStatement();
            stmt.cancel();
            ResultSet rs = stmt.executeQuery("SELECT * FROM " + tableName);
            int numSelectedRows = 0;
            while (rs.next())
                ++numSelectedRows;

            // Wrong number of rows returned
            assertEquals(NUM_TABLE_ROWS, numSelectedRows, TestResource.getResource("R_valueNotMatch"));
            stmt.close();
            con.close();
        }

        /**
         * Test attention sent as a result of an unrecoverable error in the request.
         *
         * Expected: Attention sent and handled gracefully. Subsequent use of connection succeeds.
         *
         * Details: Do a batch update that is longer than one TDS packet (so that we are guaranteed to send at least one packet to the server) where
         * the last item in the batch contains an unrecoverable error (misstating the length of a stream value).
         */
        @Test
        public void testErrorInRequest() throws Exception {
            Connection con = DriverManager.getConnection(connectionString);

            PreparedStatement ps = con.prepareStatement("UPDATE " + tableName + " SET col2 = ? WHERE col1 = ?");
            ps.setString(1, TEST_STRING);
            for (int i = 0; i < MIN_TABLE_ROWS; i++) {
                ps.setInt(2, i);
                ps.addBatch();
            }
            ps.setCharacterStream(1, new StringReader(TEST_STRING), TEST_STRING.length() - 1);
            ps.addBatch();

            try {
                ps.executeBatch();
            }
            catch (SQLException e) {
                assertEquals(
                        "The stream value is not the specified length. The specified length was " + (TEST_STRING.length() - 1)
                                + ", the actual length is " + TEST_STRING.length() + ".",
                        e.getMessage(), TestResource.getResource("R_unexpectedException"));
            }

            // Successfully closing the PreparedStatement is verification enough that the connection is
            // still usable and that there isn't a left over attention ack on the wire.
            ps.close();
            con.close();
        }

        /**
         * Test attention sent to interrupt query once it has started execution.
         *
         * Expected: Timeout executing request. Verify timeout. Verify subsequent use of connection succeeds.
         *
         * Details: The methodology here is similar to our WAITFOR query timeout tests and Defect 58095.
         */
        @Test
        public void testQueryTimeout() throws Exception {
            long elapsedMillis;

            Connection con = DriverManager.getConnection(connectionString);
            PreparedStatement ps = con.prepareStatement("WAITFOR DELAY '00:00:07'");

            // First execution:
            // Verify timeout actually cancels statement execution.
            elapsedMillis = -System.currentTimeMillis();
            ps.setQueryTimeout(2);
            try {
                ps.execute();

                assertEquals(false, true, TestResource.getResource("R_executionNotTimeout"));
            }
            catch (SQLException e) {
                assertTrue(TestResource.getResource("R_queryTimedOut").equalsIgnoreCase(e.getMessage()), TestResource.getResource("R_unexpectedException"));
                assertTrue("The query has timed out.".equalsIgnoreCase(e.getMessage()), TestResource.getResource("R_unexpectedException"));
            }
            elapsedMillis += System.currentTimeMillis();
            if (elapsedMillis >= 3000) {
                assertEquals(2000, (int) elapsedMillis, TestResource.getResource("R_executionTooLong"));
            }

            // Second execution:
            // Verify connection is still usable.
            // Verify execution with no timeout doesn't return too soon.
            ps.setQueryTimeout(0);
            elapsedMillis = -System.currentTimeMillis();
            ps.execute();
            elapsedMillis += System.currentTimeMillis();

            // Oddly enough, the server's idea of 7 seconds is actually slightly less than
            // 7000 milliseconds by our clock (!) so we have to allow some slack here.
            if (elapsedMillis < 6500) {
                assertEquals(6500, (int) elapsedMillis, TestResource.getResource("R_executionNotLong"));
            }

            ps.close();
            con.close();
        }

        /**
         * Test that cancelling a Statement while consuming a large response ends the response.
         *
         * Expected: Response terminates before complete. Verify subsequent use of connection succeeds.
         *
         * Details: Test does a large SELECT and expects to get back fewer rows than it asked for after cancelling the ResultSet's associated
         * Statement.
         */
        @Test
        public void testCancelLongResponse() throws Exception {
            assumeTrue("JDBC42".equals(Utils.getConfiguredProperty("JDBC_Version")), TestResource.getResource("R_incompatJDBC"));
            Connection con = DriverManager.getConnection(connectionString);
            Statement stmt = con.createStatement(SQLServerResultSet.TYPE_SS_DIRECT_FORWARD_ONLY, ResultSet.CONCUR_READ_ONLY);
            ((SQLServerStatement) stmt).setResponseBuffering("adaptive");

            // enable isCloseOnCompletion
            try {
                stmt.closeOnCompletion();
            }
            catch (Exception e) {

                throw new SQLException(TestResource.getResource("R_unexpectedException") + ": ", e);

            }

            ResultSet rs = stmt.executeQuery("SELECT " + "a.col1, a.col2 FROM " + tableName + " a CROSS JOIN " + tableName + " b");

            // Scan the first MIN_TABLE_ROWS rows
            int numSelectedRows = 0;
            while (rs.next() && ++numSelectedRows < MIN_TABLE_ROWS)
                ;

            // Verify that MIN_TABLE_ROWS rows were returned
            // Wrong number of rows returned in first scan
            assertEquals(MIN_TABLE_ROWS, numSelectedRows, TestResource.getResource("R_valueNotMatch"));

            // Cancel the statement and verify that the ResultSet
            // does NOT return all the remaining rows.
            stmt.cancel();

            try {
                while (rs.next())
                    ++numSelectedRows;

                assertEquals(false, true, TestResource.getResource("R_expectedExceptionNotThrown"));
            }
            catch (SQLException e) {
                assertEquals(TestResource.getResource("R_queryCancelled"), TestResource.getResource("R_unexpectedException"));
            }

            assertEquals(false, NUM_TABLE_ROWS * NUM_TABLE_ROWS == numSelectedRows, "All rows returned after cancel");

            rs.close();
            assertEquals(stmt.isClosed(), true, TestResource.getResource("R_statementShouldBeClosed"));

            con.close();
        }

        /**
         * Test cancelling a response that is blocked reading from the server.
         *
         * Expected: Response can be cancelled. Connection is still usable.
         *
         * Details: One connection locks part of the table while another connection tries to SELECT everything. The SELECT connection blocks while
         * reading the rows from the ResultSet. Cancelling the blocking statement (from another thread) should allow it to finish execution normally,
         * up to the row where it was canceled. No cancellation exception is thrown.
         */
        class OneShotCancel implements Runnable {
            private Statement stmt;
            int timeout;

            OneShotCancel(Statement stmt,
                    int timeout) {
                this.stmt = stmt;
                this.timeout = timeout;
            }

            public void run() {
                try {
                    Thread.sleep(1000 * timeout);
                }
                catch (InterruptedException e) {
                    log.fine("OneShotCancel sleep interrupted: " + e.getMessage());
                    return;
                }
                try {
                    stmt.cancel();
                }
                catch (SQLException e) {
                    log.fine("Statement.cancel threw exception: " + e.getMessage());
                }
                return;
            }
        }

        @Test
        public void testCancelBlockedResponse() throws Exception {
            Connection conLock = null;
            Statement stmtLock = null;

            Connection con = null;
            Statement stmt = null;
            ResultSet rs = null;

            Thread oneShotCancel = null;

            try {
                // Start a transaction on a second connection that locks the last part of the table
                // and leave it non-responsive for now...
                conLock = DriverManager.getConnection(connectionString);
                conLock.setAutoCommit(false);
                stmtLock = conLock.createStatement();
                stmtLock.executeUpdate("UPDATE " + tableName + " SET col2 = 'New Value!' WHERE col1 = " + (NUM_TABLE_ROWS - MIN_TABLE_ROWS));

                con = DriverManager.getConnection(connectionString);
                // In SQL Azure, both ALLOW_SNAPSHOT_ISOLATION and READ_COMMITTED_SNAPSHOT options
                // are always ON and can NOT be turned OFF. Thus the default transaction isolation level READ_COMMITTED
                // always uses snapshot row-versioning in SQL Azure, and the reader transaction will not be blocked if
                // it's executing at the default isolation level.
                // To allow the blocking behavior for the reader transaction (as required by the test logic),
                // we have to set its isolation level to REPEATABLE_READ (or SERIALIZABLE) in SQL Azure.
                //
                // Reference: http://msdn.microsoft.com/en-us/library/ee336245.aspx#isolevels
                if (DBConnection.isSqlAzure(con)) {
                    con.setTransactionIsolation(Connection.TRANSACTION_REPEATABLE_READ);
                }

                // Try to SELECT the entire table. This should return some rows and then block
                // on the locked part of the table until the one shot cancel thread cancels
                // statement execution.
                //
                // Need to use adaptive response buffering when executing the statement.
                // Otherwise, we would block in executeQuery()...
                stmt = con.createStatement(SQLServerResultSet.TYPE_SS_DIRECT_FORWARD_ONLY, ResultSet.CONCUR_READ_ONLY);
                ((SQLServerStatement) stmt).setResponseBuffering("adaptive");
                rs = stmt.executeQuery("SELECT * FROM " + tableName);

                // Time how long it takes for execution to be cancelled...
                long elapsedMillis = -System.currentTimeMillis();

                // Start up a thread to cancel the SELECT after 3 seconds.
                oneShotCancel = new Thread(new OneShotCancel(stmt, 3));
                oneShotCancel.start();

                // Start retrieving rows
                int numSelectedRows = 0;

                try {
                    while (rs.next())
                        ++numSelectedRows;
                    log.fine("numSelectedRows: " + numSelectedRows);

                    assertEquals(false, true, TestResource.getResource("R_expectedExceptionNotThrown"));
                }
                catch (SQLException e) {
                    assertTrue(TestResource.getResource("R_queryCancelled").equalsIgnoreCase(e.getMessage()), TestResource.getResource("R_unexpectedException"));
                }

                elapsedMillis += System.currentTimeMillis();

                // We should be able to retrieve no more than the number of rows before the blocked row.
                // Note that we may actually get fewer rows than the number of rows before the blocked row
                // if SQL Server is a little slow in returning rows to us.
                if (numSelectedRows >= NUM_TABLE_ROWS - MIN_TABLE_ROWS) {
                    assertEquals(NUM_TABLE_ROWS - MIN_TABLE_ROWS, numSelectedRows, TestResource.getResource("R_valueNotMatch"));
                }

                // If we were able to iterate through all of the expected
                // rows without blocking, then something went wrong with our
                // efforts to block execution.
                if (elapsedMillis < 2500) {
                    assertEquals(2500, (int) elapsedMillis, TestResource.getResource("R_executionNotLong"));
                }

                rs.close();
                rs = null;

                // Verify the statement & connection are still usable after cancelling
                rs = stmt.executeQuery("SELECT 1");
                while (rs.next())
                    ;
            }
            finally {
                if (null != rs)
                    try {
                        rs.close();
                    }
                    catch (SQLException e) {
                    }
                if (null != stmt)
                    try {
                        stmt.close();
                    }
                    catch (SQLException e) {
                    }
                if (null != con)
                    try {
                        con.close();
                    }
                    catch (SQLException e) {
                    }
                if (null != conLock)
                    try {
                        conLock.close();
                    }
                    catch (SQLException e) {
                    }
            }
        }

        @Test
        public void testCancelBlockedResponsePS() throws Exception {
            Connection conLock = null;
            Statement stmtLock = null;

            Connection con = null;
            PreparedStatement stmt = null;
            ResultSet rs = null;

            Thread oneShotCancel = null;

            try {
                // Start a transaction on a second connection that locks the last part of the table
                // and leave it non-responsive for now...
                conLock = DriverManager.getConnection(connectionString);
                conLock.setAutoCommit(false);
                stmtLock = conLock.createStatement();
                stmtLock.executeUpdate("UPDATE " + tableName + " SET col2 = 'New Value!' WHERE col1 = " + (NUM_TABLE_ROWS - MIN_TABLE_ROWS));

                con = DriverManager.getConnection(connectionString);
                // In SQL Azure, both ALLOW_SNAPSHOT_ISOLATION and READ_COMMITTED_SNAPSHOT options
                // are always ON and can NOT be turned OFF. Thus the default transaction isolation level READ_COMMITTED
                // always uses snapshot row-versioning in SQL Azure, and the reader transaction will not be blocked if
                // it's executing at the default isolation level.
                // To allow the blocking behavior for the reader transaction (as required by the test logic),
                // we have to set its isolation level to REPEATABLE_READ (or SERIALIZABLE) in SQL Azure.
                //
                // Reference: http://msdn.microsoft.com/en-us/library/ee336245.aspx#isolevels
                if (DBConnection.isSqlAzure(con)) {
                    con.setTransactionIsolation(Connection.TRANSACTION_REPEATABLE_READ);
                }

                // Try to SELECT the entire table. This should return some rows and then block
                // on the locked part of the table until the one shot cancel thread cancels
                // statement execution.
                //
                // Need to use adaptive response buffering when executing the statement.
                // Otherwise, we would block in executeQuery()...
                stmt = con.prepareStatement("SELECT * FROM " + tableName, SQLServerResultSet.TYPE_SS_DIRECT_FORWARD_ONLY, ResultSet.CONCUR_READ_ONLY);
                ((SQLServerStatement) stmt).setResponseBuffering("adaptive");
                rs = stmt.executeQuery();

                // Time how long it takes for execution to be cancelled...
                long elapsedMillis = -System.currentTimeMillis();

                // Start up a thread to cancel the SELECT after 3 seconds.
                oneShotCancel = new Thread(new OneShotCancel(stmt, 3));
                oneShotCancel.start();

                // Start retrieving rows and see how far we get...
                int numSelectedRows = 0;
                try {
                    while (rs.next())
                        ++numSelectedRows;

                    assertEquals(false, true, TestResource.getResource("R_expectedExceptionNotThrown"));
                }
                catch (SQLException e) {
                    assertTrue(TestResource.getResource("R_queryCancelled").contains(e.getMessage()), TestResource.getResource("R_unexpectedException"));
                }

                elapsedMillis += System.currentTimeMillis();

                // We should be able to retrieve no more than the number of rows before the blocked row.
                // Note that we may actually get fewer rows than the number of rows before the blocked row
                // if SQL Server is a little slow in returning rows to us.
                if (numSelectedRows >= NUM_TABLE_ROWS - MIN_TABLE_ROWS) {
                    assertEquals(NUM_TABLE_ROWS - MIN_TABLE_ROWS, numSelectedRows, TestResource.getResource("R_valueNotMatch"));
                }

                // If we were able to iterate through all of the expected
                // rows without blocking, then something went wrong with our
                // efforts to block execution.
                if (elapsedMillis < 2500) {
                    assertEquals(2500, (int) elapsedMillis, TestResource.getResource("R_executionNotLong"));
                }

                rs.close();
                rs = null;

                // Verify the statement & connection are still usable after cancelling
                rs = stmt.executeQuery();
                rs.next();
                stmt.cancel();
            }
            finally {
                if (null != rs)
                    try {
                        rs.close();
                    }
                    catch (SQLException e) {
                    }
                if (null != stmt)
                    try {
                        stmt.close();
                    }
                    catch (SQLException e) {
                    }
                if (null != con)
                    try {
                        con.close();
                    }
                    catch (SQLException e) {
                    }
                if (null != conLock)
                    try {
                        conLock.close();
                    }
                    catch (SQLException e) {
                    }
            }
        }

        /**
         * Same as testCancelBlockedResponse, but with a server cursor.
         *
         * Expected: Statement cancel should cancel blocked server fetch in rs.next() call and connection should remain usable.
         */
        @Test
        public void testCancelBlockedCursoredResponse() throws Exception {
            Connection conLock = null;
            Statement stmtLock = null;

            Connection con = null;
            PreparedStatement stmt = null;

            Thread oneShotCancel = null;

            try {
                // Start a transaction on a second connection that locks the last part of the table
                // and leave it non-responsive for now...
                conLock = DriverManager.getConnection(connectionString);
                conLock.setAutoCommit(false);
                stmtLock = conLock.createStatement();
                stmtLock.executeUpdate("UPDATE " + tableName + " SET col2 = 'New Value!' WHERE col1 = " + (NUM_TABLE_ROWS - MIN_TABLE_ROWS));

                con = DriverManager.getConnection(connectionString);
                // In SQL Azure, both ALLOW_SNAPSHOT_ISOLATION and READ_COMMITTED_SNAPSHOT options
                // are always ON and can NOT be turned OFF. Thus the default transaction isolation level READ_COMMITTED
                // always uses snapshot row-versioning in SQL Azure, and the reader transaction will not be blocked if
                // it's executing at the default isolation level.
                // To allow the blocking behavior for the reader transaction (as required by the test logic),
                // we have to set its isolation level to REPEATABLE_READ (or SERIALIZABLE) in SQL Azure.
                //
                // Reference: http://msdn.microsoft.com/en-us/library/ee336245.aspx#isolevels
                if (DBConnection.isSqlAzure(con)) {
                    con.setTransactionIsolation(Connection.TRANSACTION_REPEATABLE_READ);
                }

                stmt = con.prepareStatement("SELECT * FROM " + tableName, SQLServerResultSet.TYPE_SS_SERVER_CURSOR_FORWARD_ONLY,
                        ResultSet.CONCUR_READ_ONLY);

                // Start up a thread to cancel the following SELECT after 3 seconds of blocking.
                oneShotCancel = new Thread(new OneShotCancel(stmt, 3));
                oneShotCancel.start();
                long elapsedMillis = -System.currentTimeMillis();

                // Try to SELECT the entire table.
                ResultSet rs = stmt.executeQuery();
                int numSelectedRows = 0;

                // Verify that we can get the first block of rows. A DYNAMIC cursor won't block
                // on the selection until it encounters the table page with the blocked row.
                while (numSelectedRows < MIN_TABLE_ROWS && rs.next())
                    ++numSelectedRows;

                assertEquals(MIN_TABLE_ROWS, numSelectedRows, TestResource.getResource("R_valueNotMatch"));

                // Now, try to grab the remaining rows from the result set. At some point the call
                // to ResultSet.next() should block until the statement is cancelled from the other
                // thread.
                try {
                    while (rs.next())
                        ++numSelectedRows;

                    assertEquals(false, true, TestResource.getResource("R_expectedExceptionNotThrown"));
                }
                catch (SQLException e) {
                    assertTrue(TestResource.getResource("R_queryCancelled").contains(e.getMessage()), TestResource.getResource("R_unexpectedException"));
                }
                elapsedMillis += System.currentTimeMillis();

                // If we get here to early, then we were able to scan through the rows too fast.
                // There's some slop in the elapsed time due to imprecise timer resolution.
                if (elapsedMillis < 2500) {
                    assertEquals(2500, (int) elapsedMillis, TestResource.getResource("R_executionNotLong"));
                }

                // Looks like we were canceled. Exception message matched. Time took as long
                // as expected. One last check: Make sure we actually get back fewer rows than
                // we initially asked for. If any rows beyond the locked row were returned
                // then something went wrong.
                assertEquals(true, (numSelectedRows <= NUM_TABLE_ROWS - MIN_TABLE_ROWS),
                        TestResource.getResource("R_valueNotMatch"));
            }
            finally {
                if (null != con)
                    try {
                        con.close();
                    }
                    catch (SQLException e) {
                    }
                if (null != conLock)
                    try {
                        conLock.close();
                    }
                    catch (SQLException e) {
                    }
            }
        }

        /**
         * Test that cancellation after processing the response does not impact subsequent reexecution.
         */
        @Test
        public void testCancelAfterResponse() throws Exception {
            Connection con = DriverManager.getConnection(connectionString);
            Statement stmt = con.createStatement();

            ResultSet rs;
            int numSelectedRows;

            // Execute a query and consume the entire response
            rs = stmt.executeQuery("SELECT * FROM " + tableName);
            numSelectedRows = 0;
            while (rs.next())
                ++numSelectedRows;
            rs.close();
            assertEquals(NUM_TABLE_ROWS, numSelectedRows, TestResource.getResource("R_valueNotMatch"));

            // "Cancel" the executed query
            stmt.cancel();

            // Verify that the query can be re-executed without error
            rs = stmt.executeQuery("SELECT * FROM " + tableName);
            numSelectedRows = 0;
            while (rs.next())
                ++numSelectedRows;
            rs.close();
            assertEquals(NUM_TABLE_ROWS, numSelectedRows, TestResource.getResource("R_valueNotMatch"));

            stmt.close();
            con.close();
        }

        /**
         * Test various scenarios for cancelling CallableStatement execution between first availability of the results and handling of the last OUT
         * parameter
         */
        @Test
        public void testCancelGetOutParams() throws Exception {
            // Use small packet size to force OUT params to span multiple packets
            // so that cancelling execution from the same thread will work.
            String name = RandomUtil.getIdentifier("p1");
            final String procName = AbstractSQLGenerator.escapeIdentifier(name);
            Connection con = DriverManager.getConnection(connectionString + ";packetSize=512");
            Statement stmt = con.createStatement();

            try {
                Utils.dropProcedureIfExists(procName, stmt);
            }
            catch (Exception ex) {
            }
            ;
            stmt.executeUpdate(
                    "CREATE PROCEDURE " + procName + "    @arg1 CHAR(512) OUTPUT, " + "    @arg2 CHAR(512) OUTPUT, " + "    @arg3 CHAR(512) OUTPUT "
                            + "AS " + "BEGIN " + "   SET @arg1='hi' " + "   SET @arg2='there' " + "   SET @arg3='!' " + "END");
            CallableStatement cstmt = con.prepareCall("{call " + procName + "(?, ?, ?)}");
            ((SQLServerStatement) cstmt).setResponseBuffering("adaptive");
            cstmt.registerOutParameter(1, Types.CHAR);
            cstmt.registerOutParameter(2, Types.CHAR);
            cstmt.registerOutParameter(3, Types.CHAR);

            // Cancel before getting any OUT params
            cstmt.execute();
            cstmt.cancel();

            // Cancel after getting first OUT param
            cstmt.execute();
            cstmt.getString(1);
            cstmt.cancel();

            // Cancel after getting last OUT param
            cstmt.execute();
            cstmt.getString(3);
            cstmt.cancel();

            // Cancel after getting OUT params out of order
            cstmt.execute();
            cstmt.getString(2);
            cstmt.getString(1);
            cstmt.cancel();

            // Reexecute to prove CS is still good after last cancel
            cstmt.execute();

            Utils.dropProcedureIfExists(procName, stmt);
            con.close();
        }

        static final int RUN_TIME_MILLIS = 10000;

        /**
         * Test that tries to flush out cancellation synchronization issues by repeatedly executing and cancelling statements on multiple threads.
         *
         * Typical expected failures would be liveness issues (which would manifest as a test being non-responsive), incorrect results, or TDS corruption problems.
         *
         * A set of thread pairs runs for 10 seconds. Each pair has one thread repeatedly executing a SELECT statement and one thread repeatedly
         * cancelling execution of that statement. Nothing is done to validate whether any particular call to cancel had any affect on the statement.
         * Liveness issues typically would manifest as a no response in this test.
         *
         * In order to maximize the likelihood of this test finding bugs, it should run on a multi-proc machine with the -server flag specified to the
         * JVM. Also, the debugging println statements are commented out deliberately to minimize the impact to the test from the diagnostics, which
         * may artificially synchronize execution.
         */
        @Test
        public void testHammerCancel() throws Exception {

            class Hammer {
                final int id;
                int numCancelTries = 0;
                int numCancelSuccesses = 0;
                int numCancelExceptions = 0;
                int numCancellations = 0;
                int numExecuteTries = 0;
                int numExecuteSuccesses = 0;
                int numExecuteExceptions = 0;
                int numCloseExceptions = 0;

                private final int startDelay;
                private final int cancelInterval;
                private Statement newStmt = null;

                final ScheduledExecutorService executionScheduler = Executors.newSingleThreadScheduledExecutor();

                final ScheduledExecutorService cancelScheduler = Executors.newSingleThreadScheduledExecutor();

                Hammer(int id,
                        int startDelay,
                        int maxCancels) {
                    this.id = id;
                    this.startDelay = startDelay;
                    this.cancelInterval = RUN_TIME_MILLIS / maxCancels;
                }

                void start(final Connection con) {

                    try {
                        newStmt = con.createStatement();
                    }
                    catch (SQLException e) {
                        fail(id + " " + e.getMessage());
                    }

                    final Statement stmt = newStmt;

                    final Runnable runner = new Runnable() {
                        public void run() {
                            ++numExecuteTries;

                            try {
                                ResultSet rs = stmt.executeQuery("SELECT * FROM " + tableName);

                                while (rs.next())
                                    ++numExecuteSuccesses;
                            }
                            catch (SQLException e) {
                                // "Statement cancelled" (SQLState "HY008") exceptions
                                // are to be expected, of course...
                                if (e.getSQLState().equals("HY008")) {
                                    ++numCancellations;
                                }
                                else {
                                    log.fine(id + ": execute/next threw: " + e.getSQLState() + " " + e.getMessage());
                                    ++numExecuteExceptions;
                                }
                            }
                        }
                    };

                    final Runnable canceller = new Runnable() {
                        public void run() {
                            try {
                                ++numCancelTries;
                                log.fine(id + " cancelling " + numCancelTries);
                                stmt.cancel();
                                ++numCancelSuccesses;
                            }
                            catch (SQLException e) {
                                ++numCancelExceptions;
                                log.fine(id + ": cancel threw: " + e.getMessage());
                            }
                        }
                    };

                    final ScheduledFuture<?> runnerHandle = executionScheduler.scheduleAtFixedRate(runner, startDelay, 1, TimeUnit.MILLISECONDS);

                    final ScheduledFuture<?> cancelHandle = cancelScheduler.scheduleAtFixedRate(canceller, cancelInterval, cancelInterval,
                            TimeUnit.MILLISECONDS);
                }

                void stop() {

                    cancelScheduler.shutdown();
                    executionScheduler.shutdown();

                    while (!cancelScheduler.isTerminated()) {
                        try {
                            cancelScheduler.awaitTermination(5, TimeUnit.SECONDS);
                        }
                        catch (InterruptedException e) {
                            log.fine(id + " ignoring interrupted exception while waiting for shutdown: " + e.getMessage());
                        }
                    }

                    while (!executionScheduler.isTerminated()) {
                        try {
                            executionScheduler.awaitTermination(5, TimeUnit.SECONDS);
                        }
                        catch (InterruptedException e) {
                            log.fine(id + " ignoring interrupted exception while waiting for shutdown: " + e.getMessage());
                        }
                    }

                    try {
                        newStmt.close();
                    }
                    catch (SQLException e) {
                        log.fine(id + ": close threw: " + e.getMessage());
                        ++numCloseExceptions;
                    }
                }
            }

            final Hammer[] hammers = new Hammer[] {
                    // Execution and cancel intervals in milliseconds
                    //
                    // Aguments are:
                    // (hammer ID, execute interval, cancel interval)
                    new Hammer(4, 120, 180), new Hammer(3, 60, 184), new Hammer(2, 30, 150), new Hammer(1, 10, 50)};

            final Connection dbCon = DriverManager.getConnection(connectionString);

            for (Hammer hammer : hammers)
                hammer.start(dbCon);

            Thread.sleep(RUN_TIME_MILLIS); // Wait for everything to run a while

            for (Hammer hammer : hammers)
                hammer.stop();

            dbCon.close();

            // Gather and validate statistics
            int numExecuteSuccesses = 0;
            int numCancelSuccesses = 0;
            int numCancellations = 0;
            int numExecuteExceptions = 0;
            int numCancelExceptions = 0;
            int numCloseExceptions = 0;

            for (Hammer hammer : hammers) {
                log.fine("Hammer: " + hammer.id);
                log.fine("Execute successes: " + hammer.numExecuteSuccesses);
                log.fine("Cancel successes: " + hammer.numCancelSuccesses);
                log.fine("Cancellations: " + hammer.numCancellations);
                log.fine("Execute exceptions: " + hammer.numExecuteExceptions);
                log.fine("Cancel exceptions: " + hammer.numCancelExceptions);
                log.fine("Close exceptions: " + hammer.numCloseExceptions);
                log.fine("");

                numExecuteSuccesses += hammer.numExecuteSuccesses;
                numCancelSuccesses += hammer.numExecuteSuccesses;
                numCancellations += hammer.numCancellations;
                numExecuteExceptions += hammer.numExecuteExceptions;
                numCancelExceptions += hammer.numCancelExceptions;
                numCloseExceptions += hammer.numCloseExceptions;
            }

            assertEquals(true, 0 != numExecuteSuccesses, "No execution successes");
            assertEquals(true, 0 != numCancelSuccesses, "No cancels succeeded");
            assertEquals(true, 0 != numCancellations, "No executions cancelled");
            assertEquals(numExecuteExceptions, 0, "Test had execution exceptions");
            assertEquals(numCancelExceptions, 0, "Test had cancel exceptions");
            assertEquals(numCloseExceptions, 0, "Test had close exceptions");
        }

        @Test
        public void testIsCloseOnCompletion() throws Exception {
            Connection con = DriverManager.getConnection(connectionString);

            PreparedStatement ps = con.prepareStatement("");

            boolean result = false;
            try {
                result = ps.isCloseOnCompletion();
            }
            catch (Exception e) {

                throw new SQLException(TestResource.getResource("R_unexpectedException") + ": ", e);

            }

            assertEquals(false, result, "isCloseOnCompletion: " + TestResource.getResource("R_incorrectDefault"));

            ps.close();
            con.close();
        }

        @Test
        public void testCloseOnCompletion() throws Exception {
            Connection con = DriverManager.getConnection(connectionString);
            PreparedStatement ps = con.prepareStatement("select ?");
            ps.setInt(1, 1);

            // enable isCloseOnCompletion
            try {
                ps.closeOnCompletion();
            }
            catch (Exception e) {
                throw new SQLException(TestResource.getResource("R_unexpectedException") + ": ", e);

            }

            ResultSet rs;
            try {
                rs = ps.executeQuery();
                rs.close();
            }
            catch (SQLException e) {
                log.fine("testIsCloseOnCompletion threw: " + e.getMessage());
            }

            assertEquals(ps.isClosed(), true, TestResource.getResource("R_statementShouldBeClosed"));

            con.close();
        }
    }

    @Nested
    public class TCStatement {
        String tableNTemp = RandomUtil.getIdentifier("TCStatement1");
        private final String table1Name = AbstractSQLGenerator.escapeIdentifier(tableNTemp);
        String table2NameTemp = RandomUtil.getIdentifier("TCStatement2");
        private final String table2Name = AbstractSQLGenerator.escapeIdentifier(table2NameTemp);

        /**
         * test statement.closeOnCompltetion method
         * 
         * @throws Exception
         */
        @Test
        public void testIsCloseOnCompletion() throws Exception {
            Connection con = DriverManager.getConnection(connectionString);
            Statement stmt = con.createStatement();

            assertEquals(false, stmt.isCloseOnCompletion(), "isCloseOnCompletion default should be false.");

            // enable isCloseOnCompletion
            try {
                stmt.closeOnCompletion();
            }
            catch (Exception e) {

                throw new SQLException(TestResource.getResource("R_unexpectedException") + ": ", e);

            }

            assertEquals(true, stmt.isCloseOnCompletion(), "isCloseOnCompletion " + TestResource.getResource("R_shouldBeEnabled"));

            stmt.close();
            con.close();
        }

        /**
         * Tests updateCount method after error in trigger with having connection property lastUpdateCount = false
         */
        @Test
        public void testCloseOnCompletion() throws Exception {
            Connection con = DriverManager.getConnection(connectionString);
            Statement stmt = con.createStatement();

            // enable isCloseOnCompletion
            try {
                stmt.closeOnCompletion();
            }
            catch (Exception e) {

                throw new SQLException(TestResource.getResource("R_unexpectedException") + ": ", e);

            }

            ResultSet rs;
            rs = stmt.executeQuery("SELECT 1");
            assertEquals(stmt.isClosed(), false, TestResource.getResource("R_statementShouldBeOpened"));

            // now statement should be closed
            rs.close();

            assertEquals(stmt.isClosed(), true, TestResource.getResource("R_statementShouldBeClosed"));

            con.close();
        }

        /**
         * Tests several queries
         * 
         * @throws Exception
         */
        @Test
        public void testConsecutiveQueries() throws Exception {

            Connection con = DriverManager.getConnection(connectionString);
            Statement stmt = con.createStatement();

            // enable isCloseOnCompletion

            try {
                stmt.closeOnCompletion();
            }
            catch (Exception e) {
                throw new SQLException(TestResource.getResource("R_unexpectedException") + ": ", e);
            }

            try {
                Utils.dropTableIfExists(table1Name, stmt);
            }
            catch (SQLException e) {
            }
            try {
                Utils.dropTableIfExists(table2Name, stmt);
            }
            catch (SQLException e) {
            }

            stmt.executeUpdate("CREATE TABLE " + table1Name + " (col1 INT PRIMARY KEY)");
            stmt.executeUpdate("CREATE TABLE " + table2Name + " (col1 INT PRIMARY KEY)");

            ResultSet rs1 = stmt.executeQuery("SELECT * FROM " + table1Name);

            try {
                ResultSet rs2 = stmt.executeQuery("SELECT * FROM " + table2Name);
            }
            catch (Exception e) {
                assertEquals(stmt.isClosed(), true, TestResource.getResource("R_statementShouldBeClosed"));
            }

            con.close();
        }

        /**
         * TestJDBCVersion.value < 42 getLargeMaxRows / setLargeMaxRows should throw exception for version before sqljdbc42
         * 
         * @throws Exception
         */
        @Test
        public void testLargeMaxRowsJDBC41() throws Exception {
            assumeTrue("JDBC41".equals(Utils.getConfiguredProperty("JDBC_Version")), TestResource.getResource("R_incompatJDBC"));

            Connection con = DriverManager.getConnection(connectionString);
            SQLServerStatement stmt = (SQLServerStatement) con.createStatement();

            // testing exception for getLargeMaxRows method
            try {

                stmt.getLargeMaxRows();
                throw new SQLException(TestResource.getResource("R_unexpectedException"));
            }
            catch (Exception e) {
                fail(e.getMessage());
            }

            // testing exception for setLargeMaxRows method
            try {
                stmt.setLargeMaxRows(2015);
                throw new SQLException(TestResource.getResource("R_unexpectedException"));
            }
            catch (Exception e) {
                fail(e.getMessage());
            }

            if (null != stmt) {
                stmt.close();
            }
            if (null != con) {
                con.close();
            }
        }

        /**
         * testLargeMaxRows on JDBCVersion = 42 or later
         * 
         * @throws Exception
         */
        @Test
        public void testLargeMaxRowsJDBC42() throws Exception {
            assumeTrue("JDBC42".equals(Utils.getConfiguredProperty("JDBC_Version")), TestResource.getResource("R_incompatJDBC"));
            Connection dbcon = DriverManager.getConnection(connectionString);
            Statement dbstmt = dbcon.createStatement();

            // Default value should return zero
            long actual = dbstmt.getLargeMaxRows();
            assertEquals(actual, (long) 0, "getLargeMaxRows():" + TestResource.getResource("R_incorrectDefault"));

            // Set a new value less than MAX_VALUE, and then get the modified value
            long newValue = 2012L;
            dbstmt.setLargeMaxRows(newValue);
            actual = dbstmt.getLargeMaxRows();
            assertEquals(actual, newValue, "LargeMaxRows() : set/get problem");

            // Set a new value grater than MAX_VALUE, and then get the modified value
            // SQL Server only supports integer limits for setting max rows
            // If the value MAX_VALUE + 1 is accepted, throw exception
            try {
                newValue = (long) Integer.MAX_VALUE + 1;
                dbstmt.setLargeMaxRows(newValue);
                throw new SQLException("setLargeMaxRows(): Long values should not be set");
            }
            catch (Exception e) {
                assertEquals(
                        ("calling setLargeMaxRows failed : java.lang.UnsupportedOperationException: "
                                + "The supported maximum row count for a result set is Integer.MAX_VALUE or less."),
                        (e.getMessage()), TestResource.getResource("R_unexpectedException"));
            }

            // Set a negative value. If negative is accepted, throw exception
            try {
                dbstmt.setLargeMaxRows(-2012L);
                throw new SQLException("setLargeMaxRows():  Negative value not allowed");
            }
            catch (Exception e) {
                assertEquals(
                        "calling setLargeMaxRows failed : com.microsoft.sqlserver.jdbc.SQLServerException: "
                                + "The maximum row count -2,012 for a result set must be non-negative.",
                        e.getMessage(), TestResource.getResource("R_unexpectedException"));
            }

            if (null != dbstmt) {
                dbstmt.close();
            }
            if (null != dbcon) {
                dbcon.close();
            }
        }

        @AfterEach
        public void terminate() throws Exception {
            try (Connection con = DriverManager.getConnection(connectionString); Statement stmt = con.createStatement();) {
                try {
                    Utils.dropTableIfExists(table1Name, stmt);
                    Utils.dropTableIfExists(table2Name, stmt);
                }
                catch (SQLException e) {
                }
            }
        }
    }

    @Nested
    public class TCStatementCallable {
        String name = RandomUtil.getIdentifier("p1");
        String procName = AbstractSQLGenerator.escapeIdentifier(name);

        /**
         * Tests CallableStatementMethods on jdbc41
         * 
         * @throws Exception
         */
        @Test
        public void testJdbc41CallableStatementMethods() throws Exception {
            Class.forName("com.microsoft.sqlserver.jdbc.SQLServerDriver");
            // Prepare database setup

            try (Connection conn = DriverManager.getConnection(connectionString);
                    Statement stmt = conn.createStatement(ResultSet.TYPE_FORWARD_ONLY, ResultSet.CONCUR_UPDATABLE)) {
                String query = "create procedure " + procName + " @col1Value varchar(512) OUTPUT," + " @col2Value int OUTPUT,"
                        + " @col3Value float OUTPUT," + " @col4Value decimal(10,5) OUTPUT," + " @col5Value uniqueidentifier OUTPUT,"
                        + " @col6Value xml OUTPUT," + " @col7Value varbinary(max) OUTPUT," + " @col8Value text OUTPUT," + " @col9Value ntext OUTPUT,"
                        + " @col10Value varbinary(max) OUTPUT," + " @col11Value date OUTPUT," + " @col12Value time OUTPUT,"
                        + " @col13Value datetime2 OUTPUT," + " @col14Value datetimeoffset OUTPUT," + " @col15Value decimal(10,10) OUTPUT," + " @col16Value decimal(38,38) OUTPUT" 
                        + " AS BEGIN " + " SET @col1Value = 'hello'"
                        + " SET @col2Value = 1" + " SET @col3Value = 2.0" + " SET @col4Value = 123.45"
                        + " SET @col5Value = '6F9619FF-8B86-D011-B42D-00C04FC964FF'" + " SET @col6Value = '<test/>'"
                        + " SET @col7Value = 0x63C34D6BCAD555EB64BF7E848D02C376" + " SET @col8Value = 'text'" + " SET @col9Value = 'ntext'"
                        + " SET @col10Value = 0x63C34D6BCAD555EB64BF7E848D02C376" + " SET @col11Value = '2017-05-19'"
                        + " SET @col12Value = '10:47:15.1234567'" + " SET @col13Value = '2017-05-19T10:47:15.1234567'"
                        + " SET @col14Value = '2017-05-19T10:47:15.1234567+02:00'" + " SET @col15Value = 0.123456789"
                        + " SET @col16Value = 0.1234567890123456789012345678901234567" + " END";
                stmt.execute(query);

                // Test JDBC 4.1 methods for CallableStatement
<<<<<<< HEAD
                try (CallableStatement cstmt = conn.prepareCall("{call " + procName + "(?, ?, ?, ?, ?, ?, ?, ?, ?, ?, ?, ?, ?, ?)}")) {
                    
                  cstmt.registerOutParameter("col1Value", java.sql.Types.VARCHAR);
                  cstmt.registerOutParameter("col2Value", java.sql.Types.INTEGER);
                  cstmt.registerOutParameter("col3Value", java.sql.Types.FLOAT);
                  cstmt.registerOutParameter("col4Value", java.sql.Types.DECIMAL);
                  cstmt.registerOutParameter("col5Value", microsoft.sql.Types.GUID);
                  cstmt.registerOutParameter("col6Value", java.sql.Types.SQLXML);
                  cstmt.registerOutParameter("col7Value", java.sql.Types.VARBINARY);
                  cstmt.registerOutParameter("col8Value", java.sql.Types.CLOB);
                  cstmt.registerOutParameter("col9Value", java.sql.Types.NCLOB);
                  cstmt.registerOutParameter("col10Value", java.sql.Types.VARBINARY);
                  cstmt.registerOutParameter("col11Value", java.sql.Types.DATE);
                  cstmt.registerOutParameter("col12Value", java.sql.Types.TIME);
                  cstmt.registerOutParameter("col13Value", java.sql.Types.TIMESTAMP);
                  cstmt.registerOutParameter("col14Value", java.sql.Types.TIMESTAMP_WITH_TIMEZONE);
                    
=======
                try (CallableStatement cstmt = conn.prepareCall("{call " + procName + "(?, ?, ?, ?, ?, ?, ?, ?, ?, ?, ?, ?, ?, ?, ?, ?)}")) {
                    cstmt.registerOutParameter(1, java.sql.Types.VARCHAR);
                    cstmt.registerOutParameter(2, java.sql.Types.INTEGER);
                    cstmt.registerOutParameter(3, java.sql.Types.FLOAT);
                    cstmt.registerOutParameter(4, java.sql.Types.DECIMAL);
                    cstmt.registerOutParameter(5, microsoft.sql.Types.GUID);
                    cstmt.registerOutParameter(6, java.sql.Types.SQLXML);
                    cstmt.registerOutParameter(7, java.sql.Types.VARBINARY);
                    cstmt.registerOutParameter(8, java.sql.Types.CLOB);
                    cstmt.registerOutParameter(9, java.sql.Types.NCLOB);
                    cstmt.registerOutParameter(10, java.sql.Types.VARBINARY);
                    cstmt.registerOutParameter(11, java.sql.Types.DATE);
                    cstmt.registerOutParameter(12, java.sql.Types.TIME);
                    cstmt.registerOutParameter(13, java.sql.Types.TIMESTAMP);
                    cstmt.registerOutParameter(14, java.sql.Types.TIMESTAMP_WITH_TIMEZONE);
                    cstmt.registerOutParameter(15, java.sql.Types.DECIMAL);
                    cstmt.registerOutParameter(16, java.sql.Types.DECIMAL);
>>>>>>> 58874396
                    cstmt.execute();

                    assertEquals("hello", cstmt.getObject("col1Value", String.class));

                    assertEquals(Integer.valueOf(1), cstmt.getObject("col2Value", Integer.class));

                    assertEquals(2.0f, cstmt.getObject("col3Value", Float.class), 0.0001f);
                    assertEquals(2.0d, cstmt.getObject("col3Value", Double.class), 0.0001d);

                    // BigDecimal#equals considers the number of decimal places
                    assertEquals(0, cstmt.getObject("col4Value", BigDecimal.class).compareTo(new BigDecimal("123.45")));

                    assertEquals(UUID.fromString("6F9619FF-8B86-D011-B42D-00C04FC964FF"), cstmt.getObject("col5Value", UUID.class));

                    SQLXML sqlXml;
                    sqlXml = cstmt.getObject("col6Value", SQLXML.class);
                    try {
                        assertEquals("<test/>", sqlXml.getString());
                    }
                    finally {
                        sqlXml.free();
                    }

                    Blob blob;
                    blob = cstmt.getObject("col7Value", Blob.class);
                    try {
                        assertArrayEquals(new byte[] {0x63, (byte) 0xC3, 0x4D, 0x6B, (byte) 0xCA, (byte) 0xD5, 0x55, (byte) 0xEB, 0x64, (byte) 0xBF,
                                0x7E, (byte) 0x84, (byte) 0x8D, 0x02, (byte) 0xC3, 0x76}, blob.getBytes(1, 16));
                    }
                    finally {
                        blob.free();
                    }

                    Clob clob;
                    clob = cstmt.getObject("col8Value", Clob.class);
                    try {
                        assertEquals("text", clob.getSubString(1, 4));
                    }
                    finally {
                        clob.free();
                    }

                    NClob nclob;
                    nclob = cstmt.getObject("col9Value", NClob.class);
                    try {
                        assertEquals("ntext", nclob.getSubString(1, 5));
                    }
                    finally {
                        nclob.free();
                    }

                    assertArrayEquals(new byte[] {0x63, (byte) 0xC3, 0x4D, 0x6B, (byte) 0xCA, (byte) 0xD5, 0x55, (byte) 0xEB, 0x64, (byte) 0xBF, 0x7E,
                            (byte) 0x84, (byte) 0x8D, 0x02, (byte) 0xC3, 0x76}, cstmt.getObject("col10Value", byte[].class));
                    assertEquals(java.sql.Date.valueOf("2017-05-19"), cstmt.getObject("col11Value", java.sql.Date.class));

                    java.sql.Time expectedTime = new java.sql.Time(java.sql.Time.valueOf("10:47:15").getTime() + 123L);
                    assertEquals(expectedTime, cstmt.getObject("col12Value", java.sql.Time.class));

                    assertEquals(java.sql.Timestamp.valueOf("2017-05-19 10:47:15.1234567"), cstmt.getObject("col13Value", java.sql.Timestamp.class));

                    assertEquals("2017-05-19 10:47:15.1234567 +02:00", cstmt.getObject("col14Value", microsoft.sql.DateTimeOffset.class).toString());
                    
                    // BigDecimal#equals considers the number of decimal places (OutParams always return 4 decimal digits rounded up)
                    assertEquals(0, cstmt.getObject(15, BigDecimal.class).compareTo(new BigDecimal("0.1235")));
                    assertEquals(0, cstmt.getObject("col15Value", BigDecimal.class).compareTo(new BigDecimal("0.1235")));
                    
                    assertEquals(0, cstmt.getObject(16, BigDecimal.class).compareTo(new BigDecimal("0.1235")));
                    assertEquals(0, cstmt.getObject("col16Value", BigDecimal.class).compareTo(new BigDecimal("0.1235")));
                }
            }
        }

        @AfterEach
        public void terminate() throws Exception {
            try (Connection con = DriverManager.getConnection(connectionString); Statement stmt = con.createStatement()) {
                try {
                    Utils.dropProcedureIfExists(procName, stmt);
                }
                catch (SQLException e) {
                    fail(e.toString());
                }
            }
        }

    }

    @Nested
    public class TCStatementParam {
        String tableNameTemp = RandomUtil.getIdentifier("TCStatementParam");
        private final String tableName = AbstractSQLGenerator.escapeIdentifier(tableNameTemp);
        String procNameTemp = "TCStatementParam";
        private final String procName = AbstractSQLGenerator.escapeIdentifier(procNameTemp);

        /**
         * 
         * @throws Exception
         */
        @Test
        public void testStatementOutParamGetsTwice() throws Exception {
            Class.forName("com.microsoft.sqlserver.jdbc.SQLServerDriver");
            Connection con = DriverManager.getConnection(connectionString);
            Statement stmt = con.createStatement();

            // enable isCloseOnCompletion
            try {
                stmt.closeOnCompletion();
            }
            catch (Exception e) {
                log.fine("testStatementOutParamGetsTwice threw: " + e.getMessage());
            }

            stmt.executeUpdate("CREATE PROCEDURE " + procNameTemp
                    + " ( @p2_smallint smallint,  @p3_smallint_out smallint OUTPUT) AS SELECT @p3_smallint_out=@p2_smallint RETURN @p2_smallint + 1");

            ResultSet rs = stmt.getResultSet();
            if (rs != null) {
                rs.close();
                assertEquals(stmt.isClosed(), true, TestResource.getResource("R_statementShouldBeClosed"));
            }
            else {
                assertEquals(stmt.isClosed(), false, TestResource.getResource("R_statementShouldBeOpened"));
            }
            CallableStatement cstmt = con.prepareCall("{  ? = CALL " + procNameTemp + " (?,?)}");
            cstmt.registerOutParameter(1, Types.INTEGER);
            cstmt.setObject(2, Short.valueOf("32"), Types.SMALLINT);
            cstmt.registerOutParameter(3, Types.SMALLINT);
            cstmt.execute();
            assertEquals(cstmt.getInt(1), 33, TestResource.getResource("R_valueNotMatch"));
            assertEquals(cstmt.getInt(3), 32, TestResource.getResource("R_valueNotMatch"));

            cstmt.setObject(2, Short.valueOf("34"), Types.SMALLINT);
            cstmt.execute();
            assertEquals(cstmt.getInt(1), 35, TestResource.getResource("R_valueNotMatch"));
            assertEquals(cstmt.getInt(3), 34, TestResource.getResource("R_valueNotMatch"));
            rs = cstmt.getResultSet();
            if (rs != null) {
                rs.close();
                assertEquals(stmt.isClosed(), true, TestResource.getResource("R_statementShouldBeClosed"));
            }
            else {
                assertEquals(stmt.isClosed(), false, TestResource.getResource("R_statementShouldBeOpened"));
            }
        }

        @Test
        public void testStatementOutManyParamGetsTwiceRandomOrder() throws Exception {
            Class.forName("com.microsoft.sqlserver.jdbc.SQLServerDriver");
            Connection con = DriverManager.getConnection(connectionString);
            Statement stmt = con.createStatement();
            stmt.executeUpdate("CREATE PROCEDURE " + procNameTemp
                    + " ( @p2_smallint smallint,  @p3_smallint_out smallint OUTPUT,  @p4_smallint smallint OUTPUT, @p5_smallint_out smallint OUTPUT) AS SELECT @p3_smallint_out=@p2_smallint, @p5_smallint_out=@p4_smallint RETURN @p2_smallint + 1");

            CallableStatement cstmt = con.prepareCall("{  ? = CALL " + procNameTemp + " (?,?, ?, ?)}");
            cstmt.registerOutParameter(1, Types.INTEGER);
            cstmt.setObject(2, Short.valueOf("32"), Types.SMALLINT);
            cstmt.registerOutParameter(3, Types.SMALLINT);
            cstmt.setObject(4, Short.valueOf("23"), Types.SMALLINT);
            cstmt.registerOutParameter(5, Types.INTEGER);
            cstmt.execute();
            assertEquals(cstmt.getInt(1), 33, TestResource.getResource("R_valueNotMatch"));
            assertEquals(cstmt.getInt(5), 23, TestResource.getResource("R_valueNotMatch"));
            assertEquals(cstmt.getInt(3), 32, TestResource.getResource("R_valueNotMatch"));

            cstmt.setObject(2, Short.valueOf("34"), Types.SMALLINT);
            cstmt.setObject(4, Short.valueOf("24"), Types.SMALLINT);
            cstmt.execute();
            assertEquals(cstmt.getInt(3), 34, TestResource.getResource("R_valueNotMatch"));
            assertEquals(cstmt.getInt(5), 24, TestResource.getResource("R_valueNotMatch"));
            assertEquals(cstmt.getInt(1), 35, TestResource.getResource("R_valueNotMatch"));
        }

        /**
         * Tests callablestatement output params input and output
         * 
         * @throws Exception
         */
        @Test
        public void testStatementOutParamGetsTwiceInOut() throws Exception {
            Class.forName("com.microsoft.sqlserver.jdbc.SQLServerDriver");
            Connection con = DriverManager.getConnection(connectionString);
            Statement stmt = con.createStatement();
            stmt.executeUpdate("CREATE PROCEDURE " + procNameTemp
                    + " ( @p2_smallint smallint,  @p3_smallint_out smallint OUTPUT) AS SELECT @p3_smallint_out=@p3_smallint_out +1 RETURN @p2_smallint + 1");

            CallableStatement cstmt = con.prepareCall("{  ? = CALL " + procNameTemp + " (?,?)}");
            cstmt.registerOutParameter(1, Types.INTEGER);
            cstmt.setObject(2, Short.valueOf("1"), Types.SMALLINT);
            cstmt.setObject(3, Short.valueOf("100"), Types.SMALLINT);
            cstmt.registerOutParameter(3, Types.SMALLINT);
            cstmt.execute();
            assertEquals(cstmt.getInt(1), 2, TestResource.getResource("R_valueNotMatch"));
            assertEquals(cstmt.getInt(1), 2, TestResource.getResource("R_valueNotMatch"));

            cstmt.setObject(2, Short.valueOf("10"), Types.SMALLINT);
            cstmt.execute();
            assertEquals(cstmt.getInt(1), 11, TestResource.getResource("R_valueNotMatch"));
            assertEquals(cstmt.getInt(3), 101, TestResource.getResource("R_valueNotMatch"));
        }

        /**
         * Tests resultset parameters
         * 
         * @throws Exception
         */
        @Test
        public void testResultSetParams() throws Exception {
            Class.forName("com.microsoft.sqlserver.jdbc.SQLServerDriver");
            Connection conn = DriverManager.getConnection(connectionString);
            Statement stmt = conn.createStatement(ResultSet.TYPE_FORWARD_ONLY, ResultSet.CONCUR_UPDATABLE);

            stmt.executeUpdate("create table " + tableName + " (col1 int, col2 text, col3 int identity(1,1) primary key)");
            stmt.executeUpdate("Insert into " + tableName + " values(0, 'hello')");
            stmt.executeUpdate("Insert into " + tableName + " values(0, 'hi')");
            String query = "create procedure " + procName + " @col1Value int, @col2Value varchar(512) OUTPUT AS BEGIN SELECT * from " + tableName
                    + " where col1=@col1Value SET @col2Value='hi' END";
            stmt.execute(query);

            CallableStatement cstmt = conn.prepareCall("{call " + procName + "(?, ?)}");
            cstmt.setInt(1, 0);
            cstmt.registerOutParameter(2, java.sql.Types.VARCHAR);
            ResultSet rs = cstmt.executeQuery();
            rs.next();
            assertEquals(rs.getString(2), "hello", TestResource.getResource("R_valueNotMatch"));
            assertEquals(cstmt.getString(2), "hi", TestResource.getResource("R_valueNotMatch"));
        }

        /**
         * Tests resultset params with null parameters
         * 
         * @throws Exception
         */
        @Test
        public void testResultSetNullParams() throws Exception {
            Class.forName("com.microsoft.sqlserver.jdbc.SQLServerDriver");
            Connection conn = DriverManager.getConnection(connectionString);
            Statement stmt = conn.createStatement(ResultSet.TYPE_FORWARD_ONLY, ResultSet.CONCUR_UPDATABLE);

            stmt.executeUpdate("create table " + tableName + " (col1 int, col2 text, col3 int identity(1,1) primary key)");
            stmt.executeUpdate("Insert into " + tableName + " values(0, 'hello')");
            stmt.executeUpdate("Insert into " + tableName + " values(0, 'hi')");
            String query = "create procedure " + procName + " @col1Value int, @col2Value varchar(512) OUTPUT AS BEGIN SELECT * from " + tableName
                    + " where col1=@col1Value SET @col2Value='hi' END";
            stmt.execute(query);

            CallableStatement cstmt = conn.prepareCall("{call " + procName + "(?, ?)}");
            cstmt.setInt(1, 0);
            try {
                cstmt.getInt(2);
            }
            catch (Exception ex) {
                if (!ex.getMessage().equalsIgnoreCase("The output parameter 2 was not registered for output."))
                    throw ex;
            }
            ;
        }

        /**
         * 
         * @throws Exception
         */
        @Test
        public void testFailedToResumeTransaction() throws Exception {
            Class.forName("com.microsoft.sqlserver.jdbc.SQLServerDriver");
            Connection conn = DriverManager.getConnection(connectionString);
            Statement stmt = conn.createStatement();

            stmt.executeUpdate("create table " + tableName + " (col1 int primary key)");
            stmt.executeUpdate("Insert into " + tableName + " values(0)");
            stmt.executeUpdate("Insert into " + tableName + " values(1)");
            stmt.executeUpdate("Insert into " + tableName + " values(2)");
            stmt.executeUpdate("Insert into " + tableName + " values(3)");
            PreparedStatement ps = conn.prepareStatement("BEGIN TRAN " + "Insert into " + tableName + " values(4) " + "ROLLBACK");

            conn.setAutoCommit(false);
            PreparedStatement ps2 = conn.prepareStatement("Insert into " + tableName + " values('a')");

            try {
                ps2.execute();
            }
            catch (SQLException e) {
            }
            try {
                stmt.executeUpdate("Insert into " + tableName + " values(4)");
            }
            catch (SQLException ex) {
            }
            conn.close();
        }

        /**
         * 
         * @throws Exception
         */
        @Test
        public void testResultSetErrors() throws Exception {
            Class.forName("com.microsoft.sqlserver.jdbc.SQLServerDriver");
            Connection conn = DriverManager.getConnection(connectionString);
            Statement stmt = conn.createStatement(ResultSet.TYPE_FORWARD_ONLY, ResultSet.CONCUR_UPDATABLE);

            stmt.executeUpdate("create table " + tableName + " (col1 int, col2 text, col3 int identity(1,1) primary key)");
            stmt.executeUpdate("Insert into " + tableName + " values(0, 'hello')");
            stmt.executeUpdate("Insert into " + tableName + " values(0, 'hi')");
            String query = "create procedure " + procName
                    + " @col1Value int, @col2Value varchar(512) OUTPUT AS BEGIN SELECT * from somenonexistanttable where col1=@col1Value SET @col2Value='hi' END";
            stmt.execute(query);

            CallableStatement cstmt = conn.prepareCall("{call " + procName + "(?, ?)}");
            cstmt.setInt(1, 0);
            cstmt.registerOutParameter(2, Types.VARCHAR);

            try {
                ResultSet rs = cstmt.executeQuery();
            }
            catch (Exception ex) {
            }
            ;
<<<<<<< HEAD
            // removing this as the sql server is not responding back with the null value any more. Added the comment for code review purpose, will 
            // remove the verification after code review. 
            // assertEquals(null, cstmt.getString(2), "Wrong value");
=======

            assertEquals(null, cstmt.getString(2), TestResource.getResource("R_valueNotMatch"));
>>>>>>> 58874396
        }

        /**
         * Verify proper handling of row errors in ResultSets.
         */
        @Test
        @Disabled
        // TODO: We are commenting this out due to random AppVeyor failures. We will investigate later.
        public void testRowError() throws Exception {
            Class.forName("com.microsoft.sqlserver.jdbc.SQLServerDriver");
            Connection conn = DriverManager.getConnection(connectionString);

            // Set up everything
            Statement stmt = conn.createStatement();

            stmt.executeUpdate("create table " + tableName + " (col1 int primary key)");
            stmt.executeUpdate("insert into " + tableName + " values(0)");
            stmt.executeUpdate("insert into " + tableName + " values(1)");
            stmt.executeUpdate("insert into " + tableName + " values(2)");
            stmt.execute("create procedure " + procName + " @col1Value int AS " + " BEGIN " + "    SELECT col1 FROM " + tableName
                    + "       WITH (UPDLOCK) WHERE (col1 = @col1Value) " + " END");

            // For the test, lock each row in the table, one by one, for update
            // on one connection and, on another connection, verify that the
            // row is locked by looking for an expected row error for that row.
            // The expectation is that ResultSet.next() will throw an lock timeout
            // exception when the locked row is encountered, no matter whether the
            // locked row is the first one in the table or not. Also, the connection
            // must be usable after properly handling and dispatching the row locked
            // error.

            for (int row = 0; row <= 2; row++) {
                // On the first connection, retrieve the indicated row,
                // locking it for update.
                Connection testConn1 = DriverManager.getConnection(connectionString);
                testConn1.setAutoCommit(false);
                CallableStatement cstmt = testConn1.prepareCall("{call " + procName + "(?)}");
                cstmt.setInt(1, row);

                // enable isCloseOnCompletion
                try {
                    cstmt.closeOnCompletion();
                }
                catch (Exception e) {
                    throw new SQLException(TestResource.getResource("R_unexpectedException"));
                }

                ResultSet rs = cstmt.executeQuery();
                assertEquals(true, rs.next(), "Query returned no rows");
                rs.close();
                assertEquals(cstmt.isClosed(), true, TestResource.getResource("R_statementShouldBeClosed"));

                // On a second connection, repeat the query, with an immediate
                // lock timeout to induce an error.
                Connection testConn2 = DriverManager.getConnection(connectionString);
                testConn2.setTransactionIsolation(Connection.TRANSACTION_READ_COMMITTED);
                testConn2.setAutoCommit(false);
                Statement stmt2 = testConn2.createStatement();
                stmt2.executeUpdate("SET LOCK_TIMEOUT 0");

                CallableStatement cstmt2 = testConn2.prepareCall("SELECT col1 FROM " + tableName + " WITH (UPDLOCK)");

                // Verify that the result set can be closed after
                // the lock timeout error
                rs = cstmt2.executeQuery();
                rs.close();

                // Verify that the ResultSet hits a lock timeout exception on the
                // indicated row and continues to report that exception on subsequent
                // accesses to that row.
                rs = cstmt2.executeQuery();
                for (int i = 0; i < row; i++)
                    assertEquals(true, rs.next(), "Query returned wrong number of rows.");

                for (int i = 0; i < 2; i++) {
                    try {
                        rs.next();
                        assertEquals(false, true, "lock timeout" + TestResource.getResource("R_expectedExceptionNotThrown"));
                    }
                    catch (SQLException e) {
                        assertEquals(1222, // lock timeout
                                e.getErrorCode(), TestResource.getResource("R_unexpectedException") + e.getMessage());
                    }
                }

                rs.close();

                // Closing the callable statement after the error
                // has been handled should not throw any exception.
                cstmt2.close();

                // Verify testConn2 is still usable for queries
                stmt2.executeQuery("SELECT 1").close();

                // Now clean up
                stmt2.close();
                testConn2.close();
                testConn1.close();
            }
            stmt.close();
            conn.close();
        }

        @AfterEach
        public void terminate() throws Exception {
            try (Connection con = DriverManager.getConnection(connectionString); Statement stmt = con.createStatement()) {
                try {
                    Utils.dropTableIfExists(tableName, stmt);
                    Utils.dropProcedureIfExists(procName, stmt);
                }
                catch (SQLException e) {
                    fail(e.toString());
                }
            }
        }
    }

    @Nested
    public class TCSparseColumnSetAndNBCROW {
        String temp = RandomUtil.getIdentifier("TCStatementSparseColumnSetAndNBCROW");
        private final String tableName = AbstractSQLGenerator.escapeIdentifier(temp);

        private Connection createConnectionAndPopulateData() throws Exception {
            Class.forName("com.microsoft.sqlserver.jdbc.SQLServerDriver");
            SQLServerDataSource ds = new SQLServerDataSource();
            ds.setURL(connectionString);
            ds.setSelectMethod("direct");
            Connection con = null;

            con = ds.getConnection();

            Statement stmt = con.createStatement();

            stmt.executeUpdate("CREATE TABLE " + tableName
                    + "(col1_int int PRIMARY KEY IDENTITY(1,1), col2_varchar varchar(200), col3_varchar varchar(20) SPARSE NULL, col4_smallint smallint SPARSE NULL, col5_xml XML COLUMN_SET FOR ALL_SPARSE_COLUMNS, col6_nvarcharMax NVARCHAR(MAX), col7_varcharMax VARCHAR(MAX))");
            stmt.executeUpdate("INSERT INTO " + tableName + " DEFAULT VALUES");

            assertTrue(con != null, "connection is null");
            return con;
        }

        @AfterEach
        public void terminate() throws Exception {
            try (Connection con = DriverManager.getConnection(connectionString); Statement stmt = con.createStatement()) {
                try {
                    Utils.dropTableIfExists(tableName, stmt);
                }
                catch (SQLException e) {
                    fail(e.toString());
                }
            }
        }

        /**
         * tests that varchar(max) and nvarchar(max) columns return null correctly
         * 
         * @throws Exception
         */
        @Test
        public void testNBCROWNullsForLOBs() throws Exception {

            if (new DBConnection(connectionString).getServerVersion() <= 9.0) {
                log.fine("testNBCROWNullsForLOBs skipped for Yukon");
            }

            Connection con = null;
            try {
                con = createConnectionAndPopulateData();
                Statement stmt = con.createStatement();
                String selectQuery = "SELECT col1_int, col2_varchar, col3_varchar, col4_smallint, col5_xml, col6_nvarcharMax, col7_varcharMax FROM "
                        + tableName;
                ResultSet rs = stmt.executeQuery(selectQuery);
                rs.next();

                for (int i = 1; i <= 7; i++) {
                    String value = rs.getString(i);
                    if (i != 1) {
                        assertEquals(value, null, "expected null:" + value);
                    }
                }
            }
            finally {
                terminate();
            }

        }

        /**
         * Tests the following a) isSparseColumnSet returns true for column set b) isSparseColumnSet returns false for non column set column
         * 
         * @throws Exception
         */
        @Test
        public void testSparseColumnSetValues() throws Exception {
            if (new DBConnection(connectionString).getServerVersion() <= 9.0) {
                log.fine("testSparseColumnSetValues skipped for Yukon");
            }

            Connection con = null;
            try {
                con = createConnectionAndPopulateData();
                Statement stmt = con.createStatement();
                String selectQuery = "SELECT col1_int, col2_varchar, col3_varchar, col4_smallint, col5_xml, col6_nvarcharMax, col7_varcharMax FROM "
                        + tableName;
                ResultSet rs = stmt.executeQuery(selectQuery);
                rs.next();

                SQLServerResultSetMetaData rsmd = (SQLServerResultSetMetaData) rs.getMetaData();

                // Test that isSparseColumnSet returns correct value for various columns
                boolean isSparseColumnSet = false;
                for (int i = 1; i <= 7; i++) {

                    isSparseColumnSet = rsmd.isSparseColumnSet(i);
                    if (i == 5) {
                        // this is the only sparse column set
                        assertEquals(isSparseColumnSet, true, "Incorrect value " + isSparseColumnSet);
                    }
                    else {
                        assertEquals(isSparseColumnSet, false, "Incorrect value " + isSparseColumnSet);
                    }
                }
            }
            finally {
                terminate();
            }
        }

        /**
         * tests that isSparseColumnSet throws an exception for out of range index values
         * 
         * @throws Exception
         */
        @Test
        public void testSparseColumnSetIndex() throws Exception {

            if (new DBConnection(connectionString).getServerVersion() <= 9.0) {
                log.fine("testSparseColumnSetIndex skipped for Yukon");
            }

            Connection con = null;
            try {
                con = createConnectionAndPopulateData();
                Statement stmt = con.createStatement();
                String selectQuery = "SELECT col1_int, col2_varchar, col3_varchar, col4_smallint, col5_xml, col6_nvarcharMax, col7_varcharMax FROM "
                        + tableName;
                ResultSet rs = stmt.executeQuery(selectQuery);
                rs.next();

                SQLServerResultSetMetaData rsmd = (SQLServerResultSetMetaData) rs.getMetaData();
                try {
                    // test that an exception is thrown when invalid index(lower limit) is used
                    rsmd.isSparseColumnSet(0);
                    assertEquals(true, false, "Using index as 0 should have thrown an exception");
                }
                catch (ArrayIndexOutOfBoundsException e) {
                }

                try {
                    // test that an exception is thrown when invalid index(upper limit) is used
                    rsmd.isSparseColumnSet(8);
                    assertEquals(true, false, "Using index as 8 should have thrown an exception");
                }
                catch (ArrayIndexOutOfBoundsException e) {
                }
            }
            finally {
                terminate();
            }
        }

        /**
         * Tests the following for isSparseColumnSet api a) Metadata is available when result set is closed b) Metadata is available when statement
         * is closed c) Metadata is available when connection is closed
         * 
         * @throws Exception
         */
        @Test
        public void testSparseColumnSetForException() throws Exception {
            try (DBConnection conn = new DBConnection(connectionString)) {
                if (conn.getServerVersion() <= 9.0) {
                    log.fine("testSparseColumnSetForException skipped for Yukon");
                }
            }
            Connection con = null;

            con = createConnectionAndPopulateData();
            Statement stmt = con.createStatement();

            String selectQuery = "SELECT * FROM " + tableName;
            ResultSet rs = stmt.executeQuery(selectQuery);
            rs.next();
            SQLServerResultSetMetaData rsmd = (SQLServerResultSetMetaData) rs.getMetaData();
            rs.close();
            rsmd.isSparseColumnSet(1);

            rs = stmt.executeQuery(selectQuery);
            rsmd = (SQLServerResultSetMetaData) rs.getMetaData();
            stmt.close();
            rsmd.isSparseColumnSet(1);

            rs = con.createStatement().executeQuery("SELECT * FROM " + tableName);
            rsmd = (SQLServerResultSetMetaData) rs.getMetaData();
            con.close();
            rsmd.isSparseColumnSet(1);

        }

        /**
         * Tests that null values are returned correctly for a row containing all nulls(except the primary key column)
         * 
         * @throws Exception
         */
        @Test
        public void testNBCRowForAllNulls() throws Exception {
            if (new DBConnection(connectionString).getServerVersion() <= 9.0) {
                log.fine("testNBCRowForAllNulls skipped for Yukon");
            }

            Class.forName("com.microsoft.sqlserver.jdbc.SQLServerDriver");
            SQLServerDataSource ds = new SQLServerDataSource();
            ds.setURL(connectionString);
            ds.setSelectMethod("direct");
            Connection con = null;
            try {
                con = ds.getConnection();
                Statement stmt = con.createStatement();
                try {
                    Utils.dropTableIfExists(tableName, stmt);
                }
                catch (SQLException e) {
                }

                String createTableQuery = "CREATE TABLE " + tableName + "(col1 int PRIMARY KEY IDENTITY(1,1)";

                int noOfColumns = 128;
                for (int i = 2; i <= noOfColumns; i++) {
                    createTableQuery = createTableQuery + ", col" + i + " int";
                }
                createTableQuery += ")";
                stmt.executeUpdate(createTableQuery);
                stmt.executeUpdate("INSERT INTO " + tableName + " DEFAULT VALUES");
                ResultSet rs = stmt.executeQuery("SELECT * FROM " + tableName);
                rs.next();

                // test that all columns except the first one are null
                for (int i = 2; i <= noOfColumns; i++) {
                    String value = rs.getString(i);
                    assertEquals(value, null, "expected null:" + value);
                }

            }
            finally {
                terminate();
            }
        }

        /**
         * Tests that the null values are returned correctly when rows and columns are accessed in a random manner
         * 
         * @throws Exception
         */
        @Test
        public void testNBCROWWithRandomAccess() throws Exception {
            if (new DBConnection(connectionString).getServerVersion() <= 9.0) {
                log.fine("testNBCROWWithRandomAccess skipped for Yukon");
            }

            Class.forName("com.microsoft.sqlserver.jdbc.SQLServerDriver");
            SQLServerDataSource ds = new SQLServerDataSource();
            ds.setURL(connectionString);
            ds.setSelectMethod("direct");
            Connection con = null;
            try {
                con = ds.getConnection();
                Statement stmt = con.createStatement();
                try {
                    Utils.dropTableIfExists(tableName, stmt);
                }
                catch (SQLException e) {
                }

                // construct a query to create a table with 100 columns
                String createTableQuery = "CREATE TABLE " + tableName + "(col1 int PRIMARY KEY IDENTITY(1,1)";

                int noOfColumns = 100;
                int noOfRows = 10;
                for (int i = 2; i <= noOfColumns; i++) {
                    createTableQuery = createTableQuery + ", col" + i + " int";
                }
                createTableQuery += ")";
                stmt.executeUpdate(createTableQuery);

                stmt.executeUpdate("TRUNCATE TABLE " + tableName);

                Random r = new Random();
                // randomly generate columns whose values would be set to a non null value
                ArrayList<Integer> nonNullColumns = new ArrayList<>();
                nonNullColumns.add(1);// this is always non-null

                // Add approximately 10 non-null columns. The number should be low
                // so that we get NBCROW token
                for (int i = 0; i < 10; i++) {
                    int nonNullColumn = (int) (r.nextDouble() * noOfColumns) + 1;
                    if (!nonNullColumns.contains(nonNullColumn)) {
                        nonNullColumns.add(nonNullColumn);
                    }
                }

                // construct the insert query
                String insertQuery = "INSERT INTO " + tableName + "(";
                String values = " VALUES(";
                for (int i = 1; i < nonNullColumns.size(); i++) {
                    insertQuery = insertQuery + "col" + nonNullColumns.get(i);
                    values += "1";
                    if (i == nonNullColumns.size() - 1) {
                        insertQuery += ")";
                        values += ")";
                    }
                    else {
                        insertQuery += ",";
                        values += ",";
                    }
                }
                insertQuery += values;

                // if there are no non-null columns
                if (nonNullColumns.size() == 1)
                    insertQuery = "INSERT INTO " + tableName + " DEFAULT VALUES";

                log.fine("INSEER Query:" + insertQuery);
                // populate the table by executing the insert query
                for (int i = 0; i < noOfRows; i++) {
                    stmt.executeUpdate(insertQuery);
                }

                stmt = con.createStatement(ResultSet.TYPE_SCROLL_SENSITIVE, ResultSet.CONCUR_UPDATABLE);
                ResultSet rs = stmt.executeQuery("SELECT * FROM " + tableName);

                // Try accessing rows and columns randomly for 10 times
                for (int j = 0; j < 10; j++) {
                    int rowNo = (int) (r.nextDouble() * noOfRows) + 1;
                    log.fine("Moving to row no:" + rowNo);
                    rs.absolute(rowNo);// move to a row
                    // With in a row try accessing columns randomly 10 times
                    for (int k = 1; k < 10; k++) {
                        int columnNo = (int) (r.nextDouble() * noOfColumns) + 1;
                        log.fine("Moving to column no:" + columnNo);
                        String value = rs.getString(columnNo);// get a particular column value
                        if (nonNullColumns.contains(columnNo)) {
                            assertTrue(value != null, "value should not be null");
                        }
                        else {
                            assertTrue(value == null, "value should be null:" + value);
                        }
                    }
                }
            }
            finally {
                terminate();
            }

        }
    }

    @Nested
    public class TCStatementIsClosed {
        @Test
        public void testActiveStatement() throws Exception {
            Class.forName("com.microsoft.sqlserver.jdbc.SQLServerDriver");
            Connection conn = DriverManager.getConnection(connectionString);

            SQLServerStatement stmt = (SQLServerStatement) conn.createStatement();

            // enable isCloseOnCompletion
            try {
                stmt.closeOnCompletion();
            }
            catch (Exception e) {
                log.fine("testCloseOnCompletion threw: " + e.getMessage());
            }

            try {
                assertEquals(stmt.isClosed(), false, "Wrong return value from Statement.isClosed");
            }
            catch (UnsupportedOperationException e) {
                assertEquals(e.getMessage(), TestResource.getResource("R_unexpectedException"), e.getMessage());
            }

            assertEquals(stmt.isClosed(), false, TestResource.getResource("R_statementShouldBeOpened"));
            stmt.close();
            conn.close();
        }

        /**
         * Tests closed statement throw proper exception
         * 
         * @throws Exception
         */
        @Test
        public void testClosedStatement() throws Exception {
            Class.forName("com.microsoft.sqlserver.jdbc.SQLServerDriver");
            Connection conn = DriverManager.getConnection(connectionString);

            SQLServerStatement stmt = (SQLServerStatement) conn.createStatement();
            stmt.close();

            try {
                assertEquals(stmt.isClosed(), true, "Wrong return value from Statement.isClosed");
            }
            catch (UnsupportedOperationException e) {
                assertEquals(e.getMessage(), TestResource.getResource("R_unexpectedException"), e.getMessage());
            }

            conn.close();
        }

        /**
         * Tests closed connection throws proper exception
         * 
         * @throws Exception
         */
        @Test
        public void testClosedConnection() throws Exception {
            Class.forName("com.microsoft.sqlserver.jdbc.SQLServerDriver");
            Connection conn = DriverManager.getConnection(connectionString);

            SQLServerStatement stmt = (SQLServerStatement) conn.createStatement();
            conn.close();

            try {
                assertEquals(stmt.isClosed(), true, "Wrong return value from Statement.isClosed");
            }
            catch (UnsupportedOperationException e) {
                assertEquals(e.getMessage(), TestResource.getResource("R_unexpectedException"), e.getMessage());
            }
        }
    }

    @Nested
    public class TCResultSetIsClosed {

        /**
         * 
         * @throws Exception
         */
        @Test
        public void testActiveResultSet() throws Exception {
            Class.forName("com.microsoft.sqlserver.jdbc.SQLServerDriver");
            Connection conn = DriverManager.getConnection(connectionString);

            Statement stmt = conn.createStatement();

            // enable isCloseOnCompletion
            try {
                stmt.closeOnCompletion();
            }
            catch (Exception e) {
                throw new SQLException(TestResource.getResource("R_unexpectedException"));
            }

            SQLServerResultSet rs = (SQLServerResultSet) stmt.executeQuery("SELECT 1");

            try {
                assertEquals(rs.isClosed(), false, "Wrong return value from ResultSet.isClosed");
            }
            catch (UnsupportedOperationException e) {
                assertEquals(e.getMessage(), TestResource.getResource("R_unexpectedException"), e.getMessage());
            }

            rs.close();
            assertEquals(stmt.isClosed(), true, TestResource.getResource("R_statementShouldBeClosed"));

            conn.close();
        }

        /**
         * Tests closing resultset
         * 
         * @throws Exception
         */
        @Test
        public void testClosedResultSet() throws Exception {
            Class.forName("com.microsoft.sqlserver.jdbc.SQLServerDriver");
            Connection conn = DriverManager.getConnection(connectionString);

            Statement stmt = conn.createStatement();

            // enable isCloseOnCompletion
            try {
                stmt.closeOnCompletion();
            }
            catch (Exception e) {
                throw new SQLException(TestResource.getResource("R_unexpectedException"));
            }

            SQLServerResultSet rs = (SQLServerResultSet) stmt.executeQuery("SELECT 1");
            rs.close();

            try {
                assertEquals(rs.isClosed(), true, "Wrong return value from ResultSet.isClosed");
            }
            catch (UnsupportedOperationException e) {
                assertEquals(e.getMessage(), TestResource.getResource("R_unexpectedException"), e.getMessage());
            }
            assertEquals(stmt.isClosed(), true, TestResource.getResource("R_statementShouldBeClosed"));
            conn.close();
        }

        /**
         * Tests closing statement will close resultset
         * 
         * @throws Exception
         */
        @Test
        public void testClosedStatement() throws Exception {
            Class.forName("com.microsoft.sqlserver.jdbc.SQLServerDriver");
            Connection conn = DriverManager.getConnection(connectionString);

            Statement stmt = conn.createStatement();

            SQLServerResultSet rs = (SQLServerResultSet) stmt.executeQuery("SELECT 1");
            stmt.close();

            try {
                assertEquals(rs.isClosed(), true, "Wrong return value from ResultSet.isClosed");
            }
            catch (UnsupportedOperationException e) {
                assertEquals(e.getMessage(), TestResource.getResource("R_unexpectedException"), e.getMessage());
            }

            conn.close();
        }

        /**
         * Tests closing connection will close resultSet
         * 
         * @throws Exception
         */
        @Test
        public void testClosedConnection() throws Exception {
            Class.forName("com.microsoft.sqlserver.jdbc.SQLServerDriver");
            Connection conn = DriverManager.getConnection(connectionString);

            Statement stmt = conn.createStatement();

            SQLServerResultSet rs = (SQLServerResultSet) stmt.executeQuery("SELECT 1");
            conn.close();

            try {
                assertEquals(rs.isClosed(), true, "Wrong return value from ResultSet.isClosed");
            }
            catch (UnsupportedOperationException e) {
                assertEquals(e.getMessage(), TestResource.getResource("R_unexpectedException"), e.getMessage());
            }
        }
    }

    @Nested
    public class TCUpdateCountWithTriggers {
        private static final int NUM_ROWS = 3;

        private final String tableName = "[TCUpdateCountWithTriggersTable1]";
        private final String table2Name = "[TCUpdateCountWithTriggersTable2]";
        private final String sprocName = "[TCUpdateCountWithTriggersProc]";
        private final String triggerName = "[TCUpdateCountWithTriggersTrigger]";

        @BeforeEach
        private void setup() throws Exception {
            Connection con = DriverManager.getConnection(connectionString);
            con.setAutoCommit(false);
            Statement stmt = con.createStatement();

            try {
                stmt.executeUpdate("if EXISTS (SELECT * FROM sys.triggers where name = '" + triggerName + "') drop trigger " + triggerName);
            }
            catch (SQLException e) {
                throw new SQLException(e);
            }
            stmt.executeUpdate("CREATE TABLE " + tableName + " (col1 INT PRIMARY KEY)");
            for (int i = 0; i < NUM_ROWS; i++)
                stmt.executeUpdate("INSERT INTO " + tableName + " (col1) VALUES (" + i + ")");

            stmt.executeUpdate("CREATE TABLE " + table2Name + " (NAME VARCHAR(100), col2 int identity(1,1) primary key)");
            stmt.executeUpdate("INSERT INTO " + table2Name + " (NAME) VALUES ('BLAH')");
            stmt.executeUpdate("INSERT INTO " + table2Name + " (NAME) VALUES ('FNORD')");
            stmt.executeUpdate("INSERT INTO " + table2Name + " (NAME) VALUES ('EEEP')");

            stmt.executeUpdate("Create Procedure " + sprocName + " AS " + "Begin " + "   Update " + table2Name + " SET "
                    + " NAME = 'Update' Where NAME = 'TEST' " + "Return 0 " + "End");

            stmt.executeUpdate("CREATE Trigger " + triggerName + " ON " + tableName + " FOR DELETE AS " + "Begin " + "Declare @l_retstat Integer "
                    + "Execute @l_retstat = " + sprocName + " " + "If (@l_retstat <> 0) " + "Begin " + "  Rollback Transaction " + "End " + "End");

            stmt.close();
            con.commit();
            con.close();
        }

        /**
         * Tests statement with having connection property as lastUpdateCount=true
         * 
         * @throws Exception
         */
        @Test
        public void testLastUpdateCountTrue() throws Exception {

            Connection con = DriverManager.getConnection(connectionString + ";lastUpdateCount=true");
            PreparedStatement ps = con.prepareStatement("DELETE FROM " + tableName + " WHERE col1 = ?");
            ps.setInt(1, 1);
            int updateCount = ps.executeUpdate();
            ps.close();
            con.close();

            // updateCount should be from the DELETE,
            // which should be 1, since there is onw row with the specified column value (1).
            assertEquals(updateCount, 1, "Wrong update count");
        }

        /**
         * Tests statement with having connection property as lastUpdateCount=false
         * 
         * @throws Exception
         */
        @Test
        public void testLastUpdateCountFalse() throws Exception {

            Connection con = DriverManager.getConnection(connectionString + ";lastUpdateCount=false");
            PreparedStatement ps = con.prepareStatement("DELETE FROM " + tableName + " WHERE col1 = ?");
            ps.setInt(1, 1);
            int updateCount = ps.executeUpdate();
            ps.close();
            con.close();

            // updateCount should be from the UDPATE in the trigger procedure,
            // which should have affected 0 rows since no row satisfies the WHERE clause.
            assertEquals(updateCount, 0, "Wrong update count");
        }

        /**
         * Tests insert, exec and insert in one preparedstatement command
         * 
         * @throws Exception
         */
        @Test
        public void testPreparedStatementInsertExecInsert() throws Exception {

            Connection con = DriverManager.getConnection(connectionString + ";lastUpdateCount=true");
            PreparedStatement ps = con.prepareStatement("INSERT INTO " + tableName + " (col1) VALUES (" + (NUM_ROWS + 1) + "); " + "EXEC " + sprocName
                    + "; " + "UPDATE " + table2Name + " SET NAME = 'FISH'");

            int updateCount = ps.executeUpdate();
            ps.close();
            con.close();

            // updateCount should be from the UPDATE,
            // which should have affected all 3 rows in table2Name.
            assertEquals(updateCount, 3, "Wrong update count");
        }

        /**
         * Tests insert, exec and insert in one statement command
         * 
         * @throws Exception
         */
        @Test
        public void testStatementInsertExecInsert() throws Exception {

            Connection con = DriverManager.getConnection(connectionString + ";lastUpdateCount=true");
            int updateCount = con.createStatement().executeUpdate("INSERT INTO " + tableName + " (col1) VALUES (" + (NUM_ROWS + 1) + "); " + "EXEC "
                    + sprocName + "; " + "UPDATE " + table2Name + " SET NAME = 'FISH'");

            con.close();

            // updateCount should be from the INSERT,
            // which should have affected 1 (new) row in tableName.
            assertEquals(updateCount, 1, "Wrong update count");
        }

        @AfterEach
        public void terminate() throws Exception {
            try (Connection con = DriverManager.getConnection(connectionString); Statement stmt = con.createStatement();) {
                try {
                    Utils.dropTableIfExists(tableName, stmt);
                    Utils.dropTableIfExists(table2Name, stmt);
                    Utils.dropProcedureIfExists(sprocName, stmt);
                }
                catch (SQLException e) {
                    fail(e.toString());
                }
            }
        }
    }

    @Nested
    public class TCUpdateCountAfterRaiseError {
        String tableNameTemp = RandomUtil.getIdentifier("TCUpdateCountAfterRaiseError");
        private final String tableName = AbstractSQLGenerator.escapeIdentifier(tableNameTemp);
        private final String triggerName = "TCUpdateCountAfterRaiseErrorTrigger";
        private final int NUM_ROWS = 3;
        private final String errorMessage50001InSqlAzure = "Error 50001, severity 17, state 1 was raised, but no message with that error number was found in sys.messages. If error is larger than 50000, make sure the user-defined message is added using sp_addmessage.";

        @BeforeEach
        private void setup() throws Exception {
            Connection con = DriverManager.getConnection(connectionString);
            con.setAutoCommit(false);
            Statement stmt = con.createStatement();

            try {
                stmt.executeUpdate("if EXISTS (SELECT * FROM sys.triggers where name = '" + triggerName + "') drop trigger " + triggerName);
            }
            catch (SQLException e) {
                System.out.println(e.toString());
            }
            stmt.executeUpdate("CREATE TABLE " + tableName + " (col1 INT primary key)");
            for (int i = 0; i < NUM_ROWS; i++)
                stmt.executeUpdate("INSERT INTO " + tableName + " (col1) VALUES (" + i + ")");

            // Skip adding message for 50001 if the target server is SQL Azure, because SQL Azure does not support sp_addmessage.
            Connection dbConn = DriverManager.getConnection(connectionString);
            if (DBConnection.isSqlAzure(dbConn)) {
                log.fine("Because SQL Azure does not support sp_addmessage, 'EXEC sp_addmessage ...' is skipped.");
            }
            else {
                try {
                    stmt.executeUpdate("EXEC sp_addmessage @msgnum=50001, @severity=11, @msgtext='MyError'");
                }
                catch (SQLException e) {
                }
            }
            dbConn.close();

            stmt.executeUpdate("CREATE TRIGGER " + triggerName + " ON " + tableName + " FOR INSERT AS BEGIN DELETE FROM " + tableName
                    + " WHERE col1 = 1 RAISERROR(50001, 17, 1) END");
            stmt.close();
            con.commit();
            con.close();
        }

        /**
         * Tests updateCount method after raising error
         * 
         * @throws Exception
         */
        @Test
        public void testUpdateCountAfterRaiseError() throws Exception {

            Connection con = DriverManager.getConnection(connectionString);
            PreparedStatement pstmt = con
                    .prepareStatement("UPDATE " + tableName + " SET col1 = 5 WHERE col1 = 2 RAISERROR(50001, 17, 1) SELECT * FROM " + tableName);

            // enable isCloseOnCompletion
            try {
                pstmt.closeOnCompletion();
            }
            catch (Exception e) {
                throw new SQLException(TestResource.getResource("R_unexpectedException"));
            }

            boolean result = pstmt.execute();

            assertEquals(result, false, "First result: should have been an update count");
            assertEquals(pstmt.getUpdateCount(), 1, "First result: Unexpected number of rows affected by UPDATE");

            try {
                result = pstmt.getMoreResults();
                assertEquals(true, false, TestResource.getResource("R_expectedExceptionNotThrown"));
            }
            catch (SQLException e) {
                String expectedMessage;
                // SQL Azure does not support sp_addmessage, so the user-defined message cannot be added.
                if (DBConnection.isSqlAzure(con))  // SQL Azure
                {
                    expectedMessage = errorMessage50001InSqlAzure;
                }
                else // SQL Server
                {
                    expectedMessage = "MyError";
                }
                assertEquals(e.getMessage(), expectedMessage, "Second result: Unexpected error message from RAISERROR");
            }

            result = pstmt.getMoreResults();
            assertEquals(result, true, "Third result: wrong result type; ResultSet expected");
            assertEquals(pstmt.getUpdateCount(), -1, "Third result: wrong update count");
            ResultSet rs = pstmt.getResultSet();
            int rowCount = 0;
            while (rs.next())
                ++rowCount;
            assertEquals(rowCount, NUM_ROWS, "Third result: wrong number of rows returned");

            rs.close();
            assertEquals(pstmt.isClosed(), true, TestResource.getResource("R_statementShouldBeClosed"));
            con.close();
        }

        /**
         * Tests updateCount method after error in trigger with having connection property lastUpdateCount = false
         * 
         * @throws Exception
         */
        @Test
        public void testUpdateCountAfterErrorInTriggerLastUpdateCountFalse() throws Exception {

            Connection con = DriverManager.getConnection(connectionString + ";lastUpdateCount = false");
            PreparedStatement pstmt = con.prepareStatement("INSERT INTO " + tableName + " VALUES (5)");

            int updateCount = pstmt.executeUpdate();
            assertEquals(updateCount, 1, "First result: should have been 1 row deleted");
            assertEquals(pstmt.getUpdateCount(), 1, "First result: Wrong return from getUpdateCount");

            boolean result;

            try {
                result = pstmt.getMoreResults();
                assertEquals(true, false, TestResource.getResource("R_expectedExceptionNotThrown"));
            }
            catch (SQLException e) {
                String expectedMessage;
                // SQL Azure does not support sp_addmessage, so the user-defined message cannot be added.
                if (DBConnection.isSqlAzure(con))  // SQL Azure
                {
                    expectedMessage = errorMessage50001InSqlAzure;
                }
                else // SQL Server
                {
                    expectedMessage = "MyError";
                }
                assertEquals(e.getMessage(), expectedMessage, "Second result: Unexpected error message from RAISERROR");
            }

            result = pstmt.getMoreResults();
            assertEquals(result, false, "Third result: wrong result type; update count expected");
            assertEquals(pstmt.getUpdateCount(), 1, "Third result: wrong number of rows inserted");
            ResultSet rs = con.createStatement().executeQuery("SELECT * FROM " + tableName);
            int rowCount = 0;
            while (rs.next())
                ++rowCount;
            assertEquals(rowCount, NUM_ROWS, "Wrong number of rows in table");
            assertEquals(pstmt.isClosed(), false,
                    TestResource.getResource("R_statementShouldBeOpened"));
            rs.close();

            pstmt.close();
            con.close();
        }

        /**
         * Tests updateCount method after error in trigger with having connection property lastUpdateCount = true
         * 
         * @throws Exception
         */
        @Test
        public void testUpdateCountAfterErrorInTriggerLastUpdateCountTrue() throws Exception {

            Connection con = DriverManager.getConnection(connectionString + ";lastUpdateCount = true");
            PreparedStatement pstmt = con.prepareStatement("INSERT INTO " + tableName + " VALUES (5)");

            try {
                pstmt.executeUpdate();
                assertEquals(true, false, TestResource.getResource("R_expectedExceptionNotThrown"));
            }
            catch (SQLException e) {
                String expectedMessage;
                // SQL Azure does not support sp_addmessage, so the user-defined message cannot be added.
                if (DBConnection.isSqlAzure(con))  // SQL Azure
                {
                    expectedMessage = errorMessage50001InSqlAzure;
                }
                else // SQL Server
                {
                    expectedMessage = "MyError";
                }
                assertEquals(e.getMessage(), expectedMessage, "Second result: Unexpected error message from RAISERROR");
            }
            assertEquals(pstmt.getResultSet(), null, "First result: Unexpected update count");
            assertEquals(pstmt.getUpdateCount(), -1, "First result: Unexpected update count");

            boolean result = pstmt.getMoreResults();
            assertEquals(result, false, "Second result: wrong result type; update count expected");
            assertEquals(pstmt.getUpdateCount(), 1, "Second result: wrong number of rows inserted");
            ResultSet rs = con.createStatement().executeQuery("SELECT * FROM " + tableName);
            int rowCount = 0;
            while (rs.next())
                ++rowCount;
            assertEquals(rowCount, NUM_ROWS, "Wrong number of rows in table");

            rs.close();
            pstmt.close();
            con.close();
        }

        @AfterEach
        public void terminate() throws Exception {
            try (Connection con = DriverManager.getConnection(connectionString); Statement stmt = con.createStatement();) {
                try {
                    Utils.dropTableIfExists(tableName, stmt);
                }
                catch (SQLException e) {
                    fail(e.toString());
                }
            }
        }
    }

    @Nested
    public class TCNocount {
        final String tableNameTemp = RandomUtil.getIdentifier("TCNoCount");
        private final String tableName = AbstractSQLGenerator.escapeIdentifier(tableNameTemp);

        private static final int NUM_ROWS = 3;

        @BeforeEach
        private void setup() throws Exception {
            Connection con = DriverManager.getConnection(connectionString);
            con.setAutoCommit(false);
            Statement stmt = con.createStatement();

            // enable isCloseOnCompletion
            try {
                stmt.closeOnCompletion();
            }
            catch (Exception e) {
                throw new SQLException(TestResource.getResource("R_unexpectedException"), e);
            }
            stmt.executeUpdate("CREATE TABLE " + tableName + " (col1 INT primary key)");
            for (int i = 0; i < NUM_ROWS; i++)
                stmt.executeUpdate("INSERT INTO " + tableName + " (col1) VALUES (" + i + ")");

            assertEquals(stmt.isClosed(), false, TestResource.getResource("R_statementShouldBeOpened"));
            stmt.close();
            con.commit();
            con.close();
        }

        /**
         * tests no count in execute command
         * 
         * @throws Exception
         */
        @Test
        public void testNoCountWithExecute() throws Exception {
            // Ensure lastUpdateCount=true...
            try (Connection con = DriverManager.getConnection(connectionString + ";lastUpdateCount = true");
                    Statement stmt = con.createStatement();) {

                boolean isResultSet = stmt
                        .execute("set nocount on\n" + "insert into " + tableName + "(col1) values(" + (NUM_ROWS + 1) + ")\n" + "select 1");

                assertEquals(true, isResultSet, "execute() said first result was an update count");

                ResultSet rs = stmt.getResultSet();
                while (rs.next());
                    rs.close();

                boolean moreResults = stmt.getMoreResults();
                assertEquals(false, moreResults, "next result is a ResultSet?");

                int updateCount = stmt.getUpdateCount();
                assertEquals(-1, updateCount, "only one result was expected...");
            }
        }

        @AfterEach
        public void terminate() throws Exception {
            try (Connection con = DriverManager.getConnection(connectionString); Statement stmt = con.createStatement()) {
                try {
                    Utils.dropTableIfExists(tableName, stmt);
                }
                catch (SQLException e) {
                    fail(e.toString());
                }
            }
        }
    }
}<|MERGE_RESOLUTION|>--- conflicted
+++ resolved
@@ -1216,8 +1216,7 @@
                 stmt.execute(query);
 
                 // Test JDBC 4.1 methods for CallableStatement
-<<<<<<< HEAD
-                try (CallableStatement cstmt = conn.prepareCall("{call " + procName + "(?, ?, ?, ?, ?, ?, ?, ?, ?, ?, ?, ?, ?, ?)}")) {
+                try (CallableStatement cstmt = conn.prepareCall("{call " + procName + "(?, ?, ?, ?, ?, ?, ?, ?, ?, ?, ?, ?, ?, ?, ?, ?)}")) {
                     
                   cstmt.registerOutParameter("col1Value", java.sql.Types.VARCHAR);
                   cstmt.registerOutParameter("col2Value", java.sql.Types.INTEGER);
@@ -1233,26 +1232,9 @@
                   cstmt.registerOutParameter("col12Value", java.sql.Types.TIME);
                   cstmt.registerOutParameter("col13Value", java.sql.Types.TIMESTAMP);
                   cstmt.registerOutParameter("col14Value", java.sql.Types.TIMESTAMP_WITH_TIMEZONE);
-                    
-=======
-                try (CallableStatement cstmt = conn.prepareCall("{call " + procName + "(?, ?, ?, ?, ?, ?, ?, ?, ?, ?, ?, ?, ?, ?, ?, ?)}")) {
-                    cstmt.registerOutParameter(1, java.sql.Types.VARCHAR);
-                    cstmt.registerOutParameter(2, java.sql.Types.INTEGER);
-                    cstmt.registerOutParameter(3, java.sql.Types.FLOAT);
-                    cstmt.registerOutParameter(4, java.sql.Types.DECIMAL);
-                    cstmt.registerOutParameter(5, microsoft.sql.Types.GUID);
-                    cstmt.registerOutParameter(6, java.sql.Types.SQLXML);
-                    cstmt.registerOutParameter(7, java.sql.Types.VARBINARY);
-                    cstmt.registerOutParameter(8, java.sql.Types.CLOB);
-                    cstmt.registerOutParameter(9, java.sql.Types.NCLOB);
-                    cstmt.registerOutParameter(10, java.sql.Types.VARBINARY);
-                    cstmt.registerOutParameter(11, java.sql.Types.DATE);
-                    cstmt.registerOutParameter(12, java.sql.Types.TIME);
-                    cstmt.registerOutParameter(13, java.sql.Types.TIMESTAMP);
-                    cstmt.registerOutParameter(14, java.sql.Types.TIMESTAMP_WITH_TIMEZONE);
-                    cstmt.registerOutParameter(15, java.sql.Types.DECIMAL);
-                    cstmt.registerOutParameter(16, java.sql.Types.DECIMAL);
->>>>>>> 58874396
+                  cstmt.registerOutParameter("col15Value", java.sql.Types.DECIMAL);
+                  cstmt.registerOutParameter("col16Value", java.sql.Types.DECIMAL);
+                   
                     cstmt.execute();
 
                     assertEquals("hello", cstmt.getObject("col1Value", String.class));
@@ -1316,10 +1298,8 @@
                     assertEquals("2017-05-19 10:47:15.1234567 +02:00", cstmt.getObject("col14Value", microsoft.sql.DateTimeOffset.class).toString());
                     
                     // BigDecimal#equals considers the number of decimal places (OutParams always return 4 decimal digits rounded up)
-                    assertEquals(0, cstmt.getObject(15, BigDecimal.class).compareTo(new BigDecimal("0.1235")));
                     assertEquals(0, cstmt.getObject("col15Value", BigDecimal.class).compareTo(new BigDecimal("0.1235")));
                     
-                    assertEquals(0, cstmt.getObject(16, BigDecimal.class).compareTo(new BigDecimal("0.1235")));
                     assertEquals(0, cstmt.getObject("col16Value", BigDecimal.class).compareTo(new BigDecimal("0.1235")));
                 }
             }
@@ -1568,15 +1548,10 @@
             }
             catch (Exception ex) {
             }
-            ;
-<<<<<<< HEAD
+            
             // removing this as the sql server is not responding back with the null value any more. Added the comment for code review purpose, will 
             // remove the verification after code review. 
-            // assertEquals(null, cstmt.getString(2), "Wrong value");
-=======
-
-            assertEquals(null, cstmt.getString(2), TestResource.getResource("R_valueNotMatch"));
->>>>>>> 58874396
+            // assertEquals(null, cstmt.getString(2), TestResource.getResource("R_valueNotMatch"));
         }
 
         /**
