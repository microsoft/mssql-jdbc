/*
 * Microsoft JDBC Driver for SQL Server Copyright(c) Microsoft Corporation All rights reserved. This program is made
 * available under the terms of the MIT License. See the LICENSE file in the project root for more information.
 */
package com.microsoft.sqlserver.jdbc.unit.statement;

import static org.junit.jupiter.api.Assertions.assertEquals;
import static org.junit.jupiter.api.Assertions.assertTrue;
import static org.junit.jupiter.api.Assertions.fail;

import java.sql.DriverManager;
import java.sql.ParameterMetaData;
import java.sql.PreparedStatement;
import java.sql.ResultSet;
import java.sql.SQLException;
import java.sql.Statement;

import org.junit.jupiter.api.AfterAll;
import org.junit.jupiter.api.BeforeAll;
import org.junit.jupiter.api.DisplayName;
import org.junit.jupiter.api.Test;
import org.junit.platform.runner.JUnitPlatform;
import org.junit.runner.RunWith;

import com.microsoft.sqlserver.jdbc.RandomUtil;
import com.microsoft.sqlserver.jdbc.SQLServerConnection;
import com.microsoft.sqlserver.jdbc.SQLServerParameterMetaData;
import com.microsoft.sqlserver.jdbc.TestResource;
import com.microsoft.sqlserver.jdbc.TestUtils;
import com.microsoft.sqlserver.testframework.AbstractSQLGenerator;
import com.microsoft.sqlserver.testframework.AbstractTest;
<<<<<<< HEAD
import com.microsoft.sqlserver.testframework.Utils;
import com.microsoft.sqlserver.testframework.util.RandomUtil;
import com.microsoft.sqlserver.testframework.util.Util;
=======
>>>>>>> 550d441e


/**
 * Tests different kinds of queries
 *
 */
@RunWith(JUnitPlatform.class)
public class PQImpsTest extends AbstractTest {
    private static final int SQL_SERVER_2012_VERSION = 11;

    private static SQLServerConnection connection = null;
    private static Statement stmt = null;
    private static PreparedStatement pstmt = null;
    private static ResultSet rs = null;
    private static ResultSet versionRS = null;
    private static int version = -1;

    private static String nameTable = AbstractSQLGenerator.escapeIdentifier(RandomUtil.getIdentifier("names_DB"));
    private static String phoneNumberTable = AbstractSQLGenerator
            .escapeIdentifier(RandomUtil.getIdentifier("phoneNumbers_DB"));
    private static String mergeNameDesTable = AbstractSQLGenerator
            .escapeIdentifier(RandomUtil.getIdentifier("mergeNameDesTable_DB"));
    private static String numericTable = AbstractSQLGenerator
            .escapeIdentifier(RandomUtil.getIdentifier("numericTable_DB"));
    private static String charTable = AbstractSQLGenerator.escapeIdentifier(RandomUtil.getIdentifier("charTable_DB"));
    private static String charTable2 = AbstractSQLGenerator.escapeIdentifier(RandomUtil.getIdentifier("charTable2_DB"));
    private static String binaryTable = AbstractSQLGenerator
            .escapeIdentifier(RandomUtil.getIdentifier("binaryTable_DB"));
    private static String dateAndTimeTable = AbstractSQLGenerator
            .escapeIdentifier(RandomUtil.getIdentifier("dateAndTimeTable_DB"));
    private static String multipleTypesTable = AbstractSQLGenerator
            .escapeIdentifier(RandomUtil.getIdentifier("multipleTypesTable_DB"));
    private static String spaceTable = AbstractSQLGenerator.escapeIdentifier(RandomUtil.getIdentifier("spaceTable_DB"));

    /**
     * Setup
     * 
     * @throws SQLException
     */
    @BeforeAll
    public static void BeforeTests() throws SQLException {
        connection = (SQLServerConnection) DriverManager.getConnection(connectionString);
        stmt = connection.createStatement();
        version = getSQLServerVersion();
        createMultipleTypesTable();
        createNumericTable();
        createCharTable();
        createChar2Table();
        createBinaryTable();
        createDateAndTimeTable();
        createTablesForCompexQueries();
        createSpaceTable();
        populateTablesForCompexQueries();
    }

    /**
     * Numeric types test
     * 
     * @throws SQLException
     */
    @Test
    @DisplayName("Numeric types")
    public void numericTest() throws SQLException {
        try {
            populateNumericTable();
            testBeforeExcute();
            selectNumeric();
            checkNumericMetaData();
            // old PQ implementation doesn't work with "insert"
            if (version >= SQL_SERVER_2012_VERSION) {
                insertNumeric();
                checkNumericMetaData();
                updateNumeric();
                checkNumericMetaData();
            }
            deleteNumeric();
            checkNumericMetaData();
        } catch (Exception e) {
            fail(e.toString());
        }
    }

    /**
     * Char types test
     * 
     * @throws SQLException
     */
    @Test
    @DisplayName("Char Types")
    public void charTests() throws SQLException {
        try {
            populateCharTable();
            selectChar();
            checkCharMetaData(4);

            if (version >= SQL_SERVER_2012_VERSION) {
                insertChar();
                checkCharMetaData(6);
                updateChar();
                checkCharMetaData(6);
            }
            deleteChar();
            checkCharMetaData(4);
        } catch (Exception e) {
            fail(e.toString());
        }

    }

    /**
     * Binary types test
     * 
     * @throws SQLException
     */
    @Test
    @DisplayName("Binary Types")
    public void binaryTests() throws SQLException {
        try {

            populateBinaryTable();
            selectBinary();
            checkBinaryMetaData();

            if (version >= SQL_SERVER_2012_VERSION) {
                insertBinary();
                checkBinaryMetaData();
                updateBinary();
                checkBinaryMetaData();
            }
            deleteBinary();
            checkBinaryMetaData();
        } catch (Exception e) {
            fail(e.toString());
        }

    }

    /**
     * Temporal types test
     * 
     * @throws SQLException
     */
    @Test
    @DisplayName("Temporal Types")
    public void temporalTests() throws SQLException {

        try {
            populateDateAndTimeTable();
            selectDateAndTime();
            checkDateAndTimeMetaData();

            if (version >= SQL_SERVER_2012_VERSION) {
                insertDateAndTime();
                checkDateAndTimeMetaData();
                updateDateAndTime();
                checkDateAndTimeMetaData();
            }
            deleteDateAndTime();
            checkDateAndTimeMetaData();
        } catch (Exception e) {
            fail(e.toString());
        }

    }

    /**
     * Multiple Types table
     * 
     * @throws Exception
     */
    @Test
    @DisplayName("Multiple Types Table")
    public void MultipleTypesTableTest() throws Exception {

        try {
            if (version >= SQL_SERVER_2012_VERSION) {
                testInsertMultipleTypes();
                testMixedWithHardcodedValues();
            }
        } catch (SQLException e) {
            fail(e.toString());
        }

    }

    private static int getSQLServerVersion() throws SQLException {
        versionRS = stmt.executeQuery("SELECT CONVERT(varchar(100), SERVERPROPERTY('ProductVersion'))");
        versionRS.next();
        String versionString = versionRS.getString(1);
        int dotIndex = versionString.indexOf(".");

        return Integer.parseInt(versionString.substring(0, dotIndex));
    }

    private static void checkNumericMetaData() throws SQLException {

        ParameterMetaData pmd = pstmt.getParameterMetaData();

        assertEquals(pmd.getParameterCount(), 15, TestResource.getResource("R_paramNotRecognized"));

        compareParameterMetaData(pmd, 1, "java.math.BigDecimal", 3, "decimal", 18, 0);
        compareParameterMetaData(pmd, 2, "java.math.BigDecimal", 3, "decimal", 10, 5);
        compareParameterMetaData(pmd, 3, "java.math.BigDecimal", 2, "numeric", 18, 0);
        compareParameterMetaData(pmd, 4, "java.math.BigDecimal", 2, "numeric", 8, 4);
        compareParameterMetaData(pmd, 5, "java.lang.Double", 8, "float", 15, 0);
        compareParameterMetaData(pmd, 6, "java.lang.Float", 7, "real", 7, 0);
        compareParameterMetaData(pmd, 7, "java.lang.Float", 7, "real", 7, 0);
        compareParameterMetaData(pmd, 8, "java.lang.Integer", 4, "int", 10, 0);
        compareParameterMetaData(pmd, 9, "java.lang.Long", -5, "bigint", 19, 0);
        compareParameterMetaData(pmd, 10, "java.lang.Short", 5, "smallint", 5, 0);
        compareParameterMetaData(pmd, 11, "java.lang.Short", -6, "tinyint", 3, 0);
        compareParameterMetaData(pmd, 12, "java.math.BigDecimal", 3, "money", 19, 4);
        compareParameterMetaData(pmd, 13, "java.math.BigDecimal", 3, "smallmoney", 10, 4);
        compareParameterMetaData(pmd, 14, "java.math.BigDecimal", 3, "decimal", 10, 9);
        compareParameterMetaData(pmd, 15, "java.math.BigDecimal", 3, "decimal", 38, 37);
    }

    private static void checkCharMetaData(int expectedParameterCount) throws SQLException {

        ParameterMetaData pmd = pstmt.getParameterMetaData();

        assertEquals(pmd.getParameterCount(), expectedParameterCount, TestResource.getResource("R_paramNotRecognized"));

        compareParameterMetaData(pmd, 1, "java.lang.String", 1, "char", 50, 0);
        compareParameterMetaData(pmd, 2, "java.lang.String", 12, "varchar", 20, 0);
        compareParameterMetaData(pmd, 3, "java.lang.String", -15, "nchar", 30, 0);
        compareParameterMetaData(pmd, 4, "java.lang.String", -9, "nvarchar", 60, 0);

        if (expectedParameterCount > 4) {
            compareParameterMetaData(pmd, 5, "java.lang.String", -1, "text", 2147483647, 0);
            compareParameterMetaData(pmd, 6, "java.lang.String", -16, "ntext", 1073741823, 0);
        }
    }

    private static void checkBinaryMetaData() throws SQLException {

        ParameterMetaData pmd = pstmt.getParameterMetaData();

        assertEquals(pmd.getParameterCount(), 2, TestResource.getResource("R_paramNotRecognized"));

        compareParameterMetaData(pmd, 1, "[B", -2, "binary", 100, 0);
        compareParameterMetaData(pmd, 2, "[B", -3, "varbinary", 200, 0);
    }

    private static void checkDateAndTimeMetaData() throws SQLException {

        ParameterMetaData pmd = pstmt.getParameterMetaData();
        assertEquals(pmd.getParameterCount(), 9, TestResource.getResource("R_paramNotRecognized"));

        compareParameterMetaData(pmd, 1, "java.sql.Date", 91, "date", 10, 0);
        compareParameterMetaData(pmd, 2, "java.sql.Timestamp", 93, "datetime", 23, 3);
        compareParameterMetaData(pmd, 3, "java.sql.Timestamp", 93, "datetime2", 27, 7);
        compareParameterMetaData(pmd, 4, "java.sql.Timestamp", 93, "datetime2", 25, 5);
        compareParameterMetaData(pmd, 5, "microsoft.sql.DateTimeOffset", -155, "datetimeoffset", 34, 7);
        compareParameterMetaData(pmd, 6, "microsoft.sql.DateTimeOffset", -155, "datetimeoffset", 32, 5);
        compareParameterMetaData(pmd, 7, "java.sql.Timestamp", 93, "smalldatetime", 16, 0);
        compareParameterMetaData(pmd, 8, "java.sql.Time", 92, "time", 16, 7);
        compareParameterMetaData(pmd, 9, "java.sql.Time", 92, "time", 14, 5);
    }

    private static void compareParameterMetaData(ParameterMetaData pmd, int index, String expectedClassName,
            int expectedType, String expectedTypeName, int expectedPrecision, int expectedScale) {

        try {
            assertTrue(pmd.getParameterClassName(index).equalsIgnoreCase(expectedClassName),
                    "Parameter class Name error:\n" + "expected: " + expectedClassName + "\n" + "actual: "
                            + pmd.getParameterClassName(index));
        } catch (SQLException e) {
            fail(e.toString());
        }
        try {
            assertTrue(pmd.getParameterType(index) == expectedType, "getParameterType: "
                    + TestResource.getResource("R_valueNotMatch") + expectedType + ", " + pmd.getParameterType(index));
        } catch (SQLException e) {
            fail(e.toString());
        }

        try {
            assertTrue(pmd.getParameterTypeName(index).equalsIgnoreCase(expectedTypeName),
                    "getParameterTypeName: " + TestResource.getResource("R_valueNotMatch") + expectedTypeName + ", "
                            + pmd.getParameterTypeName(index));
        } catch (SQLException e) {
            fail(e.toString());
        }
        try {
            assertTrue(pmd.getPrecision(index) == expectedPrecision, "getPrecision: "
                    + TestResource.getResource("R_valueNotMatch") + expectedPrecision + ", " + pmd.getPrecision(index));
        } catch (SQLException e) {
            fail(e.toString());
        }

        try {
            assertTrue(pmd.getScale(index) == expectedScale, "getScale: " + TestResource.getResource("R_valueNotMatch")
                    + expectedScale + ", " + pmd.getScale(index));
        } catch (SQLException e) {
            fail(e.toString());
        }

    }

    private static void populateNumericTable() throws SQLException {
        stmt.execute("insert into " + numericTable + " values (" + "1.123," + "1.123," + "1.2345," + "1.2345,"
                + "1.543," + "1.543," + "5.1234," + "104935," + "34323," + "123," + "5," + "1.45," + "1.3,"
                + "0.123456789," + "0.1234567890123456789012345678901234567" + ")");
    }

    private static void testBeforeExcute() throws SQLException {
        if (null != pstmt) {
            pstmt.close();
        }

        String sql = "select * from " + numericTable + " where " + "c1 = ? and " + "c2 = ? and " + "c3 = ? and "
                + "c4 = ? and " + "c5 = ? and " + "c6 = ? and " + "c7 = ? and " + "c8 = ? and " + "c9 = ? and "
                + "c10 = ? and " + "c11 = ? and " + "c12 = ? and " + "c13 = ? and " + "c14 = ? and " + "c15 = ? ";

        pstmt = connection.prepareStatement(sql);

        checkNumericMetaData();

        if (null != pstmt) {
            pstmt.close();
        }
    }

    private static void selectNumeric() throws SQLException {
        String sql = "select * from " + numericTable + " where " + "c1 = ? and " + "c2 = ? and " + "c3 = ? and "
                + "c4 = ? and " + "c5 = ? and " + "c6 = ? and " + "c7 = ? and " + "c8 = ? and " + "c9 = ? and "
                + "c10 = ? and " + "c11 = ? and " + "c12 = ? and " + "c13 = ?  and " + "c14 = ? and " + "c15 = ? ";

        pstmt = connection.prepareStatement(sql);

        for (int i = 1; i <= 15; i++) {
            pstmt.setString(i, "1");
        }

        rs = pstmt.executeQuery();
    }

    private static void insertNumeric() throws SQLException {

        String sql = "insert into " + numericTable + " values( " + "?," + "?," + "?," + "?," + "?," + "?," + "?," + "?,"
                + "?," + "?," + "?," + "?," + "?," + "?," + "?" + ")";

        pstmt = connection.prepareStatement(sql);

        for (int i = 1; i <= 15; i++) {
            pstmt.setString(i, "1");
        }

        pstmt.execute();
    }

    private static void updateNumeric() throws SQLException {

        String sql = "update " + numericTable + " set " + "c1 = ?," + "c2 = ?," + "c3 = ?," + "c4 = ?," + "c5 = ?,"
                + "c6 = ?," + "c7 = ?," + "c8 = ?," + "c9 = ?," + "c10 = ?," + "c11 = ?," + "c12 = ?," + "c13 = ?,"
                + "c14 = ?," + "c15 = ?" + ";";

        pstmt = connection.prepareStatement(sql);

        for (int i = 1; i <= 15; i++) {
            pstmt.setString(i, "1");
        }

        pstmt.execute();
    }

    private static void deleteNumeric() throws SQLException {

        String sql = "delete from " + numericTable + " where " + "c1 = ? and " + "c2 = ? and " + "c3 = ? and "
                + "c4 = ? and " + "c5 = ? and " + "c6 = ? and " + "c7 = ? and " + "c8 = ? and " + "c9 = ? and "
                + "c10 = ? and " + "c11 = ? and " + "c12 = ? and " + "c13 = ? and " + "c14 = ? and " + "c15 = ?" + ";";

        pstmt = connection.prepareStatement(sql);

        for (int i = 1; i <= 15; i++) {
            pstmt.setString(i, "1");
        }

        pstmt.execute();
    }

    private static void createNumericTable() throws SQLException {

        stmt.execute("Create table " + numericTable + " (" + "c1 decimal not null," + "c2 decimal(10,5) not null,"
                + "c3 numeric not null," + "c4 numeric(8,4) not null," + "c5 float not null," + "c6 float(10) not null,"
                + "c7 real not null," + "c8 int not null," + "c9 bigint not null," + "c10 smallint not null,"
                + "c11 tinyint not null," + "c12 money not null," + "c13 smallmoney not null,"
                + "c14 decimal(10,9) not null," + "c15 decimal(38,37) not null" + ")");
    }

    private static void createCharTable() throws SQLException {

        stmt.execute("Create table " + charTable + " (" + "c1 char(50) not null," + "c2 varchar(20) not null,"
                + "c3 nchar(30) not null," + "c4 nvarchar(60) not null," + "c5 text not null," + "c6 ntext not null"
                + ")");
    }

    private static void createSpaceTable() throws SQLException {
        stmt.execute("Create table " + spaceTable + " (" + "[c1*/someString withspace] char(50) not null,"
                + "c2 varchar(20) not null," + "c3 nchar(30) not null," + "c4 nvarchar(60) not null,"
                + "c5 text not null," + "c6 ntext not null" + ")");
    }

    private static void createChar2Table() throws SQLException {
        stmt.execute("Create table " + charTable2 + " (" + "table2c1 char(50) not null)");
    }

    private static void populateCharTable() throws SQLException {
        stmt.execute("insert into " + charTable + " values (" + "'Hello'," + "'Hello'," + "N'Hello'," + "N'Hello',"
                + "'Hello'," + "N'Hello'" + ")");
    }

    private static void selectChar() throws SQLException {
        String sql = "select * from " + charTable + " where " + "c1 = ? and " + "c2 = ? and " + "c3 = ? and "
                + "c4 = ? ";

        pstmt = connection.prepareStatement(sql);

        for (int i = 1; i <= 4; i++) {
            pstmt.setString(i, "Hello");
        }

        rs = pstmt.executeQuery();
    }

    private static void insertChar() throws SQLException {

        String sql = "insert into " + charTable + " values( " + "?," + "?," + "?," + "?," + "?," + "?" + ")";

        pstmt = connection.prepareStatement(sql);

        for (int i = 1; i <= 6; i++) {
            pstmt.setString(i, "simba tech");
        }

        pstmt.execute();
    }

    private static void updateChar() throws SQLException {

        String sql = "update " + charTable + " set " + "c1 = ?," + "c2 = ?," + "c3 = ?," + "c4 = ?," + "c5 = ?,"
                + "c6 = ?" + ";";

        pstmt = connection.prepareStatement(sql);

        for (int i = 1; i <= 6; i++) {
            pstmt.setString(i, "Simba!!!");
        }

        pstmt.execute();
    }

    private static void deleteChar() throws SQLException {

        String sql = "delete from " + charTable + " where " + "c1 = ? and " + "c2 = ? and " + "c3 = ? and " + "c4 = ? ";

        pstmt = connection.prepareStatement(sql);

        for (int i = 1; i <= 4; i++) {
            pstmt.setString(i, "Simba!!!");
        }

        pstmt.execute();
    }

    private static void createBinaryTable() throws SQLException {

        stmt.execute(
                "Create table " + binaryTable + " (" + "c1 binary(100) not null," + "c2 varbinary(200) not null" + ")");
    }

    private static void populateBinaryTable() throws SQLException {

        stmt.execute("insert into " + binaryTable + " values (" + "convert(binary(50), 'Simba tech', 0), "
                + "convert(varbinary(50), 'Simba tech', 0)" + ")");
    }

    private static void selectBinary() throws SQLException {
        String sql = "select * from " + binaryTable + " where " + "c1 = ? and " + "c2 = ? ";

        pstmt = connection.prepareStatement(sql);

        for (int i = 1; i <= 2; i++) {
            pstmt.setString(i, "1");
        }

        rs = pstmt.executeQuery();
    }

    private static void insertBinary() throws SQLException {

        String sql = "insert into " + binaryTable + " values( " + "?," + "?" + ")";

        pstmt = connection.prepareStatement(sql);

        String str = "simba tech";
        for (int i = 1; i <= 2; i++) {
            pstmt.setBytes(i, str.getBytes());
        }

        pstmt.execute();
    }

    private static void updateBinary() throws SQLException {

        String sql = "update " + binaryTable + " set " + "c1 = ?," + "c2 = ?" + ";";

        pstmt = connection.prepareStatement(sql);

        String str = "simbaaaaaaaa";
        for (int i = 1; i <= 2; i++) {
            pstmt.setBytes(i, str.getBytes());
        }

        pstmt.execute();
    }

    private static void deleteBinary() throws SQLException {

        String sql = "delete from " + binaryTable + " where " + "c1 = ? and " + "c2 = ?" + ";";

        pstmt = connection.prepareStatement(sql);

        for (int i = 1; i <= 2; i++) {
            pstmt.setString(i, "1");
        }

        pstmt.execute();
    }

    private static void createDateAndTimeTable() throws SQLException {

        stmt.execute("Create table " + dateAndTimeTable + " (" + "c1 date not null," + "c2 datetime not null,"
                + "c3 datetime2 not null," + "c4 datetime2(5) not null," + "c5 datetimeoffset not null,"
                + "c6 datetimeoffset(5) not null," + "c7 smalldatetime not null," + "c8 time not null,"
                + "c9 time(5) not null" + ")");
    }

    private static void populateDateAndTimeTable() throws SQLException {
        stmt.execute("insert into " + dateAndTimeTable + " values (" + "'1991-10-23'," + "'1991-10-23 06:20:50',"
                + "'1991-10-23 07:20:50.123'," + "'1991-10-23 07:20:50.123'," + "'1991-10-23 08:20:50.123',"
                + "'1991-10-23 08:20:50.123'," + "'1991-10-23 09:20:50'," + "'10:20:50'," + "'10:20:50'" + ")");
    }

    private static void insertDateAndTime() throws SQLException {

        String sql = "insert into " + dateAndTimeTable + " values( " + "?," + "?," + "?," + "?," + "?," + "?," + "?,"
                + "?," + "?" + ")";

        pstmt = connection.prepareStatement(sql);

        for (int i = 1; i <= 9; i++) {
            pstmt.setString(i, "1991-10-23");
        }

        pstmt.execute();
    }

    private static void updateDateAndTime() throws SQLException {

        String sql = "update " + dateAndTimeTable + " set " + "c1 = ?," + "c2 = ?," + "c3 = ?," + "c4 = ?," + "c5 = ?,"
                + "c6 = ?," + "c7 = ?," + "c8 = ?," + "c9 = ?" + ";";

        pstmt = connection.prepareStatement(sql);

        for (int i = 1; i <= 9; i++) {
            pstmt.setString(i, "1991-10-23");
        }

        pstmt.execute();
    }

    private static void deleteDateAndTime() throws SQLException {

        String sql = "delete from " + dateAndTimeTable + " where " + "c1 = ? and " + "c2 = ? and " + "c3 = ? and "
                + "c4 = ? and " + "c5 = ? and " + "c6 = ? and " + "c7 = ? and " + "c8 = ? and " + "c9 = ?" + ";";

        pstmt = connection.prepareStatement(sql);

        for (int i = 1; i <= 9; i++) {
            pstmt.setString(i, "1991-10-23");
        }

        pstmt.execute();
    }

    private static void selectDateAndTime() throws SQLException {
        String sql = "select * from " + dateAndTimeTable + " where " + "c1 = ? and " + "c2 = ? and " + "c3 = ? and "
                + "c4 = ? and " + "c5 = ? and " + "c6 = ? and " + "c7 = ? and " + "c8 = ? and " + "c9 = ? ";

        pstmt = connection.prepareStatement(sql);

        for (int i = 1; i <= 9; i++) {
            pstmt.setString(i, "1");
        }

        rs = pstmt.executeQuery();
    }

    private static void createTablesForCompexQueries() throws SQLException {
        stmt.executeUpdate(
                "if object_id('" + Util.escapeQuotes(nameTable) + "','U') is not null" + " drop table " + nameTable);

        stmt.executeUpdate("if object_id('" + Util.escapeQuotes(phoneNumberTable) + "','U') is not null"
                + " drop table " + phoneNumberTable);

        stmt.executeUpdate("if object_id('" + Util.escapeQuotes(mergeNameDesTable) + "','U') is not null"
                + " drop table " + mergeNameDesTable);

        String sql = "create table " + nameTable + " ("
        // + "ID int NOT NULL,"
                + "PlainID int not null," + "ID smallint NOT NULL," + "FirstName varchar(50) NOT NULL,"
                + "LastName nchar(60) NOT NULL" + ");";

        try {
            stmt.execute(sql);
        } catch (SQLException e) {
            fail(e.toString());
        }

        sql = "create table " + phoneNumberTable + " (" + "PlainID smallint not null," + "ID int NOT NULL,"
                + "PhoneNumber bigint NOT NULL" + ");";

        try {
            stmt.execute(sql);
        } catch (SQLException e) {
            fail(e.toString());
        }

        sql = "create table " + mergeNameDesTable + " ("
        // + "ID int NOT NULL,"
                + "PlainID smallint not null," + "ID int NULL," + "FirstName char(30) NULL,"
                + "LastName varchar(50) NULL" + ");";

        try {
            stmt.execute(sql);
        } catch (SQLException e) {
            fail(e.toString());
        }
    }

    private static void populateTablesForCompexQueries() throws SQLException {
        String sql = "insert into " + nameTable + " values " + "(?,?,?,?)," + "(?,?,?,?)," + "(?,?,?,?)" + "";
        pstmt = connection.prepareStatement(sql);
        int id = 1;
        for (int i = 0; i < 5; i++) {
            pstmt.setInt(1, id);
            pstmt.setInt(2, id);
            pstmt.setString(3, "QWERTYUIOP");
            pstmt.setString(4, "ASDFGHJKL");
            id++;

            pstmt.setInt(5, id);
            pstmt.setInt(6, id);
            pstmt.setString(7, "QWE");
            pstmt.setString(8, "ASD");
            id++;

            pstmt.setInt(9, id);
            pstmt.setInt(10, id);
            pstmt.setString(11, "QAZ");
            pstmt.setString(12, "WSX");
            pstmt.execute();
            id++;
        }
        pstmt.close();

        sql = "insert into " + phoneNumberTable + " values " + "(?,?,?)," + "(?,?,?)," + "(?,?,?)" + "";
        pstmt = connection.prepareStatement(sql);
        id = 1;
        for (int i = 0; i < 5; i++) {
            pstmt.setInt(1, id);
            pstmt.setInt(2, id);
            pstmt.setLong(3, 1234567L);
            id++;

            pstmt.setInt(4, id);
            pstmt.setInt(5, id);
            pstmt.setLong(6, 7654321L);
            id++;

            pstmt.setInt(7, id);
            pstmt.setInt(8, id);
            pstmt.setLong(9, 1231231L);
            pstmt.execute();
            id++;
        }
        pstmt.close();

        sql = "insert into " + mergeNameDesTable + " (PlainID) values " + "(?)," + "(?)," + "(?)" + "";
        pstmt = connection.prepareStatement(sql);
        id = 1;
        for (int i = 0; i < 5; i++) {
            pstmt.setInt(1, id);
            id++;

            pstmt.setInt(2, id);
            id++;

            pstmt.setInt(3, id);
            pstmt.execute();
            id++;
        }
        pstmt.close();
    }

    /**
     * Test subquery
     * 
     * @throws SQLException
     */
    @Test
    @DisplayName("SubQuery")
    public void testSubquery() throws SQLException {
        if (version >= SQL_SERVER_2012_VERSION) {
            String sql = "SELECT FirstName,LastName" + " FROM " + nameTable + " WHERE ID IN " + " (SELECT ID" + " FROM "
                    + phoneNumberTable + " WHERE PhoneNumber = ? and ID = ? and PlainID = ?" + ")";

            pstmt = connection.prepareStatement(sql);

            ParameterMetaData pmd = null;

            try {
                pmd = pstmt.getParameterMetaData();
                assertEquals(pmd.getParameterCount(), 3, TestResource.getResource("R_paramNotRecognized"));
            } catch (Exception e) {
                fail(e.toString());
            }

            compareParameterMetaData(pmd, 1, "java.lang.Long", -5, "BIGINT", 19, 0);
            compareParameterMetaData(pmd, 2, "java.lang.Integer", 4, "int", 10, 0);
            compareParameterMetaData(pmd, 3, "java.lang.Short", 5, "smallint", 5, 0);
        }
    }

    /**
     * Test join
     * 
     * @throws SQLException
     */
    @Test
    @DisplayName("Join Queries")
    public void testJoin() throws SQLException {
        if (version >= SQL_SERVER_2012_VERSION) {
            String sql = String.format(
                    "select %s.FirstName, %s.LastName, %s.PhoneNumber" + " from %s join %s on %s.PlainID = %s.PlainID"
                            + " where %s.ID = ? and %s.PlainID = ?",
                    nameTable, nameTable, phoneNumberTable, nameTable, phoneNumberTable, nameTable, phoneNumberTable,
                    phoneNumberTable, phoneNumberTable);

            pstmt = connection.prepareStatement(sql);

            ParameterMetaData pmd = null;

            try {
                pmd = pstmt.getParameterMetaData();
                assertEquals(pmd.getParameterCount(), 2, TestResource.getResource("R_paramNotRecognized"));
            } catch (Exception e) {
                fail(e.toString());
            }

            compareParameterMetaData(pmd, 1, "java.lang.Integer", 4, "int", 10, 0);
            compareParameterMetaData(pmd, 2, "java.lang.Short", 5, "smallint", 5, 0);
        }
    }

    /**
     * Test merge
     * 
     * @throws SQLException
     */
    @Test
    @DisplayName("Merge Queries")
    public void testMerge() throws SQLException {
        if (version >= SQL_SERVER_2012_VERSION) {
            String sql = "merge " + mergeNameDesTable + " as T" + " using " + nameTable + " as S"
                    + " on T.PlainID=S.PlainID" + " when matched" + " then update set T.firstName = ?, T.lastName = ?;";

            pstmt = connection.prepareStatement(sql);

            pstmt.setString(1, "hello");
            pstmt.setString(2, "world");
            pstmt.execute();

            ParameterMetaData pmd = null;

            try {
                pmd = pstmt.getParameterMetaData();
                assertEquals(pmd.getParameterCount(), 2, TestResource.getResource("R_paramNotRecognized"));
            } catch (Exception e) {
                fail(e.toString());
            }

            compareParameterMetaData(pmd, 1, "java.lang.String", 1, "CHAR", 30, 0);
            compareParameterMetaData(pmd, 2, "java.lang.String", 12, "VARCHAR", 50, 0);
        }
    }

    private static void createMultipleTypesTable() throws SQLException {

        stmt.execute("Create table " + multipleTypesTable + " (" + "c1n decimal not null,"
                + "c2n decimal(10,5) not null," + "c3n numeric not null," + "c4n numeric(8,4) not null,"
                + "c5n float not null," + "c6n float(10) not null," + "c7n real not null," + "c8n int not null,"
                + "c9n bigint not null," + "c10n smallint not null," + "c11n tinyint not null," + "c12n money not null,"
                + "c13n smallmoney not null,"

                + "c1c char(50) not null," + "c2c varchar(20) not null," + "c3c nchar(30) not null,"
                + "c4c nvarchar(60) not null," + "c5c text not null," + "c6c ntext not null,"

                + "c1 binary(100) not null," + "c2 varbinary(200) not null,"

                + "c1d date not null," + "c2d datetime not null," + "c3d datetime2 not null,"
                + "c4d datetime2(5) not null," + "c5d datetimeoffset not null," + "c6d datetimeoffset(5) not null,"
                + "c7d smalldatetime not null," + "c8d time not null," + "c9d time(5) not null" + ")");
    }

    private static void testInsertMultipleTypes() throws SQLException {

        String sql = "insert into " + multipleTypesTable + " values( " + "?,?,?,?,?,?,?,?,?,?,?,?,?," + "?,?,?,?,?,?,"
                + "?,?," + "?,?,?,?,?,?,?,?,?" + ")";

        pstmt = connection.prepareStatement(sql);

        for (int i = 1; i <= 13; i++) {
            pstmt.setString(i, "1");
        }
        for (int i = 14; i <= 19; i++) {
            pstmt.setString(i, "simba tech");
        }
        String str = "simba tech";
        for (int i = 20; i <= 21; i++) {
            pstmt.setBytes(i, str.getBytes());
        }
        for (int i = 22; i <= 30; i++) {
            pstmt.setString(i, "1991-10-23");
        }

        pstmt.execute();

        ParameterMetaData pmd = null;
        try {
            pmd = pstmt.getParameterMetaData();
            assertEquals(pmd.getParameterCount(), 30, TestResource.getResource("R_paramNotRecognized"));
        } catch (Exception e) {
            fail(e.toString());
        }

        compareParameterMetaData(pmd, 1, "java.math.BigDecimal", 3, "decimal", 18, 0);
        compareParameterMetaData(pmd, 2, "java.math.BigDecimal", 3, "decimal", 10, 5);
        compareParameterMetaData(pmd, 3, "java.math.BigDecimal", 2, "numeric", 18, 0);
        compareParameterMetaData(pmd, 4, "java.math.BigDecimal", 2, "numeric", 8, 4);
        compareParameterMetaData(pmd, 5, "java.lang.Double", 8, "float", 15, 0);
        compareParameterMetaData(pmd, 6, "java.lang.Float", 7, "real", 7, 0);
        compareParameterMetaData(pmd, 7, "java.lang.Float", 7, "real", 7, 0);
        if (version >= SQL_SERVER_2012_VERSION) {
            compareParameterMetaData(pmd, 8, "java.lang.Integer", 4, "int", 10, 0);
        } else {
            compareParameterMetaData(pmd, 8, "java.lang.Integer", 4, "int", 10, 0);
        }
        compareParameterMetaData(pmd, 9, "java.lang.Long", -5, "bigint", 19, 0);
        compareParameterMetaData(pmd, 10, "java.lang.Short", 5, "smallint", 5, 0);
        compareParameterMetaData(pmd, 11, "java.lang.Short", -6, "tinyint", 3, 0);
        compareParameterMetaData(pmd, 12, "java.math.BigDecimal", 3, "money", 19, 4);
        compareParameterMetaData(pmd, 13, "java.math.BigDecimal", 3, "smallmoney", 10, 4);

        compareParameterMetaData(pmd, 14, "java.lang.String", 1, "char", 50, 0);
        compareParameterMetaData(pmd, 15, "java.lang.String", 12, "varchar", 20, 0);
        compareParameterMetaData(pmd, 16, "java.lang.String", -15, "nchar", 30, 0);
        compareParameterMetaData(pmd, 17, "java.lang.String", -9, "nvarchar", 60, 0);
        compareParameterMetaData(pmd, 18, "java.lang.String", -1, "text", 2147483647, 0);
        compareParameterMetaData(pmd, 19, "java.lang.String", -16, "ntext", 1073741823, 0);

        compareParameterMetaData(pmd, 20, "[B", -2, "binary", 100, 0);
        compareParameterMetaData(pmd, 21, "[B", -3, "varbinary", 200, 0);

        compareParameterMetaData(pmd, 22, "java.sql.Date", 91, "date", 10, 0);
        compareParameterMetaData(pmd, 23, "java.sql.Timestamp", 93, "datetime", 23, 3);
        compareParameterMetaData(pmd, 24, "java.sql.Timestamp", 93, "datetime2", 27, 7);
        compareParameterMetaData(pmd, 25, "java.sql.Timestamp", 93, "datetime2", 25, 5);
        compareParameterMetaData(pmd, 26, "microsoft.sql.DateTimeOffset", -155, "datetimeoffset", 34, 7);
        compareParameterMetaData(pmd, 27, "microsoft.sql.DateTimeOffset", -155, "datetimeoffset", 32, 5);
        compareParameterMetaData(pmd, 28, "java.sql.Timestamp", 93, "smalldatetime", 16, 0);
        compareParameterMetaData(pmd, 29, "java.sql.Time", 92, "time", 16, 7);
        compareParameterMetaData(pmd, 30, "java.sql.Time", 92, "time", 14, 5);
    }

    @Test
    @DisplayName("testNoParameter")
    public void testNoParameter() throws SQLException {
        String sql = "select * from " + multipleTypesTable;

        pstmt = connection.prepareStatement(sql);

        rs = pstmt.executeQuery();

        ParameterMetaData pmd = null;
        try {
            pmd = pstmt.getParameterMetaData();
            assertEquals(pmd.getParameterCount(), 0, TestResource.getResource("R_paramNotRecognized"));
        } catch (Exception e) {
            fail(e.toString());
        }
    }

    private static void testMixedWithHardcodedValues() throws SQLException {

        String sql = "insert into " + multipleTypesTable + " values( " + "1,?,?,1,?,?,?,1,?,?,?,1,1,"
                + "?,'simba tech','simba tech',?,?,?," + "?,?," + "?,'1991-10-23',?,?,?,'1991-10-23',?,?,?" + ")";

        pstmt = connection.prepareStatement(sql);

        for (int i = 1; i <= 8; i++) {
            pstmt.setString(i, "1");
        }
        for (int i = 9; i <= 12; i++) {
            pstmt.setString(i, "simba tech");
        }
        String str = "simba tech";
        for (int i = 13; i <= 14; i++) {
            pstmt.setBytes(i, str.getBytes());
        }
        for (int i = 15; i <= 21; i++) {
            pstmt.setString(i, "1991-10-23");
        }

        pstmt.execute();

        ParameterMetaData pmd = null;
        try {
            pmd = pstmt.getParameterMetaData();

            assertEquals(pmd.getParameterCount(), 21, TestResource.getResource("R_paramNotRecognized"));
        } catch (Exception e) {
            fail(e.toString());
        }

        compareParameterMetaData(pmd, 1, "java.math.BigDecimal", 3, "decimal", 10, 5);
        compareParameterMetaData(pmd, 2, "java.math.BigDecimal", 2, "numeric", 18, 0);
        compareParameterMetaData(pmd, 3, "java.lang.Double", 8, "float", 15, 0);
        compareParameterMetaData(pmd, 4, "java.lang.Float", 7, "real", 7, 0);
        compareParameterMetaData(pmd, 5, "java.lang.Float", 7, "real", 7, 0);
        compareParameterMetaData(pmd, 6, "java.lang.Long", -5, "bigint", 19, 0);
        compareParameterMetaData(pmd, 7, "java.lang.Short", 5, "smallint", 5, 0);
        compareParameterMetaData(pmd, 8, "java.lang.Short", -6, "tinyint", 3, 0);

        compareParameterMetaData(pmd, 9, "java.lang.String", 1, "char", 50, 0);
        compareParameterMetaData(pmd, 10, "java.lang.String", -9, "nvarchar", 60, 0);
        compareParameterMetaData(pmd, 11, "java.lang.String", -1, "text", 2147483647, 0);
        compareParameterMetaData(pmd, 12, "java.lang.String", -16, "ntext", 1073741823, 0);

        compareParameterMetaData(pmd, 13, "[B", -2, "binary", 100, 0);
        compareParameterMetaData(pmd, 14, "[B", -3, "varbinary", 200, 0);

        compareParameterMetaData(pmd, 15, "java.sql.Date", 91, "date", 10, 0);
        compareParameterMetaData(pmd, 16, "java.sql.Timestamp", 93, "datetime2", 27, 7);
        compareParameterMetaData(pmd, 17, "java.sql.Timestamp", 93, "datetime2", 25, 5);
        compareParameterMetaData(pmd, 18, "microsoft.sql.DateTimeOffset", -155, "datetimeoffset", 34, 7);
        compareParameterMetaData(pmd, 19, "java.sql.Timestamp", 93, "smalldatetime", 16, 0);
        compareParameterMetaData(pmd, 20, "java.sql.Time", 92, "time", 16, 7);
        compareParameterMetaData(pmd, 21, "java.sql.Time", 92, "time", 14, 5);
    }

    /**
     * Test Orderby
     * 
     * @throws SQLException
     */
    @Test
    @DisplayName("Test OrderBy")
    public void testOrderBy() throws SQLException {
        String sql = "SELECT FirstName,LastName" + " FROM " + nameTable
                + " WHERE FirstName = ? and LastName = ? and PlainID = ? and ID = ? " + " ORDER BY ID ASC";

        pstmt = connection.prepareStatement(sql);

        ParameterMetaData pmd = null;

        try {
            pmd = pstmt.getParameterMetaData();
            assertEquals(pmd.getParameterCount(), 4, TestResource.getResource("R_paramNotRecognized"));
        } catch (Exception e) {
            fail(e.toString());
        }

        compareParameterMetaData(pmd, 1, "java.lang.String", 12, "varchar", 50, 0);
        compareParameterMetaData(pmd, 2, "java.lang.String", -15, "nchar", 60, 0);
        compareParameterMetaData(pmd, 3, "java.lang.Integer", 4, "int", 10, 0);
        compareParameterMetaData(pmd, 4, "java.lang.Short", 5, "smallint", 5, 0);

    }

    /**
     * Test Groupby
     * 
     * @throws SQLException
     */
    @Test
    @DisplayName("Test GroupBy")
    private void testGroupBy() throws SQLException {
        String sql = "SELECT FirstName,COUNT(LastName)" + " FROM " + nameTable
                + " WHERE FirstName = ? and LastName = ? and PlainID = ? and ID = ? " + " group by Firstname";

        pstmt = connection.prepareStatement(sql);

        ParameterMetaData pmd = null;

        try {
            pmd = pstmt.getParameterMetaData();
            assertEquals(pmd.getParameterCount(), 4, TestResource.getResource("R_paramNotRecognized"));
        } catch (Exception e) {
            fail(e.toString());
        }

        compareParameterMetaData(pmd, 1, "java.lang.String", 12, "varchar", 50, 0);
        compareParameterMetaData(pmd, 2, "java.lang.String", -15, "nchar", 60, 0);
        compareParameterMetaData(pmd, 3, "java.lang.Integer", 4, "int", 10, 0);
        compareParameterMetaData(pmd, 4, "java.lang.Short", 5, "smallint", 5, 0);

    }

    /**
     * Test Lower
     * 
     * @throws SQLException
     */
    @Test
    public void testLower() throws SQLException {
        String sql = "SELECT FirstName,LOWER(LastName)" + " FROM " + nameTable
                + " WHERE FirstName = ? and LastName = ? and PlainID = ? and ID = ? ";

        pstmt = connection.prepareStatement(sql);

        ParameterMetaData pmd = null;

        try {
            pmd = pstmt.getParameterMetaData();

            assertEquals(pmd.getParameterCount(), 4, TestResource.getResource("R_paramNotRecognized"));
        } catch (Exception e) {
            fail(e.toString());
        }

        compareParameterMetaData(pmd, 1, "java.lang.String", 12, "varchar", 50, 0);
        compareParameterMetaData(pmd, 2, "java.lang.String", -15, "nchar", 60, 0);
        compareParameterMetaData(pmd, 3, "java.lang.Integer", 4, "int", 10, 0);
        compareParameterMetaData(pmd, 4, "java.lang.Short", 5, "smallint", 5, 0);

    }

    /**
     * Test Power
     * 
     * @throws SQLException
     */
    @Test
    public void testPower() throws SQLException {
        String sql = "SELECT POWER(ID,2)" + " FROM " + nameTable
                + " WHERE FirstName = ? and LastName = ? and PlainID = ? and ID = ? ";

        pstmt = connection.prepareStatement(sql);

        ParameterMetaData pmd = null;

        try {
            pmd = pstmt.getParameterMetaData();
            assertEquals(pmd.getParameterCount(), 4, TestResource.getResource("R_paramNotRecognized"));
        } catch (Exception e) {
            fail(e.toString());
        }

        compareParameterMetaData(pmd, 1, "java.lang.String", 12, "varchar", 50, 0);
        compareParameterMetaData(pmd, 2, "java.lang.String", -15, "nchar", 60, 0);
        compareParameterMetaData(pmd, 3, "java.lang.Integer", 4, "int", 10, 0);
        compareParameterMetaData(pmd, 4, "java.lang.Short", 5, "smallint", 5, 0);

    }

    /**
     * All in one queries
     * 
     * @throws SQLException
     */
    @Test
    @DisplayName("All In One Queries")
    public void testAllInOneQuery() throws SQLException {
        if (version >= SQL_SERVER_2012_VERSION) {

            String sql = "select lower(FirstName), count(lastName) from " + nameTable + "where ID = ? and FirstName in"
                    + "(" + " select " + nameTable + ".FirstName from " + nameTable + " join " + phoneNumberTable
                    + " on " + nameTable + ".ID = " + phoneNumberTable + ".ID" + " where " + nameTable + ".ID = ? and "
                    + phoneNumberTable + ".ID = ?" + ")" + " group by FirstName " + " order by FirstName ASC";

            pstmt = connection.prepareStatement(sql);

            ParameterMetaData pmd = null;

            try {
                pmd = pstmt.getParameterMetaData();

                assertEquals(pmd.getParameterCount(), 3, TestResource.getResource("R_paramNotRecognized"));
            } catch (Exception e) {
                fail(e.toString());
            }

            compareParameterMetaData(pmd, 1, "java.lang.Short", 5, "smallint", 5, 0);
            compareParameterMetaData(pmd, 2, "java.lang.Short", 5, "smallint", 5, 0);
            compareParameterMetaData(pmd, 3, "java.lang.Integer", 4, "int", 10, 0);
        }
    }

    /**
     * test query with simple multiple line comments
     * 
     * @throws SQLException
     */
    @Test
    public void testQueryWithMultipleLineComments1() throws SQLException {
        pstmt = connection.prepareStatement("/*te\nst*//*test*/select top 100 c1 from " + charTable + " where c1 = ?");
        pstmt.setString(1, "abc");

        try {
            pstmt.getParameterMetaData();
            pstmt.executeQuery();
        } catch (Exception e) {
            fail(e.toString());
        }
    }

    /**
     * test query with complex multiple line comments
     * 
     * @throws SQLException
     */
    @Test
    public void testQueryWithMultipleLineComments2() throws SQLException {
        pstmt = connection
                .prepareStatement("/*/*te\nst*/ te/*test*/st /*te\nst*/*//*te/*test*/st*/select top 100 c1 from "
                        + charTable + " where c1 = ?");
        pstmt.setString(1, "abc");

        try {
            pstmt.getParameterMetaData();
            pstmt.executeQuery();
        } catch (Exception e) {
            fail(e.toString());
        }
    }

    /**
     * test insertion query with multiple line comments
     * 
     * @throws SQLException
     */
    @Test
    public void testQueryWithMultipleLineCommentsInsert() throws SQLException {
        pstmt = connection.prepareStatement("/*te\nst*//*test*/insert /*test*/into " + charTable + " (c1) VALUES(?)");

        try {
            pstmt.getParameterMetaData();
        } catch (Exception e) {
            fail(e.toString());
        }
    }

    /**
     * test update query with multiple line comments
     * 
     * @throws SQLException
     */
    @Test
    public void testQueryWithMultipleLineCommentsUpdate() throws SQLException {
        pstmt = connection.prepareStatement("/*te\nst*//*test*/update /*test*/" + charTable + " set c1=123 where c1=?");

        try {
            pstmt.getParameterMetaData();
        } catch (Exception e) {
            fail(e.toString());
        }
    }

    /**
     * test deletion query with multiple line comments
     * 
     * @throws SQLException
     */
    @Test
    public void testQueryWithMultipleLineCommentsDeletion() throws SQLException {
        pstmt = connection.prepareStatement("/*te\nst*//*test*/delete /*test*/from " + charTable + " where c1=?");

        try {
            pstmt.getParameterMetaData();
        } catch (Exception e) {
            fail(e.toString());
        }
    }

    /**
     * test query with single line comments
     * 
     * @throws SQLException
     */
    @Test
    public void testQueryWithSingleLineComments1() throws SQLException {
        pstmt = connection.prepareStatement("-- #test \n select top 100 c1 from " + charTable + " where c1 = ?");
        pstmt.setString(1, "abc");

        try {
            pstmt.getParameterMetaData();
            pstmt.executeQuery();
        } catch (Exception e) {
            fail(e.toString());
        }
    }

    /**
     * test query with single line comments
     * 
     * @throws SQLException
     */
    @Test
    public void testQueryWithSingleLineComments2() throws SQLException {
        pstmt = connection.prepareStatement("--#test\nselect top 100 c1 from " + charTable + " where c1 = ?");
        pstmt.setString(1, "abc");

        try {
            pstmt.getParameterMetaData();
            pstmt.executeQuery();
        } catch (Exception e) {
            fail(e.toString());
        }
    }

    /**
     * test query with single line comment
     * 
     * @throws SQLException
     */
    @Test
    public void testQueryWithSingleLineComments3() throws SQLException {
        pstmt = connection.prepareStatement("select top 100 c1\nfrom " + charTable + " where c1 = ?");
        pstmt.setString(1, "abc");

        try {
            pstmt.getParameterMetaData();
            pstmt.executeQuery();
        } catch (Exception e) {
            fail(e.toString());
        }
    }

    /**
     * test insertion query with single line comments
     * 
     * @throws SQLException
     */
    @Test
    public void testQueryWithSingleLineCommentsInsert() throws SQLException {
        pstmt = connection.prepareStatement("--#test\ninsert /*test*/into " + charTable + " (c1) VALUES(?)");

        try {
            pstmt.getParameterMetaData();
        } catch (Exception e) {
            fail(e.toString());
        }
    }

    /**
     * test update query with single line comments
     * 
     * @throws SQLException
     */
    @Test
    public void testQueryWithSingleLineCommentsUpdate() throws SQLException {
        pstmt = connection.prepareStatement("--#test\nupdate /*test*/" + charTable + " set c1=123 where c1=?");

        try {
            pstmt.getParameterMetaData();
        } catch (Exception e) {
            fail(e.toString());
        }
    }

    /**
     * test deletion query with single line comments
     * 
     * @throws SQLException
     */
    @Test
    public void testQueryWithSingleLineCommentsDeletion() throws SQLException {
        pstmt = connection.prepareStatement("--#test\ndelete /*test*/from " + charTable + " where c1=?");

        try {
            pstmt.getParameterMetaData();
        } catch (Exception e) {
            fail(e.toString());
        }
    }

    /**
     * test column name with end comment mark and space
     * 
     * @throws SQLException
     */
    @Test
    public void testQueryWithSpaceAndEndCommentMarkInColumnName() throws SQLException {
        pstmt = connection.prepareStatement("SELECT [c1*/someString withspace] from " + spaceTable);

        try {
            pstmt.getParameterMetaData();
        } catch (Exception e) {
            fail(e.toString());
        }
    }

    /**
     * test getting parameter count with a complex query with multiple table
     * 
     * @throws SQLException
     */
    @Test
    public void testComplexQueryWithMultipleTables() throws SQLException {
        pstmt = connection.prepareStatement("insert into " + charTable
                + " (c1) select ? where not exists (select * from " + charTable2 + " where table2c1 = ?)");

        try {
            SQLServerParameterMetaData pMD = (SQLServerParameterMetaData) pstmt.getParameterMetaData();
            int parameterCount = pMD.getParameterCount();

            assertTrue(2 == parameterCount, "Parameter Count should be 2.");
        } catch (Exception e) {
            fail(e.toString());
        }
    }

    /**
     * Cleanup
     * 
     * @throws SQLException
     */
    @AfterAll
    public static void dropTables() throws SQLException {
        TestUtils.dropTableIfExists(nameTable, stmt);
        TestUtils.dropTableIfExists(phoneNumberTable, stmt);
        TestUtils.dropTableIfExists(mergeNameDesTable, stmt);
        TestUtils.dropTableIfExists(numericTable, stmt);
        TestUtils.dropTableIfExists(phoneNumberTable, stmt);
        TestUtils.dropTableIfExists(charTable, stmt);
        TestUtils.dropTableIfExists(charTable2, stmt);
        TestUtils.dropTableIfExists(binaryTable, stmt);
        TestUtils.dropTableIfExists(dateAndTimeTable, stmt);
        TestUtils.dropTableIfExists(multipleTypesTable, stmt);
        TestUtils.dropTableIfExists(spaceTable, stmt);

        if (null != rs) {
            rs.close();
        }
        if (null != stmt) {
            stmt.close();
        }
        if (null != pstmt) {
            pstmt.close();
        }
        if (null != connection) {
            connection.close();
        }
    }
}<|MERGE_RESOLUTION|>--- conflicted
+++ resolved
@@ -29,12 +29,6 @@
 import com.microsoft.sqlserver.jdbc.TestUtils;
 import com.microsoft.sqlserver.testframework.AbstractSQLGenerator;
 import com.microsoft.sqlserver.testframework.AbstractTest;
-<<<<<<< HEAD
-import com.microsoft.sqlserver.testframework.Utils;
-import com.microsoft.sqlserver.testframework.util.RandomUtil;
-import com.microsoft.sqlserver.testframework.util.Util;
-=======
->>>>>>> 550d441e
 
 
 /**
@@ -636,14 +630,13 @@
     }
 
     private static void createTablesForCompexQueries() throws SQLException {
+        stmt.executeUpdate("if object_id('" + nameTable + "','U') is not null" + " drop table " + nameTable);
+
         stmt.executeUpdate(
-                "if object_id('" + Util.escapeQuotes(nameTable) + "','U') is not null" + " drop table " + nameTable);
-
-        stmt.executeUpdate("if object_id('" + Util.escapeQuotes(phoneNumberTable) + "','U') is not null"
-                + " drop table " + phoneNumberTable);
-
-        stmt.executeUpdate("if object_id('" + Util.escapeQuotes(mergeNameDesTable) + "','U') is not null"
-                + " drop table " + mergeNameDesTable);
+                "if object_id('" + phoneNumberTable + "','U') is not null" + " drop table " + phoneNumberTable);
+
+        stmt.executeUpdate(
+                "if object_id('" + mergeNameDesTable + "','U') is not null" + " drop table " + mergeNameDesTable);
 
         String sql = "create table " + nameTable + " ("
         // + "ID int NOT NULL,"
