--- conflicted
+++ resolved
@@ -819,10 +819,7 @@
      * Test inserting complex JSON data using prepared statement with bulk copy enabled.
      */
     @Test
-<<<<<<< HEAD
-=======
     @AzureDB
->>>>>>> 76e81158
     @Tag(Constants.JSONTest)
     public void testInsertJsonWithBulkCopy() throws Exception {
         String tableName = RandomUtil.getIdentifier("BulkCopyComplexJsonTest");
@@ -873,10 +870,7 @@
      * Test select, update, create, and delete operations on JSON data and verify at each step.
      */
     @Test
-<<<<<<< HEAD
-=======
     @AzureDB
->>>>>>> 76e81158
     @Tag(Constants.JSONTest)
     public void testCRUDOperationsWithJson() throws Exception {
         String tableName = RandomUtil.getIdentifier("CRUDJsonTest");
