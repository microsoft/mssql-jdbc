--- conflicted
+++ resolved
@@ -839,37 +839,6 @@
     }
 
     /**
-<<<<<<< HEAD
-     * Test inserting vector data using prepared statement with bulk copy enabled.
-     */
-    @Test
-    @Tag(Constants.vectorTest)
-    public void testInsertVectorWithBulkCopy() throws Exception {
-        String tableName = RandomUtil.getIdentifier("BulkCopyVectorTest");
-        String sqlString = "insert into " + AbstractSQLGenerator.escapeIdentifier(tableName) + " (vectorCol) values (?)";
-
-        try (Connection connection = PrepUtil.getConnection(connectionString + ";useBulkCopyForBatchInsert=true;");
-             SQLServerPreparedStatement pstmt = (SQLServerPreparedStatement) connection.prepareStatement(sqlString);
-             Statement stmt = (SQLServerStatement) connection.createStatement()) {
-
-            TestUtils.dropTableIfExists(AbstractSQLGenerator.escapeIdentifier(tableName), stmt);
-            String createTable = "create table " + AbstractSQLGenerator.escapeIdentifier(tableName) + " (vectorCol VECTOR(3))";
-            stmt.execute(createTable);
-
-            Object[] vectorData = new Float[] { 4.0f, 5.0f, 6.0f };
-            Vector vector = new Vector(vectorData.length, Vector.VectorDimensionType.float32, vectorData);
-
-            pstmt.setObject(1, vector, microsoft.sql.Types.VECTOR);
-            pstmt.addBatch();
-            pstmt.executeBatch();
-
-            try (ResultSet rs = stmt.executeQuery("select vectorCol from " + AbstractSQLGenerator.escapeIdentifier(tableName))) {
-                assertTrue(rs.next());
-                Vector resultVector = rs.getObject("vectorCol", Vector.class);
-                assertNotNull(resultVector, "Retrieved vector is null.");
-                assertEquals(3, resultVector.getDimensionCount());
-                assertArrayEquals(vectorData, resultVector.getData(), "Vector data mismatch.");
-=======
      * Test bulk insert with all temporal types and money as varchar when useBulkCopyForBatchInsert is true.
      * sendTemporalDataTypesAsStringForBulkCopy is set to true by default.
      * Temporal types are sent as varchar, and money/smallMoney are sent as their respective types.
@@ -967,7 +936,6 @@
                 assertEquals(smallMoneyVal, rs.getBigDecimal(8));
                 assertEquals(expectedSmallMoneyString,rs.getBigDecimal(8).toString());
                 
->>>>>>> c513efac
             }
         } finally {
             try (Statement stmt = connection.createStatement()) {
@@ -977,97 +945,6 @@
     }
 
     /**
-<<<<<<< HEAD
-     * Test inserting null vector data using prepared statement with bulk copy enabled.
-     */
-    @Test
-    @Tag(Constants.vectorTest)
-    public void testInsertNullVectorWithBulkCopy() throws Exception {
-        String tableName = RandomUtil.getIdentifier("BulkCopyVectorTest");
-        String sqlString = "insert into " + AbstractSQLGenerator.escapeIdentifier(tableName) + " (vectorCol) values (?)";
-
-        try (Connection connection = PrepUtil.getConnection(connectionString + ";useBulkCopyForBatchInsert=true;");
-             SQLServerPreparedStatement pstmt = (SQLServerPreparedStatement) connection.prepareStatement(sqlString);
-             Statement stmt = (SQLServerStatement) connection.createStatement()) {
-
-            TestUtils.dropTableIfExists(AbstractSQLGenerator.escapeIdentifier(tableName), stmt);
-            String createTable = "create table " + AbstractSQLGenerator.escapeIdentifier(tableName) + " (vectorCol VECTOR(3))";
-            stmt.execute(createTable);
-
-            Vector vector = new Vector(3, Vector.VectorDimensionType.float32, null);
-
-            pstmt.setObject(1, vector, microsoft.sql.Types.VECTOR);
-            pstmt.addBatch();
-            pstmt.executeBatch();
-
-            try (ResultSet rs = stmt.executeQuery("select vectorCol from " + AbstractSQLGenerator.escapeIdentifier(tableName))) {
-                int rowCount = 0;
-                    while (rs.next()) {
-                        Vector vectorObject = rs.getObject("vectorCol", Vector.class);
-                        assertEquals(null, vectorObject.getData());
-                        rowCount++;
-                    }
-                assertEquals(1, rowCount);
-            }
-        } finally {
-            try (Statement stmt = connection.createStatement()) {
-                TestUtils.dropTableIfExists(AbstractSQLGenerator.escapeIdentifier(tableName), stmt);
-            }
-        }
-    }
-
-    /**
-     * Test inserting vector data using prepared statement with bulk copy enabled for performance.
-     */
-    @Test
-    @Tag(Constants.vectorTest)
-    public void testInsertWithBulkCopyPerformance() throws SQLException {
-        String tableName = AbstractSQLGenerator.escapeIdentifier("BulkCopyVectorPerformanceTest");
-        // For testing, we can use a smaller set of records to avoid long execution time
-        int recordCount = 100; // Number of records to insert
-        int dimensionCount = 1998; // Dimension count for the vector
-        Object[] vectorData = new Float[dimensionCount];
-
-        // Initialize vector data
-        for (int i = 0; i < dimensionCount; i++) {
-            vectorData[i] = i + 0.5f;
-        }
-
-        // Drop the table if it already exists
-        try (Connection conn = PrepUtil.getConnection(
-                connectionString + ";useBulkCopyForBatchInsert=true;bulkCopyForBatchInsertBatchSize=1000001;");
-                Statement stmt = conn.createStatement()) {
-            stmt.executeUpdate("IF OBJECT_ID('" + tableName + "', 'U') IS NOT NULL DROP TABLE " + tableName);
-        }
-
-        // Create the destination table with a single VECTOR column
-        try (Connection conn = PrepUtil.getConnection(
-                connectionString + ";useBulkCopyForBatchInsert=true;bulkCopyForBatchInsertBatchSize=1000001;");
-                Statement stmt = conn.createStatement()) {
-            stmt.executeUpdate("CREATE TABLE " + tableName + " (vectorCol VECTOR(" + dimensionCount + "))");
-        }
-
-        long startTime = System.nanoTime();
-        try (Connection conn = PrepUtil.getConnection(
-                connectionString + ";useBulkCopyForBatchInsert=true;bulkCopyForBatchInsertBatchSize=1000001")) {
-
-            try (SQLServerPreparedStatement pstmt = (SQLServerPreparedStatement) conn.prepareStatement(
-                    "INSERT INTO " + tableName + " (vectorCol) VALUES (?)")) {
-
-                for (int i = 1; i <= recordCount; i++) {
-                    Vector vector = new Vector(dimensionCount, Vector.VectorDimensionType.float32, vectorData);
-                    pstmt.setObject(1, vector, microsoft.sql.Types.VECTOR);
-                    pstmt.addBatch();
-                }
-                // Execute the batch
-                pstmt.executeBatch();
-
-            }
-        }
-        long endTime = System.nanoTime();
-        long durationMs = (endTime - startTime) / 1_000_000;
-        System.out.println("Insert for " + recordCount + " records in " + durationMs + " ms.");
-=======
      * Test bulk insert with all temporal types and money as varchar when useBulkCopyForBatchInsert is true.
      * and sendTemporalDataTypesAsStringForBulkCopy is set to false explicitly.
      * In this case all data types are sent as their respective types, including temporal types and money/smallMoney.
@@ -1174,7 +1051,136 @@
                 TestUtils.dropTableIfExists(AbstractSQLGenerator.escapeIdentifier(tableName), stmt);
             }
         }
->>>>>>> c513efac
+    }
+
+    /**
+     * Test inserting vector data using prepared statement with bulk copy enabled.
+     */
+    @Test
+    @Tag(Constants.vectorTest)
+    public void testInsertVectorWithBulkCopy() throws Exception {
+        String tableName = RandomUtil.getIdentifier("BulkCopyVectorTest");
+        String sqlString = "insert into " + AbstractSQLGenerator.escapeIdentifier(tableName) + " (vectorCol) values (?)";
+
+        try (Connection connection = PrepUtil.getConnection(connectionString + ";useBulkCopyForBatchInsert=true;");
+             SQLServerPreparedStatement pstmt = (SQLServerPreparedStatement) connection.prepareStatement(sqlString);
+             Statement stmt = (SQLServerStatement) connection.createStatement()) {
+
+            TestUtils.dropTableIfExists(AbstractSQLGenerator.escapeIdentifier(tableName), stmt);
+            String createTable = "create table " + AbstractSQLGenerator.escapeIdentifier(tableName) + " (vectorCol VECTOR(3))";
+            stmt.execute(createTable);
+
+            Object[] vectorData = new Float[] { 4.0f, 5.0f, 6.0f };
+            Vector vector = new Vector(vectorData.length, Vector.VectorDimensionType.float32, vectorData);
+
+            pstmt.setObject(1, vector, microsoft.sql.Types.VECTOR);
+            pstmt.addBatch();
+            pstmt.executeBatch();
+
+            try (ResultSet rs = stmt.executeQuery("select vectorCol from " + AbstractSQLGenerator.escapeIdentifier(tableName))) {
+                assertTrue(rs.next());
+                Vector resultVector = rs.getObject("vectorCol", Vector.class);
+                assertNotNull(resultVector, "Retrieved vector is null.");
+                assertEquals(3, resultVector.getDimensionCount());
+                assertArrayEquals(vectorData, resultVector.getData(), "Vector data mismatch.");
+            }
+        } finally {
+            try (Statement stmt = connection.createStatement()) {
+                TestUtils.dropTableIfExists(AbstractSQLGenerator.escapeIdentifier(tableName), stmt);
+            }
+        }
+    }
+
+    /**
+     * Test inserting null vector data using prepared statement with bulk copy enabled.
+     */
+    @Test
+    @Tag(Constants.vectorTest)
+    public void testInsertNullVectorWithBulkCopy() throws Exception {
+        String tableName = RandomUtil.getIdentifier("BulkCopyVectorTest");
+        String sqlString = "insert into " + AbstractSQLGenerator.escapeIdentifier(tableName) + " (vectorCol) values (?)";
+
+        try (Connection connection = PrepUtil.getConnection(connectionString + ";useBulkCopyForBatchInsert=true;");
+             SQLServerPreparedStatement pstmt = (SQLServerPreparedStatement) connection.prepareStatement(sqlString);
+             Statement stmt = (SQLServerStatement) connection.createStatement()) {
+
+            TestUtils.dropTableIfExists(AbstractSQLGenerator.escapeIdentifier(tableName), stmt);
+            String createTable = "create table " + AbstractSQLGenerator.escapeIdentifier(tableName) + " (vectorCol VECTOR(3))";
+            stmt.execute(createTable);
+
+            Vector vector = new Vector(3, Vector.VectorDimensionType.float32, null);
+
+            pstmt.setObject(1, vector, microsoft.sql.Types.VECTOR);
+            pstmt.addBatch();
+            pstmt.executeBatch();
+
+            try (ResultSet rs = stmt.executeQuery("select vectorCol from " + AbstractSQLGenerator.escapeIdentifier(tableName))) {
+                int rowCount = 0;
+                    while (rs.next()) {
+                        Vector vectorObject = rs.getObject("vectorCol", Vector.class);
+                        assertEquals(null, vectorObject.getData());
+                        rowCount++;
+                    }
+                assertEquals(1, rowCount);
+            }
+        } finally {
+            try (Statement stmt = connection.createStatement()) {
+                TestUtils.dropTableIfExists(AbstractSQLGenerator.escapeIdentifier(tableName), stmt);
+            }
+        }
+    }
+
+    /**
+     * Test inserting vector data using prepared statement with bulk copy enabled for performance.
+     */
+    @Test
+    @Tag(Constants.vectorTest)
+    public void testInsertWithBulkCopyPerformance() throws SQLException {
+        String tableName = AbstractSQLGenerator.escapeIdentifier("BulkCopyVectorPerformanceTest");
+        // For testing, we can use a smaller set of records to avoid long execution time
+        int recordCount = 100; // Number of records to insert
+        int dimensionCount = 1998; // Dimension count for the vector
+        Object[] vectorData = new Float[dimensionCount];
+
+        // Initialize vector data
+        for (int i = 0; i < dimensionCount; i++) {
+            vectorData[i] = i + 0.5f;
+        }
+
+        // Drop the table if it already exists
+        try (Connection conn = PrepUtil.getConnection(
+                connectionString + ";useBulkCopyForBatchInsert=true;bulkCopyForBatchInsertBatchSize=1000001;");
+                Statement stmt = conn.createStatement()) {
+            stmt.executeUpdate("IF OBJECT_ID('" + tableName + "', 'U') IS NOT NULL DROP TABLE " + tableName);
+        }
+
+        // Create the destination table with a single VECTOR column
+        try (Connection conn = PrepUtil.getConnection(
+                connectionString + ";useBulkCopyForBatchInsert=true;bulkCopyForBatchInsertBatchSize=1000001;");
+                Statement stmt = conn.createStatement()) {
+            stmt.executeUpdate("CREATE TABLE " + tableName + " (vectorCol VECTOR(" + dimensionCount + "))");
+        }
+
+        long startTime = System.nanoTime();
+        try (Connection conn = PrepUtil.getConnection(
+                connectionString + ";useBulkCopyForBatchInsert=true;bulkCopyForBatchInsertBatchSize=1000001")) {
+
+            try (SQLServerPreparedStatement pstmt = (SQLServerPreparedStatement) conn.prepareStatement(
+                    "INSERT INTO " + tableName + " (vectorCol) VALUES (?)")) {
+
+                for (int i = 1; i <= recordCount; i++) {
+                    Vector vector = new Vector(dimensionCount, Vector.VectorDimensionType.float32, vectorData);
+                    pstmt.setObject(1, vector, microsoft.sql.Types.VECTOR);
+                    pstmt.addBatch();
+                }
+                // Execute the batch
+                pstmt.executeBatch();
+
+            }
+        }
+        long endTime = System.nanoTime();
+        long durationMs = (endTime - startTime) / 1_000_000;
+        System.out.println("Insert for " + recordCount + " records in " + durationMs + " ms.");
     }
 
     @BeforeAll
