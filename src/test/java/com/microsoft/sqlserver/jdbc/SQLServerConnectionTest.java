/*
 * Microsoft JDBC Driver for SQL Server Copyright(c) Microsoft Corporation All rights reserved. This program is made
 * available under the terms of the MIT License. See the LICENSE file in the project root for more information.
 */
package com.microsoft.sqlserver.jdbc;

import static org.junit.jupiter.api.Assertions.assertEquals;
import static org.junit.jupiter.api.Assertions.assertTrue;
import static org.junit.jupiter.api.Assertions.fail;
import static org.junit.jupiter.api.Assertions.assertThrows;

import java.io.IOException;
import java.io.Reader;
import java.lang.management.ManagementFactory;
import java.sql.Clob;
import java.sql.Connection;
import java.sql.DriverManager;
import java.sql.ResultSet;
import java.sql.SQLException;
import java.sql.SQLFeatureNotSupportedException;
import java.sql.Statement;
import java.text.MessageFormat;
import java.util.ArrayList;
import java.util.HashMap;
import java.util.Map;
import java.util.UUID;
import java.util.concurrent.Executor;
import java.util.concurrent.ExecutorService;
import java.util.concurrent.Executors;
import java.util.concurrent.Future;
import java.util.logging.Logger;

import javax.sql.ConnectionEvent;
import javax.sql.PooledConnection;

import org.junit.Assume;
import org.junit.jupiter.api.BeforeAll;
import org.junit.jupiter.api.Tag;
import org.junit.jupiter.api.Test;
import org.junit.platform.runner.JUnitPlatform;
import org.junit.runner.RunWith;

import com.microsoft.aad.msal4j.TokenCache;
import com.microsoft.aad.msal4j.TokenCacheAccessContext;
import com.microsoft.sqlserver.testframework.AbstractSQLGenerator;
import com.microsoft.sqlserver.testframework.AbstractTest;
import com.microsoft.sqlserver.testframework.Constants;
import com.microsoft.sqlserver.testframework.PrepUtil;


@RunWith(JUnitPlatform.class)
public class SQLServerConnectionTest extends AbstractTest {
    // If no retry is done, the function should at least exit in 5 seconds
    static int threshHoldForNoRetryInMilliseconds = 5000;
    static int loginTimeOutInSeconds = 10;

    String randomServer = RandomUtil.getIdentifier("Server");

    @BeforeAll
    public static void setupTests() throws Exception {
        setConnection();
    }

    /**
     * Test connection properties with SQLServerDataSource
     * 
     * @throws SQLServerException
     */
    @Test
    public void testDataSource() throws SQLServerException {
        SQLServerDataSource ds = new SQLServerDataSource();
        String stringPropValue = "stringPropValue";
        boolean booleanPropValue = true;
        int intPropValue = 1;

        ds.setInstanceName(stringPropValue);
        assertEquals(stringPropValue, ds.getInstanceName(), TestResource.getResource("R_valuesAreDifferent"));

        ds.setUser(stringPropValue);
        assertEquals(stringPropValue, ds.getUser(), TestResource.getResource("R_valuesAreDifferent"));

        ds.setPassword(stringPropValue);
        assertEquals(stringPropValue, ds.getPassword(), TestResource.getResource("R_valuesAreDifferent"));

        ds.setApplicationName(stringPropValue);
        assertEquals(stringPropValue, ds.getApplicationName(), TestResource.getResource("R_valuesAreDifferent"));

        ds.setDatabaseName(stringPropValue);
        assertEquals(stringPropValue, ds.getDatabaseName(), TestResource.getResource("R_valuesAreDifferent"));

        ds.setPortNumber(intPropValue);
        assertEquals(intPropValue, ds.getPortNumber(), TestResource.getResource("R_valuesAreDifferent"));

        ds.setIPAddressPreference(stringPropValue);
        assertEquals(stringPropValue, ds.getIPAddressPreference(), TestResource.getResource("R_valuesAreDifferent"));

        ds.setURL(stringPropValue);
        assertEquals(stringPropValue, ds.getURL(), TestResource.getResource("R_valuesAreDifferent"));

        ds.setDescription(stringPropValue);
        assertEquals(stringPropValue, ds.getDescription(), TestResource.getResource("R_valuesAreDifferent"));

        ds.setPacketSize(intPropValue);
        assertEquals(intPropValue, ds.getPacketSize(), TestResource.getResource("R_valuesAreDifferent"));

        ds.setQueryTimeout(intPropValue);
        assertEquals(intPropValue, ds.getQueryTimeout(), TestResource.getResource("R_valuesAreDifferent"));

        ds.setCancelQueryTimeout(intPropValue);
        assertEquals(intPropValue, ds.getCancelQueryTimeout(), TestResource.getResource("R_valuesAreDifferent"));

        ds.setEnablePrepareOnFirstPreparedStatementCall(booleanPropValue);
        assertEquals(booleanPropValue, ds.getEnablePrepareOnFirstPreparedStatementCall(),
                TestResource.getResource("R_valuesAreDifferent"));

        ds.setEnablePrepareOnFirstPreparedStatementCall(booleanPropValue);
        assertEquals(booleanPropValue, ds.getEnablePrepareOnFirstPreparedStatementCall(),
                TestResource.getResource("R_valuesAreDifferent"));

        ds.setServerPreparedStatementDiscardThreshold(intPropValue);
        assertEquals(intPropValue, ds.getServerPreparedStatementDiscardThreshold(),
                TestResource.getResource("R_valuesAreDifferent"));

        ds.setStatementPoolingCacheSize(intPropValue);
        assertEquals(intPropValue, ds.getStatementPoolingCacheSize(), TestResource.getResource("R_valuesAreDifferent"));

        ds.setDisableStatementPooling(booleanPropValue);
        assertEquals(booleanPropValue, ds.getDisableStatementPooling(),
                TestResource.getResource("R_valuesAreDifferent"));

        ds.setSocketTimeout(intPropValue);
        assertEquals(intPropValue, ds.getSocketTimeout(), TestResource.getResource("R_valuesAreDifferent"));

        ds.setUseBulkCopyForBatchInsert(booleanPropValue);
        assertEquals(booleanPropValue, ds.getUseBulkCopyForBatchInsert(),
                TestResource.getResource("R_valuesAreDifferent"));

        ds.setJAASConfigurationName(stringPropValue);
        assertEquals(stringPropValue, ds.getJAASConfigurationName(), TestResource.getResource("R_valuesAreDifferent"));

        ds.setUseDefaultJaasConfig(booleanPropValue);
        assertEquals(booleanPropValue, ds.getUseDefaultJaasConfig(), TestResource.getResource("R_valuesAreDifferent"));

        ds.setMSIClientId(stringPropValue);
        assertEquals(stringPropValue, ds.getMSIClientId(), TestResource.getResource("R_valuesAreDifferent"));

        ds.setAuthenticationScheme(stringPropValue);
        // there is no corresponding getAuthenticationScheme

        ds.setAuthentication(stringPropValue);
        assertEquals(stringPropValue, ds.getAuthentication(), TestResource.getResource("R_valuesAreDifferent"));

        ds.setAccessToken(stringPropValue);
        assertEquals(stringPropValue, ds.getAccessToken(), TestResource.getResource("R_valuesAreDifferent"));

        ds.setLastUpdateCount(booleanPropValue);
        assertEquals(booleanPropValue, ds.getLastUpdateCount(), TestResource.getResource("R_valuesAreDifferent"));

        ds.setTransparentNetworkIPResolution(booleanPropValue);
        assertEquals(booleanPropValue, ds.getTransparentNetworkIPResolution(),
                TestResource.getResource("R_valuesAreDifferent"));

        ds.setTrustServerCertificate(booleanPropValue);
        assertEquals(booleanPropValue, ds.getTrustServerCertificate(),
                TestResource.getResource("R_valuesAreDifferent"));

        ds.setTrustStoreType(stringPropValue);
        assertEquals(stringPropValue, ds.getTrustStoreType(), TestResource.getResource("R_valuesAreDifferent"));

        ds.setTrustStore(stringPropValue);
        assertEquals(stringPropValue, ds.getTrustStore(), TestResource.getResource("R_valuesAreDifferent"));

        ds.setTrustStorePassword(stringPropValue);
        assertEquals(stringPropValue, ds.getTrustStorePassword(), TestResource.getResource("R_valuesAreDifferent"));

        // verify encrypt=true options
        ds.setEncrypt(EncryptOption.MANDATORY.toString());
        assertEquals("True", EncryptOption.valueOfString(ds.getEncrypt()).toString(),
                TestResource.getResource("R_valuesAreDifferent"));
        ds.setEncrypt(EncryptOption.TRUE.toString());
        assertEquals("True", EncryptOption.valueOfString(ds.getEncrypt()).toString(),
                TestResource.getResource("R_valuesAreDifferent"));

        // verify encrypt=false options
        ds.setEncrypt(EncryptOption.OPTIONAL.toString());
        assertEquals("False", EncryptOption.valueOfString(ds.getEncrypt()).toString(),
                TestResource.getResource("R_valuesAreDifferent"));
        ds.setEncrypt(EncryptOption.FALSE.toString());
        assertEquals("False", EncryptOption.valueOfString(ds.getEncrypt()).toString(),
                TestResource.getResource("R_valuesAreDifferent"));
        ds.setEncrypt(EncryptOption.NO.toString());
        assertEquals("False", EncryptOption.valueOfString(ds.getEncrypt()).toString(),
                TestResource.getResource("R_valuesAreDifferent"));

        // verify enrypt=strict options
        ds.setEncrypt(EncryptOption.STRICT.toString());
        assertEquals("Strict", EncryptOption.valueOfString(ds.getEncrypt()).toString(),
                TestResource.getResource("R_valuesAreDifferent"));

        ds.setEncrypt(booleanPropValue);
        assertEquals(Boolean.toString(booleanPropValue), ds.getEncrypt(),
                TestResource.getResource("R_valuesAreDifferent"));

        ds.setUseDefaultGSSCredential(booleanPropValue);
        assertEquals(booleanPropValue, ds.getUseDefaultGSSCredential(),
                TestResource.getResource("R_valuesAreDifferent"));

<<<<<<< HEAD
        ds.setUseFlexibleCallableStatements(booleanPropValue);
        assertEquals(booleanPropValue, ds.getUseFlexibleCallableStatements(),
                TestResource.getResource("R_valuesAreDifferent"));
=======
        ds.setCalcBigDecimalScale(booleanPropValue);
        assertEquals(booleanPropValue, ds.getCalcBigDecimalScale(), TestResource.getResource("R_valuesAreDifferent"));
>>>>>>> 1f69f481

        ds.setServerCertificate(stringPropValue);
        assertEquals(stringPropValue, ds.getServerCertificate(), TestResource.getResource("R_valuesAreDifferent"));

        ds.setPrepareMethod(stringPropValue);
        assertEquals(stringPropValue, ds.getPrepareMethod(), TestResource.getResource("R_valuesAreDifferent"));

        ds.setHostNameInCertificate(stringPropValue);
        assertEquals(stringPropValue, ds.getHostNameInCertificate(), TestResource.getResource("R_valuesAreDifferent"));

        ds.setLockTimeout(intPropValue);
        assertEquals(intPropValue, ds.getLockTimeout(), TestResource.getResource("R_valuesAreDifferent"));

        ds.setSelectMethod(stringPropValue);
        assertEquals(stringPropValue, ds.getSelectMethod(), TestResource.getResource("R_valuesAreDifferent"));

        ds.setResponseBuffering(stringPropValue);
        assertEquals(stringPropValue, ds.getResponseBuffering(), TestResource.getResource("R_valuesAreDifferent"));

        ds.setApplicationIntent(stringPropValue);
        assertEquals(stringPropValue, ds.getApplicationIntent(), TestResource.getResource("R_valuesAreDifferent"));

        ds.setReplication(booleanPropValue);
        assertEquals(booleanPropValue, ds.getReplication(), TestResource.getResource("R_valuesAreDifferent"));

        ds.setSendTimeAsDatetime(booleanPropValue);
        assertEquals(booleanPropValue, ds.getSendTimeAsDatetime(), TestResource.getResource("R_valuesAreDifferent"));

        ds.setDatetimeParameterType("datetime2");
        assertEquals("datetime2", ds.getDatetimeParameterType(), TestResource.getResource("R_valuesAreDifferent"));

        ds.setUseFmtOnly(booleanPropValue);
        assertEquals(booleanPropValue, ds.getUseFmtOnly(), TestResource.getResource("R_valuesAreDifferent"));

        ds.setSendStringParametersAsUnicode(booleanPropValue);
        assertEquals(booleanPropValue, ds.getSendStringParametersAsUnicode(),
                TestResource.getResource("R_valuesAreDifferent"));

        ds.setServerNameAsACE(booleanPropValue);
        assertEquals(booleanPropValue, ds.getServerNameAsACE(), TestResource.getResource("R_valuesAreDifferent"));

        ds.setServerName(stringPropValue);
        assertEquals(stringPropValue, ds.getServerName(), TestResource.getResource("R_valuesAreDifferent"));

        ds.setRealm(stringPropValue);
        assertEquals(stringPropValue, ds.getRealm(), TestResource.getResource("R_valuesAreDifferent"));

        ds.setServerSpn(stringPropValue);
        assertEquals(stringPropValue, ds.getServerSpn(), TestResource.getResource("R_valuesAreDifferent"));

        ds.setFailoverPartner(stringPropValue);
        assertEquals(stringPropValue, ds.getFailoverPartner(), TestResource.getResource("R_valuesAreDifferent"));

        ds.setMultiSubnetFailover(booleanPropValue);
        assertEquals(booleanPropValue, ds.getMultiSubnetFailover(), TestResource.getResource("R_valuesAreDifferent"));

        ds.setWorkstationID(stringPropValue);
        assertEquals(stringPropValue, ds.getWorkstationID(), TestResource.getResource("R_valuesAreDifferent"));

        ds.setXopenStates(booleanPropValue);
        assertEquals(booleanPropValue, ds.getXopenStates(), TestResource.getResource("R_valuesAreDifferent"));

        ds.setFIPS(booleanPropValue);
        assertEquals(booleanPropValue, ds.getFIPS(), TestResource.getResource("R_valuesAreDifferent"));

        ds.setSSLProtocol(stringPropValue);
        assertEquals(stringPropValue, ds.getSSLProtocol(), TestResource.getResource("R_valuesAreDifferent"));

        ds.setTrustManagerClass(stringPropValue);
        assertEquals(stringPropValue, ds.getTrustManagerClass(), TestResource.getResource("R_valuesAreDifferent"));

        ds.setTrustManagerConstructorArg(stringPropValue);
        assertEquals(stringPropValue, ds.getTrustManagerConstructorArg(),
                TestResource.getResource("R_valuesAreDifferent"));

        ds.setHostNameInCertificate(stringPropValue);
        assertEquals(stringPropValue, ds.getHostNameInCertificate(), TestResource.getResource("R_valuesAreDifferent"));

        ds.setDomain(stringPropValue);
        assertEquals(stringPropValue, ds.getDomain(), TestResource.getResource("R_valuesAreDifferent"));

        ds.setColumnEncryptionSetting(stringPropValue);
        assertEquals(stringPropValue, ds.getColumnEncryptionSetting(),
                TestResource.getResource("R_valuesAreDifferent"));

        ds.setKeyStoreAuthentication(stringPropValue);
        assertEquals(stringPropValue, ds.getKeyStoreAuthentication(), TestResource.getResource("R_valuesAreDifferent"));

        ds.setKeyStoreSecret(stringPropValue);
        // there is no corresponding getKeyStoreSecret

        ds.setKeyStoreLocation(stringPropValue);
        assertEquals(stringPropValue, ds.getKeyStoreLocation(), TestResource.getResource("R_valuesAreDifferent"));

        ds.setEnclaveAttestationUrl(stringPropValue);
        assertTrue(ds.getEnclaveAttestationUrl().equals(stringPropValue));

        ds.setEnclaveAttestationProtocol(stringPropValue);
        assertTrue(ds.getEnclaveAttestationProtocol().equals(stringPropValue));

        ds.setKeyVaultProviderClientId(stringPropValue);
        assertTrue(ds.getKeyVaultProviderClientId().equals(stringPropValue));

        ds.setKeyVaultProviderClientKey(stringPropValue);
        // there is no corresponding getKeyVaultProviderClientKey

        ds.setKeyStorePrincipalId(stringPropValue);
        assertTrue(ds.getKeyStorePrincipalId().equals(stringPropValue));
    }

    @Test
    public void testDSConnection() {
        SQLServerDataSource ds = new SQLServerDataSource();
        updateDataSource(connectionString, ds);

        // getPassword can only be accessed within package
        try (Connection con = ds.getConnection(ds.getUser(), ds.getPassword())) {} catch (Exception e) {
            fail(TestResource.getResource("R_unexpectedErrorMessage") + e.getMessage());
        }
    }

    @Test
    public void testEncryptedConnection() throws SQLException {
        SQLServerDataSource ds = new SQLServerDataSource();
        ds.setApplicationName("User");
        ds.setURL(connectionString);
        if (encrypt == null) {
            ds.setEncrypt(Constants.TRUE);
        }
        if (trustServerCertificate == null) {
            ds.setTrustServerCertificate(true);
        }
        ds.setPacketSize(8192);
        try (Connection con = ds.getConnection()) {}
    }

    @Tag(Constants.xSQLv11)
    @Tag(Constants.xSQLv12)
    @Tag(Constants.xSQLv14)
    @Tag(Constants.xSQLv15)
    @Tag(Constants.xAzureSQLDW)
    @Tag(Constants.xAzureSQLDB)
    @Test
    public void testEncryptedStrictConnection() throws SQLException {
        SQLServerDataSource ds = new SQLServerDataSource();
        ds.setURL(connectionString);
        ds.setServerCertificate(serverCertificate);
        ds.setEncrypt(Constants.STRICT);

        try (Connection con = ds.getConnection()) {}
    }

    @Test
    public void testJdbcDataSourceMethod() throws SQLFeatureNotSupportedException {
        SQLServerDataSource fxds = new SQLServerDataSource();
        Logger logger = fxds.getParentLogger();
        assertEquals(logger.getName(), Constants.MSSQL_JDBC_PACKAGE,
                TestResource.getResource("R_parrentLoggerNameWrong"));
    }

    class MyEventListener implements javax.sql.ConnectionEventListener {
        boolean connClosed = false;
        boolean errorOccurred = false;

        public MyEventListener() {}

        public void connectionClosed(ConnectionEvent event) {
            connClosed = true;
        }

        public void connectionErrorOccurred(ConnectionEvent event) {
            errorOccurred = true;
        }
    }

    /**
     * Attach the Event listener and listen for connection events, fatal errors should not close the pooled connection
     * objects
     *
     * @throws SQLException
     */
    @Test
    @Tag(Constants.xAzureSQLDW)
    @Tag(Constants.xAzureSQLDB)
    public void testConnectionEvents() throws SQLException {
        SQLServerConnectionPoolDataSource mds = new SQLServerConnectionPoolDataSource();
        mds.setURL(connectionString);
        PooledConnection pooledConnection = mds.getPooledConnection();

        // Attach the Event listener and listen for connection events.
        MyEventListener myE = new MyEventListener();
        pooledConnection.addConnectionEventListener(myE); // ConnectionListener implements ConnectionEventListener

        try (Connection con = pooledConnection.getConnection();
                Statement stmt = con.createStatement(ResultSet.TYPE_SCROLL_SENSITIVE, ResultSet.CONCUR_UPDATABLE)) {
            boolean exceptionThrown = false;
            try {
                // raise a severe exception and make sure that the connection is not
                // closed.
                stmt.executeUpdate("RAISERROR ('foo', 20,1) WITH LOG");
            } catch (Exception e) {
                exceptionThrown = true;
            }
            assertTrue(exceptionThrown, TestResource.getResource("R_expectedExceptionNotThrown"));

            // Check to see if error occurred.
            assertTrue(myE.errorOccurred, TestResource.getResource("R_errorNotCalled"));
        } finally {
            // make sure that connection is closed.
            if (null != pooledConnection)
                pooledConnection.close();
        }
    }

    @Test
    @Tag(Constants.xAzureSQLDW)
    @Tag(Constants.xAzureSQLDB)
    public void testConnectionPoolGetTwice() throws SQLException {
        SQLServerConnectionPoolDataSource mds = new SQLServerConnectionPoolDataSource();
        mds.setURL(connectionString);
        PooledConnection pooledConnection = mds.getPooledConnection();

        // Attach the Event listener and listen for connection events.
        MyEventListener myE = new MyEventListener();
        pooledConnection.addConnectionEventListener(myE); // ConnectionListener implements ConnectionEventListener

        try (Connection con = pooledConnection.getConnection();
                Statement stmt = con.createStatement(ResultSet.TYPE_SCROLL_SENSITIVE, ResultSet.CONCUR_UPDATABLE)) {
            // raise a non severe exception and make sure that the connection is not closed.
            stmt.executeUpdate("RAISERROR ('foo', 3,1)");
            // not a serious error there should not be any errors.
            assertTrue(!myE.errorOccurred, TestResource.getResource("R_errorCalled"));
            // check to make sure that connection is not closed.
            assertTrue(!con.isClosed(), TestResource.getResource("R_connectionIsClosed"));
            stmt.close();
            con.close();
            // check to make sure that connection is closed.
            assertTrue(con.isClosed(), TestResource.getResource("R_connectionIsNotClosed"));
        } finally {
            // make sure that connection is closed.
            if (null != pooledConnection)
                pooledConnection.close();
        }
    }

    /**
     * Tests whether connectRetryCount and connectRetryInterval are properly respected in the login loop. As well, tests
     * that connection is retried the proper number of times.
     */
    @Test
    public void testConnectCountInLoginAndCorrectRetryCount() {
        long timerStart = 0;

        int connectRetryCount = 3;
        int connectRetryInterval = 1;
        int longLoginTimeout = loginTimeOutInSeconds * 4;

        try {
            SQLServerDataSource ds = new SQLServerDataSource();
            ds.setURL(connectionString);
            ds.setLoginTimeout(longLoginTimeout);
            ds.setConnectRetryCount(connectRetryCount);
            ds.setConnectRetryInterval(connectRetryInterval);
            ds.setDatabaseName(RandomUtil.getIdentifier("DataBase"));
            timerStart = System.currentTimeMillis();

            try (Connection con = ds.getConnection()) {
                assertTrue(con == null, TestResource.getResource("R_shouldNotConnect"));
            }
        } catch (Exception e) {
            long totalTime = System.currentTimeMillis() - timerStart;

            assertTrue(e.getMessage().contains(TestResource.getResource("R_cannotOpenDatabase")), e.getMessage());
            int expectedMinimumTimeInMillis = (connectRetryCount * connectRetryInterval) * 1000; // 3 seconds

            // Minimum time is 0 seconds per attempt and connectRetryInterval * connectRetryCount seconds of interval.
            // Maximum is unknown, but is needs to be less than longLoginTimeout or else this is an issue.
            assertTrue(totalTime > expectedMinimumTimeInMillis, TestResource.getResource("R_executionNotLong")
                    + " totalTime: " + totalTime + " expectedTime: " + expectedMinimumTimeInMillis);
            assertTrue( totalTime < (longLoginTimeout * 1000L), TestResource.getResource("R_executionTooLong")
                    + "totalTime: " + totalTime + " expectedTime: " + expectedMinimumTimeInMillis);
        }
    }

    /**
     * Tests whether connectRetryCount and connectRetryInterval are properly respected in the login loop. As well, tests
     * that connection is retried the proper number of times. This is for cases with zero retries.
     */
    @Test
    public void testConnectCountInLoginAndCorrectRetryCountWithZeroRetry() {
        long timerStart = 0;

        int connectRetryCount = 0;
        int connectRetryInterval = 60;
        int longLoginTimeout = loginTimeOutInSeconds * 3; // 90 seconds

        try {
            SQLServerDataSource ds = new SQLServerDataSource();
            ds.setURL(connectionString);
            ds.setLoginTimeout(longLoginTimeout);
            ds.setConnectRetryCount(connectRetryCount);
            ds.setConnectRetryInterval(connectRetryInterval);
            ds.setDatabaseName(RandomUtil.getIdentifier("DataBase"));
            timerStart = System.currentTimeMillis();

            try (Connection con = ds.getConnection()) {
                assertTrue(con == null, TestResource.getResource("R_shouldNotConnect"));
            }
        } catch (Exception e) {
            assertTrue(e.getMessage().contains(TestResource.getResource("R_cannotOpenDatabase")), e.getMessage());
            long totalTime = System.currentTimeMillis() - timerStart;

            // Maximum is unknown, but is needs to be less than longLoginTimeout or else this is an issue.
            assertTrue(totalTime < (longLoginTimeout * 1000L), TestResource.getResource("R_executionTooLong"));
        }
    }
    
    @Test
    @Tag(Constants.xAzureSQLDW)
    @Tag(Constants.xAzureSQLDB)
    public void testConnectionClosed() throws SQLException {
        SQLServerDataSource mds = new SQLServerDataSource();
        mds.setURL(connectionString);
        try (Connection con = mds.getConnection();
                Statement stmt = con.createStatement(ResultSet.TYPE_SCROLL_SENSITIVE, ResultSet.CONCUR_UPDATABLE)) {
            boolean exceptionThrown = false;
            try {
                stmt.executeUpdate("RAISERROR ('foo', 20,1) WITH LOG");
            } catch (Exception e) {
                exceptionThrown = true;
            }
            assertTrue(exceptionThrown, TestResource.getResource("R_expectedExceptionNotThrown"));

            // check to make sure that connection is closed.
            assertTrue(con.isClosed(), TestResource.getResource("R_connectionIsNotClosed"));
        } catch (Exception e) {
            fail(TestResource.getResource("R_unexpectedErrorMessage") + e.getMessage());
        }
    }

    @Test
    public void testIsWrapperFor() throws SQLException, ClassNotFoundException {
        try (Connection conn = getConnection(); SQLServerConnection ssconn = (SQLServerConnection) conn) {
            boolean isWrapper;
            isWrapper = ssconn.isWrapperFor(ssconn.getClass());
            MessageFormat form = new MessageFormat(TestResource.getResource("R_supportUnwrapping"));
            Object[] msgArgs1 = {"SQLServerConnection"};

            assertTrue(isWrapper, form.format(msgArgs1));
            assertEquals(ISQLServerConnection.TRANSACTION_SNAPSHOT, ISQLServerConnection.TRANSACTION_SNAPSHOT,
                    TestResource.getResource("R_cantAccessSnapshot"));

            isWrapper = ssconn.isWrapperFor(Class.forName(Constants.MSSQL_JDBC_PACKAGE + ".ISQLServerConnection"));
            Object[] msgArgs2 = {"ISQLServerConnection"};
            assertTrue(isWrapper, form.format(msgArgs2));

            ssconn.unwrap(Class.forName(Constants.MSSQL_JDBC_PACKAGE + ".ISQLServerConnection"));
            assertEquals(ISQLServerConnection.TRANSACTION_SNAPSHOT, ISQLServerConnection.TRANSACTION_SNAPSHOT,
                    TestResource.getResource("R_cantAccessSnapshot"));

            ssconn.unwrap(Class.forName("java.sql.Connection"));
        }
    }

    @Test
    public void testNewConnection() throws SQLException {
        try (Connection conn = getConnection()) {
            assertTrue(conn.isValid(0), TestResource.getResource("R_newConnectionShouldBeValid"));
        }
    }

    @Test
    public void testClosedConnection() throws SQLException {
        try (Connection conn = getConnection()) {
            conn.close();
            assertTrue(!conn.isValid(0), TestResource.getResource("R_closedConnectionShouldBeInvalid"));

            // getting shared timer on closed connection should fail
            ((SQLServerConnection) conn).getSharedTimer();
            fail(TestResource.getResource("R_noExceptionClosedConnection"));
        } catch (SQLServerException e) {
            assertEquals(e.getMessage(), TestResource.getResource("R_connectionIsClosed"),
                    TestResource.getResource("R_wrongExceptionMessage"));
            assertEquals("08S01", e.getSQLState(), TestResource.getResource("R_wrongSqlState"));
        }
        try (Connection conn = getConnection()) {
            conn.close();
            ((SQLServerConnection) conn).checkClosed();
            fail(TestResource.getResource("R_noExceptionClosedConnection"));
        } catch (SQLServerException e) {
            assertEquals(e.getMessage(), TestResource.getResource("R_connectionIsClosed"),
                    TestResource.getResource("R_wrongExceptionMessage"));
            assertEquals("08S01", e.getSQLState(), TestResource.getResource("R_wrongSqlState"));
        }
    }

    @Test
    @Tag(Constants.xAzureSQLDW)
    public void testSetTransactionIsolation() throws SQLException {
        try (Connection conn = getConnection()) {
            conn.setTransactionIsolation(Connection.TRANSACTION_READ_COMMITTED);
            assertTrue(conn.getTransactionIsolation() == Connection.TRANSACTION_READ_COMMITTED,
                    TestResource.getResource("R_expectedValue") + "Connection.TRANSACTION_READ_COMMITTED");
            conn.setTransactionIsolation(Connection.TRANSACTION_READ_UNCOMMITTED);
            assertTrue(conn.getTransactionIsolation() == Connection.TRANSACTION_READ_UNCOMMITTED,
                    TestResource.getResource("R_expectedValue") + "Connection.TRANSACTION_READ_UNCOMMITTED");
            conn.setTransactionIsolation(Connection.TRANSACTION_REPEATABLE_READ);
            assertTrue(conn.getTransactionIsolation() == Connection.TRANSACTION_REPEATABLE_READ,
                    TestResource.getResource("R_expectedValue") + "Connection.TRANSACTION_REPEATABLE_READ");
            conn.setTransactionIsolation(Connection.TRANSACTION_SERIALIZABLE);
            assertTrue(conn.getTransactionIsolation() == Connection.TRANSACTION_SERIALIZABLE,
                    TestResource.getResource("R_expectedValue") + "Connection.TRANSACTION_SERIALIZABLE");
            conn.setTransactionIsolation(SQLServerConnection.TRANSACTION_SNAPSHOT);
            assertTrue(conn.getTransactionIsolation() == SQLServerConnection.TRANSACTION_SNAPSHOT,
                    TestResource.getResource("R_expectedValue") + "SQLServerConnection.TRANSACTION_SNAPSHOT");
        }
    }

    @Test
    public void testNativeSQL() throws SQLException {
        try (Connection conn = getConnection()) {
            String nativeSql = conn.nativeSQL("SELECT @@version");
            assertTrue(nativeSql instanceof String);
        } catch (Exception e) {
            fail(TestResource.getResource("R_unexpectedErrorMessage") + e.getMessage());
        }
    }

    @Test
    public void testReadOnly() throws SQLException {
        try (Connection conn = getConnection()) {
            // not supported, will always return false
            conn.setReadOnly(false);
            assertTrue(!conn.isReadOnly(), TestResource.getResource("R_expectedValue") + Boolean.toString(false));
            conn.setReadOnly(true);
            assertTrue(!conn.isReadOnly(), TestResource.getResource("R_expectedValue") + Boolean.toString(false));
        }
    }

    @Test
    @Tag(Constants.xAzureSQLDW)
    @Tag(Constants.xAzureSQLDB)
    @Tag(Constants.xAzureSQLMI)
    public void testCatalog() throws SQLException {
        try (Connection conn = getConnection()) {
            String catalog = "master";
            conn.setCatalog(catalog);
            assertTrue(conn.getCatalog().equals(catalog), TestResource.getResource("R_expectedValue") + catalog);
        }
    }

    @Test
    @SuppressWarnings({"rawtypes", "unchecked"})
    public void testTypeMap() throws SQLException {
        try (Connection conn = getConnection()) {
            java.util.HashMap map = new java.util.HashMap();
            conn.setTypeMap(map);
            assertTrue(conn.getTypeMap().isEmpty(),
                    TestResource.getResource("R_expectedValue") + Boolean.toString(true));
        }
    }

    @Test
    public void testNegativeTimeout() throws Exception {
        try (Connection conn = getConnection()) {
            try {
                conn.isValid(-42);
                fail(TestResource.getResource("R_noExceptionNegativeTimeout"));
            } catch (SQLException e) {
                MessageFormat form = new MessageFormat(TestResource.getResource("R_invalidQueryTimeout"));
                Object[] msgArgs = {"-42"};

                assertEquals(e.getMessage(), form.format(msgArgs), TestResource.getResource("R_wrongExceptionMessage"));
            }
        }
    }

    @Test
    @Tag(Constants.xAzureSQLDW)
    @Tag(Constants.xAzureSQLDB)
    public void testDeadConnection() throws SQLException {
        String tableName = RandomUtil.getIdentifier("ConnectionTestTable");
        try (Connection conn = PrepUtil.getConnection(connectionString + ";responseBuffering=adaptive");
                Statement stmt = conn.createStatement()) {

            conn.setAutoCommit(false);
            stmt.executeUpdate(
                    "CREATE TABLE " + AbstractSQLGenerator.escapeIdentifier(tableName) + " (col1 int primary key)");
            for (int i = 0; i < 80; i++) {
                stmt.executeUpdate("INSERT INTO " + AbstractSQLGenerator.escapeIdentifier(tableName) + "(col1) values ("
                        + i + ")");
            }
            conn.commit();
            try {
                stmt.execute("SELECT x1.col1 as foo, x2.col1 as bar, x1.col1 as eeep FROM "
                        + AbstractSQLGenerator.escapeIdentifier(tableName) + " as x1, "
                        + AbstractSQLGenerator.escapeIdentifier(tableName)
                        + " as x2; RAISERROR ('Oops', 21, 42) WITH LOG");
            } catch (SQLException e) {
                assertEquals(e.getMessage(), TestResource.getResource("R_connectionReset"),
                        TestResource.getResource("R_unknownException"));
            }
            assertEquals(conn.isValid(5), false, TestResource.getResource("R_deadConnection"));
        } catch (Exception e) {
            fail(TestResource.getResource("R_unexpectedErrorMessage") + e.getMessage());
        } finally {
            if (null != tableName) {
                try (Connection conn = PrepUtil.getConnection(connectionString + ";responseBuffering=adaptive");
                        Statement stmt = conn.createStatement()) {
                    stmt.execute("drop table " + AbstractSQLGenerator.escapeIdentifier(tableName));
                }
            }
        }
    }

    @Test
    public void testClientConnectionId() throws Exception {
        try (ISQLServerConnection conn = (ISQLServerConnection) getConnection()) {
            assertTrue(conn.getClientConnectionId() != null, TestResource.getResource("R_clientConnectionIdNull"));
            conn.close();
            try {
                // Call getClientConnectionId on a closed connection, should raise exception
                conn.getClientConnectionId();
                fail(TestResource.getResource("R_noExceptionClosedConnection"));
            } catch (SQLException e) {
                assertEquals(TestResource.getResource("R_connectionIsClosed"), e.getMessage(),

                        TestResource.getResource("R_wrongExceptionMessage"));
                assertEquals("08S01", e.getSQLState(), TestResource.getResource("R_wrongSqlState"));
            }
        }

        // Wrong database, ClientConnectionId should be available in error message
        try (Connection conn = PrepUtil.getConnection(connectionString + ";databaseName="
                + RandomUtil.getIdentifierForDB("DataBase") + Constants.SEMI_COLON)) {
            conn.close();

        } catch (SQLException e) {
            assertTrue(
                    (e.getMessage().indexOf("ClientConnectionId") != -1)
                            || ((isSqlAzure() || isSqlAzureDW())
                                                                 ? e.getMessage().contains(
                                                                         TestResource.getResource("R_connectTimedOut"))
                                                                 : false),
                    TestResource.getResource("R_unexpectedWrongDB") + ": " + e.getMessage());
        }

        // Non-existent host, ClientConnectionId should not be available in error message
        try (Connection conn = PrepUtil.getConnection(
                connectionString + ";instanceName=" + RandomUtil.getIdentifier("Instance") + ";logintimeout=5;")) {
            conn.close();

        } catch (SQLException e) {
            assertTrue(
                    (!(e.getMessage().indexOf("ClientConnectionId") != -1))
                            || ((isSqlAzure() || isSqlAzureDW())
                                                                 ? e.getMessage().contains(
                                                                         TestResource.getResource("R_connectTimedOut"))
                                                                 : false),
                    TestResource.getResource("R_unexpectedWrongHost") + ": " + e.getMessage());
        }
    }

    @Test
    public void testIncorrectDatabase() throws SQLException {
        long timerStart = 0;
        long timerEnd = 0;
        final long milsecs = threshHoldForNoRetryInMilliseconds;
        try {
            SQLServerDataSource ds = new SQLServerDataSource();
            ds.setURL(connectionString);
            ds.setLoginTimeout(loginTimeOutInSeconds);
            ds.setDatabaseName(RandomUtil.getIdentifier("DataBase"));
            timerStart = System.currentTimeMillis();
            try (Connection con = ds.getConnection()) {

                long timeDiff = timerEnd - timerStart;
                assertTrue(con == null, TestResource.getResource("R_shouldNotConnect"));

                MessageFormat form = new MessageFormat(TestResource.getResource("R_exitedMoreSeconds"));
                Object[] msgArgs = {milsecs / 1000};
                assertTrue(timeDiff <= milsecs, form.format(msgArgs));
            }
        } catch (Exception e) {
            assertTrue(e.getMessage().contains(TestResource.getResource("R_cannotOpenDatabase")), e.getMessage());
            timerEnd = System.currentTimeMillis();
        }
    }

    @Test
    public void testIncorrectUserName() throws SQLException {
        long timerStart = 0;
        long timerEnd = 0;
        final long milsecs = threshHoldForNoRetryInMilliseconds;
        try {
            SQLServerDataSource ds = new SQLServerDataSource();
            ds.setURL(connectionString);
            ds.setLoginTimeout(loginTimeOutInSeconds);
            ds.setUser(RandomUtil.getIdentifier("User"));
            timerStart = System.currentTimeMillis();
            try (Connection con = ds.getConnection()) {
                long timeDiff = timerEnd - timerStart;
                assertTrue(con == null, TestResource.getResource("R_shouldNotConnect"));
                MessageFormat form = new MessageFormat(TestResource.getResource("R_exitedMoreSeconds"));
                Object[] msgArgs = {milsecs / 1000};
                assertTrue(timeDiff <= milsecs, form.format(msgArgs));
            }
        } catch (Exception e) {
            assertTrue(e.getMessage().contains(TestResource.getResource("R_loginFailed")));
            timerEnd = System.currentTimeMillis();
        }
    }

    @Test
    public void testIncorrectPassword() throws SQLException {
        long timerStart = 0;
        long timerEnd = 0;
        final long milsecs = threshHoldForNoRetryInMilliseconds;
        try {
            SQLServerDataSource ds = new SQLServerDataSource();
            ds.setURL(connectionString);
            ds.setLoginTimeout(loginTimeOutInSeconds);
            ds.setPassword(RandomUtil.getIdentifier("Password"));
            timerStart = System.currentTimeMillis();
            try (Connection con = ds.getConnection()) {
                long timeDiff = timerEnd - timerStart;
                assertTrue(con == null, TestResource.getResource("R_shouldNotConnect"));
                MessageFormat form = new MessageFormat(TestResource.getResource("R_exitedMoreSeconds"));
                Object[] msgArgs = {milsecs / 1000};
                assertTrue(timeDiff <= milsecs, form.format(msgArgs));
            }
        } catch (Exception e) {
            assertTrue(e.getMessage().contains(TestResource.getResource("R_loginFailed")));
            timerEnd = System.currentTimeMillis();
        }
    }

    @Test
    public void testInvalidCombination() throws SQLException {
        long timerStart = 0;
        long timerEnd = 0;
        final long milsecs = threshHoldForNoRetryInMilliseconds;
        try {
            SQLServerDataSource ds = new SQLServerDataSource();
            ds.setURL(connectionString);
            ds.setLoginTimeout(loginTimeOutInSeconds);
            ds.setMultiSubnetFailover(true);
            ds.setFailoverPartner(RandomUtil.getIdentifier("FailoverPartner"));
            timerStart = System.currentTimeMillis();
            try (Connection con = ds.getConnection()) {
                long timeDiff = timerEnd - timerStart;
                assertTrue(con == null, TestResource.getResource("R_shouldNotConnect"));
                MessageFormat form = new MessageFormat(TestResource.getResource("R_exitedMoreSeconds"));
                Object[] msgArgs = {milsecs / 1000};
                assertTrue(timeDiff <= milsecs, form.format(msgArgs));
            }
        } catch (Exception e) {
            assertTrue(e.getMessage().contains(TestResource.getResource("R_connectMirrored")));
            timerEnd = System.currentTimeMillis();
        }
    }

    @Test
    @Tag("slow")
    public void testIncorrectDatabaseWithFailoverPartner() throws SQLException {
        long timerStart = 0;
        long timerEnd = 0;
        try {
            SQLServerDataSource ds = new SQLServerDataSource();
            ds.setURL(connectionString);
            ds.setLoginTimeout(loginTimeOutInSeconds);
            ds.setDatabaseName(RandomUtil.getIdentifierForDB("DB"));
            ds.setFailoverPartner(RandomUtil.getIdentifier("FailoverPartner"));
            timerStart = System.currentTimeMillis();
            try (Connection con = ds.getConnection()) {
                long timeDiff = timerEnd - timerStart;
                assertTrue(con == null, TestResource.getResource("R_shouldNotConnect"));
                MessageFormat form = new MessageFormat(TestResource.getResource("R_exitedLessSeconds"));
                Object[] msgArgs = {loginTimeOutInSeconds - 1};
                assertTrue(timeDiff >= ((loginTimeOutInSeconds - 1) * 1000), form.format(msgArgs));
            }
        } catch (Exception e) {
            timerEnd = System.currentTimeMillis();
        }
    }

    @Test
    public void testAbortBadParam() throws SQLException {
        try (Connection conn = getConnection()) {
            try {
                conn.abort(null);
            } catch (SQLException e) {
                assertTrue(e.getMessage().matches(TestUtils.formatErrorMsg("R_invalidArgument")));
            }
        }
    }

    @Test
    public void testAbort() throws SQLException {
        try (Connection conn = getConnection()) {
            Executor executor = Executors.newFixedThreadPool(2);
            conn.abort(executor);
            assert (conn.isClosed());
            // abort again on closed connection
            conn.abort(executor);
        }
    }

    @Test
    public void testSetSchema() throws SQLException {
        try (Connection conn = getConnection()) {
            conn.setSchema(RandomUtil.getIdentifier("schema"));
        }
    }

    @Test
    public void testGetSchema() throws SQLException {
        try (Connection conn = getConnection()) {
            conn.getSchema();
        }
    }

    @Test
    public void testSetDatetimeParameterTypeShouldAcceptDatetime() throws SQLException {
        String expected = "datetime";
        String actual = "";

        try (SQLServerConnection conn = getConnection()) {
            conn.setDatetimeParameterType("datetime");
            actual = conn.getDatetimeParameterType();
        }

        assertEquals(expected, actual, TestResource.getResource("R_valuesAreDifferent"));
    }

    @Test
    public void testSetDatetimeParameterTypeShouldAcceptDatetime2() throws SQLException {
        String expected = "datetime2";
        String actual = "";

        try (SQLServerConnection conn = getConnection()) {
            conn.setDatetimeParameterType("datetime2");
            actual = conn.getDatetimeParameterType();
        }

        assertEquals(expected, actual, TestResource.getResource("R_valuesAreDifferent"));
    }

    @Test
    public void testSetDatetimeParameterTypeShouldAcceptDatetimeoffset() throws SQLException {
        String expected = "datetimeoffset";
        String actual = "";

        try (SQLServerConnection conn = getConnection()) {
            conn.setDatetimeParameterType("datetimeoffset");
            actual = conn.getDatetimeParameterType();
        }

        assertEquals(expected, actual, TestResource.getResource("R_valuesAreDifferent"));
    }

    @Test
    public void testSetDatetimeParameterTypeThrowExceptionWhenBadValue() throws SQLException {
        try (SQLServerConnection conn = getConnection()) {
            assertThrows(SQLException.class, () -> {
                conn.setDatetimeParameterType("some_invalid_value");
            });
        }
    }

    @Test
    public void testGetDatetimeParameterTypeShouldReturnDatetime2AsDefault() throws SQLException {
        String expected = "datetime2";
        String actual = "";

        try (SQLServerConnection conn = getConnection()) {
            actual = conn.getDatetimeParameterType();
        }

        assertEquals(expected, actual, TestResource.getResource("R_valuesAreDifferent"));
    }

    @Test
    public void testGetDatetimeParameterTypeShouldConvertDatetimeParameterTypeToLowercase() throws SQLException {
        String expected = "datetime2";
        String actual = "";

        try (SQLServerConnection conn = getConnection()) {
            conn.setDatetimeParameterType("DATETIME2");
            actual = conn.getDatetimeParameterType();
        }

        assertEquals(expected, actual, TestResource.getResource("R_valuesAreDifferent"));
    }

    /**
     * Test thread's interrupt status is not cleared.
     *
     * @throws InterruptedException
     */
    @Test
    @Tag("slow")
    public void testThreadInterruptedStatus() throws InterruptedException {
        Runnable runnable = new Runnable() {
            public void run() {
                SQLServerDataSource ds = new SQLServerDataSource();
                ds.setURL(connectionString);
                ds.setDatabaseName("invalidDatabase" + UUID.randomUUID());
                ds.setLoginTimeout(30);
                try (Connection con = ds.getConnection()) {} catch (SQLException e) {}
            }
        };

        ExecutorService executor = Executors.newFixedThreadPool(1);
        Future<?> future = executor.submit(runnable);

        Thread.sleep(1000);

        // interrupt the thread in the Runnable
        boolean status = future.cancel(true);
        Thread.sleep(8000);
        executor.shutdownNow();

        assertTrue(status && future.isCancelled(), TestResource.getResource("R_threadInterruptNotSet") + " status: "
                + status + " isCancelled: " + future.isCancelled());
    }

    /**
     * Test thread count when finding socket using threading.
     */
    @Test
    @Tag(Constants.xAzureSQLDB)
    @Tag(Constants.xAzureSQLDW)
    public void testThreadCountWhenFindingSocket() {
        ExecutorService executor = null;
        ManagementFactory.getThreadMXBean().resetPeakThreadCount();

        // First, check to see if there is a reachable local host, or else test will fail.
        try {
            SQLServerDataSource ds = new SQLServerDataSource();
            ds.setServerName("localhost");
            Connection con = ds.getConnection();
        } catch (SQLServerException e) {
            // Assume this will be an error different than 'localhost is unreachable'. If it is 'localhost is
            // unreachable' abort and skip the test.
            Assume.assumeFalse(e.getMessage().startsWith(TestResource.getResource("R_tcpipConnectionToHost")));
        }

        try {
            executor = Executors.newSingleThreadExecutor(r -> new Thread(r, ""));
            executor.submit(() -> {
                try {
                    SQLServerDataSource ds = new SQLServerDataSource();
                    ds.setServerName("localhost");
                    Thread.sleep(5000);
                    Connection conn2 = ds.getConnection();
                } catch (Exception e) {
                    if (!(e instanceof SQLServerException)) {
                        fail(TestResource.getResource("R_unexpectedException") + e.getMessage());
                    }
                }
            });
            SQLServerDataSource ds = new SQLServerDataSource();
            ds.setServerName("localhost");
            Connection conn = ds.getConnection();
            Thread.sleep(5000);
        } catch (Exception e) {
            if (!(e instanceof SQLServerException)) {
                fail(TestResource.getResource("R_unexpectedException") + e.getMessage());
            }
        } finally {
            if (executor != null) {
                executor.shutdown();
            }
        }

        // At this point, thread count has returned to normal. If the peak was more
        // than 2 times the current, this is an issue and the test should fail.
        if (ManagementFactory.getThreadMXBean().getPeakThreadCount() > 2
                * ManagementFactory.getThreadMXBean().getThreadCount()) {
            fail(TestResource.getResource("R_unexpectedThreadCount"));
        }
    }

    /**
     * Test calling method to get redirected server string.
     */
    @Test
    public void testRedirectedError() {
        try (SQLServerConnection conn = getConnection()) {
            assertTrue(conn.getServerNameString(null) == null);
        } catch (Exception e) {
            fail(TestResource.getResource("R_unexpectedErrorMessage") + e.getMessage());
        }
    }

    /*
     * Basic test to make sure lobs work with ConnectionPoolProxy as well
     */
    @Tag(Constants.xAzureSQLDW)
    @Test
    public void testConnectionPoolProxyWithLobs() throws SQLException, IOException {
        String cString = getConnectionString() + ";delayLoadingLobs=false;";
        String data = "testConnectionPoolProxyWithLobs";
        Clob c = null;
        try (Connection conn = PrepUtil.getConnection(cString);
                SQLServerConnectionPoolProxy proxy = new SQLServerConnectionPoolProxy((SQLServerConnection) conn)) {
            try (Statement stmt = proxy.createStatement()) {
                String tableName = RandomUtil.getIdentifier("streamingTest");
                stmt.execute(
                        "CREATE TABLE " + AbstractSQLGenerator.escapeIdentifier(tableName) + " (lob varchar(max))");
                stmt.execute(
                        "INSERT INTO " + AbstractSQLGenerator.escapeIdentifier(tableName) + " VALUES ('" + data + "')");
                try (ResultSet rs = stmt
                        .executeQuery("SELECT * FROM " + AbstractSQLGenerator.escapeIdentifier(tableName))) {
                    while (rs.next()) {
                        c = rs.getClob(1);
                        try (Reader r = c.getCharacterStream()) {
                            long clobLength = c.length();
                            // read the Reader contents into a buffer and return the complete string
                            final StringBuilder stringBuilder = new StringBuilder((int) clobLength);
                            char[] buffer = new char[(int) clobLength];
                            int amountRead = -1;
                            while ((amountRead = r.read(buffer, 0, (int) clobLength)) != -1) {
                                stringBuilder.append(buffer, 0, amountRead);
                            }
                            String received = stringBuilder.toString();
                            assertTrue(data.equals(received),
                                    "Expected String: " + data + "\nReceived String: " + received);
                        }
                    }
                } finally {
                    TestUtils.dropTableIfExists(tableName, stmt);
                }
            }
        }
        // Read the lob after it's been closed
        try (Reader r = c.getCharacterStream()) {
            long clobLength = c.length();
            // read the Reader contents into a buffer and return the complete string
            final StringBuilder stringBuilder = new StringBuilder((int) clobLength);
            char[] buffer = new char[(int) clobLength];
            int amountRead = -1;
            while ((amountRead = r.read(buffer, 0, (int) clobLength)) != -1) {
                stringBuilder.append(buffer, 0, amountRead);
            }
            String received = stringBuilder.toString();
            assertTrue(data.equals(received), "Expected String: " + data + "\nReceived String: " + received);
        }
    }

    /*
     * Test PersistentTokenCacheAccessAspect methods - this test just executes the methods in the class it does not test
     * correct functionality as that requires manual interactive auth
     */
    @Test
    public void testPersistentTokenCacheAccessAspect() throws SQLException {
        TokenCacheAccessContext tokenCacheAccessContext = TokenCacheAccessContext.builder().clientId(null)
                .tokenCache(new TokenCache()).account(null).hasCacheChanged(true).build();

        PersistentTokenCacheAccessAspect persistentTokenAspect = PersistentTokenCacheAccessAspect.getInstance();
        persistentTokenAspect.afterCacheAccess(tokenCacheAccessContext);
        persistentTokenAspect.beforeCacheAccess(tokenCacheAccessContext);
        PersistentTokenCacheAccessAspect.clearUserTokenCache();
    }

    /**
     * test bad serverCertificate property
     * 
     * @throws SQLException
     */
    @Test
    public void testBadServerCert() throws SQLException {
        SQLServerDataSource ds = new SQLServerDataSource();
        ds.setURL(connectionString);
        ds.setServerCertificate("badCert");
        ds.setEncrypt(Constants.STRICT);
        ds.setTrustServerCertificate(false);

        // test using datasource
        try (Connection con = ds.getConnection()) {
            fail(TestResource.getResource("R_expectedFailPassed"));
        } catch (SQLException e) {
            // TODO: servers which do not support TDS 8 will return SSL failed error, test should be updated once server
            // available
            String errMsg = e.getMessage().replaceAll("\\r", "").replaceAll("\\n", "");
            assertTrue(errMsg.matches(TestUtils.formatErrorMsg("R_serverCertError"))
                    || errMsg.matches(TestUtils.formatErrorMsg("R_sslFailed")), e.getMessage());
        }

        // test connection string
        try (Connection con = PrepUtil.getConnection(
                connectionString + ";encrypt=strict;trustServerCertificate=false;serverCertificate=badCert")) {
            fail(TestResource.getResource("R_expectedFailPassed"));
        } catch (SQLException e) {
            // TODO: servers which do not support TDS 8 will return SSL failed error, test should be updated once server
            // available
            String errMsg = e.getMessage().replaceAll("\\r", "").replaceAll("\\n", "");
            assertTrue(errMsg.matches(TestUtils.formatErrorMsg("R_serverCertError"))
                    || errMsg.matches(TestUtils.formatErrorMsg("R_sslFailed")), e.getMessage());
        }
    }

    /**
     * Test to make sure parameter metadata denials are handled correctly.
     * 
     * @throws SQLException
     * 
     * @throws SQLServerException
     */
    @Test
    public void testParameterMetadataAccessDenial() throws SQLException {
        try (SQLServerStatement stmt = (SQLServerStatement) connection.createStatement()) {
            CryptoCache cache = new CryptoCache();
            String userSql = "";
            Map<Integer, CekTableEntry> cekList = new HashMap<>();
            Parameter[] params = {new Parameter(false)};
            ArrayList<String> parameterNames = new ArrayList<>(1);
            parameterNames.add("testParameter");
            // Both will always return false
            try {
                ParameterMetaDataCache.addQueryMetadata(params, parameterNames, connection, stmt, userSql);
            } catch (SQLException e) {
                assertEquals(TestResource.getResource("R_CryptoCacheInaccessible"), e.getMessage(),
                        TestResource.getResource("R_wrongExceptionMessage"));
            }

            try {
                ParameterMetaDataCache.getQueryMetadata(params, parameterNames, connection, stmt, userSql);
            } catch (SQLException e) {
                assertEquals(TestResource.getResource("R_CryptoCacheInaccessible"), e.getMessage(),
                        TestResource.getResource("R_wrongExceptionMessage"));
            }
        }
    }

    @Test
    public void testServerNameField() throws SQLException {
        String subProtocol = "jdbc:sqlserver://";
        int indexOfFirstDelimiter = connectionString.indexOf(";");
        int indexOfLastDelimiter = connectionString.lastIndexOf(";");

        String[] serverNameAndPort = connectionString.substring(subProtocol.length(), indexOfFirstDelimiter).split(":");
        String connectionProperties = connectionString.substring(indexOfFirstDelimiter, indexOfLastDelimiter + 1);
        String loginTimeout = "loginTimout=15";

        // Server name field is empty but serverName connection property is set, should pass
        String emptyServerNameField = subProtocol + connectionProperties + "serverName=" + serverNameAndPort[0] + ";";

        // A loginTimeout connection property is passed into the server name field, should fail
        String invalidServerNameField = subProtocol + loginTimeout + connectionProperties;

        try (SQLServerConnection conn = (SQLServerConnection) DriverManager.getConnection(emptyServerNameField)) {}

        try (SQLServerConnection conn = (SQLServerConnection) DriverManager
                .getConnection(invalidServerNameField)) {} catch (SQLException e) {
            assertTrue(e.getMessage().matches(TestUtils.formatErrorMsg("R_errorServerName")));
        }
    }
}
<|MERGE_RESOLUTION|>--- conflicted
+++ resolved
@@ -1,1275 +1,1272 @@
-/*
- * Microsoft JDBC Driver for SQL Server Copyright(c) Microsoft Corporation All rights reserved. This program is made
- * available under the terms of the MIT License. See the LICENSE file in the project root for more information.
- */
-package com.microsoft.sqlserver.jdbc;
-
-import static org.junit.jupiter.api.Assertions.assertEquals;
-import static org.junit.jupiter.api.Assertions.assertTrue;
-import static org.junit.jupiter.api.Assertions.fail;
-import static org.junit.jupiter.api.Assertions.assertThrows;
-
-import java.io.IOException;
-import java.io.Reader;
-import java.lang.management.ManagementFactory;
-import java.sql.Clob;
-import java.sql.Connection;
-import java.sql.DriverManager;
-import java.sql.ResultSet;
-import java.sql.SQLException;
-import java.sql.SQLFeatureNotSupportedException;
-import java.sql.Statement;
-import java.text.MessageFormat;
-import java.util.ArrayList;
-import java.util.HashMap;
-import java.util.Map;
-import java.util.UUID;
-import java.util.concurrent.Executor;
-import java.util.concurrent.ExecutorService;
-import java.util.concurrent.Executors;
-import java.util.concurrent.Future;
-import java.util.logging.Logger;
-
-import javax.sql.ConnectionEvent;
-import javax.sql.PooledConnection;
-
-import org.junit.Assume;
-import org.junit.jupiter.api.BeforeAll;
-import org.junit.jupiter.api.Tag;
-import org.junit.jupiter.api.Test;
-import org.junit.platform.runner.JUnitPlatform;
-import org.junit.runner.RunWith;
-
-import com.microsoft.aad.msal4j.TokenCache;
-import com.microsoft.aad.msal4j.TokenCacheAccessContext;
-import com.microsoft.sqlserver.testframework.AbstractSQLGenerator;
-import com.microsoft.sqlserver.testframework.AbstractTest;
-import com.microsoft.sqlserver.testframework.Constants;
-import com.microsoft.sqlserver.testframework.PrepUtil;
-
-
-@RunWith(JUnitPlatform.class)
-public class SQLServerConnectionTest extends AbstractTest {
-    // If no retry is done, the function should at least exit in 5 seconds
-    static int threshHoldForNoRetryInMilliseconds = 5000;
-    static int loginTimeOutInSeconds = 10;
-
-    String randomServer = RandomUtil.getIdentifier("Server");
-
-    @BeforeAll
-    public static void setupTests() throws Exception {
-        setConnection();
-    }
-
-    /**
-     * Test connection properties with SQLServerDataSource
-     * 
-     * @throws SQLServerException
-     */
-    @Test
-    public void testDataSource() throws SQLServerException {
-        SQLServerDataSource ds = new SQLServerDataSource();
-        String stringPropValue = "stringPropValue";
-        boolean booleanPropValue = true;
-        int intPropValue = 1;
-
-        ds.setInstanceName(stringPropValue);
-        assertEquals(stringPropValue, ds.getInstanceName(), TestResource.getResource("R_valuesAreDifferent"));
-
-        ds.setUser(stringPropValue);
-        assertEquals(stringPropValue, ds.getUser(), TestResource.getResource("R_valuesAreDifferent"));
-
-        ds.setPassword(stringPropValue);
-        assertEquals(stringPropValue, ds.getPassword(), TestResource.getResource("R_valuesAreDifferent"));
-
-        ds.setApplicationName(stringPropValue);
-        assertEquals(stringPropValue, ds.getApplicationName(), TestResource.getResource("R_valuesAreDifferent"));
-
-        ds.setDatabaseName(stringPropValue);
-        assertEquals(stringPropValue, ds.getDatabaseName(), TestResource.getResource("R_valuesAreDifferent"));
-
-        ds.setPortNumber(intPropValue);
-        assertEquals(intPropValue, ds.getPortNumber(), TestResource.getResource("R_valuesAreDifferent"));
-
-        ds.setIPAddressPreference(stringPropValue);
-        assertEquals(stringPropValue, ds.getIPAddressPreference(), TestResource.getResource("R_valuesAreDifferent"));
-
-        ds.setURL(stringPropValue);
-        assertEquals(stringPropValue, ds.getURL(), TestResource.getResource("R_valuesAreDifferent"));
-
-        ds.setDescription(stringPropValue);
-        assertEquals(stringPropValue, ds.getDescription(), TestResource.getResource("R_valuesAreDifferent"));
-
-        ds.setPacketSize(intPropValue);
-        assertEquals(intPropValue, ds.getPacketSize(), TestResource.getResource("R_valuesAreDifferent"));
-
-        ds.setQueryTimeout(intPropValue);
-        assertEquals(intPropValue, ds.getQueryTimeout(), TestResource.getResource("R_valuesAreDifferent"));
-
-        ds.setCancelQueryTimeout(intPropValue);
-        assertEquals(intPropValue, ds.getCancelQueryTimeout(), TestResource.getResource("R_valuesAreDifferent"));
-
-        ds.setEnablePrepareOnFirstPreparedStatementCall(booleanPropValue);
-        assertEquals(booleanPropValue, ds.getEnablePrepareOnFirstPreparedStatementCall(),
-                TestResource.getResource("R_valuesAreDifferent"));
-
-        ds.setEnablePrepareOnFirstPreparedStatementCall(booleanPropValue);
-        assertEquals(booleanPropValue, ds.getEnablePrepareOnFirstPreparedStatementCall(),
-                TestResource.getResource("R_valuesAreDifferent"));
-
-        ds.setServerPreparedStatementDiscardThreshold(intPropValue);
-        assertEquals(intPropValue, ds.getServerPreparedStatementDiscardThreshold(),
-                TestResource.getResource("R_valuesAreDifferent"));
-
-        ds.setStatementPoolingCacheSize(intPropValue);
-        assertEquals(intPropValue, ds.getStatementPoolingCacheSize(), TestResource.getResource("R_valuesAreDifferent"));
-
-        ds.setDisableStatementPooling(booleanPropValue);
-        assertEquals(booleanPropValue, ds.getDisableStatementPooling(),
-                TestResource.getResource("R_valuesAreDifferent"));
-
-        ds.setSocketTimeout(intPropValue);
-        assertEquals(intPropValue, ds.getSocketTimeout(), TestResource.getResource("R_valuesAreDifferent"));
-
-        ds.setUseBulkCopyForBatchInsert(booleanPropValue);
-        assertEquals(booleanPropValue, ds.getUseBulkCopyForBatchInsert(),
-                TestResource.getResource("R_valuesAreDifferent"));
-
-        ds.setJAASConfigurationName(stringPropValue);
-        assertEquals(stringPropValue, ds.getJAASConfigurationName(), TestResource.getResource("R_valuesAreDifferent"));
-
-        ds.setUseDefaultJaasConfig(booleanPropValue);
-        assertEquals(booleanPropValue, ds.getUseDefaultJaasConfig(), TestResource.getResource("R_valuesAreDifferent"));
-
-        ds.setMSIClientId(stringPropValue);
-        assertEquals(stringPropValue, ds.getMSIClientId(), TestResource.getResource("R_valuesAreDifferent"));
-
-        ds.setAuthenticationScheme(stringPropValue);
-        // there is no corresponding getAuthenticationScheme
-
-        ds.setAuthentication(stringPropValue);
-        assertEquals(stringPropValue, ds.getAuthentication(), TestResource.getResource("R_valuesAreDifferent"));
-
-        ds.setAccessToken(stringPropValue);
-        assertEquals(stringPropValue, ds.getAccessToken(), TestResource.getResource("R_valuesAreDifferent"));
-
-        ds.setLastUpdateCount(booleanPropValue);
-        assertEquals(booleanPropValue, ds.getLastUpdateCount(), TestResource.getResource("R_valuesAreDifferent"));
-
-        ds.setTransparentNetworkIPResolution(booleanPropValue);
-        assertEquals(booleanPropValue, ds.getTransparentNetworkIPResolution(),
-                TestResource.getResource("R_valuesAreDifferent"));
-
-        ds.setTrustServerCertificate(booleanPropValue);
-        assertEquals(booleanPropValue, ds.getTrustServerCertificate(),
-                TestResource.getResource("R_valuesAreDifferent"));
-
-        ds.setTrustStoreType(stringPropValue);
-        assertEquals(stringPropValue, ds.getTrustStoreType(), TestResource.getResource("R_valuesAreDifferent"));
-
-        ds.setTrustStore(stringPropValue);
-        assertEquals(stringPropValue, ds.getTrustStore(), TestResource.getResource("R_valuesAreDifferent"));
-
-        ds.setTrustStorePassword(stringPropValue);
-        assertEquals(stringPropValue, ds.getTrustStorePassword(), TestResource.getResource("R_valuesAreDifferent"));
-
-        // verify encrypt=true options
-        ds.setEncrypt(EncryptOption.MANDATORY.toString());
-        assertEquals("True", EncryptOption.valueOfString(ds.getEncrypt()).toString(),
-                TestResource.getResource("R_valuesAreDifferent"));
-        ds.setEncrypt(EncryptOption.TRUE.toString());
-        assertEquals("True", EncryptOption.valueOfString(ds.getEncrypt()).toString(),
-                TestResource.getResource("R_valuesAreDifferent"));
-
-        // verify encrypt=false options
-        ds.setEncrypt(EncryptOption.OPTIONAL.toString());
-        assertEquals("False", EncryptOption.valueOfString(ds.getEncrypt()).toString(),
-                TestResource.getResource("R_valuesAreDifferent"));
-        ds.setEncrypt(EncryptOption.FALSE.toString());
-        assertEquals("False", EncryptOption.valueOfString(ds.getEncrypt()).toString(),
-                TestResource.getResource("R_valuesAreDifferent"));
-        ds.setEncrypt(EncryptOption.NO.toString());
-        assertEquals("False", EncryptOption.valueOfString(ds.getEncrypt()).toString(),
-                TestResource.getResource("R_valuesAreDifferent"));
-
-        // verify enrypt=strict options
-        ds.setEncrypt(EncryptOption.STRICT.toString());
-        assertEquals("Strict", EncryptOption.valueOfString(ds.getEncrypt()).toString(),
-                TestResource.getResource("R_valuesAreDifferent"));
-
-        ds.setEncrypt(booleanPropValue);
-        assertEquals(Boolean.toString(booleanPropValue), ds.getEncrypt(),
-                TestResource.getResource("R_valuesAreDifferent"));
-
-        ds.setUseDefaultGSSCredential(booleanPropValue);
-        assertEquals(booleanPropValue, ds.getUseDefaultGSSCredential(),
-                TestResource.getResource("R_valuesAreDifferent"));
-
-<<<<<<< HEAD
-        ds.setUseFlexibleCallableStatements(booleanPropValue);
-        assertEquals(booleanPropValue, ds.getUseFlexibleCallableStatements(),
-                TestResource.getResource("R_valuesAreDifferent"));
-=======
-        ds.setCalcBigDecimalScale(booleanPropValue);
-        assertEquals(booleanPropValue, ds.getCalcBigDecimalScale(), TestResource.getResource("R_valuesAreDifferent"));
->>>>>>> 1f69f481
-
-        ds.setServerCertificate(stringPropValue);
-        assertEquals(stringPropValue, ds.getServerCertificate(), TestResource.getResource("R_valuesAreDifferent"));
-
-        ds.setPrepareMethod(stringPropValue);
-        assertEquals(stringPropValue, ds.getPrepareMethod(), TestResource.getResource("R_valuesAreDifferent"));
-
-        ds.setHostNameInCertificate(stringPropValue);
-        assertEquals(stringPropValue, ds.getHostNameInCertificate(), TestResource.getResource("R_valuesAreDifferent"));
-
-        ds.setLockTimeout(intPropValue);
-        assertEquals(intPropValue, ds.getLockTimeout(), TestResource.getResource("R_valuesAreDifferent"));
-
-        ds.setSelectMethod(stringPropValue);
-        assertEquals(stringPropValue, ds.getSelectMethod(), TestResource.getResource("R_valuesAreDifferent"));
-
-        ds.setResponseBuffering(stringPropValue);
-        assertEquals(stringPropValue, ds.getResponseBuffering(), TestResource.getResource("R_valuesAreDifferent"));
-
-        ds.setApplicationIntent(stringPropValue);
-        assertEquals(stringPropValue, ds.getApplicationIntent(), TestResource.getResource("R_valuesAreDifferent"));
-
-        ds.setReplication(booleanPropValue);
-        assertEquals(booleanPropValue, ds.getReplication(), TestResource.getResource("R_valuesAreDifferent"));
-
-        ds.setSendTimeAsDatetime(booleanPropValue);
-        assertEquals(booleanPropValue, ds.getSendTimeAsDatetime(), TestResource.getResource("R_valuesAreDifferent"));
-
-        ds.setDatetimeParameterType("datetime2");
-        assertEquals("datetime2", ds.getDatetimeParameterType(), TestResource.getResource("R_valuesAreDifferent"));
-
-        ds.setUseFmtOnly(booleanPropValue);
-        assertEquals(booleanPropValue, ds.getUseFmtOnly(), TestResource.getResource("R_valuesAreDifferent"));
-
-        ds.setSendStringParametersAsUnicode(booleanPropValue);
-        assertEquals(booleanPropValue, ds.getSendStringParametersAsUnicode(),
-                TestResource.getResource("R_valuesAreDifferent"));
-
-        ds.setServerNameAsACE(booleanPropValue);
-        assertEquals(booleanPropValue, ds.getServerNameAsACE(), TestResource.getResource("R_valuesAreDifferent"));
-
-        ds.setServerName(stringPropValue);
-        assertEquals(stringPropValue, ds.getServerName(), TestResource.getResource("R_valuesAreDifferent"));
-
-        ds.setRealm(stringPropValue);
-        assertEquals(stringPropValue, ds.getRealm(), TestResource.getResource("R_valuesAreDifferent"));
-
-        ds.setServerSpn(stringPropValue);
-        assertEquals(stringPropValue, ds.getServerSpn(), TestResource.getResource("R_valuesAreDifferent"));
-
-        ds.setFailoverPartner(stringPropValue);
-        assertEquals(stringPropValue, ds.getFailoverPartner(), TestResource.getResource("R_valuesAreDifferent"));
-
-        ds.setMultiSubnetFailover(booleanPropValue);
-        assertEquals(booleanPropValue, ds.getMultiSubnetFailover(), TestResource.getResource("R_valuesAreDifferent"));
-
-        ds.setWorkstationID(stringPropValue);
-        assertEquals(stringPropValue, ds.getWorkstationID(), TestResource.getResource("R_valuesAreDifferent"));
-
-        ds.setXopenStates(booleanPropValue);
-        assertEquals(booleanPropValue, ds.getXopenStates(), TestResource.getResource("R_valuesAreDifferent"));
-
-        ds.setFIPS(booleanPropValue);
-        assertEquals(booleanPropValue, ds.getFIPS(), TestResource.getResource("R_valuesAreDifferent"));
-
-        ds.setSSLProtocol(stringPropValue);
-        assertEquals(stringPropValue, ds.getSSLProtocol(), TestResource.getResource("R_valuesAreDifferent"));
-
-        ds.setTrustManagerClass(stringPropValue);
-        assertEquals(stringPropValue, ds.getTrustManagerClass(), TestResource.getResource("R_valuesAreDifferent"));
-
-        ds.setTrustManagerConstructorArg(stringPropValue);
-        assertEquals(stringPropValue, ds.getTrustManagerConstructorArg(),
-                TestResource.getResource("R_valuesAreDifferent"));
-
-        ds.setHostNameInCertificate(stringPropValue);
-        assertEquals(stringPropValue, ds.getHostNameInCertificate(), TestResource.getResource("R_valuesAreDifferent"));
-
-        ds.setDomain(stringPropValue);
-        assertEquals(stringPropValue, ds.getDomain(), TestResource.getResource("R_valuesAreDifferent"));
-
-        ds.setColumnEncryptionSetting(stringPropValue);
-        assertEquals(stringPropValue, ds.getColumnEncryptionSetting(),
-                TestResource.getResource("R_valuesAreDifferent"));
-
-        ds.setKeyStoreAuthentication(stringPropValue);
-        assertEquals(stringPropValue, ds.getKeyStoreAuthentication(), TestResource.getResource("R_valuesAreDifferent"));
-
-        ds.setKeyStoreSecret(stringPropValue);
-        // there is no corresponding getKeyStoreSecret
-
-        ds.setKeyStoreLocation(stringPropValue);
-        assertEquals(stringPropValue, ds.getKeyStoreLocation(), TestResource.getResource("R_valuesAreDifferent"));
-
-        ds.setEnclaveAttestationUrl(stringPropValue);
-        assertTrue(ds.getEnclaveAttestationUrl().equals(stringPropValue));
-
-        ds.setEnclaveAttestationProtocol(stringPropValue);
-        assertTrue(ds.getEnclaveAttestationProtocol().equals(stringPropValue));
-
-        ds.setKeyVaultProviderClientId(stringPropValue);
-        assertTrue(ds.getKeyVaultProviderClientId().equals(stringPropValue));
-
-        ds.setKeyVaultProviderClientKey(stringPropValue);
-        // there is no corresponding getKeyVaultProviderClientKey
-
-        ds.setKeyStorePrincipalId(stringPropValue);
-        assertTrue(ds.getKeyStorePrincipalId().equals(stringPropValue));
-    }
-
-    @Test
-    public void testDSConnection() {
-        SQLServerDataSource ds = new SQLServerDataSource();
-        updateDataSource(connectionString, ds);
-
-        // getPassword can only be accessed within package
-        try (Connection con = ds.getConnection(ds.getUser(), ds.getPassword())) {} catch (Exception e) {
-            fail(TestResource.getResource("R_unexpectedErrorMessage") + e.getMessage());
-        }
-    }
-
-    @Test
-    public void testEncryptedConnection() throws SQLException {
-        SQLServerDataSource ds = new SQLServerDataSource();
-        ds.setApplicationName("User");
-        ds.setURL(connectionString);
-        if (encrypt == null) {
-            ds.setEncrypt(Constants.TRUE);
-        }
-        if (trustServerCertificate == null) {
-            ds.setTrustServerCertificate(true);
-        }
-        ds.setPacketSize(8192);
-        try (Connection con = ds.getConnection()) {}
-    }
-
-    @Tag(Constants.xSQLv11)
-    @Tag(Constants.xSQLv12)
-    @Tag(Constants.xSQLv14)
-    @Tag(Constants.xSQLv15)
-    @Tag(Constants.xAzureSQLDW)
-    @Tag(Constants.xAzureSQLDB)
-    @Test
-    public void testEncryptedStrictConnection() throws SQLException {
-        SQLServerDataSource ds = new SQLServerDataSource();
-        ds.setURL(connectionString);
-        ds.setServerCertificate(serverCertificate);
-        ds.setEncrypt(Constants.STRICT);
-
-        try (Connection con = ds.getConnection()) {}
-    }
-
-    @Test
-    public void testJdbcDataSourceMethod() throws SQLFeatureNotSupportedException {
-        SQLServerDataSource fxds = new SQLServerDataSource();
-        Logger logger = fxds.getParentLogger();
-        assertEquals(logger.getName(), Constants.MSSQL_JDBC_PACKAGE,
-                TestResource.getResource("R_parrentLoggerNameWrong"));
-    }
-
-    class MyEventListener implements javax.sql.ConnectionEventListener {
-        boolean connClosed = false;
-        boolean errorOccurred = false;
-
-        public MyEventListener() {}
-
-        public void connectionClosed(ConnectionEvent event) {
-            connClosed = true;
-        }
-
-        public void connectionErrorOccurred(ConnectionEvent event) {
-            errorOccurred = true;
-        }
-    }
-
-    /**
-     * Attach the Event listener and listen for connection events, fatal errors should not close the pooled connection
-     * objects
-     *
-     * @throws SQLException
-     */
-    @Test
-    @Tag(Constants.xAzureSQLDW)
-    @Tag(Constants.xAzureSQLDB)
-    public void testConnectionEvents() throws SQLException {
-        SQLServerConnectionPoolDataSource mds = new SQLServerConnectionPoolDataSource();
-        mds.setURL(connectionString);
-        PooledConnection pooledConnection = mds.getPooledConnection();
-
-        // Attach the Event listener and listen for connection events.
-        MyEventListener myE = new MyEventListener();
-        pooledConnection.addConnectionEventListener(myE); // ConnectionListener implements ConnectionEventListener
-
-        try (Connection con = pooledConnection.getConnection();
-                Statement stmt = con.createStatement(ResultSet.TYPE_SCROLL_SENSITIVE, ResultSet.CONCUR_UPDATABLE)) {
-            boolean exceptionThrown = false;
-            try {
-                // raise a severe exception and make sure that the connection is not
-                // closed.
-                stmt.executeUpdate("RAISERROR ('foo', 20,1) WITH LOG");
-            } catch (Exception e) {
-                exceptionThrown = true;
-            }
-            assertTrue(exceptionThrown, TestResource.getResource("R_expectedExceptionNotThrown"));
-
-            // Check to see if error occurred.
-            assertTrue(myE.errorOccurred, TestResource.getResource("R_errorNotCalled"));
-        } finally {
-            // make sure that connection is closed.
-            if (null != pooledConnection)
-                pooledConnection.close();
-        }
-    }
-
-    @Test
-    @Tag(Constants.xAzureSQLDW)
-    @Tag(Constants.xAzureSQLDB)
-    public void testConnectionPoolGetTwice() throws SQLException {
-        SQLServerConnectionPoolDataSource mds = new SQLServerConnectionPoolDataSource();
-        mds.setURL(connectionString);
-        PooledConnection pooledConnection = mds.getPooledConnection();
-
-        // Attach the Event listener and listen for connection events.
-        MyEventListener myE = new MyEventListener();
-        pooledConnection.addConnectionEventListener(myE); // ConnectionListener implements ConnectionEventListener
-
-        try (Connection con = pooledConnection.getConnection();
-                Statement stmt = con.createStatement(ResultSet.TYPE_SCROLL_SENSITIVE, ResultSet.CONCUR_UPDATABLE)) {
-            // raise a non severe exception and make sure that the connection is not closed.
-            stmt.executeUpdate("RAISERROR ('foo', 3,1)");
-            // not a serious error there should not be any errors.
-            assertTrue(!myE.errorOccurred, TestResource.getResource("R_errorCalled"));
-            // check to make sure that connection is not closed.
-            assertTrue(!con.isClosed(), TestResource.getResource("R_connectionIsClosed"));
-            stmt.close();
-            con.close();
-            // check to make sure that connection is closed.
-            assertTrue(con.isClosed(), TestResource.getResource("R_connectionIsNotClosed"));
-        } finally {
-            // make sure that connection is closed.
-            if (null != pooledConnection)
-                pooledConnection.close();
-        }
-    }
-
-    /**
-     * Tests whether connectRetryCount and connectRetryInterval are properly respected in the login loop. As well, tests
-     * that connection is retried the proper number of times.
-     */
-    @Test
-    public void testConnectCountInLoginAndCorrectRetryCount() {
-        long timerStart = 0;
-
-        int connectRetryCount = 3;
-        int connectRetryInterval = 1;
-        int longLoginTimeout = loginTimeOutInSeconds * 4;
-
-        try {
-            SQLServerDataSource ds = new SQLServerDataSource();
-            ds.setURL(connectionString);
-            ds.setLoginTimeout(longLoginTimeout);
-            ds.setConnectRetryCount(connectRetryCount);
-            ds.setConnectRetryInterval(connectRetryInterval);
-            ds.setDatabaseName(RandomUtil.getIdentifier("DataBase"));
-            timerStart = System.currentTimeMillis();
-
-            try (Connection con = ds.getConnection()) {
-                assertTrue(con == null, TestResource.getResource("R_shouldNotConnect"));
-            }
-        } catch (Exception e) {
-            long totalTime = System.currentTimeMillis() - timerStart;
-
-            assertTrue(e.getMessage().contains(TestResource.getResource("R_cannotOpenDatabase")), e.getMessage());
-            int expectedMinimumTimeInMillis = (connectRetryCount * connectRetryInterval) * 1000; // 3 seconds
-
-            // Minimum time is 0 seconds per attempt and connectRetryInterval * connectRetryCount seconds of interval.
-            // Maximum is unknown, but is needs to be less than longLoginTimeout or else this is an issue.
-            assertTrue(totalTime > expectedMinimumTimeInMillis, TestResource.getResource("R_executionNotLong")
-                    + " totalTime: " + totalTime + " expectedTime: " + expectedMinimumTimeInMillis);
-            assertTrue( totalTime < (longLoginTimeout * 1000L), TestResource.getResource("R_executionTooLong")
-                    + "totalTime: " + totalTime + " expectedTime: " + expectedMinimumTimeInMillis);
-        }
-    }
-
-    /**
-     * Tests whether connectRetryCount and connectRetryInterval are properly respected in the login loop. As well, tests
-     * that connection is retried the proper number of times. This is for cases with zero retries.
-     */
-    @Test
-    public void testConnectCountInLoginAndCorrectRetryCountWithZeroRetry() {
-        long timerStart = 0;
-
-        int connectRetryCount = 0;
-        int connectRetryInterval = 60;
-        int longLoginTimeout = loginTimeOutInSeconds * 3; // 90 seconds
-
-        try {
-            SQLServerDataSource ds = new SQLServerDataSource();
-            ds.setURL(connectionString);
-            ds.setLoginTimeout(longLoginTimeout);
-            ds.setConnectRetryCount(connectRetryCount);
-            ds.setConnectRetryInterval(connectRetryInterval);
-            ds.setDatabaseName(RandomUtil.getIdentifier("DataBase"));
-            timerStart = System.currentTimeMillis();
-
-            try (Connection con = ds.getConnection()) {
-                assertTrue(con == null, TestResource.getResource("R_shouldNotConnect"));
-            }
-        } catch (Exception e) {
-            assertTrue(e.getMessage().contains(TestResource.getResource("R_cannotOpenDatabase")), e.getMessage());
-            long totalTime = System.currentTimeMillis() - timerStart;
-
-            // Maximum is unknown, but is needs to be less than longLoginTimeout or else this is an issue.
-            assertTrue(totalTime < (longLoginTimeout * 1000L), TestResource.getResource("R_executionTooLong"));
-        }
-    }
-    
-    @Test
-    @Tag(Constants.xAzureSQLDW)
-    @Tag(Constants.xAzureSQLDB)
-    public void testConnectionClosed() throws SQLException {
-        SQLServerDataSource mds = new SQLServerDataSource();
-        mds.setURL(connectionString);
-        try (Connection con = mds.getConnection();
-                Statement stmt = con.createStatement(ResultSet.TYPE_SCROLL_SENSITIVE, ResultSet.CONCUR_UPDATABLE)) {
-            boolean exceptionThrown = false;
-            try {
-                stmt.executeUpdate("RAISERROR ('foo', 20,1) WITH LOG");
-            } catch (Exception e) {
-                exceptionThrown = true;
-            }
-            assertTrue(exceptionThrown, TestResource.getResource("R_expectedExceptionNotThrown"));
-
-            // check to make sure that connection is closed.
-            assertTrue(con.isClosed(), TestResource.getResource("R_connectionIsNotClosed"));
-        } catch (Exception e) {
-            fail(TestResource.getResource("R_unexpectedErrorMessage") + e.getMessage());
-        }
-    }
-
-    @Test
-    public void testIsWrapperFor() throws SQLException, ClassNotFoundException {
-        try (Connection conn = getConnection(); SQLServerConnection ssconn = (SQLServerConnection) conn) {
-            boolean isWrapper;
-            isWrapper = ssconn.isWrapperFor(ssconn.getClass());
-            MessageFormat form = new MessageFormat(TestResource.getResource("R_supportUnwrapping"));
-            Object[] msgArgs1 = {"SQLServerConnection"};
-
-            assertTrue(isWrapper, form.format(msgArgs1));
-            assertEquals(ISQLServerConnection.TRANSACTION_SNAPSHOT, ISQLServerConnection.TRANSACTION_SNAPSHOT,
-                    TestResource.getResource("R_cantAccessSnapshot"));
-
-            isWrapper = ssconn.isWrapperFor(Class.forName(Constants.MSSQL_JDBC_PACKAGE + ".ISQLServerConnection"));
-            Object[] msgArgs2 = {"ISQLServerConnection"};
-            assertTrue(isWrapper, form.format(msgArgs2));
-
-            ssconn.unwrap(Class.forName(Constants.MSSQL_JDBC_PACKAGE + ".ISQLServerConnection"));
-            assertEquals(ISQLServerConnection.TRANSACTION_SNAPSHOT, ISQLServerConnection.TRANSACTION_SNAPSHOT,
-                    TestResource.getResource("R_cantAccessSnapshot"));
-
-            ssconn.unwrap(Class.forName("java.sql.Connection"));
-        }
-    }
-
-    @Test
-    public void testNewConnection() throws SQLException {
-        try (Connection conn = getConnection()) {
-            assertTrue(conn.isValid(0), TestResource.getResource("R_newConnectionShouldBeValid"));
-        }
-    }
-
-    @Test
-    public void testClosedConnection() throws SQLException {
-        try (Connection conn = getConnection()) {
-            conn.close();
-            assertTrue(!conn.isValid(0), TestResource.getResource("R_closedConnectionShouldBeInvalid"));
-
-            // getting shared timer on closed connection should fail
-            ((SQLServerConnection) conn).getSharedTimer();
-            fail(TestResource.getResource("R_noExceptionClosedConnection"));
-        } catch (SQLServerException e) {
-            assertEquals(e.getMessage(), TestResource.getResource("R_connectionIsClosed"),
-                    TestResource.getResource("R_wrongExceptionMessage"));
-            assertEquals("08S01", e.getSQLState(), TestResource.getResource("R_wrongSqlState"));
-        }
-        try (Connection conn = getConnection()) {
-            conn.close();
-            ((SQLServerConnection) conn).checkClosed();
-            fail(TestResource.getResource("R_noExceptionClosedConnection"));
-        } catch (SQLServerException e) {
-            assertEquals(e.getMessage(), TestResource.getResource("R_connectionIsClosed"),
-                    TestResource.getResource("R_wrongExceptionMessage"));
-            assertEquals("08S01", e.getSQLState(), TestResource.getResource("R_wrongSqlState"));
-        }
-    }
-
-    @Test
-    @Tag(Constants.xAzureSQLDW)
-    public void testSetTransactionIsolation() throws SQLException {
-        try (Connection conn = getConnection()) {
-            conn.setTransactionIsolation(Connection.TRANSACTION_READ_COMMITTED);
-            assertTrue(conn.getTransactionIsolation() == Connection.TRANSACTION_READ_COMMITTED,
-                    TestResource.getResource("R_expectedValue") + "Connection.TRANSACTION_READ_COMMITTED");
-            conn.setTransactionIsolation(Connection.TRANSACTION_READ_UNCOMMITTED);
-            assertTrue(conn.getTransactionIsolation() == Connection.TRANSACTION_READ_UNCOMMITTED,
-                    TestResource.getResource("R_expectedValue") + "Connection.TRANSACTION_READ_UNCOMMITTED");
-            conn.setTransactionIsolation(Connection.TRANSACTION_REPEATABLE_READ);
-            assertTrue(conn.getTransactionIsolation() == Connection.TRANSACTION_REPEATABLE_READ,
-                    TestResource.getResource("R_expectedValue") + "Connection.TRANSACTION_REPEATABLE_READ");
-            conn.setTransactionIsolation(Connection.TRANSACTION_SERIALIZABLE);
-            assertTrue(conn.getTransactionIsolation() == Connection.TRANSACTION_SERIALIZABLE,
-                    TestResource.getResource("R_expectedValue") + "Connection.TRANSACTION_SERIALIZABLE");
-            conn.setTransactionIsolation(SQLServerConnection.TRANSACTION_SNAPSHOT);
-            assertTrue(conn.getTransactionIsolation() == SQLServerConnection.TRANSACTION_SNAPSHOT,
-                    TestResource.getResource("R_expectedValue") + "SQLServerConnection.TRANSACTION_SNAPSHOT");
-        }
-    }
-
-    @Test
-    public void testNativeSQL() throws SQLException {
-        try (Connection conn = getConnection()) {
-            String nativeSql = conn.nativeSQL("SELECT @@version");
-            assertTrue(nativeSql instanceof String);
-        } catch (Exception e) {
-            fail(TestResource.getResource("R_unexpectedErrorMessage") + e.getMessage());
-        }
-    }
-
-    @Test
-    public void testReadOnly() throws SQLException {
-        try (Connection conn = getConnection()) {
-            // not supported, will always return false
-            conn.setReadOnly(false);
-            assertTrue(!conn.isReadOnly(), TestResource.getResource("R_expectedValue") + Boolean.toString(false));
-            conn.setReadOnly(true);
-            assertTrue(!conn.isReadOnly(), TestResource.getResource("R_expectedValue") + Boolean.toString(false));
-        }
-    }
-
-    @Test
-    @Tag(Constants.xAzureSQLDW)
-    @Tag(Constants.xAzureSQLDB)
-    @Tag(Constants.xAzureSQLMI)
-    public void testCatalog() throws SQLException {
-        try (Connection conn = getConnection()) {
-            String catalog = "master";
-            conn.setCatalog(catalog);
-            assertTrue(conn.getCatalog().equals(catalog), TestResource.getResource("R_expectedValue") + catalog);
-        }
-    }
-
-    @Test
-    @SuppressWarnings({"rawtypes", "unchecked"})
-    public void testTypeMap() throws SQLException {
-        try (Connection conn = getConnection()) {
-            java.util.HashMap map = new java.util.HashMap();
-            conn.setTypeMap(map);
-            assertTrue(conn.getTypeMap().isEmpty(),
-                    TestResource.getResource("R_expectedValue") + Boolean.toString(true));
-        }
-    }
-
-    @Test
-    public void testNegativeTimeout() throws Exception {
-        try (Connection conn = getConnection()) {
-            try {
-                conn.isValid(-42);
-                fail(TestResource.getResource("R_noExceptionNegativeTimeout"));
-            } catch (SQLException e) {
-                MessageFormat form = new MessageFormat(TestResource.getResource("R_invalidQueryTimeout"));
-                Object[] msgArgs = {"-42"};
-
-                assertEquals(e.getMessage(), form.format(msgArgs), TestResource.getResource("R_wrongExceptionMessage"));
-            }
-        }
-    }
-
-    @Test
-    @Tag(Constants.xAzureSQLDW)
-    @Tag(Constants.xAzureSQLDB)
-    public void testDeadConnection() throws SQLException {
-        String tableName = RandomUtil.getIdentifier("ConnectionTestTable");
-        try (Connection conn = PrepUtil.getConnection(connectionString + ";responseBuffering=adaptive");
-                Statement stmt = conn.createStatement()) {
-
-            conn.setAutoCommit(false);
-            stmt.executeUpdate(
-                    "CREATE TABLE " + AbstractSQLGenerator.escapeIdentifier(tableName) + " (col1 int primary key)");
-            for (int i = 0; i < 80; i++) {
-                stmt.executeUpdate("INSERT INTO " + AbstractSQLGenerator.escapeIdentifier(tableName) + "(col1) values ("
-                        + i + ")");
-            }
-            conn.commit();
-            try {
-                stmt.execute("SELECT x1.col1 as foo, x2.col1 as bar, x1.col1 as eeep FROM "
-                        + AbstractSQLGenerator.escapeIdentifier(tableName) + " as x1, "
-                        + AbstractSQLGenerator.escapeIdentifier(tableName)
-                        + " as x2; RAISERROR ('Oops', 21, 42) WITH LOG");
-            } catch (SQLException e) {
-                assertEquals(e.getMessage(), TestResource.getResource("R_connectionReset"),
-                        TestResource.getResource("R_unknownException"));
-            }
-            assertEquals(conn.isValid(5), false, TestResource.getResource("R_deadConnection"));
-        } catch (Exception e) {
-            fail(TestResource.getResource("R_unexpectedErrorMessage") + e.getMessage());
-        } finally {
-            if (null != tableName) {
-                try (Connection conn = PrepUtil.getConnection(connectionString + ";responseBuffering=adaptive");
-                        Statement stmt = conn.createStatement()) {
-                    stmt.execute("drop table " + AbstractSQLGenerator.escapeIdentifier(tableName));
-                }
-            }
-        }
-    }
-
-    @Test
-    public void testClientConnectionId() throws Exception {
-        try (ISQLServerConnection conn = (ISQLServerConnection) getConnection()) {
-            assertTrue(conn.getClientConnectionId() != null, TestResource.getResource("R_clientConnectionIdNull"));
-            conn.close();
-            try {
-                // Call getClientConnectionId on a closed connection, should raise exception
-                conn.getClientConnectionId();
-                fail(TestResource.getResource("R_noExceptionClosedConnection"));
-            } catch (SQLException e) {
-                assertEquals(TestResource.getResource("R_connectionIsClosed"), e.getMessage(),
-
-                        TestResource.getResource("R_wrongExceptionMessage"));
-                assertEquals("08S01", e.getSQLState(), TestResource.getResource("R_wrongSqlState"));
-            }
-        }
-
-        // Wrong database, ClientConnectionId should be available in error message
-        try (Connection conn = PrepUtil.getConnection(connectionString + ";databaseName="
-                + RandomUtil.getIdentifierForDB("DataBase") + Constants.SEMI_COLON)) {
-            conn.close();
-
-        } catch (SQLException e) {
-            assertTrue(
-                    (e.getMessage().indexOf("ClientConnectionId") != -1)
-                            || ((isSqlAzure() || isSqlAzureDW())
-                                                                 ? e.getMessage().contains(
-                                                                         TestResource.getResource("R_connectTimedOut"))
-                                                                 : false),
-                    TestResource.getResource("R_unexpectedWrongDB") + ": " + e.getMessage());
-        }
-
-        // Non-existent host, ClientConnectionId should not be available in error message
-        try (Connection conn = PrepUtil.getConnection(
-                connectionString + ";instanceName=" + RandomUtil.getIdentifier("Instance") + ";logintimeout=5;")) {
-            conn.close();
-
-        } catch (SQLException e) {
-            assertTrue(
-                    (!(e.getMessage().indexOf("ClientConnectionId") != -1))
-                            || ((isSqlAzure() || isSqlAzureDW())
-                                                                 ? e.getMessage().contains(
-                                                                         TestResource.getResource("R_connectTimedOut"))
-                                                                 : false),
-                    TestResource.getResource("R_unexpectedWrongHost") + ": " + e.getMessage());
-        }
-    }
-
-    @Test
-    public void testIncorrectDatabase() throws SQLException {
-        long timerStart = 0;
-        long timerEnd = 0;
-        final long milsecs = threshHoldForNoRetryInMilliseconds;
-        try {
-            SQLServerDataSource ds = new SQLServerDataSource();
-            ds.setURL(connectionString);
-            ds.setLoginTimeout(loginTimeOutInSeconds);
-            ds.setDatabaseName(RandomUtil.getIdentifier("DataBase"));
-            timerStart = System.currentTimeMillis();
-            try (Connection con = ds.getConnection()) {
-
-                long timeDiff = timerEnd - timerStart;
-                assertTrue(con == null, TestResource.getResource("R_shouldNotConnect"));
-
-                MessageFormat form = new MessageFormat(TestResource.getResource("R_exitedMoreSeconds"));
-                Object[] msgArgs = {milsecs / 1000};
-                assertTrue(timeDiff <= milsecs, form.format(msgArgs));
-            }
-        } catch (Exception e) {
-            assertTrue(e.getMessage().contains(TestResource.getResource("R_cannotOpenDatabase")), e.getMessage());
-            timerEnd = System.currentTimeMillis();
-        }
-    }
-
-    @Test
-    public void testIncorrectUserName() throws SQLException {
-        long timerStart = 0;
-        long timerEnd = 0;
-        final long milsecs = threshHoldForNoRetryInMilliseconds;
-        try {
-            SQLServerDataSource ds = new SQLServerDataSource();
-            ds.setURL(connectionString);
-            ds.setLoginTimeout(loginTimeOutInSeconds);
-            ds.setUser(RandomUtil.getIdentifier("User"));
-            timerStart = System.currentTimeMillis();
-            try (Connection con = ds.getConnection()) {
-                long timeDiff = timerEnd - timerStart;
-                assertTrue(con == null, TestResource.getResource("R_shouldNotConnect"));
-                MessageFormat form = new MessageFormat(TestResource.getResource("R_exitedMoreSeconds"));
-                Object[] msgArgs = {milsecs / 1000};
-                assertTrue(timeDiff <= milsecs, form.format(msgArgs));
-            }
-        } catch (Exception e) {
-            assertTrue(e.getMessage().contains(TestResource.getResource("R_loginFailed")));
-            timerEnd = System.currentTimeMillis();
-        }
-    }
-
-    @Test
-    public void testIncorrectPassword() throws SQLException {
-        long timerStart = 0;
-        long timerEnd = 0;
-        final long milsecs = threshHoldForNoRetryInMilliseconds;
-        try {
-            SQLServerDataSource ds = new SQLServerDataSource();
-            ds.setURL(connectionString);
-            ds.setLoginTimeout(loginTimeOutInSeconds);
-            ds.setPassword(RandomUtil.getIdentifier("Password"));
-            timerStart = System.currentTimeMillis();
-            try (Connection con = ds.getConnection()) {
-                long timeDiff = timerEnd - timerStart;
-                assertTrue(con == null, TestResource.getResource("R_shouldNotConnect"));
-                MessageFormat form = new MessageFormat(TestResource.getResource("R_exitedMoreSeconds"));
-                Object[] msgArgs = {milsecs / 1000};
-                assertTrue(timeDiff <= milsecs, form.format(msgArgs));
-            }
-        } catch (Exception e) {
-            assertTrue(e.getMessage().contains(TestResource.getResource("R_loginFailed")));
-            timerEnd = System.currentTimeMillis();
-        }
-    }
-
-    @Test
-    public void testInvalidCombination() throws SQLException {
-        long timerStart = 0;
-        long timerEnd = 0;
-        final long milsecs = threshHoldForNoRetryInMilliseconds;
-        try {
-            SQLServerDataSource ds = new SQLServerDataSource();
-            ds.setURL(connectionString);
-            ds.setLoginTimeout(loginTimeOutInSeconds);
-            ds.setMultiSubnetFailover(true);
-            ds.setFailoverPartner(RandomUtil.getIdentifier("FailoverPartner"));
-            timerStart = System.currentTimeMillis();
-            try (Connection con = ds.getConnection()) {
-                long timeDiff = timerEnd - timerStart;
-                assertTrue(con == null, TestResource.getResource("R_shouldNotConnect"));
-                MessageFormat form = new MessageFormat(TestResource.getResource("R_exitedMoreSeconds"));
-                Object[] msgArgs = {milsecs / 1000};
-                assertTrue(timeDiff <= milsecs, form.format(msgArgs));
-            }
-        } catch (Exception e) {
-            assertTrue(e.getMessage().contains(TestResource.getResource("R_connectMirrored")));
-            timerEnd = System.currentTimeMillis();
-        }
-    }
-
-    @Test
-    @Tag("slow")
-    public void testIncorrectDatabaseWithFailoverPartner() throws SQLException {
-        long timerStart = 0;
-        long timerEnd = 0;
-        try {
-            SQLServerDataSource ds = new SQLServerDataSource();
-            ds.setURL(connectionString);
-            ds.setLoginTimeout(loginTimeOutInSeconds);
-            ds.setDatabaseName(RandomUtil.getIdentifierForDB("DB"));
-            ds.setFailoverPartner(RandomUtil.getIdentifier("FailoverPartner"));
-            timerStart = System.currentTimeMillis();
-            try (Connection con = ds.getConnection()) {
-                long timeDiff = timerEnd - timerStart;
-                assertTrue(con == null, TestResource.getResource("R_shouldNotConnect"));
-                MessageFormat form = new MessageFormat(TestResource.getResource("R_exitedLessSeconds"));
-                Object[] msgArgs = {loginTimeOutInSeconds - 1};
-                assertTrue(timeDiff >= ((loginTimeOutInSeconds - 1) * 1000), form.format(msgArgs));
-            }
-        } catch (Exception e) {
-            timerEnd = System.currentTimeMillis();
-        }
-    }
-
-    @Test
-    public void testAbortBadParam() throws SQLException {
-        try (Connection conn = getConnection()) {
-            try {
-                conn.abort(null);
-            } catch (SQLException e) {
-                assertTrue(e.getMessage().matches(TestUtils.formatErrorMsg("R_invalidArgument")));
-            }
-        }
-    }
-
-    @Test
-    public void testAbort() throws SQLException {
-        try (Connection conn = getConnection()) {
-            Executor executor = Executors.newFixedThreadPool(2);
-            conn.abort(executor);
-            assert (conn.isClosed());
-            // abort again on closed connection
-            conn.abort(executor);
-        }
-    }
-
-    @Test
-    public void testSetSchema() throws SQLException {
-        try (Connection conn = getConnection()) {
-            conn.setSchema(RandomUtil.getIdentifier("schema"));
-        }
-    }
-
-    @Test
-    public void testGetSchema() throws SQLException {
-        try (Connection conn = getConnection()) {
-            conn.getSchema();
-        }
-    }
-
-    @Test
-    public void testSetDatetimeParameterTypeShouldAcceptDatetime() throws SQLException {
-        String expected = "datetime";
-        String actual = "";
-
-        try (SQLServerConnection conn = getConnection()) {
-            conn.setDatetimeParameterType("datetime");
-            actual = conn.getDatetimeParameterType();
-        }
-
-        assertEquals(expected, actual, TestResource.getResource("R_valuesAreDifferent"));
-    }
-
-    @Test
-    public void testSetDatetimeParameterTypeShouldAcceptDatetime2() throws SQLException {
-        String expected = "datetime2";
-        String actual = "";
-
-        try (SQLServerConnection conn = getConnection()) {
-            conn.setDatetimeParameterType("datetime2");
-            actual = conn.getDatetimeParameterType();
-        }
-
-        assertEquals(expected, actual, TestResource.getResource("R_valuesAreDifferent"));
-    }
-
-    @Test
-    public void testSetDatetimeParameterTypeShouldAcceptDatetimeoffset() throws SQLException {
-        String expected = "datetimeoffset";
-        String actual = "";
-
-        try (SQLServerConnection conn = getConnection()) {
-            conn.setDatetimeParameterType("datetimeoffset");
-            actual = conn.getDatetimeParameterType();
-        }
-
-        assertEquals(expected, actual, TestResource.getResource("R_valuesAreDifferent"));
-    }
-
-    @Test
-    public void testSetDatetimeParameterTypeThrowExceptionWhenBadValue() throws SQLException {
-        try (SQLServerConnection conn = getConnection()) {
-            assertThrows(SQLException.class, () -> {
-                conn.setDatetimeParameterType("some_invalid_value");
-            });
-        }
-    }
-
-    @Test
-    public void testGetDatetimeParameterTypeShouldReturnDatetime2AsDefault() throws SQLException {
-        String expected = "datetime2";
-        String actual = "";
-
-        try (SQLServerConnection conn = getConnection()) {
-            actual = conn.getDatetimeParameterType();
-        }
-
-        assertEquals(expected, actual, TestResource.getResource("R_valuesAreDifferent"));
-    }
-
-    @Test
-    public void testGetDatetimeParameterTypeShouldConvertDatetimeParameterTypeToLowercase() throws SQLException {
-        String expected = "datetime2";
-        String actual = "";
-
-        try (SQLServerConnection conn = getConnection()) {
-            conn.setDatetimeParameterType("DATETIME2");
-            actual = conn.getDatetimeParameterType();
-        }
-
-        assertEquals(expected, actual, TestResource.getResource("R_valuesAreDifferent"));
-    }
-
-    /**
-     * Test thread's interrupt status is not cleared.
-     *
-     * @throws InterruptedException
-     */
-    @Test
-    @Tag("slow")
-    public void testThreadInterruptedStatus() throws InterruptedException {
-        Runnable runnable = new Runnable() {
-            public void run() {
-                SQLServerDataSource ds = new SQLServerDataSource();
-                ds.setURL(connectionString);
-                ds.setDatabaseName("invalidDatabase" + UUID.randomUUID());
-                ds.setLoginTimeout(30);
-                try (Connection con = ds.getConnection()) {} catch (SQLException e) {}
-            }
-        };
-
-        ExecutorService executor = Executors.newFixedThreadPool(1);
-        Future<?> future = executor.submit(runnable);
-
-        Thread.sleep(1000);
-
-        // interrupt the thread in the Runnable
-        boolean status = future.cancel(true);
-        Thread.sleep(8000);
-        executor.shutdownNow();
-
-        assertTrue(status && future.isCancelled(), TestResource.getResource("R_threadInterruptNotSet") + " status: "
-                + status + " isCancelled: " + future.isCancelled());
-    }
-
-    /**
-     * Test thread count when finding socket using threading.
-     */
-    @Test
-    @Tag(Constants.xAzureSQLDB)
-    @Tag(Constants.xAzureSQLDW)
-    public void testThreadCountWhenFindingSocket() {
-        ExecutorService executor = null;
-        ManagementFactory.getThreadMXBean().resetPeakThreadCount();
-
-        // First, check to see if there is a reachable local host, or else test will fail.
-        try {
-            SQLServerDataSource ds = new SQLServerDataSource();
-            ds.setServerName("localhost");
-            Connection con = ds.getConnection();
-        } catch (SQLServerException e) {
-            // Assume this will be an error different than 'localhost is unreachable'. If it is 'localhost is
-            // unreachable' abort and skip the test.
-            Assume.assumeFalse(e.getMessage().startsWith(TestResource.getResource("R_tcpipConnectionToHost")));
-        }
-
-        try {
-            executor = Executors.newSingleThreadExecutor(r -> new Thread(r, ""));
-            executor.submit(() -> {
-                try {
-                    SQLServerDataSource ds = new SQLServerDataSource();
-                    ds.setServerName("localhost");
-                    Thread.sleep(5000);
-                    Connection conn2 = ds.getConnection();
-                } catch (Exception e) {
-                    if (!(e instanceof SQLServerException)) {
-                        fail(TestResource.getResource("R_unexpectedException") + e.getMessage());
-                    }
-                }
-            });
-            SQLServerDataSource ds = new SQLServerDataSource();
-            ds.setServerName("localhost");
-            Connection conn = ds.getConnection();
-            Thread.sleep(5000);
-        } catch (Exception e) {
-            if (!(e instanceof SQLServerException)) {
-                fail(TestResource.getResource("R_unexpectedException") + e.getMessage());
-            }
-        } finally {
-            if (executor != null) {
-                executor.shutdown();
-            }
-        }
-
-        // At this point, thread count has returned to normal. If the peak was more
-        // than 2 times the current, this is an issue and the test should fail.
-        if (ManagementFactory.getThreadMXBean().getPeakThreadCount() > 2
-                * ManagementFactory.getThreadMXBean().getThreadCount()) {
-            fail(TestResource.getResource("R_unexpectedThreadCount"));
-        }
-    }
-
-    /**
-     * Test calling method to get redirected server string.
-     */
-    @Test
-    public void testRedirectedError() {
-        try (SQLServerConnection conn = getConnection()) {
-            assertTrue(conn.getServerNameString(null) == null);
-        } catch (Exception e) {
-            fail(TestResource.getResource("R_unexpectedErrorMessage") + e.getMessage());
-        }
-    }
-
-    /*
-     * Basic test to make sure lobs work with ConnectionPoolProxy as well
-     */
-    @Tag(Constants.xAzureSQLDW)
-    @Test
-    public void testConnectionPoolProxyWithLobs() throws SQLException, IOException {
-        String cString = getConnectionString() + ";delayLoadingLobs=false;";
-        String data = "testConnectionPoolProxyWithLobs";
-        Clob c = null;
-        try (Connection conn = PrepUtil.getConnection(cString);
-                SQLServerConnectionPoolProxy proxy = new SQLServerConnectionPoolProxy((SQLServerConnection) conn)) {
-            try (Statement stmt = proxy.createStatement()) {
-                String tableName = RandomUtil.getIdentifier("streamingTest");
-                stmt.execute(
-                        "CREATE TABLE " + AbstractSQLGenerator.escapeIdentifier(tableName) + " (lob varchar(max))");
-                stmt.execute(
-                        "INSERT INTO " + AbstractSQLGenerator.escapeIdentifier(tableName) + " VALUES ('" + data + "')");
-                try (ResultSet rs = stmt
-                        .executeQuery("SELECT * FROM " + AbstractSQLGenerator.escapeIdentifier(tableName))) {
-                    while (rs.next()) {
-                        c = rs.getClob(1);
-                        try (Reader r = c.getCharacterStream()) {
-                            long clobLength = c.length();
-                            // read the Reader contents into a buffer and return the complete string
-                            final StringBuilder stringBuilder = new StringBuilder((int) clobLength);
-                            char[] buffer = new char[(int) clobLength];
-                            int amountRead = -1;
-                            while ((amountRead = r.read(buffer, 0, (int) clobLength)) != -1) {
-                                stringBuilder.append(buffer, 0, amountRead);
-                            }
-                            String received = stringBuilder.toString();
-                            assertTrue(data.equals(received),
-                                    "Expected String: " + data + "\nReceived String: " + received);
-                        }
-                    }
-                } finally {
-                    TestUtils.dropTableIfExists(tableName, stmt);
-                }
-            }
-        }
-        // Read the lob after it's been closed
-        try (Reader r = c.getCharacterStream()) {
-            long clobLength = c.length();
-            // read the Reader contents into a buffer and return the complete string
-            final StringBuilder stringBuilder = new StringBuilder((int) clobLength);
-            char[] buffer = new char[(int) clobLength];
-            int amountRead = -1;
-            while ((amountRead = r.read(buffer, 0, (int) clobLength)) != -1) {
-                stringBuilder.append(buffer, 0, amountRead);
-            }
-            String received = stringBuilder.toString();
-            assertTrue(data.equals(received), "Expected String: " + data + "\nReceived String: " + received);
-        }
-    }
-
-    /*
-     * Test PersistentTokenCacheAccessAspect methods - this test just executes the methods in the class it does not test
-     * correct functionality as that requires manual interactive auth
-     */
-    @Test
-    public void testPersistentTokenCacheAccessAspect() throws SQLException {
-        TokenCacheAccessContext tokenCacheAccessContext = TokenCacheAccessContext.builder().clientId(null)
-                .tokenCache(new TokenCache()).account(null).hasCacheChanged(true).build();
-
-        PersistentTokenCacheAccessAspect persistentTokenAspect = PersistentTokenCacheAccessAspect.getInstance();
-        persistentTokenAspect.afterCacheAccess(tokenCacheAccessContext);
-        persistentTokenAspect.beforeCacheAccess(tokenCacheAccessContext);
-        PersistentTokenCacheAccessAspect.clearUserTokenCache();
-    }
-
-    /**
-     * test bad serverCertificate property
-     * 
-     * @throws SQLException
-     */
-    @Test
-    public void testBadServerCert() throws SQLException {
-        SQLServerDataSource ds = new SQLServerDataSource();
-        ds.setURL(connectionString);
-        ds.setServerCertificate("badCert");
-        ds.setEncrypt(Constants.STRICT);
-        ds.setTrustServerCertificate(false);
-
-        // test using datasource
-        try (Connection con = ds.getConnection()) {
-            fail(TestResource.getResource("R_expectedFailPassed"));
-        } catch (SQLException e) {
-            // TODO: servers which do not support TDS 8 will return SSL failed error, test should be updated once server
-            // available
-            String errMsg = e.getMessage().replaceAll("\\r", "").replaceAll("\\n", "");
-            assertTrue(errMsg.matches(TestUtils.formatErrorMsg("R_serverCertError"))
-                    || errMsg.matches(TestUtils.formatErrorMsg("R_sslFailed")), e.getMessage());
-        }
-
-        // test connection string
-        try (Connection con = PrepUtil.getConnection(
-                connectionString + ";encrypt=strict;trustServerCertificate=false;serverCertificate=badCert")) {
-            fail(TestResource.getResource("R_expectedFailPassed"));
-        } catch (SQLException e) {
-            // TODO: servers which do not support TDS 8 will return SSL failed error, test should be updated once server
-            // available
-            String errMsg = e.getMessage().replaceAll("\\r", "").replaceAll("\\n", "");
-            assertTrue(errMsg.matches(TestUtils.formatErrorMsg("R_serverCertError"))
-                    || errMsg.matches(TestUtils.formatErrorMsg("R_sslFailed")), e.getMessage());
-        }
-    }
-
-    /**
-     * Test to make sure parameter metadata denials are handled correctly.
-     * 
-     * @throws SQLException
-     * 
-     * @throws SQLServerException
-     */
-    @Test
-    public void testParameterMetadataAccessDenial() throws SQLException {
-        try (SQLServerStatement stmt = (SQLServerStatement) connection.createStatement()) {
-            CryptoCache cache = new CryptoCache();
-            String userSql = "";
-            Map<Integer, CekTableEntry> cekList = new HashMap<>();
-            Parameter[] params = {new Parameter(false)};
-            ArrayList<String> parameterNames = new ArrayList<>(1);
-            parameterNames.add("testParameter");
-            // Both will always return false
-            try {
-                ParameterMetaDataCache.addQueryMetadata(params, parameterNames, connection, stmt, userSql);
-            } catch (SQLException e) {
-                assertEquals(TestResource.getResource("R_CryptoCacheInaccessible"), e.getMessage(),
-                        TestResource.getResource("R_wrongExceptionMessage"));
-            }
-
-            try {
-                ParameterMetaDataCache.getQueryMetadata(params, parameterNames, connection, stmt, userSql);
-            } catch (SQLException e) {
-                assertEquals(TestResource.getResource("R_CryptoCacheInaccessible"), e.getMessage(),
-                        TestResource.getResource("R_wrongExceptionMessage"));
-            }
-        }
-    }
-
-    @Test
-    public void testServerNameField() throws SQLException {
-        String subProtocol = "jdbc:sqlserver://";
-        int indexOfFirstDelimiter = connectionString.indexOf(";");
-        int indexOfLastDelimiter = connectionString.lastIndexOf(";");
-
-        String[] serverNameAndPort = connectionString.substring(subProtocol.length(), indexOfFirstDelimiter).split(":");
-        String connectionProperties = connectionString.substring(indexOfFirstDelimiter, indexOfLastDelimiter + 1);
-        String loginTimeout = "loginTimout=15";
-
-        // Server name field is empty but serverName connection property is set, should pass
-        String emptyServerNameField = subProtocol + connectionProperties + "serverName=" + serverNameAndPort[0] + ";";
-
-        // A loginTimeout connection property is passed into the server name field, should fail
-        String invalidServerNameField = subProtocol + loginTimeout + connectionProperties;
-
-        try (SQLServerConnection conn = (SQLServerConnection) DriverManager.getConnection(emptyServerNameField)) {}
-
-        try (SQLServerConnection conn = (SQLServerConnection) DriverManager
-                .getConnection(invalidServerNameField)) {} catch (SQLException e) {
-            assertTrue(e.getMessage().matches(TestUtils.formatErrorMsg("R_errorServerName")));
-        }
-    }
-}
+/*
+ * Microsoft JDBC Driver for SQL Server Copyright(c) Microsoft Corporation All rights reserved. This program is made
+ * available under the terms of the MIT License. See the LICENSE file in the project root for more information.
+ */
+package com.microsoft.sqlserver.jdbc;
+
+import static org.junit.jupiter.api.Assertions.assertEquals;
+import static org.junit.jupiter.api.Assertions.assertTrue;
+import static org.junit.jupiter.api.Assertions.fail;
+import static org.junit.jupiter.api.Assertions.assertThrows;
+
+import java.io.IOException;
+import java.io.Reader;
+import java.lang.management.ManagementFactory;
+import java.sql.Clob;
+import java.sql.Connection;
+import java.sql.DriverManager;
+import java.sql.ResultSet;
+import java.sql.SQLException;
+import java.sql.SQLFeatureNotSupportedException;
+import java.sql.Statement;
+import java.text.MessageFormat;
+import java.util.ArrayList;
+import java.util.HashMap;
+import java.util.Map;
+import java.util.UUID;
+import java.util.concurrent.Executor;
+import java.util.concurrent.ExecutorService;
+import java.util.concurrent.Executors;
+import java.util.concurrent.Future;
+import java.util.logging.Logger;
+
+import javax.sql.ConnectionEvent;
+import javax.sql.PooledConnection;
+
+import org.junit.Assume;
+import org.junit.jupiter.api.BeforeAll;
+import org.junit.jupiter.api.Tag;
+import org.junit.jupiter.api.Test;
+import org.junit.platform.runner.JUnitPlatform;
+import org.junit.runner.RunWith;
+
+import com.microsoft.aad.msal4j.TokenCache;
+import com.microsoft.aad.msal4j.TokenCacheAccessContext;
+import com.microsoft.sqlserver.testframework.AbstractSQLGenerator;
+import com.microsoft.sqlserver.testframework.AbstractTest;
+import com.microsoft.sqlserver.testframework.Constants;
+import com.microsoft.sqlserver.testframework.PrepUtil;
+
+
+@RunWith(JUnitPlatform.class)
+public class SQLServerConnectionTest extends AbstractTest {
+    // If no retry is done, the function should at least exit in 5 seconds
+    static int threshHoldForNoRetryInMilliseconds = 5000;
+    static int loginTimeOutInSeconds = 10;
+
+    String randomServer = RandomUtil.getIdentifier("Server");
+
+    @BeforeAll
+    public static void setupTests() throws Exception {
+        setConnection();
+    }
+
+    /**
+     * Test connection properties with SQLServerDataSource
+     * 
+     * @throws SQLServerException
+     */
+    @Test
+    public void testDataSource() throws SQLServerException {
+        SQLServerDataSource ds = new SQLServerDataSource();
+        String stringPropValue = "stringPropValue";
+        boolean booleanPropValue = true;
+        int intPropValue = 1;
+
+        ds.setInstanceName(stringPropValue);
+        assertEquals(stringPropValue, ds.getInstanceName(), TestResource.getResource("R_valuesAreDifferent"));
+
+        ds.setUser(stringPropValue);
+        assertEquals(stringPropValue, ds.getUser(), TestResource.getResource("R_valuesAreDifferent"));
+
+        ds.setPassword(stringPropValue);
+        assertEquals(stringPropValue, ds.getPassword(), TestResource.getResource("R_valuesAreDifferent"));
+
+        ds.setApplicationName(stringPropValue);
+        assertEquals(stringPropValue, ds.getApplicationName(), TestResource.getResource("R_valuesAreDifferent"));
+
+        ds.setDatabaseName(stringPropValue);
+        assertEquals(stringPropValue, ds.getDatabaseName(), TestResource.getResource("R_valuesAreDifferent"));
+
+        ds.setPortNumber(intPropValue);
+        assertEquals(intPropValue, ds.getPortNumber(), TestResource.getResource("R_valuesAreDifferent"));
+
+        ds.setIPAddressPreference(stringPropValue);
+        assertEquals(stringPropValue, ds.getIPAddressPreference(), TestResource.getResource("R_valuesAreDifferent"));
+
+        ds.setURL(stringPropValue);
+        assertEquals(stringPropValue, ds.getURL(), TestResource.getResource("R_valuesAreDifferent"));
+
+        ds.setDescription(stringPropValue);
+        assertEquals(stringPropValue, ds.getDescription(), TestResource.getResource("R_valuesAreDifferent"));
+
+        ds.setPacketSize(intPropValue);
+        assertEquals(intPropValue, ds.getPacketSize(), TestResource.getResource("R_valuesAreDifferent"));
+
+        ds.setQueryTimeout(intPropValue);
+        assertEquals(intPropValue, ds.getQueryTimeout(), TestResource.getResource("R_valuesAreDifferent"));
+
+        ds.setCancelQueryTimeout(intPropValue);
+        assertEquals(intPropValue, ds.getCancelQueryTimeout(), TestResource.getResource("R_valuesAreDifferent"));
+
+        ds.setEnablePrepareOnFirstPreparedStatementCall(booleanPropValue);
+        assertEquals(booleanPropValue, ds.getEnablePrepareOnFirstPreparedStatementCall(),
+                TestResource.getResource("R_valuesAreDifferent"));
+
+        ds.setEnablePrepareOnFirstPreparedStatementCall(booleanPropValue);
+        assertEquals(booleanPropValue, ds.getEnablePrepareOnFirstPreparedStatementCall(),
+                TestResource.getResource("R_valuesAreDifferent"));
+
+        ds.setServerPreparedStatementDiscardThreshold(intPropValue);
+        assertEquals(intPropValue, ds.getServerPreparedStatementDiscardThreshold(),
+                TestResource.getResource("R_valuesAreDifferent"));
+
+        ds.setStatementPoolingCacheSize(intPropValue);
+        assertEquals(intPropValue, ds.getStatementPoolingCacheSize(), TestResource.getResource("R_valuesAreDifferent"));
+
+        ds.setDisableStatementPooling(booleanPropValue);
+        assertEquals(booleanPropValue, ds.getDisableStatementPooling(),
+                TestResource.getResource("R_valuesAreDifferent"));
+
+        ds.setSocketTimeout(intPropValue);
+        assertEquals(intPropValue, ds.getSocketTimeout(), TestResource.getResource("R_valuesAreDifferent"));
+
+        ds.setUseBulkCopyForBatchInsert(booleanPropValue);
+        assertEquals(booleanPropValue, ds.getUseBulkCopyForBatchInsert(),
+                TestResource.getResource("R_valuesAreDifferent"));
+
+        ds.setJAASConfigurationName(stringPropValue);
+        assertEquals(stringPropValue, ds.getJAASConfigurationName(), TestResource.getResource("R_valuesAreDifferent"));
+
+        ds.setUseDefaultJaasConfig(booleanPropValue);
+        assertEquals(booleanPropValue, ds.getUseDefaultJaasConfig(), TestResource.getResource("R_valuesAreDifferent"));
+
+        ds.setMSIClientId(stringPropValue);
+        assertEquals(stringPropValue, ds.getMSIClientId(), TestResource.getResource("R_valuesAreDifferent"));
+
+        ds.setAuthenticationScheme(stringPropValue);
+        // there is no corresponding getAuthenticationScheme
+
+        ds.setAuthentication(stringPropValue);
+        assertEquals(stringPropValue, ds.getAuthentication(), TestResource.getResource("R_valuesAreDifferent"));
+
+        ds.setAccessToken(stringPropValue);
+        assertEquals(stringPropValue, ds.getAccessToken(), TestResource.getResource("R_valuesAreDifferent"));
+
+        ds.setLastUpdateCount(booleanPropValue);
+        assertEquals(booleanPropValue, ds.getLastUpdateCount(), TestResource.getResource("R_valuesAreDifferent"));
+
+        ds.setTransparentNetworkIPResolution(booleanPropValue);
+        assertEquals(booleanPropValue, ds.getTransparentNetworkIPResolution(),
+                TestResource.getResource("R_valuesAreDifferent"));
+
+        ds.setTrustServerCertificate(booleanPropValue);
+        assertEquals(booleanPropValue, ds.getTrustServerCertificate(),
+                TestResource.getResource("R_valuesAreDifferent"));
+
+        ds.setTrustStoreType(stringPropValue);
+        assertEquals(stringPropValue, ds.getTrustStoreType(), TestResource.getResource("R_valuesAreDifferent"));
+
+        ds.setTrustStore(stringPropValue);
+        assertEquals(stringPropValue, ds.getTrustStore(), TestResource.getResource("R_valuesAreDifferent"));
+
+        ds.setTrustStorePassword(stringPropValue);
+        assertEquals(stringPropValue, ds.getTrustStorePassword(), TestResource.getResource("R_valuesAreDifferent"));
+
+        // verify encrypt=true options
+        ds.setEncrypt(EncryptOption.MANDATORY.toString());
+        assertEquals("True", EncryptOption.valueOfString(ds.getEncrypt()).toString(),
+                TestResource.getResource("R_valuesAreDifferent"));
+        ds.setEncrypt(EncryptOption.TRUE.toString());
+        assertEquals("True", EncryptOption.valueOfString(ds.getEncrypt()).toString(),
+                TestResource.getResource("R_valuesAreDifferent"));
+
+        // verify encrypt=false options
+        ds.setEncrypt(EncryptOption.OPTIONAL.toString());
+        assertEquals("False", EncryptOption.valueOfString(ds.getEncrypt()).toString(),
+                TestResource.getResource("R_valuesAreDifferent"));
+        ds.setEncrypt(EncryptOption.FALSE.toString());
+        assertEquals("False", EncryptOption.valueOfString(ds.getEncrypt()).toString(),
+                TestResource.getResource("R_valuesAreDifferent"));
+        ds.setEncrypt(EncryptOption.NO.toString());
+        assertEquals("False", EncryptOption.valueOfString(ds.getEncrypt()).toString(),
+                TestResource.getResource("R_valuesAreDifferent"));
+
+        // verify enrypt=strict options
+        ds.setEncrypt(EncryptOption.STRICT.toString());
+        assertEquals("Strict", EncryptOption.valueOfString(ds.getEncrypt()).toString(),
+                TestResource.getResource("R_valuesAreDifferent"));
+
+        ds.setEncrypt(booleanPropValue);
+        assertEquals(Boolean.toString(booleanPropValue), ds.getEncrypt(),
+                TestResource.getResource("R_valuesAreDifferent"));
+
+        ds.setUseDefaultGSSCredential(booleanPropValue);
+        assertEquals(booleanPropValue, ds.getUseDefaultGSSCredential(),
+                TestResource.getResource("R_valuesAreDifferent"));
+
+        ds.setUseFlexibleCallableStatements(booleanPropValue);
+        assertEquals(booleanPropValue, ds.getUseFlexibleCallableStatements(),
+                TestResource.getResource("R_valuesAreDifferent"));
+        ds.setCalcBigDecimalScale(booleanPropValue);
+        assertEquals(booleanPropValue, ds.getCalcBigDecimalScale(), TestResource.getResource("R_valuesAreDifferent"));
+
+        ds.setServerCertificate(stringPropValue);
+        assertEquals(stringPropValue, ds.getServerCertificate(), TestResource.getResource("R_valuesAreDifferent"));
+
+        ds.setPrepareMethod(stringPropValue);
+        assertEquals(stringPropValue, ds.getPrepareMethod(), TestResource.getResource("R_valuesAreDifferent"));
+
+        ds.setHostNameInCertificate(stringPropValue);
+        assertEquals(stringPropValue, ds.getHostNameInCertificate(), TestResource.getResource("R_valuesAreDifferent"));
+
+        ds.setLockTimeout(intPropValue);
+        assertEquals(intPropValue, ds.getLockTimeout(), TestResource.getResource("R_valuesAreDifferent"));
+
+        ds.setSelectMethod(stringPropValue);
+        assertEquals(stringPropValue, ds.getSelectMethod(), TestResource.getResource("R_valuesAreDifferent"));
+
+        ds.setResponseBuffering(stringPropValue);
+        assertEquals(stringPropValue, ds.getResponseBuffering(), TestResource.getResource("R_valuesAreDifferent"));
+
+        ds.setApplicationIntent(stringPropValue);
+        assertEquals(stringPropValue, ds.getApplicationIntent(), TestResource.getResource("R_valuesAreDifferent"));
+
+        ds.setReplication(booleanPropValue);
+        assertEquals(booleanPropValue, ds.getReplication(), TestResource.getResource("R_valuesAreDifferent"));
+
+        ds.setSendTimeAsDatetime(booleanPropValue);
+        assertEquals(booleanPropValue, ds.getSendTimeAsDatetime(), TestResource.getResource("R_valuesAreDifferent"));
+
+        ds.setDatetimeParameterType("datetime2");
+        assertEquals("datetime2", ds.getDatetimeParameterType(), TestResource.getResource("R_valuesAreDifferent"));
+
+        ds.setUseFmtOnly(booleanPropValue);
+        assertEquals(booleanPropValue, ds.getUseFmtOnly(), TestResource.getResource("R_valuesAreDifferent"));
+
+        ds.setSendStringParametersAsUnicode(booleanPropValue);
+        assertEquals(booleanPropValue, ds.getSendStringParametersAsUnicode(),
+                TestResource.getResource("R_valuesAreDifferent"));
+
+        ds.setServerNameAsACE(booleanPropValue);
+        assertEquals(booleanPropValue, ds.getServerNameAsACE(), TestResource.getResource("R_valuesAreDifferent"));
+
+        ds.setServerName(stringPropValue);
+        assertEquals(stringPropValue, ds.getServerName(), TestResource.getResource("R_valuesAreDifferent"));
+
+        ds.setRealm(stringPropValue);
+        assertEquals(stringPropValue, ds.getRealm(), TestResource.getResource("R_valuesAreDifferent"));
+
+        ds.setServerSpn(stringPropValue);
+        assertEquals(stringPropValue, ds.getServerSpn(), TestResource.getResource("R_valuesAreDifferent"));
+
+        ds.setFailoverPartner(stringPropValue);
+        assertEquals(stringPropValue, ds.getFailoverPartner(), TestResource.getResource("R_valuesAreDifferent"));
+
+        ds.setMultiSubnetFailover(booleanPropValue);
+        assertEquals(booleanPropValue, ds.getMultiSubnetFailover(), TestResource.getResource("R_valuesAreDifferent"));
+
+        ds.setWorkstationID(stringPropValue);
+        assertEquals(stringPropValue, ds.getWorkstationID(), TestResource.getResource("R_valuesAreDifferent"));
+
+        ds.setXopenStates(booleanPropValue);
+        assertEquals(booleanPropValue, ds.getXopenStates(), TestResource.getResource("R_valuesAreDifferent"));
+
+        ds.setFIPS(booleanPropValue);
+        assertEquals(booleanPropValue, ds.getFIPS(), TestResource.getResource("R_valuesAreDifferent"));
+
+        ds.setSSLProtocol(stringPropValue);
+        assertEquals(stringPropValue, ds.getSSLProtocol(), TestResource.getResource("R_valuesAreDifferent"));
+
+        ds.setTrustManagerClass(stringPropValue);
+        assertEquals(stringPropValue, ds.getTrustManagerClass(), TestResource.getResource("R_valuesAreDifferent"));
+
+        ds.setTrustManagerConstructorArg(stringPropValue);
+        assertEquals(stringPropValue, ds.getTrustManagerConstructorArg(),
+                TestResource.getResource("R_valuesAreDifferent"));
+
+        ds.setHostNameInCertificate(stringPropValue);
+        assertEquals(stringPropValue, ds.getHostNameInCertificate(), TestResource.getResource("R_valuesAreDifferent"));
+
+        ds.setDomain(stringPropValue);
+        assertEquals(stringPropValue, ds.getDomain(), TestResource.getResource("R_valuesAreDifferent"));
+
+        ds.setColumnEncryptionSetting(stringPropValue);
+        assertEquals(stringPropValue, ds.getColumnEncryptionSetting(),
+                TestResource.getResource("R_valuesAreDifferent"));
+
+        ds.setKeyStoreAuthentication(stringPropValue);
+        assertEquals(stringPropValue, ds.getKeyStoreAuthentication(), TestResource.getResource("R_valuesAreDifferent"));
+
+        ds.setKeyStoreSecret(stringPropValue);
+        // there is no corresponding getKeyStoreSecret
+
+        ds.setKeyStoreLocation(stringPropValue);
+        assertEquals(stringPropValue, ds.getKeyStoreLocation(), TestResource.getResource("R_valuesAreDifferent"));
+
+        ds.setEnclaveAttestationUrl(stringPropValue);
+        assertTrue(ds.getEnclaveAttestationUrl().equals(stringPropValue));
+
+        ds.setEnclaveAttestationProtocol(stringPropValue);
+        assertTrue(ds.getEnclaveAttestationProtocol().equals(stringPropValue));
+
+        ds.setKeyVaultProviderClientId(stringPropValue);
+        assertTrue(ds.getKeyVaultProviderClientId().equals(stringPropValue));
+
+        ds.setKeyVaultProviderClientKey(stringPropValue);
+        // there is no corresponding getKeyVaultProviderClientKey
+
+        ds.setKeyStorePrincipalId(stringPropValue);
+        assertTrue(ds.getKeyStorePrincipalId().equals(stringPropValue));
+    }
+
+    @Test
+    public void testDSConnection() {
+        SQLServerDataSource ds = new SQLServerDataSource();
+        updateDataSource(connectionString, ds);
+
+        // getPassword can only be accessed within package
+        try (Connection con = ds.getConnection(ds.getUser(), ds.getPassword())) {} catch (Exception e) {
+            fail(TestResource.getResource("R_unexpectedErrorMessage") + e.getMessage());
+        }
+    }
+
+    @Test
+    public void testEncryptedConnection() throws SQLException {
+        SQLServerDataSource ds = new SQLServerDataSource();
+        ds.setApplicationName("User");
+        ds.setURL(connectionString);
+        if (encrypt == null) {
+            ds.setEncrypt(Constants.TRUE);
+        }
+        if (trustServerCertificate == null) {
+            ds.setTrustServerCertificate(true);
+        }
+        ds.setPacketSize(8192);
+        try (Connection con = ds.getConnection()) {}
+    }
+
+    @Tag(Constants.xSQLv11)
+    @Tag(Constants.xSQLv12)
+    @Tag(Constants.xSQLv14)
+    @Tag(Constants.xSQLv15)
+    @Tag(Constants.xAzureSQLDW)
+    @Tag(Constants.xAzureSQLDB)
+    @Test
+    public void testEncryptedStrictConnection() throws SQLException {
+        SQLServerDataSource ds = new SQLServerDataSource();
+        ds.setURL(connectionString);
+        ds.setServerCertificate(serverCertificate);
+        ds.setEncrypt(Constants.STRICT);
+
+        try (Connection con = ds.getConnection()) {}
+    }
+
+    @Test
+    public void testJdbcDataSourceMethod() throws SQLFeatureNotSupportedException {
+        SQLServerDataSource fxds = new SQLServerDataSource();
+        Logger logger = fxds.getParentLogger();
+        assertEquals(logger.getName(), Constants.MSSQL_JDBC_PACKAGE,
+                TestResource.getResource("R_parrentLoggerNameWrong"));
+    }
+
+    class MyEventListener implements javax.sql.ConnectionEventListener {
+        boolean connClosed = false;
+        boolean errorOccurred = false;
+
+        public MyEventListener() {}
+
+        public void connectionClosed(ConnectionEvent event) {
+            connClosed = true;
+        }
+
+        public void connectionErrorOccurred(ConnectionEvent event) {
+            errorOccurred = true;
+        }
+    }
+
+    /**
+     * Attach the Event listener and listen for connection events, fatal errors should not close the pooled connection
+     * objects
+     *
+     * @throws SQLException
+     */
+    @Test
+    @Tag(Constants.xAzureSQLDW)
+    @Tag(Constants.xAzureSQLDB)
+    public void testConnectionEvents() throws SQLException {
+        SQLServerConnectionPoolDataSource mds = new SQLServerConnectionPoolDataSource();
+        mds.setURL(connectionString);
+        PooledConnection pooledConnection = mds.getPooledConnection();
+
+        // Attach the Event listener and listen for connection events.
+        MyEventListener myE = new MyEventListener();
+        pooledConnection.addConnectionEventListener(myE); // ConnectionListener implements ConnectionEventListener
+
+        try (Connection con = pooledConnection.getConnection();
+                Statement stmt = con.createStatement(ResultSet.TYPE_SCROLL_SENSITIVE, ResultSet.CONCUR_UPDATABLE)) {
+            boolean exceptionThrown = false;
+            try {
+                // raise a severe exception and make sure that the connection is not
+                // closed.
+                stmt.executeUpdate("RAISERROR ('foo', 20,1) WITH LOG");
+            } catch (Exception e) {
+                exceptionThrown = true;
+            }
+            assertTrue(exceptionThrown, TestResource.getResource("R_expectedExceptionNotThrown"));
+
+            // Check to see if error occurred.
+            assertTrue(myE.errorOccurred, TestResource.getResource("R_errorNotCalled"));
+        } finally {
+            // make sure that connection is closed.
+            if (null != pooledConnection)
+                pooledConnection.close();
+        }
+    }
+
+    @Test
+    @Tag(Constants.xAzureSQLDW)
+    @Tag(Constants.xAzureSQLDB)
+    public void testConnectionPoolGetTwice() throws SQLException {
+        SQLServerConnectionPoolDataSource mds = new SQLServerConnectionPoolDataSource();
+        mds.setURL(connectionString);
+        PooledConnection pooledConnection = mds.getPooledConnection();
+
+        // Attach the Event listener and listen for connection events.
+        MyEventListener myE = new MyEventListener();
+        pooledConnection.addConnectionEventListener(myE); // ConnectionListener implements ConnectionEventListener
+
+        try (Connection con = pooledConnection.getConnection();
+                Statement stmt = con.createStatement(ResultSet.TYPE_SCROLL_SENSITIVE, ResultSet.CONCUR_UPDATABLE)) {
+            // raise a non severe exception and make sure that the connection is not closed.
+            stmt.executeUpdate("RAISERROR ('foo', 3,1)");
+            // not a serious error there should not be any errors.
+            assertTrue(!myE.errorOccurred, TestResource.getResource("R_errorCalled"));
+            // check to make sure that connection is not closed.
+            assertTrue(!con.isClosed(), TestResource.getResource("R_connectionIsClosed"));
+            stmt.close();
+            con.close();
+            // check to make sure that connection is closed.
+            assertTrue(con.isClosed(), TestResource.getResource("R_connectionIsNotClosed"));
+        } finally {
+            // make sure that connection is closed.
+            if (null != pooledConnection)
+                pooledConnection.close();
+        }
+    }
+
+    /**
+     * Tests whether connectRetryCount and connectRetryInterval are properly respected in the login loop. As well, tests
+     * that connection is retried the proper number of times.
+     */
+    @Test
+    public void testConnectCountInLoginAndCorrectRetryCount() {
+        long timerStart = 0;
+
+        int connectRetryCount = 3;
+        int connectRetryInterval = 1;
+        int longLoginTimeout = loginTimeOutInSeconds * 4;
+
+        try {
+            SQLServerDataSource ds = new SQLServerDataSource();
+            ds.setURL(connectionString);
+            ds.setLoginTimeout(longLoginTimeout);
+            ds.setConnectRetryCount(connectRetryCount);
+            ds.setConnectRetryInterval(connectRetryInterval);
+            ds.setDatabaseName(RandomUtil.getIdentifier("DataBase"));
+            timerStart = System.currentTimeMillis();
+
+            try (Connection con = ds.getConnection()) {
+                assertTrue(con == null, TestResource.getResource("R_shouldNotConnect"));
+            }
+        } catch (Exception e) {
+            long totalTime = System.currentTimeMillis() - timerStart;
+
+            assertTrue(e.getMessage().contains(TestResource.getResource("R_cannotOpenDatabase")), e.getMessage());
+            int expectedMinimumTimeInMillis = (connectRetryCount * connectRetryInterval) * 1000; // 3 seconds
+
+            // Minimum time is 0 seconds per attempt and connectRetryInterval * connectRetryCount seconds of interval.
+            // Maximum is unknown, but is needs to be less than longLoginTimeout or else this is an issue.
+            assertTrue(totalTime > expectedMinimumTimeInMillis, TestResource.getResource("R_executionNotLong")
+                    + " totalTime: " + totalTime + " expectedTime: " + expectedMinimumTimeInMillis);
+            assertTrue( totalTime < (longLoginTimeout * 1000L), TestResource.getResource("R_executionTooLong")
+                    + "totalTime: " + totalTime + " expectedTime: " + expectedMinimumTimeInMillis);
+        }
+    }
+
+    /**
+     * Tests whether connectRetryCount and connectRetryInterval are properly respected in the login loop. As well, tests
+     * that connection is retried the proper number of times. This is for cases with zero retries.
+     */
+    @Test
+    public void testConnectCountInLoginAndCorrectRetryCountWithZeroRetry() {
+        long timerStart = 0;
+
+        int connectRetryCount = 0;
+        int connectRetryInterval = 60;
+        int longLoginTimeout = loginTimeOutInSeconds * 3; // 90 seconds
+
+        try {
+            SQLServerDataSource ds = new SQLServerDataSource();
+            ds.setURL(connectionString);
+            ds.setLoginTimeout(longLoginTimeout);
+            ds.setConnectRetryCount(connectRetryCount);
+            ds.setConnectRetryInterval(connectRetryInterval);
+            ds.setDatabaseName(RandomUtil.getIdentifier("DataBase"));
+            timerStart = System.currentTimeMillis();
+
+            try (Connection con = ds.getConnection()) {
+                assertTrue(con == null, TestResource.getResource("R_shouldNotConnect"));
+            }
+        } catch (Exception e) {
+            assertTrue(e.getMessage().contains(TestResource.getResource("R_cannotOpenDatabase")), e.getMessage());
+            long totalTime = System.currentTimeMillis() - timerStart;
+
+            // Maximum is unknown, but is needs to be less than longLoginTimeout or else this is an issue.
+            assertTrue(totalTime < (longLoginTimeout * 1000L), TestResource.getResource("R_executionTooLong"));
+        }
+    }
+    
+    @Test
+    @Tag(Constants.xAzureSQLDW)
+    @Tag(Constants.xAzureSQLDB)
+    public void testConnectionClosed() throws SQLException {
+        SQLServerDataSource mds = new SQLServerDataSource();
+        mds.setURL(connectionString);
+        try (Connection con = mds.getConnection();
+                Statement stmt = con.createStatement(ResultSet.TYPE_SCROLL_SENSITIVE, ResultSet.CONCUR_UPDATABLE)) {
+            boolean exceptionThrown = false;
+            try {
+                stmt.executeUpdate("RAISERROR ('foo', 20,1) WITH LOG");
+            } catch (Exception e) {
+                exceptionThrown = true;
+            }
+            assertTrue(exceptionThrown, TestResource.getResource("R_expectedExceptionNotThrown"));
+
+            // check to make sure that connection is closed.
+            assertTrue(con.isClosed(), TestResource.getResource("R_connectionIsNotClosed"));
+        } catch (Exception e) {
+            fail(TestResource.getResource("R_unexpectedErrorMessage") + e.getMessage());
+        }
+    }
+
+    @Test
+    public void testIsWrapperFor() throws SQLException, ClassNotFoundException {
+        try (Connection conn = getConnection(); SQLServerConnection ssconn = (SQLServerConnection) conn) {
+            boolean isWrapper;
+            isWrapper = ssconn.isWrapperFor(ssconn.getClass());
+            MessageFormat form = new MessageFormat(TestResource.getResource("R_supportUnwrapping"));
+            Object[] msgArgs1 = {"SQLServerConnection"};
+
+            assertTrue(isWrapper, form.format(msgArgs1));
+            assertEquals(ISQLServerConnection.TRANSACTION_SNAPSHOT, ISQLServerConnection.TRANSACTION_SNAPSHOT,
+                    TestResource.getResource("R_cantAccessSnapshot"));
+
+            isWrapper = ssconn.isWrapperFor(Class.forName(Constants.MSSQL_JDBC_PACKAGE + ".ISQLServerConnection"));
+            Object[] msgArgs2 = {"ISQLServerConnection"};
+            assertTrue(isWrapper, form.format(msgArgs2));
+
+            ssconn.unwrap(Class.forName(Constants.MSSQL_JDBC_PACKAGE + ".ISQLServerConnection"));
+            assertEquals(ISQLServerConnection.TRANSACTION_SNAPSHOT, ISQLServerConnection.TRANSACTION_SNAPSHOT,
+                    TestResource.getResource("R_cantAccessSnapshot"));
+
+            ssconn.unwrap(Class.forName("java.sql.Connection"));
+        }
+    }
+
+    @Test
+    public void testNewConnection() throws SQLException {
+        try (Connection conn = getConnection()) {
+            assertTrue(conn.isValid(0), TestResource.getResource("R_newConnectionShouldBeValid"));
+        }
+    }
+
+    @Test
+    public void testClosedConnection() throws SQLException {
+        try (Connection conn = getConnection()) {
+            conn.close();
+            assertTrue(!conn.isValid(0), TestResource.getResource("R_closedConnectionShouldBeInvalid"));
+
+            // getting shared timer on closed connection should fail
+            ((SQLServerConnection) conn).getSharedTimer();
+            fail(TestResource.getResource("R_noExceptionClosedConnection"));
+        } catch (SQLServerException e) {
+            assertEquals(e.getMessage(), TestResource.getResource("R_connectionIsClosed"),
+                    TestResource.getResource("R_wrongExceptionMessage"));
+            assertEquals("08S01", e.getSQLState(), TestResource.getResource("R_wrongSqlState"));
+        }
+        try (Connection conn = getConnection()) {
+            conn.close();
+            ((SQLServerConnection) conn).checkClosed();
+            fail(TestResource.getResource("R_noExceptionClosedConnection"));
+        } catch (SQLServerException e) {
+            assertEquals(e.getMessage(), TestResource.getResource("R_connectionIsClosed"),
+                    TestResource.getResource("R_wrongExceptionMessage"));
+            assertEquals("08S01", e.getSQLState(), TestResource.getResource("R_wrongSqlState"));
+        }
+    }
+
+    @Test
+    @Tag(Constants.xAzureSQLDW)
+    public void testSetTransactionIsolation() throws SQLException {
+        try (Connection conn = getConnection()) {
+            conn.setTransactionIsolation(Connection.TRANSACTION_READ_COMMITTED);
+            assertTrue(conn.getTransactionIsolation() == Connection.TRANSACTION_READ_COMMITTED,
+                    TestResource.getResource("R_expectedValue") + "Connection.TRANSACTION_READ_COMMITTED");
+            conn.setTransactionIsolation(Connection.TRANSACTION_READ_UNCOMMITTED);
+            assertTrue(conn.getTransactionIsolation() == Connection.TRANSACTION_READ_UNCOMMITTED,
+                    TestResource.getResource("R_expectedValue") + "Connection.TRANSACTION_READ_UNCOMMITTED");
+            conn.setTransactionIsolation(Connection.TRANSACTION_REPEATABLE_READ);
+            assertTrue(conn.getTransactionIsolation() == Connection.TRANSACTION_REPEATABLE_READ,
+                    TestResource.getResource("R_expectedValue") + "Connection.TRANSACTION_REPEATABLE_READ");
+            conn.setTransactionIsolation(Connection.TRANSACTION_SERIALIZABLE);
+            assertTrue(conn.getTransactionIsolation() == Connection.TRANSACTION_SERIALIZABLE,
+                    TestResource.getResource("R_expectedValue") + "Connection.TRANSACTION_SERIALIZABLE");
+            conn.setTransactionIsolation(SQLServerConnection.TRANSACTION_SNAPSHOT);
+            assertTrue(conn.getTransactionIsolation() == SQLServerConnection.TRANSACTION_SNAPSHOT,
+                    TestResource.getResource("R_expectedValue") + "SQLServerConnection.TRANSACTION_SNAPSHOT");
+        }
+    }
+
+    @Test
+    public void testNativeSQL() throws SQLException {
+        try (Connection conn = getConnection()) {
+            String nativeSql = conn.nativeSQL("SELECT @@version");
+            assertTrue(nativeSql instanceof String);
+        } catch (Exception e) {
+            fail(TestResource.getResource("R_unexpectedErrorMessage") + e.getMessage());
+        }
+    }
+
+    @Test
+    public void testReadOnly() throws SQLException {
+        try (Connection conn = getConnection()) {
+            // not supported, will always return false
+            conn.setReadOnly(false);
+            assertTrue(!conn.isReadOnly(), TestResource.getResource("R_expectedValue") + Boolean.toString(false));
+            conn.setReadOnly(true);
+            assertTrue(!conn.isReadOnly(), TestResource.getResource("R_expectedValue") + Boolean.toString(false));
+        }
+    }
+
+    @Test
+    @Tag(Constants.xAzureSQLDW)
+    @Tag(Constants.xAzureSQLDB)
+    @Tag(Constants.xAzureSQLMI)
+    public void testCatalog() throws SQLException {
+        try (Connection conn = getConnection()) {
+            String catalog = "master";
+            conn.setCatalog(catalog);
+            assertTrue(conn.getCatalog().equals(catalog), TestResource.getResource("R_expectedValue") + catalog);
+        }
+    }
+
+    @Test
+    @SuppressWarnings({"rawtypes", "unchecked"})
+    public void testTypeMap() throws SQLException {
+        try (Connection conn = getConnection()) {
+            java.util.HashMap map = new java.util.HashMap();
+            conn.setTypeMap(map);
+            assertTrue(conn.getTypeMap().isEmpty(),
+                    TestResource.getResource("R_expectedValue") + Boolean.toString(true));
+        }
+    }
+
+    @Test
+    public void testNegativeTimeout() throws Exception {
+        try (Connection conn = getConnection()) {
+            try {
+                conn.isValid(-42);
+                fail(TestResource.getResource("R_noExceptionNegativeTimeout"));
+            } catch (SQLException e) {
+                MessageFormat form = new MessageFormat(TestResource.getResource("R_invalidQueryTimeout"));
+                Object[] msgArgs = {"-42"};
+
+                assertEquals(e.getMessage(), form.format(msgArgs), TestResource.getResource("R_wrongExceptionMessage"));
+            }
+        }
+    }
+
+    @Test
+    @Tag(Constants.xAzureSQLDW)
+    @Tag(Constants.xAzureSQLDB)
+    public void testDeadConnection() throws SQLException {
+        String tableName = RandomUtil.getIdentifier("ConnectionTestTable");
+        try (Connection conn = PrepUtil.getConnection(connectionString + ";responseBuffering=adaptive");
+                Statement stmt = conn.createStatement()) {
+
+            conn.setAutoCommit(false);
+            stmt.executeUpdate(
+                    "CREATE TABLE " + AbstractSQLGenerator.escapeIdentifier(tableName) + " (col1 int primary key)");
+            for (int i = 0; i < 80; i++) {
+                stmt.executeUpdate("INSERT INTO " + AbstractSQLGenerator.escapeIdentifier(tableName) + "(col1) values ("
+                        + i + ")");
+            }
+            conn.commit();
+            try {
+                stmt.execute("SELECT x1.col1 as foo, x2.col1 as bar, x1.col1 as eeep FROM "
+                        + AbstractSQLGenerator.escapeIdentifier(tableName) + " as x1, "
+                        + AbstractSQLGenerator.escapeIdentifier(tableName)
+                        + " as x2; RAISERROR ('Oops', 21, 42) WITH LOG");
+            } catch (SQLException e) {
+                assertEquals(e.getMessage(), TestResource.getResource("R_connectionReset"),
+                        TestResource.getResource("R_unknownException"));
+            }
+            assertEquals(conn.isValid(5), false, TestResource.getResource("R_deadConnection"));
+        } catch (Exception e) {
+            fail(TestResource.getResource("R_unexpectedErrorMessage") + e.getMessage());
+        } finally {
+            if (null != tableName) {
+                try (Connection conn = PrepUtil.getConnection(connectionString + ";responseBuffering=adaptive");
+                        Statement stmt = conn.createStatement()) {
+                    stmt.execute("drop table " + AbstractSQLGenerator.escapeIdentifier(tableName));
+                }
+            }
+        }
+    }
+
+    @Test
+    public void testClientConnectionId() throws Exception {
+        try (ISQLServerConnection conn = (ISQLServerConnection) getConnection()) {
+            assertTrue(conn.getClientConnectionId() != null, TestResource.getResource("R_clientConnectionIdNull"));
+            conn.close();
+            try {
+                // Call getClientConnectionId on a closed connection, should raise exception
+                conn.getClientConnectionId();
+                fail(TestResource.getResource("R_noExceptionClosedConnection"));
+            } catch (SQLException e) {
+                assertEquals(TestResource.getResource("R_connectionIsClosed"), e.getMessage(),
+
+                        TestResource.getResource("R_wrongExceptionMessage"));
+                assertEquals("08S01", e.getSQLState(), TestResource.getResource("R_wrongSqlState"));
+            }
+        }
+
+        // Wrong database, ClientConnectionId should be available in error message
+        try (Connection conn = PrepUtil.getConnection(connectionString + ";databaseName="
+                + RandomUtil.getIdentifierForDB("DataBase") + Constants.SEMI_COLON)) {
+            conn.close();
+
+        } catch (SQLException e) {
+            assertTrue(
+                    (e.getMessage().indexOf("ClientConnectionId") != -1)
+                            || ((isSqlAzure() || isSqlAzureDW())
+                                                                 ? e.getMessage().contains(
+                                                                         TestResource.getResource("R_connectTimedOut"))
+                                                                 : false),
+                    TestResource.getResource("R_unexpectedWrongDB") + ": " + e.getMessage());
+        }
+
+        // Non-existent host, ClientConnectionId should not be available in error message
+        try (Connection conn = PrepUtil.getConnection(
+                connectionString + ";instanceName=" + RandomUtil.getIdentifier("Instance") + ";logintimeout=5;")) {
+            conn.close();
+
+        } catch (SQLException e) {
+            assertTrue(
+                    (!(e.getMessage().indexOf("ClientConnectionId") != -1))
+                            || ((isSqlAzure() || isSqlAzureDW())
+                                                                 ? e.getMessage().contains(
+                                                                         TestResource.getResource("R_connectTimedOut"))
+                                                                 : false),
+                    TestResource.getResource("R_unexpectedWrongHost") + ": " + e.getMessage());
+        }
+    }
+
+    @Test
+    public void testIncorrectDatabase() throws SQLException {
+        long timerStart = 0;
+        long timerEnd = 0;
+        final long milsecs = threshHoldForNoRetryInMilliseconds;
+        try {
+            SQLServerDataSource ds = new SQLServerDataSource();
+            ds.setURL(connectionString);
+            ds.setLoginTimeout(loginTimeOutInSeconds);
+            ds.setDatabaseName(RandomUtil.getIdentifier("DataBase"));
+            timerStart = System.currentTimeMillis();
+            try (Connection con = ds.getConnection()) {
+
+                long timeDiff = timerEnd - timerStart;
+                assertTrue(con == null, TestResource.getResource("R_shouldNotConnect"));
+
+                MessageFormat form = new MessageFormat(TestResource.getResource("R_exitedMoreSeconds"));
+                Object[] msgArgs = {milsecs / 1000};
+                assertTrue(timeDiff <= milsecs, form.format(msgArgs));
+            }
+        } catch (Exception e) {
+            assertTrue(e.getMessage().contains(TestResource.getResource("R_cannotOpenDatabase")), e.getMessage());
+            timerEnd = System.currentTimeMillis();
+        }
+    }
+
+    @Test
+    public void testIncorrectUserName() throws SQLException {
+        long timerStart = 0;
+        long timerEnd = 0;
+        final long milsecs = threshHoldForNoRetryInMilliseconds;
+        try {
+            SQLServerDataSource ds = new SQLServerDataSource();
+            ds.setURL(connectionString);
+            ds.setLoginTimeout(loginTimeOutInSeconds);
+            ds.setUser(RandomUtil.getIdentifier("User"));
+            timerStart = System.currentTimeMillis();
+            try (Connection con = ds.getConnection()) {
+                long timeDiff = timerEnd - timerStart;
+                assertTrue(con == null, TestResource.getResource("R_shouldNotConnect"));
+                MessageFormat form = new MessageFormat(TestResource.getResource("R_exitedMoreSeconds"));
+                Object[] msgArgs = {milsecs / 1000};
+                assertTrue(timeDiff <= milsecs, form.format(msgArgs));
+            }
+        } catch (Exception e) {
+            assertTrue(e.getMessage().contains(TestResource.getResource("R_loginFailed")));
+            timerEnd = System.currentTimeMillis();
+        }
+    }
+
+    @Test
+    public void testIncorrectPassword() throws SQLException {
+        long timerStart = 0;
+        long timerEnd = 0;
+        final long milsecs = threshHoldForNoRetryInMilliseconds;
+        try {
+            SQLServerDataSource ds = new SQLServerDataSource();
+            ds.setURL(connectionString);
+            ds.setLoginTimeout(loginTimeOutInSeconds);
+            ds.setPassword(RandomUtil.getIdentifier("Password"));
+            timerStart = System.currentTimeMillis();
+            try (Connection con = ds.getConnection()) {
+                long timeDiff = timerEnd - timerStart;
+                assertTrue(con == null, TestResource.getResource("R_shouldNotConnect"));
+                MessageFormat form = new MessageFormat(TestResource.getResource("R_exitedMoreSeconds"));
+                Object[] msgArgs = {milsecs / 1000};
+                assertTrue(timeDiff <= milsecs, form.format(msgArgs));
+            }
+        } catch (Exception e) {
+            assertTrue(e.getMessage().contains(TestResource.getResource("R_loginFailed")));
+            timerEnd = System.currentTimeMillis();
+        }
+    }
+
+    @Test
+    public void testInvalidCombination() throws SQLException {
+        long timerStart = 0;
+        long timerEnd = 0;
+        final long milsecs = threshHoldForNoRetryInMilliseconds;
+        try {
+            SQLServerDataSource ds = new SQLServerDataSource();
+            ds.setURL(connectionString);
+            ds.setLoginTimeout(loginTimeOutInSeconds);
+            ds.setMultiSubnetFailover(true);
+            ds.setFailoverPartner(RandomUtil.getIdentifier("FailoverPartner"));
+            timerStart = System.currentTimeMillis();
+            try (Connection con = ds.getConnection()) {
+                long timeDiff = timerEnd - timerStart;
+                assertTrue(con == null, TestResource.getResource("R_shouldNotConnect"));
+                MessageFormat form = new MessageFormat(TestResource.getResource("R_exitedMoreSeconds"));
+                Object[] msgArgs = {milsecs / 1000};
+                assertTrue(timeDiff <= milsecs, form.format(msgArgs));
+            }
+        } catch (Exception e) {
+            assertTrue(e.getMessage().contains(TestResource.getResource("R_connectMirrored")));
+            timerEnd = System.currentTimeMillis();
+        }
+    }
+
+    @Test
+    @Tag("slow")
+    public void testIncorrectDatabaseWithFailoverPartner() throws SQLException {
+        long timerStart = 0;
+        long timerEnd = 0;
+        try {
+            SQLServerDataSource ds = new SQLServerDataSource();
+            ds.setURL(connectionString);
+            ds.setLoginTimeout(loginTimeOutInSeconds);
+            ds.setDatabaseName(RandomUtil.getIdentifierForDB("DB"));
+            ds.setFailoverPartner(RandomUtil.getIdentifier("FailoverPartner"));
+            timerStart = System.currentTimeMillis();
+            try (Connection con = ds.getConnection()) {
+                long timeDiff = timerEnd - timerStart;
+                assertTrue(con == null, TestResource.getResource("R_shouldNotConnect"));
+                MessageFormat form = new MessageFormat(TestResource.getResource("R_exitedLessSeconds"));
+                Object[] msgArgs = {loginTimeOutInSeconds - 1};
+                assertTrue(timeDiff >= ((loginTimeOutInSeconds - 1) * 1000), form.format(msgArgs));
+            }
+        } catch (Exception e) {
+            timerEnd = System.currentTimeMillis();
+        }
+    }
+
+    @Test
+    public void testAbortBadParam() throws SQLException {
+        try (Connection conn = getConnection()) {
+            try {
+                conn.abort(null);
+            } catch (SQLException e) {
+                assertTrue(e.getMessage().matches(TestUtils.formatErrorMsg("R_invalidArgument")));
+            }
+        }
+    }
+
+    @Test
+    public void testAbort() throws SQLException {
+        try (Connection conn = getConnection()) {
+            Executor executor = Executors.newFixedThreadPool(2);
+            conn.abort(executor);
+            assert (conn.isClosed());
+            // abort again on closed connection
+            conn.abort(executor);
+        }
+    }
+
+    @Test
+    public void testSetSchema() throws SQLException {
+        try (Connection conn = getConnection()) {
+            conn.setSchema(RandomUtil.getIdentifier("schema"));
+        }
+    }
+
+    @Test
+    public void testGetSchema() throws SQLException {
+        try (Connection conn = getConnection()) {
+            conn.getSchema();
+        }
+    }
+
+    @Test
+    public void testSetDatetimeParameterTypeShouldAcceptDatetime() throws SQLException {
+        String expected = "datetime";
+        String actual = "";
+
+        try (SQLServerConnection conn = getConnection()) {
+            conn.setDatetimeParameterType("datetime");
+            actual = conn.getDatetimeParameterType();
+        }
+
+        assertEquals(expected, actual, TestResource.getResource("R_valuesAreDifferent"));
+    }
+
+    @Test
+    public void testSetDatetimeParameterTypeShouldAcceptDatetime2() throws SQLException {
+        String expected = "datetime2";
+        String actual = "";
+
+        try (SQLServerConnection conn = getConnection()) {
+            conn.setDatetimeParameterType("datetime2");
+            actual = conn.getDatetimeParameterType();
+        }
+
+        assertEquals(expected, actual, TestResource.getResource("R_valuesAreDifferent"));
+    }
+
+    @Test
+    public void testSetDatetimeParameterTypeShouldAcceptDatetimeoffset() throws SQLException {
+        String expected = "datetimeoffset";
+        String actual = "";
+
+        try (SQLServerConnection conn = getConnection()) {
+            conn.setDatetimeParameterType("datetimeoffset");
+            actual = conn.getDatetimeParameterType();
+        }
+
+        assertEquals(expected, actual, TestResource.getResource("R_valuesAreDifferent"));
+    }
+
+    @Test
+    public void testSetDatetimeParameterTypeThrowExceptionWhenBadValue() throws SQLException {
+        try (SQLServerConnection conn = getConnection()) {
+            assertThrows(SQLException.class, () -> {
+                conn.setDatetimeParameterType("some_invalid_value");
+            });
+        }
+    }
+
+    @Test
+    public void testGetDatetimeParameterTypeShouldReturnDatetime2AsDefault() throws SQLException {
+        String expected = "datetime2";
+        String actual = "";
+
+        try (SQLServerConnection conn = getConnection()) {
+            actual = conn.getDatetimeParameterType();
+        }
+
+        assertEquals(expected, actual, TestResource.getResource("R_valuesAreDifferent"));
+    }
+
+    @Test
+    public void testGetDatetimeParameterTypeShouldConvertDatetimeParameterTypeToLowercase() throws SQLException {
+        String expected = "datetime2";
+        String actual = "";
+
+        try (SQLServerConnection conn = getConnection()) {
+            conn.setDatetimeParameterType("DATETIME2");
+            actual = conn.getDatetimeParameterType();
+        }
+
+        assertEquals(expected, actual, TestResource.getResource("R_valuesAreDifferent"));
+    }
+
+    /**
+     * Test thread's interrupt status is not cleared.
+     *
+     * @throws InterruptedException
+     */
+    @Test
+    @Tag("slow")
+    public void testThreadInterruptedStatus() throws InterruptedException {
+        Runnable runnable = new Runnable() {
+            public void run() {
+                SQLServerDataSource ds = new SQLServerDataSource();
+                ds.setURL(connectionString);
+                ds.setDatabaseName("invalidDatabase" + UUID.randomUUID());
+                ds.setLoginTimeout(30);
+                try (Connection con = ds.getConnection()) {} catch (SQLException e) {}
+            }
+        };
+
+        ExecutorService executor = Executors.newFixedThreadPool(1);
+        Future<?> future = executor.submit(runnable);
+
+        Thread.sleep(1000);
+
+        // interrupt the thread in the Runnable
+        boolean status = future.cancel(true);
+        Thread.sleep(8000);
+        executor.shutdownNow();
+
+        assertTrue(status && future.isCancelled(), TestResource.getResource("R_threadInterruptNotSet") + " status: "
+                + status + " isCancelled: " + future.isCancelled());
+    }
+
+    /**
+     * Test thread count when finding socket using threading.
+     */
+    @Test
+    @Tag(Constants.xAzureSQLDB)
+    @Tag(Constants.xAzureSQLDW)
+    public void testThreadCountWhenFindingSocket() {
+        ExecutorService executor = null;
+        ManagementFactory.getThreadMXBean().resetPeakThreadCount();
+
+        // First, check to see if there is a reachable local host, or else test will fail.
+        try {
+            SQLServerDataSource ds = new SQLServerDataSource();
+            ds.setServerName("localhost");
+            Connection con = ds.getConnection();
+        } catch (SQLServerException e) {
+            // Assume this will be an error different than 'localhost is unreachable'. If it is 'localhost is
+            // unreachable' abort and skip the test.
+            Assume.assumeFalse(e.getMessage().startsWith(TestResource.getResource("R_tcpipConnectionToHost")));
+        }
+
+        try {
+            executor = Executors.newSingleThreadExecutor(r -> new Thread(r, ""));
+            executor.submit(() -> {
+                try {
+                    SQLServerDataSource ds = new SQLServerDataSource();
+                    ds.setServerName("localhost");
+                    Thread.sleep(5000);
+                    Connection conn2 = ds.getConnection();
+                } catch (Exception e) {
+                    if (!(e instanceof SQLServerException)) {
+                        fail(TestResource.getResource("R_unexpectedException") + e.getMessage());
+                    }
+                }
+            });
+            SQLServerDataSource ds = new SQLServerDataSource();
+            ds.setServerName("localhost");
+            Connection conn = ds.getConnection();
+            Thread.sleep(5000);
+        } catch (Exception e) {
+            if (!(e instanceof SQLServerException)) {
+                fail(TestResource.getResource("R_unexpectedException") + e.getMessage());
+            }
+        } finally {
+            if (executor != null) {
+                executor.shutdown();
+            }
+        }
+
+        // At this point, thread count has returned to normal. If the peak was more
+        // than 2 times the current, this is an issue and the test should fail.
+        if (ManagementFactory.getThreadMXBean().getPeakThreadCount() > 2
+                * ManagementFactory.getThreadMXBean().getThreadCount()) {
+            fail(TestResource.getResource("R_unexpectedThreadCount"));
+        }
+    }
+
+    /**
+     * Test calling method to get redirected server string.
+     */
+    @Test
+    public void testRedirectedError() {
+        try (SQLServerConnection conn = getConnection()) {
+            assertTrue(conn.getServerNameString(null) == null);
+        } catch (Exception e) {
+            fail(TestResource.getResource("R_unexpectedErrorMessage") + e.getMessage());
+        }
+    }
+
+    /*
+     * Basic test to make sure lobs work with ConnectionPoolProxy as well
+     */
+    @Tag(Constants.xAzureSQLDW)
+    @Test
+    public void testConnectionPoolProxyWithLobs() throws SQLException, IOException {
+        String cString = getConnectionString() + ";delayLoadingLobs=false;";
+        String data = "testConnectionPoolProxyWithLobs";
+        Clob c = null;
+        try (Connection conn = PrepUtil.getConnection(cString);
+                SQLServerConnectionPoolProxy proxy = new SQLServerConnectionPoolProxy((SQLServerConnection) conn)) {
+            try (Statement stmt = proxy.createStatement()) {
+                String tableName = RandomUtil.getIdentifier("streamingTest");
+                stmt.execute(
+                        "CREATE TABLE " + AbstractSQLGenerator.escapeIdentifier(tableName) + " (lob varchar(max))");
+                stmt.execute(
+                        "INSERT INTO " + AbstractSQLGenerator.escapeIdentifier(tableName) + " VALUES ('" + data + "')");
+                try (ResultSet rs = stmt
+                        .executeQuery("SELECT * FROM " + AbstractSQLGenerator.escapeIdentifier(tableName))) {
+                    while (rs.next()) {
+                        c = rs.getClob(1);
+                        try (Reader r = c.getCharacterStream()) {
+                            long clobLength = c.length();
+                            // read the Reader contents into a buffer and return the complete string
+                            final StringBuilder stringBuilder = new StringBuilder((int) clobLength);
+                            char[] buffer = new char[(int) clobLength];
+                            int amountRead = -1;
+                            while ((amountRead = r.read(buffer, 0, (int) clobLength)) != -1) {
+                                stringBuilder.append(buffer, 0, amountRead);
+                            }
+                            String received = stringBuilder.toString();
+                            assertTrue(data.equals(received),
+                                    "Expected String: " + data + "\nReceived String: " + received);
+                        }
+                    }
+                } finally {
+                    TestUtils.dropTableIfExists(tableName, stmt);
+                }
+            }
+        }
+        // Read the lob after it's been closed
+        try (Reader r = c.getCharacterStream()) {
+            long clobLength = c.length();
+            // read the Reader contents into a buffer and return the complete string
+            final StringBuilder stringBuilder = new StringBuilder((int) clobLength);
+            char[] buffer = new char[(int) clobLength];
+            int amountRead = -1;
+            while ((amountRead = r.read(buffer, 0, (int) clobLength)) != -1) {
+                stringBuilder.append(buffer, 0, amountRead);
+            }
+            String received = stringBuilder.toString();
+            assertTrue(data.equals(received), "Expected String: " + data + "\nReceived String: " + received);
+        }
+    }
+
+    /*
+     * Test PersistentTokenCacheAccessAspect methods - this test just executes the methods in the class it does not test
+     * correct functionality as that requires manual interactive auth
+     */
+    @Test
+    public void testPersistentTokenCacheAccessAspect() throws SQLException {
+        TokenCacheAccessContext tokenCacheAccessContext = TokenCacheAccessContext.builder().clientId(null)
+                .tokenCache(new TokenCache()).account(null).hasCacheChanged(true).build();
+
+        PersistentTokenCacheAccessAspect persistentTokenAspect = PersistentTokenCacheAccessAspect.getInstance();
+        persistentTokenAspect.afterCacheAccess(tokenCacheAccessContext);
+        persistentTokenAspect.beforeCacheAccess(tokenCacheAccessContext);
+        PersistentTokenCacheAccessAspect.clearUserTokenCache();
+    }
+
+    /**
+     * test bad serverCertificate property
+     * 
+     * @throws SQLException
+     */
+    @Test
+    public void testBadServerCert() throws SQLException {
+        SQLServerDataSource ds = new SQLServerDataSource();
+        ds.setURL(connectionString);
+        ds.setServerCertificate("badCert");
+        ds.setEncrypt(Constants.STRICT);
+        ds.setTrustServerCertificate(false);
+
+        // test using datasource
+        try (Connection con = ds.getConnection()) {
+            fail(TestResource.getResource("R_expectedFailPassed"));
+        } catch (SQLException e) {
+            // TODO: servers which do not support TDS 8 will return SSL failed error, test should be updated once server
+            // available
+            String errMsg = e.getMessage().replaceAll("\\r", "").replaceAll("\\n", "");
+            assertTrue(errMsg.matches(TestUtils.formatErrorMsg("R_serverCertError"))
+                    || errMsg.matches(TestUtils.formatErrorMsg("R_sslFailed")), e.getMessage());
+        }
+
+        // test connection string
+        try (Connection con = PrepUtil.getConnection(
+                connectionString + ";encrypt=strict;trustServerCertificate=false;serverCertificate=badCert")) {
+            fail(TestResource.getResource("R_expectedFailPassed"));
+        } catch (SQLException e) {
+            // TODO: servers which do not support TDS 8 will return SSL failed error, test should be updated once server
+            // available
+            String errMsg = e.getMessage().replaceAll("\\r", "").replaceAll("\\n", "");
+            assertTrue(errMsg.matches(TestUtils.formatErrorMsg("R_serverCertError"))
+                    || errMsg.matches(TestUtils.formatErrorMsg("R_sslFailed")), e.getMessage());
+        }
+    }
+
+    /**
+     * Test to make sure parameter metadata denials are handled correctly.
+     * 
+     * @throws SQLException
+     * 
+     * @throws SQLServerException
+     */
+    @Test
+    public void testParameterMetadataAccessDenial() throws SQLException {
+        try (SQLServerStatement stmt = (SQLServerStatement) connection.createStatement()) {
+            CryptoCache cache = new CryptoCache();
+            String userSql = "";
+            Map<Integer, CekTableEntry> cekList = new HashMap<>();
+            Parameter[] params = {new Parameter(false)};
+            ArrayList<String> parameterNames = new ArrayList<>(1);
+            parameterNames.add("testParameter");
+            // Both will always return false
+            try {
+                ParameterMetaDataCache.addQueryMetadata(params, parameterNames, connection, stmt, userSql);
+            } catch (SQLException e) {
+                assertEquals(TestResource.getResource("R_CryptoCacheInaccessible"), e.getMessage(),
+                        TestResource.getResource("R_wrongExceptionMessage"));
+            }
+
+            try {
+                ParameterMetaDataCache.getQueryMetadata(params, parameterNames, connection, stmt, userSql);
+            } catch (SQLException e) {
+                assertEquals(TestResource.getResource("R_CryptoCacheInaccessible"), e.getMessage(),
+                        TestResource.getResource("R_wrongExceptionMessage"));
+            }
+        }
+    }
+
+    @Test
+    public void testServerNameField() throws SQLException {
+        String subProtocol = "jdbc:sqlserver://";
+        int indexOfFirstDelimiter = connectionString.indexOf(";");
+        int indexOfLastDelimiter = connectionString.lastIndexOf(";");
+
+        String[] serverNameAndPort = connectionString.substring(subProtocol.length(), indexOfFirstDelimiter).split(":");
+        String connectionProperties = connectionString.substring(indexOfFirstDelimiter, indexOfLastDelimiter + 1);
+        String loginTimeout = "loginTimout=15";
+
+        // Server name field is empty but serverName connection property is set, should pass
+        String emptyServerNameField = subProtocol + connectionProperties + "serverName=" + serverNameAndPort[0] + ";";
+
+        // A loginTimeout connection property is passed into the server name field, should fail
+        String invalidServerNameField = subProtocol + loginTimeout + connectionProperties;
+
+        try (SQLServerConnection conn = (SQLServerConnection) DriverManager.getConnection(emptyServerNameField)) {}
+
+        try (SQLServerConnection conn = (SQLServerConnection) DriverManager
+                .getConnection(invalidServerNameField)) {} catch (SQLException e) {
+            assertTrue(e.getMessage().matches(TestUtils.formatErrorMsg("R_errorServerName")));
+        }
+    }
+}