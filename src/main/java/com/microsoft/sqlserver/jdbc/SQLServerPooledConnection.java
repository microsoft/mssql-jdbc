/*
 * Microsoft JDBC Driver for SQL Server Copyright(c) Microsoft Corporation All rights reserved. This program is made
 * available under the terms of the MIT License. See the LICENSE file in the project root for more information.
 */

package com.microsoft.sqlserver.jdbc;

import javax.sql.ConnectionEvent;
import javax.sql.ConnectionEventListener;
import javax.sql.PooledConnection;
import javax.sql.StatementEventListener;
import java.io.Serializable;
import java.sql.Connection;
import java.sql.SQLException;
import java.util.Vector;
import java.util.concurrent.atomic.AtomicInteger;
import java.util.concurrent.locks.Lock;
import java.util.concurrent.locks.ReentrantLock;
import java.util.logging.Level;


/**
 * Represents a physical database connection in a connection pool. If provides methods for the connection pool manager
 * to manage the connection pool. Applications typically do not instantiate these connections directly.
 */

public class SQLServerPooledConnection implements PooledConnection, Serializable {
    /**
     * Always update serialVersionUID when prompted.
     */
    private static final long serialVersionUID = 3492921646187451164L;

    /** listeners */
    private final Vector<ConnectionEventListener> listeners;

    /** factory datasource */
    private SQLServerDataSource factoryDataSource;

    /** physical connection */
    private SQLServerConnection physicalConnection;

    /** last proxy connection */
    private SQLServerConnectionPoolProxy lastProxyConnection;

    /** factory password */
    private String factoryUser, factoryPassword;

    /** logger */
    private java.util.logging.Logger pcLogger;

    /** trace ID */
    private final String traceID;

    // Unique id generator for each PooledConnection instance (used for logging).
    static private final AtomicInteger basePooledConnectionID = new AtomicInteger(0);

<<<<<<< HEAD
    /** Reentrant lock. **/
    private final Lock lock = new ReentrantLock();

    /** Connection event listener lock. **/
=======
    /** reentrant lock for connection */
    private final Lock lock = new ReentrantLock();

    /** reentrant lock for ConnectionEventListener */
>>>>>>> 1797e17d
    private final Lock listenersLock = new ReentrantLock();

    SQLServerPooledConnection(SQLServerDataSource ds, String user, String password) throws SQLException {
        listeners = new Vector<>();
        traceID = getClass().getSimpleName() + ':' + nextPooledConnectionID();
        // Piggyback SQLServerDataSource logger for now.
        pcLogger = SQLServerDataSource.dsLogger;

        // Create the physical connection.
        factoryDataSource = ds;
        factoryUser = user;
        factoryPassword = password;

        if (pcLogger.isLoggable(Level.FINER))
            pcLogger.finer(toString() + " Start create new connection for pool.");

        physicalConnection = createNewConnection();
        if (pcLogger.isLoggable(Level.FINE))
            pcLogger.fine(toString() + " created by (" + ds.toString() + ")" + " Physical connection " + safeCID()
                    + ", End create new connection for pool");
    }

    /**
     * Provides a helper function to provide an ID string suitable for tracing.
     *
     * @return traceID String
     */
    @Override
    public String toString() {
        return traceID;
    }

    /**
     * Helper function to create a new connection for the pool.
     *
     * @return SQLServerConnection instance
     * @throws SQLException
     */
    private SQLServerConnection createNewConnection() throws SQLException {
        return factoryDataSource.getConnectionInternal(factoryUser, factoryPassword, this);
    }

    /**
     * Returns an object handle for the physical connection that this PooledConnection object represents.
     *
     * @throws SQLException
     *         when an error occurs
     * @return a Connection object that is a handle to this PooledConnection object
     */
    @Override
    public Connection getConnection() throws SQLException {
        if (pcLogger.isLoggable(Level.FINER))
            pcLogger.finer(toString() + " user:(default).");
        lock.lock();
        try {
            // If physical connection is closed, throw exception per spec, this PooledConnection is dead.
            if (physicalConnection == null) {
                SQLServerException.makeFromDriverError(null, this,
                        SQLServerException.getErrString("R_physicalConnectionIsClosed"), "", true);
            }

            /*
             * Check with security manager to insure caller has rights to connect. This will throw a SecurityException
             * if the caller does not have proper rights.
             */
            physicalConnection.doSecurityCheck();
            if (pcLogger.isLoggable(Level.FINE))
                pcLogger.fine(toString() + " Physical connection, " + safeCID());

            if (physicalConnection.needsReconnect()) {
                physicalConnection.close();
                physicalConnection = createNewConnection();
            }

            /*
             * The last proxy connection handle returned will be invalidated (moved to closed state) when getConnection
             * is called.
             */
            if (null != lastProxyConnection) {
                // if there was a last proxy connection send reset
                physicalConnection.resetPooledConnection();

                if (!lastProxyConnection.isClosed()) {
                    if (pcLogger.isLoggable(Level.FINE)) {
                        pcLogger.fine(toString() + "proxy " + lastProxyConnection.toString()
                                + " is not closed before getting the connection.");
                    }
                    /*
                     * use internal close so there wont be an event due to us closing the connection, if not closed
                     * already.
                     */
                    lastProxyConnection.internalClose();
                }
            }

            lastProxyConnection = new SQLServerConnectionPoolProxy(physicalConnection);
            if (pcLogger.isLoggable(Level.FINE) && !lastProxyConnection.isClosed())
                pcLogger.fine(toString() + " proxy " + lastProxyConnection.toString() + " is returned.");

            return lastProxyConnection;
        } finally {
            lock.unlock();
        }
    }

    /**
     * Notifies any interested parties (e.g. pooling managers) of a ConnectionEvent activity on the connection. Calling
     * notifyEvent with null event will place the connection back in the pool. Calling notifyEvent with a non-null event
     * is used to notify the pooling manager that the connection is bad and should be removed from the pool.
     */
    void notifyEvent(SQLServerException e) {
        if (pcLogger.isLoggable(Level.FINER))
            pcLogger.finer(toString() + " Exception:" + e + safeCID());

        // close the proxy on fatal error event. Note exception is null then the event comes from the proxy close.
        if (null != e) {
            lock.lock();
            try {
                if (null != lastProxyConnection) {
                    lastProxyConnection.internalClose();
                    lastProxyConnection = null;
                }
            } finally {
                lock.unlock();
            }
        }

        // A connection handle issued from this pooled connection is closing or an error occurred in the connection
        listenersLock.lock();
        try {
            for (int i = 0; i < listeners.size(); i++) {
                ConnectionEventListener listener = listeners.elementAt(i);

                if (listener == null)
                    continue;

                ConnectionEvent ev = new ConnectionEvent(this, e);
                if (null == e) {
                    if (pcLogger.isLoggable(Level.FINER))
                        pcLogger.finer(toString() + " notifyEvent:connectionClosed " + safeCID());
                    listener.connectionClosed(ev);
                } else {
                    if (pcLogger.isLoggable(Level.FINER))
                        pcLogger.finer(toString() + " notifyEvent:connectionErrorOccurred " + safeCID());
                    listener.connectionErrorOccurred(ev);
                }
            }
        } finally {
            listenersLock.unlock();
        }
    }

    @Override
    public void addConnectionEventListener(ConnectionEventListener listener) {
        if (pcLogger.isLoggable(Level.FINER))
            pcLogger.finer(toString() + safeCID());
        listenersLock.lock();
        try {
            listeners.add(listener);
        } finally {
            listenersLock.unlock();
        }
    }

    @Override
    public void close() throws SQLException {
        if (pcLogger.isLoggable(Level.FINER))
            pcLogger.finer(toString() + " Closing physical connection, " + safeCID());
        lock.lock();
        try {
            // First close the last proxy
            if (null != lastProxyConnection)
                // use internal close so there wont be an event due to us closing the connection, if not closed already.
                lastProxyConnection.internalClose();
            if (null != physicalConnection) {
                physicalConnection.DetachFromPool();
                physicalConnection.close();
            }
            physicalConnection = null;
        } finally {
            lock.unlock();
        }
        listenersLock.lock();
        try {
            listeners.clear();
        } finally {
            listenersLock.unlock();
        }
    }

    @Override
    public void removeConnectionEventListener(ConnectionEventListener listener) {
        if (pcLogger.isLoggable(Level.FINER))
            pcLogger.finer(toString() + safeCID());
        listenersLock.lock();
        try {
            listeners.remove(listener);
        } finally {
            listenersLock.unlock();
        }
    }

    @Override
    public void addStatementEventListener(StatementEventListener listener) {
        // Not implemented
        throw new UnsupportedOperationException(SQLServerException.getErrString("R_notSupported"));
    }

    @Override
    public void removeStatementEventListener(StatementEventListener listener) {
        // Not implemented
        throw new UnsupportedOperationException(SQLServerException.getErrString("R_notSupported"));
    }

    // Returns internal physical connection to caller.
    SQLServerConnection getPhysicalConnection() {
        return physicalConnection;
    }

    // Returns unique id for each PooledConnection instance.
    private static int nextPooledConnectionID() {
        return basePooledConnectionID.incrementAndGet();
    }

    /**
     * Helper function to return connectionID of the physicalConnection in a safe manner for logging. Returns (null) if
     * physicalConnection is null, otherwise returns connectionID.
     **/
    private String safeCID() {
        if (null == physicalConnection)
            return " ConnectionID:(null)";
        return physicalConnection.toString();
    }
}<|MERGE_RESOLUTION|>--- conflicted
+++ resolved
@@ -54,17 +54,10 @@
     // Unique id generator for each PooledConnection instance (used for logging).
     static private final AtomicInteger basePooledConnectionID = new AtomicInteger(0);
 
-<<<<<<< HEAD
-    /** Reentrant lock. **/
-    private final Lock lock = new ReentrantLock();
-
-    /** Connection event listener lock. **/
-=======
     /** reentrant lock for connection */
     private final Lock lock = new ReentrantLock();
 
     /** reentrant lock for ConnectionEventListener */
->>>>>>> 1797e17d
     private final Lock listenersLock = new ReentrantLock();
 
     SQLServerPooledConnection(SQLServerDataSource ds, String user, String password) throws SQLException {
