--- conflicted
+++ resolved
@@ -5,14 +5,10 @@
 
 package com.microsoft.sqlserver.jdbc;
 
-<<<<<<< HEAD
-enum InternalSpatialDatatype {
-=======
 /**
  * Specifies the spatial data types values
  */
 public enum InternalSpatialDatatype {
->>>>>>> 2d0f906c
     POINT((byte) 1, "POINT"),
     LINESTRING((byte) 2, "LINESTRING"),
     POLYGON((byte) 3, "POLYGON"),
