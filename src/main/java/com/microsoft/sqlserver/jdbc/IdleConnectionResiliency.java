--- conflicted
+++ resolved
@@ -1,352 +1,348 @@
-/*
- * Microsoft JDBC Driver for SQL Server Copyright(c) Microsoft Corporation All rights reserved. This program is made
- * available under the terms of the MIT License. See the LICENSE file in the project root for more information.
- */
-
-package com.microsoft.sqlserver.jdbc;
-
-import java.util.concurrent.atomic.AtomicInteger;
-
-
-class SessionRecoveryFeature {
-    private boolean connectionRecoveryNegotiated;
-    private int connectRetryCount;
-    private SQLServerConnection connection;
-    private SessionStateTable sessionStateTable;
-
-    SessionRecoveryFeature(SQLServerConnection connection) {
-        this.connection = connection;
-    }
-
-    boolean isConnectionRecoveryNegotiated() {
-        return connectionRecoveryNegotiated;
-    }
-
-    void setConnectionRecoveryNegotiated(boolean connectionRecoveryNegotiated) {
-        this.connectionRecoveryNegotiated = connectionRecoveryNegotiated;
-    }
-
-    int getConnectRetryCount() {
-        return connectRetryCount;
-    }
-
-    void setConnectRetryCount(int connectRetryCount) {
-        this.connectRetryCount = connectRetryCount;
-    }
-
-    SQLServerConnection getConnection() {
-        return connection;
-    }
-
-    void setConnection(SQLServerConnection connection) {
-        this.connection = connection;
-    }
-
-    SessionStateTable getSessionStateTable() {
-        return sessionStateTable;
-    }
-
-    void setSessionStateTable(SessionStateTable sessionStateTable) {
-        this.sessionStateTable = sessionStateTable;
-    }
-
-    void parseInitialSessionStateData(TDSReader tdsReader, byte[][] sessionStateInitial) throws SQLServerException {
-        int bytesRead = 0;
-        int dataLength = tdsReader.readInt();
-
-        // Contains StateId, StateLen, StateValue
-        while (bytesRead < dataLength) {
-            short sessionStateId = (short) tdsReader.readUnsignedByte();
-            int sessionStateLength = (int) tdsReader.readUnsignedByte();
-            bytesRead += 2;
-            if (sessionStateLength >= 0xFF) {
-                sessionStateLength = (int) tdsReader.readUnsignedInt(); // xFF - xFFFF
-                bytesRead += 2;
-            }
-            sessionStateInitial[sessionStateId] = new byte[sessionStateLength];
-            tdsReader.readBytes(sessionStateInitial[sessionStateId], 0, sessionStateLength);
-            bytesRead += sessionStateLength;
-        }
-    }
-}
-
-
-class SessionStateValue {
-    private boolean isRecoverable;
-    private int sequenceNumber;
-    private int dataLengh;
-    private byte[] data;
-
-    boolean isSequenceNumberGreater(int sequenceNumberToBeCompared) {
-        // Illustration using 8 bit number
-
-        // Initial assignment takes care of following scenarios:
-        // toBeCompared= 2 benchmark = 1 (both positive) ..true
-        // toBeCompared=-1(255) benchmark = -2(254) (both negative) ..true
-        // toBeCompared=-1(255) benchmark = 1 ..true
-        // toBeCompared=-1(255) benchmark = 0 ..true
-        boolean greater = true;
-
-        if (sequenceNumberToBeCompared > sequenceNumber) {
-            // Following if condition takes care of these scenarios:
-            // toBeCompared = 0 benchmark = -1(255)
-            // toBeCompared = 1 benchmark = -1(255)
-            if ((sequenceNumberToBeCompared >= 0) && (sequenceNumber < 0))
-                greater = false;
-        }
-        // This else takes care of these scenarios where result is false:
-        // toBeCompared= 1 benchmark = 2 (both positive) ..false
-        // toBeCompared=-2(254) benchmark = -1(255) (both negative) ..false
-        else
-        // Following if condition to not set return to false for these scenarios:
-        // toBeCompared=-1(255) benchmark = 1 ..true
-        // toBeCompared=-1(255) benchmark = 0 ..true
-        if ((sequenceNumberToBeCompared > 0) || (sequenceNumber < 0))
-            greater = false;
-
-        return greater;
-    }
-
-    boolean isRecoverable() {
-        return isRecoverable;
-    }
-
-    void setRecoverable(boolean isRecoverable) {
-        this.isRecoverable = isRecoverable;
-    }
-
-    int getSequenceNumber() {
-        return sequenceNumber;
-    }
-
-    void setSequenceNumber(int sequenceNumber) {
-        this.sequenceNumber = sequenceNumber;
-    }
-
-    int getDataLengh() {
-        return dataLengh;
-    }
-
-    void setDataLengh(int dataLengh) {
-        this.dataLengh = dataLengh;
-    }
-
-    byte[] getData() {
-        return data;
-    }
-
-    void setData(byte[] data) {
-        this.data = data;
-    }
-}
-
-
-class SessionStateTable {
-    static final int SESSION_STATE_ID_MAX = 256;
-    static final long MASTER_RECOVERY_DISABLE_SEQ_NUMBER = 0XFFFFFFFF;
-    private boolean masterRecoveryDisabled;
-    private byte[][] sessionStateInitial;
-    private SessionStateValue sessionStateDelta[];
-    private AtomicInteger unRecoverableSessionStateCount = new AtomicInteger(0);
-    private String originalCatalog;
-    private String originalLanguage;
-    private SQLCollation originalCollation;
-    private byte originalNegotiatedEncryptionLevel = TDS.ENCRYPT_INVALID;
-
-    SessionStateTable() {
-        this.sessionStateDelta = new SessionStateValue[SESSION_STATE_ID_MAX];
-        this.sessionStateInitial = new byte[SessionStateTable.SESSION_STATE_ID_MAX][];
-    }
-
-    void updateSessionState(TDSReader tdsReader, short sessionStateId, int sessionStateLength, int sequenceNumber,
-            boolean fRecoverable) throws SQLServerException {
-        sessionStateDelta[sessionStateId].setSequenceNumber(sequenceNumber);
-        sessionStateDelta[sessionStateId].setDataLengh(sessionStateLength);
-
-        if ((sessionStateDelta[sessionStateId].getData() == null)
-                || (sessionStateDelta[sessionStateId].getData().length < sessionStateLength)) {
-            sessionStateDelta[sessionStateId].setData(new byte[sessionStateLength]);
-
-            // First time state update and value is not recoverable, hence count is incremented.
-            if (!fRecoverable) {
-                unRecoverableSessionStateCount.incrementAndGet();
-            }
-        } else {
-            int count;
-            // @TODO Where is count supposed to be used?
-            // Not a first time state update hence if only there is a transition in state do we update the count.
-            if (fRecoverable != sessionStateDelta[sessionStateId].isRecoverable()) {
-                count = fRecoverable ? unRecoverableSessionStateCount.decrementAndGet()
-                                     : unRecoverableSessionStateCount.incrementAndGet();
-            }
-        }
-        tdsReader.readBytes(sessionStateDelta[sessionStateId].getData(), 0, sessionStateLength);
-        sessionStateDelta[sessionStateId].setRecoverable(fRecoverable);
-    }
-
-    /**
-     * @return length of initial session state data.
-     */
-    int getInitialLength() {
-        int length = 0;
-        for (int i = 0; i < SESSION_STATE_ID_MAX; i++) {
-            if (sessionStateInitial[i] != null) {
-                length += (1/* state id */ + (sessionStateInitial[i].length < 0xFF ? 1 : 3)/* Data length */
-                        + sessionStateInitial[i].length);
-            }
-        }
-        return length;
-    }
-
-    /**
-     * @return length of delta session state data.
-     */
-    int getDeltaLength() {
-        int length = 0;
-        for (int i = 0; i < SESSION_STATE_ID_MAX; i++) {
-            if (sessionStateDelta[i] != null && sessionStateDelta[i].getData() != null) {
-                length += (1/* state id */ + (sessionStateDelta[i].getDataLengh() < 0xFF ? 1 : 3)/* Data length */
-                        + sessionStateDelta[i].getDataLengh());
-            }
-        }
-        return length;
-    }
-
-    boolean isMasterRecoveryDisabled() {
-        return masterRecoveryDisabled;
-    }
-
-    void setMasterRecoveryDisabled(boolean masterRecoveryDisabled) {
-        this.masterRecoveryDisabled = masterRecoveryDisabled;
-    }
-
-    byte[][] getSessionStateInitial() {
-        return sessionStateInitial;
-    }
-
-    void setSessionStateInitial(byte[][] sessionStateInitial) {
-        this.sessionStateInitial = sessionStateInitial;
-    }
-
-    SessionStateValue[] getSessionStateDelta() {
-        return sessionStateDelta;
-    }
-
-    void setSessionStateDelta(SessionStateValue[] sessionStateDelta) {
-        this.sessionStateDelta = sessionStateDelta;
-    }
-
-    String getOriginalCatalog() {
-        return originalCatalog;
-    }
-
-    void setOriginalCatalog(String catalog) {
-        this.originalCatalog = catalog;
-    }
-
-    String getOriginalLanguage() {
-        return originalLanguage;
-    }
-
-    void setOriginalLanguage(String language) {
-        this.originalLanguage = language;
-    }
-
-    SQLCollation getOriginalCollation() {
-        return originalCollation;
-    }
-
-    void setOriginalCollation(SQLCollation collation) {
-        this.originalCollation = collation;
-    }
-
-    byte getOriginalNegotiatedEncryptionLevel() {
-        return originalNegotiatedEncryptionLevel;
-    }
-
-    void setOriginalNegotiatedEncryptionLevel(byte originalNegotiatedEncryptionLevel) {
-        this.originalNegotiatedEncryptionLevel = originalNegotiatedEncryptionLevel;
-    }
-<<<<<<< HEAD
-}
-
-
-final class ReconnectThread extends Thread {
-    private SQLServerConnection con = null;
-    private SQLServerException eReceived = null;
-
-    private volatile boolean stopRequested = false;
-    private int connectRetryCount = 0;
-
-    /*
-     * This class is only meant to be used by a Connection object to reconnect in the background. Don't allow default
-     * instantiation as it doesn't make sense.
-     */
-    private ReconnectThread() {};
-
-    ReconnectThread(SQLServerConnection sqlC) {
-        this.con = sqlC;
-    }
-
-    private void reset() {
-        connectRetryCount = con.getRetryCount();
-        eReceived = null;
-        stopRequested = false;
-    }
-
-    public void run() {
-        reset();
-        boolean keepRetrying = true;
-
-        while ((connectRetryCount != 0) && (!stopRequested) && keepRetrying) {
-            try {
-                eReceived = null;
-                con.connect(null, con.getPooledConnectionParent());
-                keepRetrying = false;
-            } catch (SQLServerException e) {
-                if (!stopRequested) {
-                    eReceived = e;
-                    if (con.isFatalError(e)) {
-                        keepRetrying = false;
-                    } else {
-                        try {
-                            if (connectRetryCount > 1)
-                                Thread.sleep(con.getRetryInterval() * 1000);
-                        } catch (InterruptedException e1) {
-                            this.eReceived = new SQLServerException(e1.getMessage(), null, DriverError.NOT_SET, null);
-                            keepRetrying = false;
-                        }
-                    }
-                }
-            } finally {
-                connectRetryCount--;
-            }
-        }
-
-        if ((connectRetryCount == 0) && (keepRetrying)) {
-            eReceived = new SQLServerException(SQLServerException.getErrString("R_crClientAllRecoveryAttemptsFailed"),
-                    eReceived);
-        }
-
-        return;
-    }
-
-    void stop(boolean blocking) {
-        stopRequested = true;
-        if (blocking && this.isAlive()) {
-            while (this.getState() != State.TERMINATED) {
-                // wait until thread terminates
-            }
-        }
-    }
-
-    /*
-     * Run method can not be implemented to return an exception hence statement execution thread that called
-     * reconnection will get exception through this function as soon as reconnection thread execution is over.
-     */
-    SQLServerException getException() {
-        return eReceived;
-    }
-=======
->>>>>>> 95fc0e1e
-}
+/*
+ * Microsoft JDBC Driver for SQL Server Copyright(c) Microsoft Corporation All rights reserved. This program is made
+ * available under the terms of the MIT License. See the LICENSE file in the project root for more information.
+ */
+
+package com.microsoft.sqlserver.jdbc;
+
+import java.util.concurrent.atomic.AtomicInteger;
+
+
+class SessionRecoveryFeature {
+    private boolean connectionRecoveryNegotiated;
+    private int connectRetryCount;
+    private SQLServerConnection connection;
+    private SessionStateTable sessionStateTable;
+
+    SessionRecoveryFeature(SQLServerConnection connection) {
+        this.connection = connection;
+    }
+
+    boolean isConnectionRecoveryNegotiated() {
+        return connectionRecoveryNegotiated;
+    }
+
+    void setConnectionRecoveryNegotiated(boolean connectionRecoveryNegotiated) {
+        this.connectionRecoveryNegotiated = connectionRecoveryNegotiated;
+    }
+
+    int getConnectRetryCount() {
+        return connectRetryCount;
+    }
+
+    void setConnectRetryCount(int connectRetryCount) {
+        this.connectRetryCount = connectRetryCount;
+    }
+
+    SQLServerConnection getConnection() {
+        return connection;
+    }
+
+    void setConnection(SQLServerConnection connection) {
+        this.connection = connection;
+    }
+
+    SessionStateTable getSessionStateTable() {
+        return sessionStateTable;
+    }
+
+    void setSessionStateTable(SessionStateTable sessionStateTable) {
+        this.sessionStateTable = sessionStateTable;
+    }
+
+    void parseInitialSessionStateData(TDSReader tdsReader, byte[][] sessionStateInitial) throws SQLServerException {
+        int bytesRead = 0;
+        int dataLength = tdsReader.readInt();
+
+        // Contains StateId, StateLen, StateValue
+        while (bytesRead < dataLength) {
+            short sessionStateId = (short) tdsReader.readUnsignedByte();
+            int sessionStateLength = (int) tdsReader.readUnsignedByte();
+            bytesRead += 2;
+            if (sessionStateLength >= 0xFF) {
+                sessionStateLength = (int) tdsReader.readUnsignedInt(); // xFF - xFFFF
+                bytesRead += 2;
+            }
+            sessionStateInitial[sessionStateId] = new byte[sessionStateLength];
+            tdsReader.readBytes(sessionStateInitial[sessionStateId], 0, sessionStateLength);
+            bytesRead += sessionStateLength;
+        }
+    }
+}
+
+
+class SessionStateValue {
+    private boolean isRecoverable;
+    private int sequenceNumber;
+    private int dataLengh;
+    private byte[] data;
+
+    boolean isSequenceNumberGreater(int sequenceNumberToBeCompared) {
+        // Illustration using 8 bit number
+
+        // Initial assignment takes care of following scenarios:
+        // toBeCompared= 2 benchmark = 1 (both positive) ..true
+        // toBeCompared=-1(255) benchmark = -2(254) (both negative) ..true
+        // toBeCompared=-1(255) benchmark = 1 ..true
+        // toBeCompared=-1(255) benchmark = 0 ..true
+        boolean greater = true;
+
+        if (sequenceNumberToBeCompared > sequenceNumber) {
+            // Following if condition takes care of these scenarios:
+            // toBeCompared = 0 benchmark = -1(255)
+            // toBeCompared = 1 benchmark = -1(255)
+            if ((sequenceNumberToBeCompared >= 0) && (sequenceNumber < 0))
+                greater = false;
+        }
+        // This else takes care of these scenarios where result is false:
+        // toBeCompared= 1 benchmark = 2 (both positive) ..false
+        // toBeCompared=-2(254) benchmark = -1(255) (both negative) ..false
+        else
+        // Following if condition to not set return to false for these scenarios:
+        // toBeCompared=-1(255) benchmark = 1 ..true
+        // toBeCompared=-1(255) benchmark = 0 ..true
+        if ((sequenceNumberToBeCompared > 0) || (sequenceNumber < 0))
+            greater = false;
+
+        return greater;
+    }
+
+    boolean isRecoverable() {
+        return isRecoverable;
+    }
+
+    void setRecoverable(boolean isRecoverable) {
+        this.isRecoverable = isRecoverable;
+    }
+
+    int getSequenceNumber() {
+        return sequenceNumber;
+    }
+
+    void setSequenceNumber(int sequenceNumber) {
+        this.sequenceNumber = sequenceNumber;
+    }
+
+    int getDataLengh() {
+        return dataLengh;
+    }
+
+    void setDataLengh(int dataLengh) {
+        this.dataLengh = dataLengh;
+    }
+
+    byte[] getData() {
+        return data;
+    }
+
+    void setData(byte[] data) {
+        this.data = data;
+    }
+}
+
+
+class SessionStateTable {
+    static final int SESSION_STATE_ID_MAX = 256;
+    static final long MASTER_RECOVERY_DISABLE_SEQ_NUMBER = 0XFFFFFFFF;
+    private boolean masterRecoveryDisabled;
+    private byte[][] sessionStateInitial;
+    private SessionStateValue sessionStateDelta[];
+    private AtomicInteger unRecoverableSessionStateCount = new AtomicInteger(0);
+    private String originalCatalog;
+    private String originalLanguage;
+    private SQLCollation originalCollation;
+    private byte originalNegotiatedEncryptionLevel = TDS.ENCRYPT_INVALID;
+
+    SessionStateTable() {
+        this.sessionStateDelta = new SessionStateValue[SESSION_STATE_ID_MAX];
+        this.sessionStateInitial = new byte[SessionStateTable.SESSION_STATE_ID_MAX][];
+    }
+
+    void updateSessionState(TDSReader tdsReader, short sessionStateId, int sessionStateLength, int sequenceNumber,
+            boolean fRecoverable) throws SQLServerException {
+        sessionStateDelta[sessionStateId].setSequenceNumber(sequenceNumber);
+        sessionStateDelta[sessionStateId].setDataLengh(sessionStateLength);
+
+        if ((sessionStateDelta[sessionStateId].getData() == null)
+                || (sessionStateDelta[sessionStateId].getData().length < sessionStateLength)) {
+            sessionStateDelta[sessionStateId].setData(new byte[sessionStateLength]);
+
+            // First time state update and value is not recoverable, hence count is incremented.
+            if (!fRecoverable) {
+                unRecoverableSessionStateCount.incrementAndGet();
+            }
+        } else {
+            int count;
+            // @TODO Where is count supposed to be used?
+            // Not a first time state update hence if only there is a transition in state do we update the count.
+            if (fRecoverable != sessionStateDelta[sessionStateId].isRecoverable()) {
+                count = fRecoverable ? unRecoverableSessionStateCount.decrementAndGet()
+                                     : unRecoverableSessionStateCount.incrementAndGet();
+            }
+        }
+        tdsReader.readBytes(sessionStateDelta[sessionStateId].getData(), 0, sessionStateLength);
+        sessionStateDelta[sessionStateId].setRecoverable(fRecoverable);
+    }
+
+    /**
+     * @return length of initial session state data.
+     */
+    int getInitialLength() {
+        int length = 0;
+        for (int i = 0; i < SESSION_STATE_ID_MAX; i++) {
+            if (sessionStateInitial[i] != null) {
+                length += (1/* state id */ + (sessionStateInitial[i].length < 0xFF ? 1 : 3)/* Data length */
+                        + sessionStateInitial[i].length);
+            }
+        }
+        return length;
+    }
+
+    /**
+     * @return length of delta session state data.
+     */
+    int getDeltaLength() {
+        int length = 0;
+        for (int i = 0; i < SESSION_STATE_ID_MAX; i++) {
+            if (sessionStateDelta[i] != null && sessionStateDelta[i].getData() != null) {
+                length += (1/* state id */ + (sessionStateDelta[i].getDataLengh() < 0xFF ? 1 : 3)/* Data length */
+                        + sessionStateDelta[i].getDataLengh());
+            }
+        }
+        return length;
+    }
+
+    boolean isMasterRecoveryDisabled() {
+        return masterRecoveryDisabled;
+    }
+
+    void setMasterRecoveryDisabled(boolean masterRecoveryDisabled) {
+        this.masterRecoveryDisabled = masterRecoveryDisabled;
+    }
+
+    byte[][] getSessionStateInitial() {
+        return sessionStateInitial;
+    }
+
+    void setSessionStateInitial(byte[][] sessionStateInitial) {
+        this.sessionStateInitial = sessionStateInitial;
+    }
+
+    SessionStateValue[] getSessionStateDelta() {
+        return sessionStateDelta;
+    }
+
+    void setSessionStateDelta(SessionStateValue[] sessionStateDelta) {
+        this.sessionStateDelta = sessionStateDelta;
+    }
+
+    String getOriginalCatalog() {
+        return originalCatalog;
+    }
+
+    void setOriginalCatalog(String catalog) {
+        this.originalCatalog = catalog;
+    }
+
+    String getOriginalLanguage() {
+        return originalLanguage;
+    }
+
+    void setOriginalLanguage(String language) {
+        this.originalLanguage = language;
+    }
+
+    SQLCollation getOriginalCollation() {
+        return originalCollation;
+    }
+
+    void setOriginalCollation(SQLCollation collation) {
+        this.originalCollation = collation;
+    }
+
+    byte getOriginalNegotiatedEncryptionLevel() {
+        return originalNegotiatedEncryptionLevel;
+    }
+
+    void setOriginalNegotiatedEncryptionLevel(byte originalNegotiatedEncryptionLevel) {
+        this.originalNegotiatedEncryptionLevel = originalNegotiatedEncryptionLevel;
+    }
+}
+
+final class ReconnectThread extends Thread {
+    private SQLServerConnection con = null;
+    private SQLServerException eReceived = null;
+
+    private volatile boolean stopRequested = false;
+    private int connectRetryCount = 0;
+
+    /*
+     * This class is only meant to be used by a Connection object to reconnect in the background. Don't allow default
+     * instantiation as it doesn't make sense.
+     */
+    private ReconnectThread() {};
+
+    ReconnectThread(SQLServerConnection sqlC) {
+        this.con = sqlC;
+    }
+
+    private void reset() {
+        connectRetryCount = con.getRetryCount();
+        eReceived = null;
+        stopRequested = false;
+    }
+
+    public void run() {
+        reset();
+        boolean keepRetrying = true;
+
+        while ((connectRetryCount != 0) && (!stopRequested) && keepRetrying) {
+            try {
+                eReceived = null;
+                con.connect(null, con.getPooledConnectionParent());
+                keepRetrying = false;
+            } catch (SQLServerException e) {
+                if (!stopRequested) {
+                    eReceived = e;
+                    if (con.isFatalError(e)) {
+                        keepRetrying = false;
+                    } else {
+                        try {
+                            if (connectRetryCount > 1)
+                                Thread.sleep(con.getRetryInterval() * 1000);
+                        } catch (InterruptedException e1) {
+                            this.eReceived = new SQLServerException(e1.getMessage(), null, DriverError.NOT_SET, null);
+                            keepRetrying = false;
+                        }
+                    }
+                }
+            } finally {
+                connectRetryCount--;
+            }
+        }
+
+        if ((connectRetryCount == 0) && (keepRetrying)) {
+            eReceived = new SQLServerException(SQLServerException.getErrString("R_crClientAllRecoveryAttemptsFailed"),
+                    eReceived);
+        }
+
+        return;
+    }
+
+    void stop(boolean blocking) {
+        stopRequested = true;
+        if (blocking && this.isAlive()) {
+            while (this.getState() != State.TERMINATED) {
+                // wait until thread terminates
+            }
+        }
+    }
+
+    /*
+     * Run method can not be implemented to return an exception hence statement execution thread that called
+     * reconnection will get exception through this function as soon as reconnection thread execution is over.
+     */
+    SQLServerException getException() {
+        return eReceived;
+    }
+}