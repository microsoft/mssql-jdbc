/*
 * Microsoft JDBC Driver for SQL Server Copyright(c) Microsoft Corporation All rights reserved. This program is made
 * available under the terms of the MIT License. See the LICENSE file in the project root for more information.
 */

package com.microsoft.sqlserver.jdbc;

import static java.nio.charset.StandardCharsets.UTF_16LE;

import java.io.ByteArrayOutputStream;
import java.io.IOException;
import java.nio.ByteBuffer;
import java.nio.ByteOrder;
import java.security.GeneralSecurityException;
import java.security.SecureRandom;
import java.sql.PreparedStatement;
import java.sql.ResultSet;
import java.sql.SQLException;
import java.util.ArrayList;


/**
 * 
 * Provides the implementation of the NONE Enclave Provider. This enclave provider does not use attestation.
 *
 */
public class SQLServerNoneEnclaveProvider implements ISQLServerEnclaveProvider {

    private static final EnclaveSessionCache enclaveCache = new EnclaveSessionCache();

    private NoneAttestationParameters noneParams = null;
    private NoneAttestationResponse noneResponse = null;
    private String attestationUrl = null;
    private EnclaveSession enclaveSession = null;

<<<<<<< HEAD
=======
    /**
     * default constructor
     */
    public SQLServerNoneEnclaveProvider() {}

>>>>>>> 3ea48b08
    @Override
    public void getAttestationParameters(String url) throws SQLServerException {
        if (null == noneParams) {
            attestationUrl = url;
            try {
                noneParams = new NoneAttestationParameters(attestationUrl);
            } catch (IOException e) {
                SQLServerException.makeFromDriverError(null, this, e.getLocalizedMessage(), "0", false);
            }
        }
    }

    @Override
    public ArrayList<byte[]> createEnclaveSession(SQLServerConnection connection, SQLServerStatement statement,
            String userSql, String preparedTypeDefinitions, Parameter[] params,
            ArrayList<String> parameterNames) throws SQLServerException {

        /*
         * for None attestation: enclave does not send public key, and sends an empty attestation info. The only
         * non-trivial content it sends is the session setup info (DH pubkey of enclave).
         */

        // Check if the session exists in our cache
        StringBuilder keyLookup = new StringBuilder(connection.getServerName()).append(connection.getCatalog())
                .append(attestationUrl);
        EnclaveCacheEntry entry = enclaveCache.getSession(keyLookup.toString());
        if (null != entry) {
            this.enclaveSession = entry.getEnclaveSession();
            this.noneParams = (NoneAttestationParameters) entry.getBaseAttestationRequest();
        }
        ArrayList<byte[]> b = describeParameterEncryption(connection, statement, userSql, preparedTypeDefinitions,
                params, parameterNames);
        if (connection.enclaveEstablished()) {
            return b;
        } else if (null != noneResponse && !connection.enclaveEstablished()) {
            try {
                enclaveSession = new EnclaveSession(noneResponse.getSessionID(),
                        noneParams.createSessionSecret(noneResponse.getDHpublicKey()));
                enclaveCache.addEntry(connection.getServerName(), connection.getCatalog(),
                        connection.enclaveAttestationUrl, noneParams, enclaveSession);
            } catch (GeneralSecurityException e) {
                SQLServerException.makeFromDriverError(connection, this, e.getLocalizedMessage(), "0", false);
            }
        }
        return b;
    }

    @Override
    public void invalidateEnclaveSession() {
        if (null != enclaveSession) {
            enclaveCache.removeEntry(enclaveSession);
        }
        enclaveSession = null;
        noneParams = null;
        attestationUrl = null;
    }

    @Override
    public EnclaveSession getEnclaveSession() {
        return enclaveSession;
    }

    private void validateAttestationResponse() throws SQLServerException {
        if (null != noneResponse) {
            try {
                noneResponse.validateDHPublicKey();
            } catch (GeneralSecurityException e) {
                SQLServerException.makeFromDriverError(null, this, e.getLocalizedMessage(), "0", false);
            }
        }
    }

    private ArrayList<byte[]> describeParameterEncryption(SQLServerConnection connection, SQLServerStatement statement,
            String userSql, String preparedTypeDefinitions, Parameter[] params,
            ArrayList<String> parameterNames) throws SQLServerException {
        ArrayList<byte[]> enclaveRequestedCEKs = new ArrayList<>();
        try (PreparedStatement stmt = connection.prepareStatement(connection.enclaveEstablished() ? SDPE1 : SDPE2)) {
            if (!SQLQueryMetadataCache.getQueryMetadataIfExists(params, parameterNames, enclaveSession, connection,
                    statement)) {
                try (ResultSet rs = connection.enclaveEstablished() ? executeSDPEv1(stmt, userSql,
                        preparedTypeDefinitions) : executeSDPEv2(stmt, userSql, preparedTypeDefinitions, noneParams)) {
                    if (null == rs) {
                        // No results. Meaning no parameter.
                        // Should never happen.
                        return enclaveRequestedCEKs;
                    }
                    processSDPEv1(userSql, preparedTypeDefinitions, params, parameterNames, connection, statement, stmt,
                            rs, enclaveRequestedCEKs, enclaveSession);
                    // Process the third result set.
                    if (connection.isAEv2() && stmt.getMoreResults()) {
                        try (ResultSet hgsRs = stmt.getResultSet()) {
                            if (hgsRs.next()) {
                                noneResponse = new NoneAttestationResponse(hgsRs.getBytes(1));
                                // This validates and establishes the enclave session if valid
                                validateAttestationResponse();
                            } else {
                                SQLServerException.makeFromDriverError(null, this,
                                        SQLServerException.getErrString("R_UnableRetrieveParameterMetadata"), "0",
                                        false);
                            }
                        }
                    }
                }
            }
        } catch (SQLException | IOException e) {
            if (e instanceof SQLServerException) {
                throw (SQLServerException) e;
            } else {
                throw new SQLServerException(SQLServerException.getErrString("R_UnableRetrieveParameterMetadata"), null,
                        0, e);
            }
        }
        return enclaveRequestedCEKs;
    }
}


/**
 * 
<<<<<<< HEAD
 * Represents the serialization of the request the client sends to the SQL Server while setting up a session.
=======
 * Represents the serialization of the request the client sends to the
 * SQL Server while setting up a session.
>>>>>>> 3ea48b08
 *
 */
class NoneAttestationParameters extends BaseAttestationRequest {

    // Type 2 is NONE, sent as Little Endian 0x20000000
    private static final byte[] ENCLAVE_TYPE = new byte[] {0x2, 0x0, 0x0, 0x0};
    // Nonce length is always 256
    private static final byte[] NONCE_LENGTH = new byte[] {0x0, 0x1, 0x0, 0x0};
    private final byte[] nonce = new byte[256];

    NoneAttestationParameters(String attestationUrl) throws SQLServerException, IOException {
        byte[] attestationUrlBytes = (attestationUrl + '\0').getBytes(UTF_16LE);

        ByteArrayOutputStream os = new ByteArrayOutputStream();
        os.write(ByteBuffer.allocate(4).order(ByteOrder.LITTLE_ENDIAN).putInt(attestationUrlBytes.length).array());
        os.write(attestationUrlBytes);
        os.write(NONCE_LENGTH);
        new SecureRandom().nextBytes(nonce);
        os.write(nonce);
        enclaveChallenge = os.toByteArray();

        initBcryptECDH();
    }

    @Override
    byte[] getBytes() throws IOException {
        ByteArrayOutputStream os = new ByteArrayOutputStream();
        os.write(ENCLAVE_TYPE);
        os.write(ByteBuffer.allocate(4).order(ByteOrder.LITTLE_ENDIAN).putInt(enclaveChallenge.length).array());
        os.write(enclaveChallenge);
        os.write(ByteBuffer.allocate(4).order(ByteOrder.LITTLE_ENDIAN).putInt(ENCLAVE_LENGTH).array());
        os.write(ECDH_MAGIC);
        os.write(x);
        os.write(y);
        return os.toByteArray();
    }

    byte[] getNonce() {
        return nonce;
    }
}


/**
 * 
 * Represents the deserialization of the byte payload the client receives from the SQL Server while setting up a
 * session.
 *
 */
class NoneAttestationResponse extends BaseAttestationResponse {

    NoneAttestationResponse(byte[] b) throws SQLServerException {
        /*-
         * Protocol format:
         * 1. Total Size of the attestation blob as UINT
         * 2. Size of Enclave RSA public key as UINT
         * 3. Size of Attestation token as UINT
         * 4. Enclave Type as UINT
         * 5. Enclave RSA public key (raw key, of length #2)
         * 6. Attestation token (of length #3)
         * 7. Size of Session ID was UINT
         * 8. Session id value
         * 9. Size of enclave ECDH public key
         * 10. Enclave ECDH public key (of length #9)
        */
        ByteBuffer response = ByteBuffer.wrap(b).order(ByteOrder.LITTLE_ENDIAN);
        this.totalSize = response.getInt();
        this.identitySize = response.getInt();
        this.attestationTokenSize = response.getInt();
        this.enclaveType = response.getInt(); // 1 for VBS, 2 for SGX

        enclavePK = new byte[identitySize];
        byte[] attestationToken = new byte[attestationTokenSize];

        response.get(enclavePK, 0, identitySize);
        response.get(attestationToken, 0, attestationTokenSize);

        this.sessionInfoSize = response.getInt();
        response.get(sessionID, 0, 8);
        this.DHPKsize = response.getInt();
        this.DHPKSsize = response.getInt();

        DHpublicKey = new byte[DHPKsize];
        publicKeySig = new byte[DHPKSsize];

        response.get(DHpublicKey, 0, DHPKsize);
        response.get(publicKeySig, 0, DHPKSsize);

        if (0 != response.remaining()) {
            SQLServerException.makeFromDriverError(null, this,
                    SQLServerResource.getResource("R_EnclaveResponseLengthError"), "0", false);
        }
    }
}<|MERGE_RESOLUTION|>--- conflicted
+++ resolved
@@ -33,14 +33,11 @@
     private String attestationUrl = null;
     private EnclaveSession enclaveSession = null;
 
-<<<<<<< HEAD
-=======
     /**
      * default constructor
      */
     public SQLServerNoneEnclaveProvider() {}
 
->>>>>>> 3ea48b08
     @Override
     public void getAttestationParameters(String url) throws SQLServerException {
         if (null == noneParams) {
@@ -160,12 +157,7 @@
 
 /**
  * 
-<<<<<<< HEAD
  * Represents the serialization of the request the client sends to the SQL Server while setting up a session.
-=======
- * Represents the serialization of the request the client sends to the
- * SQL Server while setting up a session.
->>>>>>> 3ea48b08
  *
  */
 class NoneAttestationParameters extends BaseAttestationRequest {
