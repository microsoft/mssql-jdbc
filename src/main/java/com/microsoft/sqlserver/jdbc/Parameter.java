--- conflicted
+++ resolved
@@ -282,13 +282,8 @@
     void setFromReturnStatus(int returnStatus, SQLServerConnection con) throws SQLServerException {
         if (null == getterDTV)
             getterDTV = new DTV();
-
-<<<<<<< HEAD
+      
         getterDTV.setValue(null, this.getJdbcType(), returnStatus, JavaType.INTEGER, null, null, null, con, getForceEncryption());
-=======
-        getterDTV.setValue(null, JDBCType.INTEGER, returnStatus, JavaType.INTEGER, null, null, null, con,
-                getForceEncryption());
->>>>>>> 5879de46
     }
 
     void setValue(JDBCType jdbcType, Object value, JavaType javaType, StreamSetterArgs streamSetterArgs,
