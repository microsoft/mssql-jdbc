--- conflicted
+++ resolved
@@ -6,13 +6,8 @@
 package com.microsoft.sqlserver.jdbc;
 
 final class SQLJdbcVersion {
-<<<<<<< HEAD
-    static final int major = 12;
-    static final int minor = 1;
-=======
     static final int major = 9;
     static final int minor = 2;
->>>>>>> 66ee8088
     static final int patch = 0;
     static final int build = 0;
     /*
