/*
 * Microsoft JDBC Driver for SQL Server Copyright(c) Microsoft Corporation All rights reserved. This program is made
 * available under the terms of the MIT License. See the LICENSE file in the project root for more information.
 */

package com.microsoft.sqlserver.jdbc;

import static java.nio.charset.StandardCharsets.UTF_16LE;

import java.io.IOException;
import java.io.InputStream;
import java.io.InputStreamReader;
import java.io.Reader;
import java.io.Serializable;
import java.io.UnsupportedEncodingException;
import java.math.BigDecimal;
import java.math.BigInteger;
import java.math.MathContext;
import java.math.RoundingMode;
import java.nio.ByteBuffer;
import java.nio.ByteOrder;
import java.nio.charset.Charset;
import java.nio.charset.StandardCharsets;
import java.sql.Blob;
import java.sql.Clob;
import java.sql.SQLException;
import java.text.MessageFormat;
import java.time.LocalDate;
import java.time.LocalDateTime;
import java.time.LocalTime;
import java.time.OffsetDateTime;
import java.time.OffsetTime;
import java.util.Calendar;
import java.util.EnumMap;
import java.util.GregorianCalendar;
import java.util.Locale;
import java.util.Map;
import java.util.SimpleTimeZone;
import java.util.TimeZone;
import java.util.UUID;

import com.microsoft.sqlserver.jdbc.JavaType.SetterConversionAE;


/**
 * Defines an abstraction for execution of type-specific operations on DTV values.
 *
 * This abstract design keeps the logic of determining how to handle particular DTV value and jdbcType combinations in a
 * single place (DTV.executeOp()) and forces new operations to be able to handle *all* the required combinations.
 *
 * Current operations and their locations are:
 *
 * Parameter.GetTypeDefinitionOp Determines the specific parameter type definition according to the current value.
 *
 * DTV.SendByRPCOp (below) Marshals the value onto the binary (RPC) buffer for sending to the server.
 */
abstract class DTVExecuteOp {
    abstract void execute(DTV dtv, String strValue) throws SQLServerException;

    abstract void execute(DTV dtv, Clob clobValue) throws SQLServerException;

    abstract void execute(DTV dtv, Byte byteValue) throws SQLServerException;

    abstract void execute(DTV dtv, Integer intValue) throws SQLServerException;

    abstract void execute(DTV dtv, java.sql.Time timeValue) throws SQLServerException;

    abstract void execute(DTV dtv, java.sql.Date dateValue) throws SQLServerException;

    abstract void execute(DTV dtv, java.sql.Timestamp timestampValue) throws SQLServerException;

    abstract void execute(DTV dtv, java.util.Date utilDateValue) throws SQLServerException;

    abstract void execute(DTV dtv, java.util.Calendar calendarValue) throws SQLServerException;

    abstract void execute(DTV dtv, LocalDate localDateValue) throws SQLServerException;

    abstract void execute(DTV dtv, LocalTime localTimeValue) throws SQLServerException;

    abstract void execute(DTV dtv, LocalDateTime localDateTimeValue) throws SQLServerException;

    abstract void execute(DTV dtv, OffsetTime offsetTimeValue) throws SQLServerException;

    abstract void execute(DTV dtv, OffsetDateTime offsetDateTimeValue) throws SQLServerException;

    abstract void execute(DTV dtv, microsoft.sql.DateTimeOffset dtoValue) throws SQLServerException;

    abstract void execute(DTV dtv, Float floatValue) throws SQLServerException;

    abstract void execute(DTV dtv, Double doubleValue) throws SQLServerException;

    abstract void execute(DTV dtv, BigDecimal bigDecimalValue) throws SQLServerException;

    abstract void execute(DTV dtv, Long longValue) throws SQLServerException;

    abstract void execute(DTV dtv, BigInteger bigIntegerValue) throws SQLServerException;

    abstract void execute(DTV dtv, Short shortValue) throws SQLServerException;

    abstract void execute(DTV dtv, Boolean booleanValue) throws SQLServerException;

    abstract void execute(DTV dtv, byte[] byteArrayValue) throws SQLServerException;

    abstract void execute(DTV dtv, Blob blobValue) throws SQLServerException;

    abstract void execute(DTV dtv, InputStream inputStreamValue) throws SQLServerException;

    abstract void execute(DTV dtv, Reader readerValue) throws SQLServerException;

    abstract void execute(DTV dtv, SQLServerSQLXML xmlValue) throws SQLServerException;

    abstract void execute(DTV dtv, TVP tvpValue) throws SQLServerException;

    abstract void execute(DTV dtv, SqlVariant sqlVariantValue) throws SQLServerException;
}


/**
 * Outer level DTV class.
 *
 * All DTV manipulation is done through this class.
 */
final class DTV {
    static final private java.util.logging.Logger aeLogger = java.util.logging.Logger
            .getLogger("com.microsoft.sqlserver.jdbc.DTV");

    /** The source (app or server) providing the data for this value. */
    private DTVImpl impl;

    CryptoMetadata cryptoMeta = null;
    JDBCType jdbcTypeSetByUser = null;
    int valueLength = 0;
    boolean sendStringParametersAsUnicode = true;

    /**
     * Sets a DTV value from a Java object.
     *
     * The new value replaces any value (column or parameter return value) that was previously set via the TDS response.
     * Doing this may change the DTV's internal implementation to an AppDTVImpl.
     */
    void setValue(SQLCollation collation, JDBCType jdbcType, Object value, JavaType javaType,
            StreamSetterArgs streamSetterArgs, Calendar calendar, Integer scale, SQLServerConnection con,
            boolean forceEncrypt) throws SQLServerException {
        if (null == impl)
            impl = new AppDTVImpl();

        impl.setValue(this, collation, jdbcType, value, javaType, streamSetterArgs, calendar, scale, con, forceEncrypt);
    }

    final void setValue(Object value, JavaType javaType) {
        impl.setValue(value, javaType);
    }

    final void clear() {
        impl = null;
    }

    final void skipValue(TypeInfo type, TDSReader tdsReader, boolean isDiscard) throws SQLServerException {
        if (null == impl)
            impl = new ServerDTVImpl();

        impl.skipValue(type, tdsReader, isDiscard);
    }

    final void initFromCompressedNull() {
        if (null == impl)
            impl = new ServerDTVImpl();

        impl.initFromCompressedNull();
    }

    final void setStreamSetterArgs(StreamSetterArgs streamSetterArgs) {
        impl.setStreamSetterArgs(streamSetterArgs);
    }

    final void setCalendar(Calendar calendar) {
        impl.setCalendar(calendar);
    }

    final void setScale(Integer scale) {
        impl.setScale(scale);
    }

    final void setForceEncrypt(boolean forceEncrypt) {
        impl.setForceEncrypt(forceEncrypt);
    }

    StreamSetterArgs getStreamSetterArgs() {
        return impl.getStreamSetterArgs();
    }

    Calendar getCalendar() {
        return impl.getCalendar();
    }

    Integer getScale() {
        return impl.getScale();
    }

    /**
     * Returns whether the DTV's current value is null.
     */
    boolean isNull() {
        return null == impl || impl.isNull();
    }

    /**
     * @return true if impl is not null
     */
    final boolean isInitialized() {
        return (null != impl);
    }

    final void setJdbcType(JDBCType jdbcType) {
        if (null == impl)
            impl = new AppDTVImpl();

        impl.setJdbcType(jdbcType);
    }

    /**
     * Returns the DTV's current JDBC type
     */
    final JDBCType getJdbcType() {
        assert null != impl;
        return impl.getJdbcType();
    }

    /**
     * Returns the DTV's current JDBC type
     */
    final JavaType getJavaType() {
        assert null != impl;
        return impl.getJavaType();
    }

    /**
     * Returns the DTV's current value as the specified type.
     *
     * This variant of getValue() takes an extra parameter to handle the few cases where extra arguments are needed to
     * determine the value (e.g. a Calendar object for time-valued DTV values).
     */
    Object getValue(JDBCType jdbcType, int scale, InputStreamGetterArgs streamGetterArgs, Calendar cal,
            TypeInfo typeInfo, CryptoMetadata cryptoMetadata, TDSReader tdsReader) throws SQLServerException {
        if (null == impl)
            impl = new ServerDTVImpl();
        return impl.getValue(this, jdbcType, scale, streamGetterArgs, cal, typeInfo, cryptoMetadata, tdsReader);
    }

    Object getSetterValue() {
        return impl.getSetterValue();
    }

    SqlVariant getInternalVariant() {
        return impl.getInternalVariant();
    }

    /**
     * Called by DTV implementation instances to change to a different DTV implementation.
     */
    void setImpl(DTVImpl impl) {
        this.impl = impl;
    }

    final class SendByRPCOp extends DTVExecuteOp {
        private final String name;
        private final TypeInfo typeInfo;
        private final SQLCollation collation;
        private final int precision;
        private final int outScale;
        private final boolean isOutParam;
        private final TDSWriter tdsWriter;
        private final SQLServerConnection conn;

        SendByRPCOp(String name, TypeInfo typeInfo, SQLCollation collation, int precision, int outScale,
                boolean isOutParam, TDSWriter tdsWriter, SQLServerConnection conn) {
            this.name = name;
            this.typeInfo = typeInfo;
            this.collation = collation;
            this.precision = precision;
            this.outScale = outScale;
            this.isOutParam = isOutParam;
            this.tdsWriter = tdsWriter;
            this.conn = conn;
        }

        void execute(DTV dtv, String strValue) throws SQLServerException {
            tdsWriter.writeRPCStringUnicode(name, strValue, isOutParam, collation);
        }

        void execute(DTV dtv, Clob clobValue) throws SQLServerException {
            // executeOp should have handled null Clob as a String
            assert null != clobValue;

            long clobLength = 0;
            Reader clobReader = null;

            try {
                clobLength = DataTypes.getCheckedLength(conn, dtv.getJdbcType(), clobValue.length(), false);
                clobReader = clobValue.getCharacterStream();
            } catch (SQLException e) {
                SQLServerException.makeFromDriverError(conn, null, e.getMessage(), null, false);
            }

            // If the Clob value is to be sent as MBCS, then convert the value to an MBCS InputStream
            JDBCType jdbcType = dtv.getJdbcType();
            if (null != collation && (JDBCType.CHAR == jdbcType || JDBCType.VARCHAR == jdbcType
                    || JDBCType.LONGVARCHAR == jdbcType || JDBCType.CLOB == jdbcType)) {
                if (null == clobReader) {
                    tdsWriter.writeRPCByteArray(name, null, isOutParam, jdbcType, collation);
                } else {
                    ReaderInputStream clobStream = new ReaderInputStream(clobReader, collation.getCharset(),
                            clobLength);

                    tdsWriter.writeRPCInputStream(name, clobStream, DataTypes.UNKNOWN_STREAM_LENGTH, isOutParam,
                            jdbcType, collation);
                }
            } else // Send CLOB value as Unicode
            {
                if (null == clobReader) {
                    tdsWriter.writeRPCStringUnicode(name, null, isOutParam, collation);
                } else {
                    tdsWriter.writeRPCReaderUnicode(name, clobReader, clobLength, isOutParam, collation);
                }
            }
        }

        void execute(DTV dtv, Byte byteValue) throws SQLServerException {
            tdsWriter.writeRPCByte(name, byteValue, isOutParam);
        }

        void execute(DTV dtv, Integer intValue) throws SQLServerException {
            tdsWriter.writeRPCInt(name, intValue, isOutParam);
        }

        void execute(DTV dtv, java.sql.Time timeValue) throws SQLServerException {
            sendTemporal(dtv, JavaType.TIME, timeValue);
        }

        void execute(DTV dtv, java.sql.Date dateValue) throws SQLServerException {
            sendTemporal(dtv, JavaType.DATE, dateValue);
        }

        void execute(DTV dtv, java.sql.Timestamp timestampValue) throws SQLServerException {
            sendTemporal(dtv, JavaType.TIMESTAMP, timestampValue);
        }

        void execute(DTV dtv, java.util.Date utilDateValue) throws SQLServerException {
            sendTemporal(dtv, JavaType.UTILDATE, utilDateValue);
        }

        void execute(DTV dtv, java.util.Calendar calendarValue) throws SQLServerException {
            sendTemporal(dtv, JavaType.CALENDAR, calendarValue);
        }

        void execute(DTV dtv, LocalDate localDateValue) throws SQLServerException {
            sendTemporal(dtv, JavaType.LOCALDATE, localDateValue);
        }

        void execute(DTV dtv, LocalTime localTimeValue) throws SQLServerException {
            sendTemporal(dtv, JavaType.LOCALTIME, localTimeValue);
        }

        void execute(DTV dtv, LocalDateTime localDateTimeValue) throws SQLServerException {
            sendTemporal(dtv, JavaType.LOCALDATETIME, localDateTimeValue);
        }

        void execute(DTV dtv, OffsetTime offsetTimeValue) throws SQLServerException {
            sendTemporal(dtv, JavaType.OFFSETTIME, offsetTimeValue);
        }

        void execute(DTV dtv, OffsetDateTime offsetDateTimeValue) throws SQLServerException {
            sendTemporal(dtv, JavaType.OFFSETDATETIME, offsetDateTimeValue);
        }

        void execute(DTV dtv, microsoft.sql.DateTimeOffset dtoValue) throws SQLServerException {
            sendTemporal(dtv, JavaType.DATETIMEOFFSET, dtoValue);
        }

        void execute(DTV dtv, TVP tvpValue) throws SQLServerException {
            // shouldn't be an output parameter
            tdsWriter.writeTVP(tvpValue);
        }

        /**
         * Clears the calendar and then sets only the fields passed in. Rest of the fields will have default values.
         */
        private void clearSetCalendar(Calendar cal, boolean lenient, Integer year, Integer month, Integer day_of_month,
                Integer hour_of_day, Integer minute, Integer second) {
            cal.clear();
            cal.setLenient(lenient);
            if (null != year) {
                cal.set(Calendar.YEAR, year);
            }
            if (null != month) {
                cal.set(Calendar.MONTH, month);
            }
            if (null != day_of_month) {
                cal.set(Calendar.DAY_OF_MONTH, day_of_month);
            }
            if (null != hour_of_day) {
                cal.set(Calendar.HOUR_OF_DAY, hour_of_day);
            }
            if (null != minute) {
                cal.set(Calendar.MINUTE, minute);
            }
            if (null != second) {
                cal.set(Calendar.SECOND, second);
            }
        }

        /**
         * Sends the specified temporal type value to the server as the appropriate SQL Server type.
         *
         * To send the value to the server, this method does the following: 1) Converts its given temporal value
         * argument into a common form encapsulated by a pure, lenient GregorianCalendar instance. 2) Normalizes that
         * common form according to the target data type. 3) Sends the value to the server using the appropriate target
         * data type method.
         *
         * @param dtv
         *        DTV with type info, etc.
         * @param javaType
         *        the Java type of the Object that follows
         * @param value
         *        the temporal value to send to the server. May be null.
         */
        private void sendTemporal(DTV dtv, JavaType javaType, Object value) throws SQLServerException {
            JDBCType jdbcType = dtv.getJdbcType();
            GregorianCalendar calendar = null;
            int subSecondNanos = 0;
            int minutesOffset = 0;

            /*
             * Some precisions to consider: java.sql.Time is millisecond precision java.sql.Timestamp is nanosecond
             * precision java.util.Date is millisecond precision java.util.Calendar is millisecond precision
             * java.time.LocalTime is nanosecond precision java.time.LocalDateTime is nanosecond precision
             * java.time.OffsetTime is nanosecond precision, with a zone offset java.time.OffsetDateTime is nanosecond
             * precision, with a zone offset SQL Server Types: datetime2 is 7 digit precision, i.e 100 ns (default and
             * max) datetime is 3 digit precision, i.e ms precision (default and max) time is 7 digit precision, i.e 100
             * ns (default and max) Note: sendTimeAsDatetime is true by default and it actually sends the time value as
             * datetime, not datetime2 which looses precision values as datetime is only MS precision (1/300 of a second
             * to be precise). Null values pass right on through to the typed writers below. For non-null values, load
             * the value from its original Java object (java.sql.Time, java.sql.Date, java.sql.Timestamp,
             * java.util.Date, java.time.LocalDate, java.time.LocalTime, java.time.LocalDateTime or
             * microsoft.sql.DateTimeOffset) into a Gregorian calendar. Don't use the DTV's calendar directly, as it may
             * not be Gregorian...
             */
            if (null != value) {
                TimeZone timeZone = TimeZone.getDefault(); // Time zone to associate with the value in the Gregorian
                                                           // calendar
                long utcMillis = 0; // Value to which the calendar is to be set (in milliseconds 1/1/1970 00:00:00 GMT)

                // Figure out the value components according to the type of the Java object passed in...
                switch (javaType) {
                    case TIME: {
                        // Set the time zone from the calendar supplied by the app or use the JVM default
                        timeZone = (null != dtv.getCalendar()) ? dtv.getCalendar().getTimeZone()
                                                               : TimeZone.getDefault();

                        utcMillis = ((java.sql.Time) value).getTime();
                        subSecondNanos = Nanos.PER_MILLISECOND * (int) (utcMillis % 1000);

                        // The utcMillis value may be negative for morning times in time zones east of GMT.
                        // Since the date part of the java.sql.Time object is normalized to 1/1/1970
                        // in the local time zone, the date may still be 12/31/1969 UTC.
                        //
                        // If that is the case then adjust the sub-second nanos to the correct non-negative
                        // "wall clock" value. For example: -1 nanos (one nanosecond before midnight) becomes
                        // 999999999 nanos (999,999,999 nanoseconds after 11:59:59).
                        if (subSecondNanos < 0)
                            subSecondNanos += Nanos.PER_SECOND;

                        break;
                    }

                    case DATE: {
                        // Set the time zone from the calendar supplied by the app or use the JVM default
                        timeZone = (null != dtv.getCalendar()) ? dtv.getCalendar().getTimeZone()
                                                               : TimeZone.getDefault();

                        utcMillis = ((java.sql.Date) value).getTime();
                        break;
                    }

                    case TIMESTAMP: {
                        // Set the time zone from the calendar supplied by the app or use the JVM default
                        timeZone = (null != dtv.getCalendar()) ? dtv.getCalendar().getTimeZone()
                                                               : TimeZone.getDefault();

                        java.sql.Timestamp timestampValue = (java.sql.Timestamp) value;
                        utcMillis = timestampValue.getTime();
                        subSecondNanos = timestampValue.getNanos();
                        break;
                    }

                    case UTILDATE: {
                        // java.util.Date is mapped to JDBC type TIMESTAMP
                        // java.util.Date and java.sql.Date are both millisecond precision
                        // Set the time zone from the calendar supplied by the app or use the JVM default
                        timeZone = (null != dtv.getCalendar()) ? dtv.getCalendar().getTimeZone()
                                                               : TimeZone.getDefault();

                        utcMillis = ((java.util.Date) value).getTime();

                        // Need to use the subsecondnanoes part in UTILDATE besause it is mapped to JDBC TIMESTAMP. This
                        // is not
                        // needed in DATE because DATE is mapped to JDBC DATE (with time part normalized to midnight)
                        subSecondNanos = Nanos.PER_MILLISECOND * (int) (utcMillis % 1000);

                        // The utcMillis value may be negative for morning times in time zones east of GMT.
                        // Since the date part of the java.sql.Time object is normalized to 1/1/1970
                        // in the local time zone, the date may still be 12/31/1969 UTC.
                        //
                        // If that is the case then adjust the sub-second nanos to the correct non-negative
                        // "wall clock" value. For example: -1 nanos (one nanosecond before midnight) becomes
                        // 999999999 nanos (999,999,999 nanoseconds after 11:59:59).
                        if (subSecondNanos < 0)
                            subSecondNanos += Nanos.PER_SECOND;
                        break;
                    }

                    case CALENDAR: {
                        // java.util.Calendar is mapped to JDBC type TIMESTAMP
                        // java.util.Calendar is millisecond precision
                        // Set the time zone from the calendar supplied by the app or use the JVM default
                        timeZone = (null != dtv.getCalendar()) ? dtv.getCalendar().getTimeZone()
                                                               : TimeZone.getDefault();

                        utcMillis = ((java.util.Calendar) value).getTimeInMillis();

                        // Need to use the subsecondnanoes part in CALENDAR besause it is mapped to JDBC TIMESTAMP. This
                        // is not
                        // needed in DATE because DATE is mapped to JDBC DATE (with time part normalized to midnight)
                        subSecondNanos = Nanos.PER_MILLISECOND * (int) (utcMillis % 1000);

                        // The utcMillis value may be negative for morning times in time zones east of GMT.
                        // Since the date part of the java.sql.Time object is normalized to 1/1/1970
                        // in the local time zone, the date may still be 12/31/1969 UTC.
                        //
                        // If that is the case then adjust the sub-second nanos to the correct non-negative
                        // "wall clock" value. For example: -1 nanos (one nanosecond before midnight) becomes
                        // 999999999 nanos (999,999,999 nanoseconds after 11:59:59).
                        if (subSecondNanos < 0)
                            subSecondNanos += Nanos.PER_SECOND;
                        break;
                    }

                    case LOCALDATE:
                        // Mapped to JDBC type DATE
                        calendar = new GregorianCalendar(UTC.timeZone, Locale.US);

                        // All time fields are set to default
                        clearSetCalendar(calendar, true, ((LocalDate) value).getYear(),
                                ((LocalDate) value).getMonthValue() - 1, // Calendar 'month'
                                                                         // is 0-based, but
                                                                         // LocalDate 'month'
                                                                         // is 1-based
                                ((LocalDate) value).getDayOfMonth(), null, null, null);
                        break;

                    case LOCALTIME:
                        // Nanoseconds precision, mapped to JDBC type TIME
                        calendar = new GregorianCalendar(UTC.timeZone, Locale.US);

                        // All date fields are set to default
                        LocalTime LocalTimeValue = ((LocalTime) value);
                        clearSetCalendar(calendar, true, conn.baseYear(), 1, 1, LocalTimeValue.getHour(), // Gets
                                                                                                          // hour_of_day
                                                                                                          // field
                                LocalTimeValue.getMinute(), LocalTimeValue.getSecond());
                        subSecondNanos = LocalTimeValue.getNano();

                        // Do not need to adjust subSecondNanos as in the case for TIME
                        // because LOCALTIME does not have time zone and is not using utcMillis
                        break;

                    case LOCALDATETIME:
                        // Nanoseconds precision, mapped to JDBC type TIMESTAMP

                        calendar = new GregorianCalendar(UTC.timeZone, Locale.US);
                        // Calendar 'month' is 0-based, but LocalDateTime 'month' is 1-based
                        LocalDateTime localDateTimeValue = (LocalDateTime) value;
                        clearSetCalendar(calendar, true, localDateTimeValue.getYear(),
                                localDateTimeValue.getMonthValue() - 1, localDateTimeValue.getDayOfMonth(),
                                localDateTimeValue.getHour(), // Gets hour_of_day field
                                localDateTimeValue.getMinute(), localDateTimeValue.getSecond());
                        subSecondNanos = localDateTimeValue.getNano();

                        // Do not need to adjust subSecondNanos as in the case for TIME
                        // because LOCALDATETIME does not have time zone and is not using utcMillis
                        break;

                    case OFFSETTIME:
                        OffsetTime offsetTimeValue = (OffsetTime) value;
                        try {
                            // offsetTimeValue.getOffset() returns a ZoneOffset object which has only hours and minutes
                            // components. So the result of the division will be an integer always. SQL Server also
                            // supports
                            // offsets in minutes precision.
                            minutesOffset = offsetTimeValue.getOffset().getTotalSeconds() / 60;
                        } catch (Exception e) {
                            throw new SQLServerException(SQLServerException.getErrString("R_zoneOffsetError"), null, // SQLState
                                                                                                                     // is
                                                                                                                     // null
                                                                                                                     // as
                                                                                                                     // this
                                                                                                                     // error
                                                                                                                     // is
                                                                                                                     // generated
                                                                                                                     // in
                                                                                                                     // the
                                                                                                                     // driver
                                    0, // Use 0 instead of DriverError.NOT_SET to use the correct constructor
                                    e);
                        }
                        subSecondNanos = offsetTimeValue.getNano();

                        // If the target data type is TIME_WITH_TIMEZONE, then use UTC for the calendar that
                        // will hold the value, since writeRPCDateTimeOffset expects a UTC calendar.
                        // Otherwise, when converting from DATETIMEOFFSET to other temporal data types,
                        // use a local time zone determined by the minutes offset of the value, since
                        // the writers for those types expect local calendars.
                        timeZone = (JDBCType.TIME_WITH_TIMEZONE == jdbcType
                                && (null == typeInfo || SSType.DATETIMEOFFSET == typeInfo.getSSType())) ?

                                                                                                        UTC.timeZone
                                                                                                        : new SimpleTimeZone(
                                                                                                                minutesOffset
                                                                                                                        * 60
                                                                                                                        * 1000,
                                                                                                                "");

                        LocalDate baseDate = LocalDate.of(conn.baseYear(), 1, 1);
                        utcMillis = offsetTimeValue.atDate(baseDate).toEpochSecond() * 1000;
                        break;

                    case OFFSETDATETIME:
                        OffsetDateTime offsetDateTimeValue = (OffsetDateTime) value;
                        try {
                            // offsetTimeValue.getOffset() returns a ZoneOffset object which has only hours and minutes
                            // components. So the result of the division will be an integer always. SQL Server also
                            // supports
                            // offsets in minutes precision.
                            minutesOffset = offsetDateTimeValue.getOffset().getTotalSeconds() / 60;
                        } catch (Exception e) {
                            throw new SQLServerException(SQLServerException.getErrString("R_zoneOffsetError"), null, // SQLState
                                                                                                                     // is
                                                                                                                     // null
                                                                                                                     // as
                                                                                                                     // this
                                                                                                                     // error
                                                                                                                     // is
                                                                                                                     // generated
                                                                                                                     // in
                                                                                                                     // the
                                                                                                                     // driver
                                    0, // Use 0 instead of DriverError.NOT_SET to use the correct constructor
                                    e);
                        }

                        subSecondNanos = offsetDateTimeValue.getNano();

                        // If the target data type is TIME_WITH_TIMEZONE or TIMESTAMP_WITH_TIMEZONE, then use UTC for
                        // the calendar that
                        // will hold the value, since writeRPCDateTimeOffset expects a UTC calendar.
                        // Otherwise, when converting from DATETIMEOFFSET to other temporal data types,
                        // use a local time zone determined by the minutes offset of the value, since
                        // the writers for those types expect local calendars.
                        timeZone = ((JDBCType.TIMESTAMP_WITH_TIMEZONE == jdbcType
                                || JDBCType.TIME_WITH_TIMEZONE == jdbcType)
                                && (null == typeInfo || SSType.DATETIMEOFFSET == typeInfo.getSSType()))
                                                                                                        ? UTC.timeZone
                                                                                                        : new SimpleTimeZone(
                                                                                                                minutesOffset
                                                                                                                        * 60
                                                                                                                        * 1000,
                                                                                                                "");

                        utcMillis = offsetDateTimeValue.toEpochSecond() * 1000;
                        break;

                    case DATETIMEOFFSET: {
                        microsoft.sql.DateTimeOffset dtoValue = (microsoft.sql.DateTimeOffset) value;
                        utcMillis = dtoValue.getTimestamp().getTime();
                        subSecondNanos = dtoValue.getTimestamp().getNanos();
                        minutesOffset = dtoValue.getMinutesOffset();

                        // microsoft.sql.DateTimeOffset values have a time zone offset that is internal
                        // to the value, so there should not be any DTV calendar for DateTimeOffset values.
                        assert null == dtv.getCalendar();

                        // If the target data type is DATETIMEOFFSET, then use UTC for the calendar that
                        // will hold the value, since writeRPCDateTimeOffset expects a UTC calendar.
                        // Otherwise, when converting from DATETIMEOFFSET to other temporal data types,
                        // use a local time zone determined by the minutes offset of the value, since
                        // the writers for those types expect local calendars.
                        timeZone = (JDBCType.DATETIMEOFFSET == jdbcType
                                && (null == typeInfo || SSType.DATETIMEOFFSET == typeInfo.getSSType()
                                        || SSType.VARBINARY == typeInfo.getSSType()
                                        || SSType.VARBINARYMAX == typeInfo.getSSType())) ?

                                                                                         UTC.timeZone
                                                                                         : new SimpleTimeZone(
                                                                                                 minutesOffset * 60
                                                                                                         * 1000,
                                                                                                 "");

                        break;
                    }

                    default:
                        throw new AssertionError("Unexpected JavaType: " + javaType);
                }

                // For the LocalDate, LocalTime and LocalDateTime values, calendar should be set by now.
                if (null == calendar) {
                    // Create the calendar that will hold the value. For DateTimeOffset values, the calendar's
                    // time zone is UTC. For other values, the calendar's time zone is a local time zone.
                    calendar = new GregorianCalendar(timeZone, Locale.US);

                    // Set the calendar lenient to allow setting the DAY_OF_YEAR and MILLISECOND fields
                    // to roll other fields to their correct values.
                    calendar.setLenient(true);

                    // Clear the calendar of any existing state. The state of a new Calendar object always
                    // reflects the current date, time, DST offset, etc.
                    calendar.clear();

                    // Load the calendar with the desired value
                    calendar.setTimeInMillis(utcMillis);
                }

            }

            // With the value now stored in a Calendar object, determine the backend data type and
            // write out the value to the server, after any necessarily normalization.
            // typeInfo is null when called from PreparedStatement->Parameter->SendByRPC
            if (null != typeInfo) // updater
            {
                switch (typeInfo.getSSType()) {
                    case DATETIME2:
                        // Default and max fractional precision is 7 digits (100ns)
                        tdsWriter.writeRPCDateTime2(name,
                                timestampNormalizedCalendar(calendar, javaType, conn.baseYear()), subSecondNanos,
                                typeInfo.getScale(), isOutParam);

                        break;

                    case DATE:
                        tdsWriter.writeRPCDate(name, calendar, isOutParam);

                        break;

                    case TIME:
                        // Default and max fractional precision is 7 digits (100ns)
                        tdsWriter.writeRPCTime(name, calendar, subSecondNanos, typeInfo.getScale(), isOutParam);

                        break;

                    case DATETIMEOFFSET:
                        // When converting from any other temporal Java type to DATETIMEOFFSET,
                        // deliberately interpret the "wall calendar" representation as expressing
                        // a date/time in UTC rather than the local time zone.
                        if (JavaType.DATETIMEOFFSET != javaType) {
                            calendar = timestampNormalizedCalendar(localCalendarAsUTC(calendar), javaType,
                                    conn.baseYear());

                            minutesOffset = 0; // UTC
                        }

                        tdsWriter.writeRPCDateTimeOffset(name, calendar, minutesOffset, subSecondNanos,
                                typeInfo.getScale(), isOutParam);

                        break;

                    case DATETIME:
                    case SMALLDATETIME:
                        tdsWriter.writeRPCDateTime(name,
                                timestampNormalizedCalendar(calendar, javaType, conn.baseYear()), subSecondNanos,
                                isOutParam);
                        break;

                    case VARBINARY:
                    case VARBINARYMAX:
                        switch (jdbcType) {
                            case DATETIME:
                            case SMALLDATETIME:
                                tdsWriter.writeEncryptedRPCDateTime(name,
                                        timestampNormalizedCalendar(calendar, javaType, conn.baseYear()),
                                        subSecondNanos, isOutParam, jdbcType);
                                break;

                            case TIMESTAMP:
                                assert null != cryptoMeta;
                                tdsWriter.writeEncryptedRPCDateTime2(name,
                                        timestampNormalizedCalendar(calendar, javaType, conn.baseYear()),
                                        subSecondNanos, valueLength, isOutParam);
                                break;

                            case TIME:
                                // when colum is encrypted, always send time as time, ignore sendTimeAsDatetime setting
                                assert null != cryptoMeta;
                                tdsWriter.writeEncryptedRPCTime(name, calendar, subSecondNanos, valueLength,
                                        isOutParam);
                                break;

                            case DATE:
                                assert null != cryptoMeta;
                                tdsWriter.writeEncryptedRPCDate(name, calendar, isOutParam);
                                break;

                            case TIMESTAMP_WITH_TIMEZONE:
                            case DATETIMEOFFSET:
                                // When converting from any other temporal Java type to
                                // DATETIMEOFFSET/TIMESTAMP_WITH_TIMEZONE,
                                // deliberately reinterpret the value as local to UTC. This is to match
                                // SQL Server behavior for such conversions.
                                if ((JavaType.DATETIMEOFFSET != javaType) && (JavaType.OFFSETDATETIME != javaType)) {
                                    calendar = timestampNormalizedCalendar(localCalendarAsUTC(calendar), javaType,
                                            conn.baseYear());

                                    minutesOffset = 0; // UTC
                                }

                                assert null != cryptoMeta;
                                tdsWriter.writeEncryptedRPCDateTimeOffset(name, calendar, minutesOffset, subSecondNanos,
                                        valueLength, isOutParam);
                                break;

                            default:
                                assert false : "Unexpected JDBCType: " + jdbcType;
                        }
                        break;

                    default:
                        assert false : "Unexpected SSType: " + typeInfo.getSSType();
                }
            } else // setter
            {
                // Katmai and later
                // ----------------
                //
                // When sending as...
                // - java.sql.Types.TIMESTAMP, use DATETIME2 SQL Server data type
                // - java.sql.Types.TIME, use TIME or DATETIME SQL Server data type
                // as determined by sendTimeAsDatetime setting
                // - java.sql.Types.DATE, use DATE SQL Server data type
                // - microsoft.sql.Types.DATETIMEOFFSET, use DATETIMEOFFSET SQL Server data type
                if (conn.isKatmaiOrLater()) {
                    if (aeLogger.isLoggable(java.util.logging.Level.FINE) && (null != cryptoMeta)) {
                        aeLogger.fine("Encrypting temporal data type.");
                    }

                    switch (jdbcType) {
                        case DATETIME:
                        case SMALLDATETIME:
                        case TIMESTAMP:
                            if (null != cryptoMeta) {
                                if ((JDBCType.DATETIME == jdbcType) || (JDBCType.SMALLDATETIME == jdbcType)) {
                                    tdsWriter.writeEncryptedRPCDateTime(name,
                                            timestampNormalizedCalendar(calendar, javaType, conn.baseYear()),
                                            subSecondNanos, isOutParam, jdbcType);
                                } else if (0 == valueLength) {
                                    tdsWriter.writeEncryptedRPCDateTime2(name,
                                            timestampNormalizedCalendar(calendar, javaType, conn.baseYear()),
                                            subSecondNanos, outScale, isOutParam);
                                } else {
                                    tdsWriter.writeEncryptedRPCDateTime2(name,
                                            timestampNormalizedCalendar(calendar, javaType, conn.baseYear()),
                                            subSecondNanos, (valueLength), isOutParam);
                                }
<<<<<<< HEAD
                            }
                            else {
                                if (jdbcType == JDBCType.DATETIME || jdbcType == JDBCType.SMALLDATETIME)
                                    tdsWriter.writeRPCDateTime(name, timestampNormalizedCalendar(calendar, javaType, conn.baseYear()), subSecondNanos,
                                            isOutParam);
                                else
                                    tdsWriter.writeRPCDateTime2(name, timestampNormalizedCalendar(calendar, javaType, conn.baseYear()),
                                            subSecondNanos, TDS.MAX_FRACTIONAL_SECONDS_SCALE, isOutParam);
=======
                            } else {
                                if (jdbcType == JDBCType.DATETIME || jdbcType == JDBCType.SMALLDATETIME) {
                                    tdsWriter.writeRPCDateTime(name,
                                            timestampNormalizedCalendar(calendar, javaType, conn.baseYear()),
                                            subSecondNanos, isOutParam);
                                } else {
                                    tdsWriter.writeRPCDateTime2(name,
                                            timestampNormalizedCalendar(calendar, javaType, conn.baseYear()),
                                            subSecondNanos, TDS.MAX_FRACTIONAL_SECONDS_SCALE, isOutParam);
                                }
>>>>>>> 634f7cc0
                            }
                            break;

                        case TIME:
                            // if column is encrypted, always send as TIME
                            if (null != cryptoMeta) {
                                if (0 == valueLength) {
                                    tdsWriter.writeEncryptedRPCTime(name, calendar, subSecondNanos, outScale,
                                            isOutParam);
                                } else {
                                    tdsWriter.writeEncryptedRPCTime(name, calendar, subSecondNanos, valueLength,
                                            isOutParam);
                                }
                            } else {
                                // Send the java.sql.Types.TIME value as TIME or DATETIME SQL Server
                                // data type, based on sendTimeAsDatetime setting.
                                if (conn.getSendTimeAsDatetime()) {
                                    tdsWriter.writeRPCDateTime(name,
                                            timestampNormalizedCalendar(calendar, JavaType.TIME, TDS.BASE_YEAR_1970),
                                            subSecondNanos, isOutParam);
                                } else {
                                    tdsWriter.writeRPCTime(name, calendar, subSecondNanos,
                                            TDS.MAX_FRACTIONAL_SECONDS_SCALE, isOutParam);
                                }
                            }

                            break;

                        case DATE:
                            if (null != cryptoMeta) {
                                tdsWriter.writeEncryptedRPCDate(name, calendar, isOutParam);
                            } else {
                                tdsWriter.writeRPCDate(name, calendar, isOutParam);
                            }
                            break;

                        case TIME_WITH_TIMEZONE:
                            // When converting from any other temporal Java type to TIME_WITH_TIMEZONE,
                            // deliberately reinterpret the value as local to UTC. This is to match
                            // SQL Server behavior for such conversions.
                            if ((JavaType.OFFSETDATETIME != javaType) && (JavaType.OFFSETTIME != javaType)) {
                                calendar = timestampNormalizedCalendar(localCalendarAsUTC(calendar), javaType,
                                        conn.baseYear());

                                minutesOffset = 0; // UTC
                            }

                            tdsWriter.writeRPCDateTimeOffset(name, calendar, minutesOffset, subSecondNanos,
                                    TDS.MAX_FRACTIONAL_SECONDS_SCALE, isOutParam);

                            break;

                        case TIMESTAMP_WITH_TIMEZONE:
                        case DATETIMEOFFSET:
                            // When converting from any other temporal Java type to
                            // DATETIMEOFFSET/TIMESTAMP_WITH_TIMEZONE,
                            // deliberately reinterpret the value as local to UTC. This is to match
                            // SQL Server behavior for such conversions.
                            if ((JavaType.DATETIMEOFFSET != javaType) && (JavaType.OFFSETDATETIME != javaType)) {
                                calendar = timestampNormalizedCalendar(localCalendarAsUTC(calendar), javaType,
                                        conn.baseYear());

                                minutesOffset = 0; // UTC
                            }

                            if (null != cryptoMeta) {
                                if (0 == valueLength) {
                                    tdsWriter.writeEncryptedRPCDateTimeOffset(name, calendar, minutesOffset,
                                            subSecondNanos, outScale, isOutParam);
                                } else {
                                    tdsWriter.writeEncryptedRPCDateTimeOffset(name, calendar, minutesOffset,
                                            subSecondNanos,
                                            (0 == valueLength ? TDS.MAX_FRACTIONAL_SECONDS_SCALE : valueLength),
                                            isOutParam);
                                }
                            } else
                                tdsWriter.writeRPCDateTimeOffset(name, calendar, minutesOffset, subSecondNanos,
                                        TDS.MAX_FRACTIONAL_SECONDS_SCALE, isOutParam);

                            break;

                        default:
                            assert false : "Unexpected JDBCType: " + jdbcType;

                    }
                }

                // Yukon and earlier
                // -----------------
                //
                // When sending as...
                // - java.sql.Types.TIMESTAMP, use DATETIME SQL Server data type (all components)
                // - java.sql.Types.TIME, use DATETIME SQL Server data type (with date = 1/1/1970)
                // - java.sql.Types.DATE, use DATETIME SQL Server data type (with time = midnight)
                // - microsoft.sql.Types.DATETIMEOFFSET (not supported - exception should have been thrown earlier)
                else {
                    assert JDBCType.TIME == jdbcType || JDBCType.DATE == jdbcType
                            || JDBCType.TIMESTAMP == jdbcType : "Unexpected JDBCType: " + jdbcType;

                    tdsWriter.writeRPCDateTime(name,
                            timestampNormalizedCalendar(calendar, javaType, TDS.BASE_YEAR_1970), subSecondNanos,
                            isOutParam);
                }
            } // setters
        }

        /**
         * Normalizes a GregorianCalendar value appropriately for a DATETIME, SMALLDATETIME, DATETIME2, or
         * DATETIMEOFFSET SQL Server data type.
         *
         * For DATE values, the time must be normalized to midnight. For TIME values, the date must be normalized to
         * January of the specified base year (1970 or 1900) For other temporal types (DATETIME, SMALLDATETIME,
         * DATETIME2, DATETIMEOFFSET), no normalization is needed - both date and time contribute to the final value.
         *
         * @param calendar
         *        the value to normalize. May be null.
         * @param javaType
         *        the Java type that the calendar value represents.
         * @param baseYear
         *        the base year (1970 or 1900) for use in normalizing TIME values.
         */
        private GregorianCalendar timestampNormalizedCalendar(GregorianCalendar calendar, JavaType javaType,
                int baseYear) {
            if (null != calendar) {
                switch (javaType) {
                    case LOCALDATE:
                    case DATE:
                        // Note: Although UTILDATE is a Date object (java.util.Date) it cannot have normalized time
                        // values.
                        // This is because java.util.Date is mapped to JDBC TIMESTAMP according to the JDBC spec.
                        // java.util.Calendar is also mapped to JDBC TIMESTAMP and hence should have both date and time
                        // parts.
                        calendar.set(Calendar.HOUR_OF_DAY, 0);
                        calendar.set(Calendar.MINUTE, 0);
                        calendar.set(Calendar.SECOND, 0);
                        calendar.set(Calendar.MILLISECOND, 0);
                        break;

                    case OFFSETTIME:
                    case LOCALTIME:
                    case TIME:
                        assert TDS.BASE_YEAR_1970 == baseYear || TDS.BASE_YEAR_1900 == baseYear;
                        calendar.set(baseYear, Calendar.JANUARY, 1);
                        break;

                    default:
                        break;
                }
            }

            return calendar;
        }

        // Conversion from Date/Time/Timestamp to DATETIMEOFFSET reinterprets (changes)
        // the "wall clock" value to be local to UTC rather than the local to the
        // local Calendar's time zone. This behavior (ignoring the local time zone
        // when converting to DATETIMEOFFSET, which is time zone-aware) may seem
        // counterintuitive, but is necessary per the data types spec to match SQL
        // Server's conversion behavior for both setters and updaters.
        private GregorianCalendar localCalendarAsUTC(GregorianCalendar cal) {
            if (null == cal)
                return null;

            // Interpret "wall clock" value of the local calendar as a date/time/timestamp in UTC
            int year = cal.get(Calendar.YEAR);
            int month = cal.get(Calendar.MONTH);
            int date = cal.get(Calendar.DATE);
            int hour = cal.get(Calendar.HOUR_OF_DAY);
            int minute = cal.get(Calendar.MINUTE);
            int second = cal.get(Calendar.SECOND);
            int millis = cal.get(Calendar.MILLISECOND);

            cal.setTimeZone(UTC.timeZone);
            cal.set(year, month, date, hour, minute, second);
            cal.set(Calendar.MILLISECOND, millis);
            return cal;
        }

        void execute(DTV dtv, Float floatValue) throws SQLServerException {
            if (JDBCType.REAL == dtv.getJdbcType()) {
                tdsWriter.writeRPCReal(name, floatValue, isOutParam);
            } else // all other jdbcTypes (not just JDBCType.FLOAT!)
            {
                /*
                 * 2.26 floating point data needs to go to the DB as 8 bytes or else rounding errors occur at the DB.
                 * The ODBC driver sends 4 byte floats as 8 bytes also. So tried assigning the float to a double with
                 * double d = float f but d now also shows rounding errors (from simply the assignment in the Java
                 * runtime). So the only way found is to convert the float to a string and init the double with that
                 * string
                 */
                Double doubleValue = (null == floatValue) ? null : (double) floatValue;
                tdsWriter.writeRPCDouble(name, doubleValue, isOutParam);
            }
        }

        void execute(DTV dtv, Double doubleValue) throws SQLServerException {
            tdsWriter.writeRPCDouble(name, doubleValue, isOutParam);
        }

        void execute(DTV dtv, BigDecimal bigDecimalValue) throws SQLServerException {
            if (DDC.exceedsMaxRPCDecimalPrecisionOrScale(bigDecimalValue)) {
                if (JDBCType.DECIMAL == dtv.getJdbcType() || JDBCType.NUMERIC == dtv.getJdbcType()) {
                    // Throw exception for DECIMAL and NUMERIC Datatypes
                    MessageFormat form = new MessageFormat(SQLServerException.getErrString("R_valueOutOfRangeSQLType"));
                    Object[] msgArgs = {dtv.getJdbcType()};
                    throw new SQLServerException(form.format(msgArgs), SQLState.NUMERIC_DATA_OUT_OF_RANGE,
                            DriverError.NOT_SET, null);
                } else {
                    String strValue = bigDecimalValue.toString();
                    tdsWriter.writeRPCStringUnicode(name, strValue, isOutParam, collation);
                }
            } else {
                tdsWriter.writeRPCBigDecimal(name, bigDecimalValue, outScale, isOutParam);
            }
        }

        void execute(DTV dtv, Long longValue) throws SQLServerException {
            tdsWriter.writeRPCLong(name, longValue, isOutParam);
        }

        void execute(DTV dtv, BigInteger bigIntegerValue) throws SQLServerException {
            tdsWriter.writeRPCLong(name, bigIntegerValue.longValue(), isOutParam);
        }

        void execute(DTV dtv, Short shortValue) throws SQLServerException {
            tdsWriter.writeRPCShort(name, shortValue, isOutParam);
        }

        void execute(DTV dtv, Boolean booleanValue) throws SQLServerException {
            tdsWriter.writeRPCBit(name, booleanValue, isOutParam);
        }

        void execute(DTV dtv, byte[] byteArrayValue) throws SQLServerException {
            if (null != cryptoMeta) {
                tdsWriter.writeRPCNameValType(name, isOutParam, TDSType.BIGVARBINARY);
                if (null != byteArrayValue) {
                    byteArrayValue = SQLServerSecurityUtility.encryptWithKey(byteArrayValue, cryptoMeta, conn);
                    tdsWriter.writeEncryptedRPCByteArray(byteArrayValue);
                    writeEncryptData(dtv, false);
                } else {
                    // long and 8000/4000 types, and output parameter without input
                    // if there is no setter is called, javaType is null
                    if ((JDBCType.LONGVARCHAR == jdbcTypeSetByUser || JDBCType.LONGNVARCHAR == jdbcTypeSetByUser
                            || JDBCType.LONGVARBINARY == jdbcTypeSetByUser
                            || (DataTypes.SHORT_VARTYPE_MAX_BYTES == precision && JDBCType.VARCHAR == jdbcTypeSetByUser)
                            || (DataTypes.SHORT_VARTYPE_MAX_CHARS == precision
                                    && JDBCType.NVARCHAR == jdbcTypeSetByUser)
                            || (DataTypes.SHORT_VARTYPE_MAX_BYTES == precision
                                    && JDBCType.VARBINARY == jdbcTypeSetByUser))
                            && null == dtv.getJavaType() && isOutParam) {
                        tdsWriter.writeEncryptedRPCPLP();
                    } else {
                        tdsWriter.writeEncryptedRPCByteArray(byteArrayValue);
                    }

                    writeEncryptData(dtv, true);
                }

            } else
                tdsWriter.writeRPCByteArray(name, byteArrayValue, isOutParam, dtv.getJdbcType(), collation);

        }

        void writeEncryptData(DTV dtv, boolean isNull) throws SQLServerException {
            JDBCType destType = (null == jdbcTypeSetByUser) ? dtv.getJdbcType() : jdbcTypeSetByUser;

            switch (destType.getIntValue()) {
                case java.sql.Types.INTEGER: // 0x38
                    tdsWriter.writeByte(TDSType.INTN.byteValue());
                    tdsWriter.writeByte((byte) 0x04);
                    break;

                case java.sql.Types.BIGINT: // 0x7f
                    tdsWriter.writeByte(TDSType.INTN.byteValue());
                    tdsWriter.writeByte((byte) 0x08);
                    break;

                case java.sql.Types.BIT: // 0x32
                    tdsWriter.writeByte(TDSType.BITN.byteValue());
                    tdsWriter.writeByte((byte) 0x01);
                    break;

                case java.sql.Types.SMALLINT: // 0x34
                    tdsWriter.writeByte(TDSType.INTN.byteValue());
                    tdsWriter.writeByte((byte) 0x02);
                    break;

                case java.sql.Types.TINYINT: // 0x30
                    tdsWriter.writeByte(TDSType.INTN.byteValue());
                    tdsWriter.writeByte((byte) 0x01);
                    break;

                case java.sql.Types.DOUBLE: // (FLT8TYPE) 0x3E
                    tdsWriter.writeByte(TDSType.FLOATN.byteValue());
                    tdsWriter.writeByte((byte) 0x08);
                    break;

                case java.sql.Types.REAL: // (FLT4TYPE) 0x3B
                    tdsWriter.writeByte(TDSType.FLOATN.byteValue());
                    tdsWriter.writeByte((byte) 0x04);
                    break;

                case microsoft.sql.Types.MONEY:
                case microsoft.sql.Types.SMALLMONEY:
                case java.sql.Types.NUMERIC:
                case java.sql.Types.DECIMAL:
                    // money/smallmoney is mapped to JDBC types java.sql.Types.Decimal
                    if ((JDBCType.MONEY == destType) || (JDBCType.SMALLMONEY == destType)) {
                        tdsWriter.writeByte(TDSType.MONEYN.byteValue()); // 0x6E
                        tdsWriter.writeByte((byte) ((JDBCType.MONEY == destType) ? 8 : 4));
                    } else {
                        tdsWriter.writeByte(TDSType.NUMERICN.byteValue()); // 0x6C
                        if (isNull) {
                            tdsWriter.writeByte((byte) 0x11); // maximum length

                            if (null != cryptoMeta && null != cryptoMeta.getBaseTypeInfo()) {
                                tdsWriter.writeByte(
                                        (byte) ((0 != valueLength) ? valueLength
                                                                   : cryptoMeta.getBaseTypeInfo().getPrecision()));
                            } else {
                                tdsWriter.writeByte((byte) ((0 != valueLength) ? valueLength : 0x12)); // default
                                                                                                       // length, 0x12
                                                                                                       // equals to 18,
                                                                                                       // which is
                                                                                                       // the default
                                                                                                       // length for
                                                                                                       // decimal value
                            }

                            tdsWriter.writeByte((byte) (outScale)); // send scale
                        } else {
                            tdsWriter.writeByte((byte) 0x11); // maximum length

                            if (null != cryptoMeta && null != cryptoMeta.getBaseTypeInfo()) {
                                tdsWriter.writeByte((byte) cryptoMeta.getBaseTypeInfo().getPrecision());
                            } else {
                                tdsWriter.writeByte((byte) ((0 != valueLength) ? valueLength : 0x12)); // default
                                                                                                       // length, 0x12
                                                                                                       // equals to 18,
                                                                                                       // which is
                                                                                                       // the default
                                                                                                       // length for
                                                                                                       // decimal value
                            }

                            if (null != cryptoMeta && null != cryptoMeta.getBaseTypeInfo()) {
                                tdsWriter.writeByte((byte) cryptoMeta.getBaseTypeInfo().getScale());
                            } else {
                                tdsWriter.writeByte((byte) ((null != dtv.getScale()) ? dtv.getScale() : 0)); // send
                                                                                                             // scale
                            }
                        }
                    }
                    break;

                case microsoft.sql.Types.GUID:
                    tdsWriter.writeByte(TDSType.GUID.byteValue());
                    if (isNull)
                        tdsWriter.writeByte((byte) ((0 != valueLength) ? valueLength : 1));
                    else
                        tdsWriter.writeByte((byte) 0x10);
                    break;

                case java.sql.Types.CHAR: // 0xAF
                    // BIGCHARTYPE
                    tdsWriter.writeByte(TDSType.BIGCHAR.byteValue());

                    if (isNull)
                        tdsWriter.writeShort((short) ((0 != valueLength) ? valueLength : 1));
                    else
                        tdsWriter.writeShort((short) (valueLength));

                    if (null != collation)
                        collation.writeCollation(tdsWriter);
                    else
                        conn.getDatabaseCollation().writeCollation(tdsWriter);
                    break;

                case java.sql.Types.NCHAR: // 0xEF
                    tdsWriter.writeByte(TDSType.NCHAR.byteValue());
                    if (isNull)
                        tdsWriter.writeShort((short) ((0 != valueLength) ? (valueLength * 2) : 1));
                    else {
                        if (isOutParam) {
                            tdsWriter.writeShort((short) (valueLength * 2));
                        } else {
                            if (valueLength > DataTypes.SHORT_VARTYPE_MAX_BYTES) {
                                tdsWriter.writeShort((short) DataTypes.MAX_VARTYPE_MAX_CHARS);
                            } else {
                                tdsWriter.writeShort((short) valueLength);
                            }
                        }
                    }
                    if (null != collation)
                        collation.writeCollation(tdsWriter);
                    else
                        conn.getDatabaseCollation().writeCollation(tdsWriter);
                    break;

                case java.sql.Types.LONGVARCHAR:
                case java.sql.Types.VARCHAR: // 0xA7
                    // BIGVARCHARTYPE
                    tdsWriter.writeByte(TDSType.BIGVARCHAR.byteValue());
                    if (isNull) {
                        if (dtv.jdbcTypeSetByUser.getIntValue() == java.sql.Types.LONGVARCHAR) {
                            tdsWriter.writeShort((short) DataTypes.MAX_VARTYPE_MAX_CHARS);
                        } else {
                            tdsWriter.writeShort((short) ((0 != valueLength) ? valueLength : 1));
                        }
                    } else {
                        if (dtv.jdbcTypeSetByUser.getIntValue() == java.sql.Types.LONGVARCHAR) {
                            tdsWriter.writeShort((short) DataTypes.MAX_VARTYPE_MAX_CHARS);
                        } else if ((dtv.getJdbcType().getIntValue() == java.sql.Types.LONGVARCHAR)
                                || (dtv.getJdbcType().getIntValue() == java.sql.Types.LONGNVARCHAR)) {
                            tdsWriter.writeShort((short) 1);
                        } else {
                            if (valueLength > DataTypes.SHORT_VARTYPE_MAX_BYTES) {
                                tdsWriter.writeShort((short) DataTypes.MAX_VARTYPE_MAX_CHARS);
                            } else {
                                tdsWriter.writeShort((short) valueLength);
                            }
                        }
                    }

                    if (null != collation)
                        collation.writeCollation(tdsWriter);
                    else
                        conn.getDatabaseCollation().writeCollation(tdsWriter);
                    break;

                case java.sql.Types.LONGNVARCHAR:
                case java.sql.Types.NVARCHAR: // 0xE7
                    tdsWriter.writeByte(TDSType.NVARCHAR.byteValue());
                    if (isNull) {
                        if (dtv.jdbcTypeSetByUser.getIntValue() == java.sql.Types.LONGNVARCHAR) {
                            tdsWriter.writeShort((short) DataTypes.MAX_VARTYPE_MAX_CHARS);
                        } else {
                            tdsWriter.writeShort((short) ((0 != valueLength) ? (valueLength * 2) : 1));
                        }
                    } else {
                        if (isOutParam) {
                            // for stored procedure output parameter, we need to
                            // double the length that is sent to SQL Server,
                            // Otherwise it gives Operand Clash exception.
                            if (dtv.jdbcTypeSetByUser.getIntValue() == java.sql.Types.LONGNVARCHAR) {
                                tdsWriter.writeShort((short) DataTypes.MAX_VARTYPE_MAX_CHARS);
                            } else {
                                tdsWriter.writeShort((short) (valueLength * 2));
                            }
                        } else {
                            if (valueLength > DataTypes.SHORT_VARTYPE_MAX_BYTES) {
                                tdsWriter.writeShort((short) DataTypes.MAX_VARTYPE_MAX_CHARS);
                            } else {
                                tdsWriter.writeShort((short) valueLength);
                            }
                        }
                    }

                    if (null != collation)
                        collation.writeCollation(tdsWriter);
                    else
                        conn.getDatabaseCollation().writeCollation(tdsWriter);
                    break;

                case java.sql.Types.BINARY: // 0xAD
                    tdsWriter.writeByte(TDSType.BIGBINARY.byteValue());
                    if (isNull)
                        tdsWriter.writeShort((short) ((0 != valueLength) ? valueLength : 1));
                    else
                        tdsWriter.writeShort((short) (valueLength));
                    break;

                case java.sql.Types.LONGVARBINARY:
                case java.sql.Types.VARBINARY: // 0xA5
                    // BIGVARBINARY
                    tdsWriter.writeByte(TDSType.BIGVARBINARY.byteValue());
                    if (isNull) {
                        if (dtv.jdbcTypeSetByUser.getIntValue() == java.sql.Types.LONGVARBINARY) {
                            tdsWriter.writeShort((short) DataTypes.MAX_VARTYPE_MAX_BYTES);
                        } else {
                            tdsWriter.writeShort((short) ((0 != valueLength) ? valueLength : 1));
                        }
                    } else {
                        if (dtv.jdbcTypeSetByUser.getIntValue() == java.sql.Types.LONGVARBINARY) {
                            tdsWriter.writeShort((short) DataTypes.MAX_VARTYPE_MAX_BYTES);
                        } else {
                            tdsWriter.writeShort((short) (valueLength));
                        }
                    }
                    break;
                default:
                    MessageFormat form = new MessageFormat(SQLServerException.getErrString("R_UnsupportedDataTypeAE"));
                    throw new SQLServerException(form.format(new Object[] {destType}), null, 0, null);
            }

            tdsWriter.writeCryptoMetaData();
        }

        void execute(DTV dtv, Blob blobValue) throws SQLServerException {
            assert null != blobValue;

            long blobLength = 0;
            InputStream blobStream = null;

            try {
                blobLength = DataTypes.getCheckedLength(conn, dtv.getJdbcType(), blobValue.length(), false);
                blobStream = blobValue.getBinaryStream();
            } catch (SQLException e) {
                SQLServerException.makeFromDriverError(conn, null, e.getMessage(), null, false);
            }

            if (null == blobStream) {
                tdsWriter.writeRPCByteArray(name, null, isOutParam, dtv.getJdbcType(), collation);
            } else {
                tdsWriter.writeRPCInputStream(name, blobStream, blobLength, isOutParam, dtv.getJdbcType(), collation);
            }
        }

        void execute(DTV dtv, SQLServerSQLXML xmlValue) throws SQLServerException {
            InputStream o = (null == xmlValue) ? null : xmlValue.getValue();
            tdsWriter.writeRPCXML(name, o, null == o ? 0 : dtv.getStreamSetterArgs().getLength(), isOutParam);
        }

        void execute(DTV dtv, InputStream inputStreamValue) throws SQLServerException {
            tdsWriter.writeRPCInputStream(name, inputStreamValue,
                    null == inputStreamValue ? 0 : dtv.getStreamSetterArgs().getLength(), isOutParam, dtv.getJdbcType(),
                    collation);
        }

        void execute(DTV dtv, Reader readerValue) throws SQLServerException {
            JDBCType jdbcType = dtv.getJdbcType();

            // executeOp should have handled null Reader as a null String.
            assert null != readerValue;

            // Non-unicode JDBCType should have been handled before now
            assert (JDBCType.NCHAR == jdbcType || JDBCType.NVARCHAR == jdbcType || JDBCType.LONGNVARCHAR == jdbcType
                    || JDBCType.NCLOB == jdbcType) : "SendByRPCOp(Reader): Unexpected JDBC type " + jdbcType;

            // Write the reader value as a stream of Unicode characters
            tdsWriter.writeRPCReaderUnicode(name, readerValue, dtv.getStreamSetterArgs().getLength(), isOutParam,
                    collation);
        }

        /*
         * (non-Javadoc)
         * @see com.microsoft.sqlserver.jdbc.DTVExecuteOp#execute(com.microsoft.sqlserver.jdbc.DTV,
         * microsoft.sql.SqlVariant)
         */
        @Override
        void execute(DTV dtv, SqlVariant sqlVariantValue) throws SQLServerException {
            tdsWriter.writeRPCSqlVariant(name, sqlVariantValue, isOutParam);

        }
    }

    /**
     * Execute a caller-defined, object type-specific operation on a DTV.
     *
     * See DTVExecuteOp
     */
    final void executeOp(DTVExecuteOp op) throws SQLServerException {
        JDBCType jdbcType = getJdbcType();
        Object value = getSetterValue();
        JavaType javaType = getJavaType();
        boolean unsupportedConversion = false;
        byte[] byteValue = null;

        if (null != cryptoMeta && !SetterConversionAE.converts(javaType, jdbcType, sendStringParametersAsUnicode)) {
            MessageFormat form = new MessageFormat(SQLServerException.getErrString("R_unsupportedConversionAE"));
            Object[] msgArgs = {javaType.toString().toLowerCase(Locale.ENGLISH),
                    jdbcType.toString().toLowerCase(Locale.ENGLISH)};
            throw new SQLServerException(form.format(msgArgs), null);
        }

        if (null == value) {

            switch (jdbcType) {
                case NCHAR:
                case NVARCHAR:
                case LONGNVARCHAR:
                case NCLOB:
                    if (null != cryptoMeta)
                        op.execute(this, (byte[]) null);
                    else
                        op.execute(this, (String) null);
                    break;

                case INTEGER:
                    if (null != cryptoMeta)
                        op.execute(this, (byte[]) null);
                    else
                        op.execute(this, (Integer) null);
                    break;

                case DATE:
                    op.execute(this, (java.sql.Date) null);
                    break;

                case TIME:
                    op.execute(this, (java.sql.Time) null);
                    break;

                case DATETIME:
                case SMALLDATETIME:
                case TIMESTAMP:
                    op.execute(this, (java.sql.Timestamp) null);
                    break;

                case TIME_WITH_TIMEZONE:
                case TIMESTAMP_WITH_TIMEZONE:
                case DATETIMEOFFSET:
                    op.execute(this, (microsoft.sql.DateTimeOffset) null);
                    break;

                case FLOAT:
                case REAL:
                    if (null != cryptoMeta)
                        op.execute(this, (byte[]) null);
                    else
                        op.execute(this, (Float) null);
                    break;

                case NUMERIC:
                case DECIMAL:
                case MONEY:
                case SMALLMONEY:
                    if (null != cryptoMeta)
                        op.execute(this, (byte[]) null);
                    else
                        op.execute(this, (BigDecimal) null);
                    break;

                case BINARY:
                case VARBINARY:
                case LONGVARBINARY:
                case BLOB:
                case CHAR:
                case VARCHAR:
                case LONGVARCHAR:
                case CLOB:
                case GUID:
                    op.execute(this, (byte[]) null);
                    break;

                case TINYINT:
                    if (null != cryptoMeta)
                        op.execute(this, (byte[]) null);
                    else
                        op.execute(this, (Byte) null);
                    break;

                case BIGINT:
                    if (null != cryptoMeta)
                        op.execute(this, (byte[]) null);
                    else
                        op.execute(this, (Long) null);
                    break;

                case DOUBLE:
                    if (null != cryptoMeta)
                        op.execute(this, (byte[]) null);
                    else
                        op.execute(this, (Double) null);
                    break;

                case SMALLINT:
                    if (null != cryptoMeta)
                        op.execute(this, (byte[]) null);
                    else
                        op.execute(this, (Short) null);
                    break;

                case BIT:
                case BOOLEAN:
                    if (null != cryptoMeta)
                        op.execute(this, (byte[]) null);
                    else
                        op.execute(this, (Boolean) null);
                    break;

                case SQLXML:
                    op.execute(this, (SQLServerSQLXML) null);
                    break;

                case ARRAY:
                case DATALINK:
                case DISTINCT:
                case JAVA_OBJECT:
                case NULL:
                case OTHER:
                case REF:
                case ROWID:
                case STRUCT:
                    unsupportedConversion = true;
                    break;

                case SQL_VARIANT:
                    op.execute(this, (SqlVariant) null);
                    break;

                case UNKNOWN:
                default:
                    assert false : "Unexpected JDBCType: " + jdbcType;
                    unsupportedConversion = true;
                    break;
            }
        } else // null != value
        {
            if (aeLogger.isLoggable(java.util.logging.Level.FINE) && (null != cryptoMeta)) {
                aeLogger.fine("Encrypting java data type: " + javaType);
            }

            switch (javaType) {
                case STRING:
                    if (JDBCType.GUID == jdbcType) {
                        if (null != cryptoMeta) {
                            if (value instanceof String) {
                                value = UUID.fromString((String) value);
                            }
                            byte[] bArray = Util.asGuidByteArray((UUID) value);
                            op.execute(this, bArray);
                        } else {
                            op.execute(this, String.valueOf(value));
                        }
                    } else if (JDBCType.SQL_VARIANT == jdbcType) {
                        op.execute(this, String.valueOf(value));
                    } else if (JDBCType.GEOMETRY == jdbcType) {
                        op.execute(this, ((Geometry) value).serialize());
                    } else if (JDBCType.GEOGRAPHY == jdbcType) {
                        op.execute(this, ((Geography) value).serialize());
                    } else {
                        if (null != cryptoMeta) {
                            // if streaming types check for allowed data length in AE
                            // jdbcType is set to LONGNVARCHAR if input data length is >
                            // DataTypes.SHORT_VARTYPE_MAX_CHARS for string
                            if ((jdbcType == JDBCType.LONGNVARCHAR) && (JDBCType.VARCHAR == jdbcTypeSetByUser)
                                    && (DataTypes.MAX_VARTYPE_MAX_BYTES < valueLength)) {
                                MessageFormat form = new MessageFormat(
                                        SQLServerException.getErrString("R_StreamingDataTypeAE"));
                                Object[] msgArgs = {DataTypes.MAX_VARTYPE_MAX_BYTES, JDBCType.LONGVARCHAR};
                                throw new SQLServerException(this, form.format(msgArgs), null, 0, false);
                            } else if ((JDBCType.NVARCHAR == jdbcTypeSetByUser)
                                    && (DataTypes.MAX_VARTYPE_MAX_CHARS < valueLength)) {
                                MessageFormat form = new MessageFormat(
                                        SQLServerException.getErrString("R_StreamingDataTypeAE"));
                                Object[] msgArgs = {DataTypes.MAX_VARTYPE_MAX_CHARS, JDBCType.LONGNVARCHAR};
                                throw new SQLServerException(this, form.format(msgArgs), null, 0, false);
                            }
                            // Each character is represented using 2 bytes in NVARCHAR
                            else if ((JDBCType.NVARCHAR == jdbcTypeSetByUser) || (JDBCType.NCHAR == jdbcTypeSetByUser)
                                    || (JDBCType.LONGNVARCHAR == jdbcTypeSetByUser)) {
                                byteValue = ((String) value).getBytes(UTF_16LE);
                            }
                            // Each character is represented using 1 bytes in VARCHAR
                            else if ((JDBCType.VARCHAR == jdbcTypeSetByUser) || (JDBCType.CHAR == jdbcTypeSetByUser)
                                    || (JDBCType.LONGVARCHAR == jdbcTypeSetByUser)) {
                                byteValue = ((String) value).getBytes();
                            }

                            op.execute(this, byteValue);
                        } else
                            op.execute(this, (String) value);
                    }
                    break;

                case INTEGER:
                    if (null != cryptoMeta) {
                        byteValue = ByteBuffer.allocate(Long.SIZE / Byte.SIZE).order(ByteOrder.LITTLE_ENDIAN)
                                .putLong(((Integer) value).longValue()).array();
                        op.execute(this, byteValue);
                    } else
                        op.execute(this, (Integer) value);
                    break;

                case DATE:
                    op.execute(this, (java.sql.Date) value);
                    break;

                case TIME:
                    op.execute(this, (java.sql.Time) value);
                    break;

                case TIMESTAMP:
                    op.execute(this, (java.sql.Timestamp) value);
                    break;

                case TVP:
                    op.execute(this, (TVP) value);
                    break;

                case UTILDATE:
                    op.execute(this, (java.util.Date) value);
                    break;

                case CALENDAR:
                    op.execute(this, (java.util.Calendar) value);
                    break;

                case LOCALDATE:
                    op.execute(this, (LocalDate) value);
                    break;

                case LOCALTIME:
                    op.execute(this, (LocalTime) value);
                    break;

                case LOCALDATETIME:
                    op.execute(this, (LocalDateTime) value);
                    break;

                case OFFSETTIME:
                    op.execute(this, (OffsetTime) value);
                    break;

                case OFFSETDATETIME:
                    op.execute(this, (OffsetDateTime) value);
                    break;

                case DATETIMEOFFSET:
                    op.execute(this, (microsoft.sql.DateTimeOffset) value);
                    break;

                case FLOAT:
                    if (null != cryptoMeta) {
                        if (Float.isInfinite((Float) value)) {
                            MessageFormat form = new MessageFormat(
                                    SQLServerException.getErrString("R_valueOutOfRange"));
                            throw new SQLServerException(form.format(new Object[] {jdbcType}), null, 0, null);
                        }

                        byteValue = ByteBuffer.allocate((Float.SIZE / Byte.SIZE)).order(ByteOrder.LITTLE_ENDIAN)
                                .putFloat((Float) value).array();
                        op.execute(this, byteValue);
                    } else
                        op.execute(this, (Float) value);
                    break;

                case BIGDECIMAL:
                    if (null != cryptoMeta) {
                        // For AE, we need to use the setMoney/setSmallMoney methods to send encrypted data
                        // to money types. Also we need to use the TDS MONEYN rule for these.
                        // For these methods, the Java type is still BigDecimal, but the JDBCType
                        // would be JDBCType.MONEY or JDBCType.SMALLMONEY.
                        if ((JDBCType.MONEY == jdbcType) || (JDBCType.SMALLMONEY == jdbcType)) {
                            // For TDS we need to send the money value multiplied by 10^4 - this gives us the
                            // money value as integer. 4 is the default and only scale available with money.
                            // smallmoney is noralized to money.
                            BigDecimal bdValue = (BigDecimal) value;
                            // Need to validate range in the client side as we are converting BigDecimal to integers.
                            Util.validateMoneyRange(bdValue, jdbcType);

                            // Get the total number of digits after the multiplication. Scale is hardcoded to 4. This is
                            // needed to get the proper
                            // rounding.
                            // BigDecimal calculates precision a bit differently. For 0.000001, the precision is 1, but
                            // scale is 6 which makes the
                            // digit count -ve.
                            int digitCount = Math.max((bdValue.precision() - bdValue.scale()), 0) + 4;

                            long moneyVal = ((BigDecimal) value)
                                    .multiply(new BigDecimal(10000), new MathContext(digitCount, RoundingMode.HALF_UP))
                                    .longValue();
                            ByteBuffer bbuf = ByteBuffer.allocate(8).order(ByteOrder.LITTLE_ENDIAN);
                            bbuf.putInt((int) (moneyVal >> 32)).array();
                            bbuf.putInt((int) moneyVal).array();
                            op.execute(this, bbuf.array());
                        } else {
                            BigDecimal bigDecimalVal = (BigDecimal) value;
                            byte[] decimalToByte = DDC.convertBigDecimalToBytes(bigDecimalVal, bigDecimalVal.scale());
                            byteValue = new byte[16];
                            // removing the precision and scale information from the decimalToByte array
                            System.arraycopy(decimalToByte, 2, byteValue, 0, decimalToByte.length - 2);
                            this.setScale(bigDecimalVal.scale());

                            if (null != cryptoMeta.getBaseTypeInfo()) {
                                // if the precision of the column is smaller than the precision of the actual value,
                                // the driver throws exception
                                if (cryptoMeta.getBaseTypeInfo().getPrecision() < Util
                                        .getValueLengthBaseOnJavaType(bigDecimalVal, javaType, null, null, jdbcType)) {
                                    MessageFormat form = new MessageFormat(
                                            SQLServerException.getErrString("R_valueOutOfRange"));
                                    Object[] msgArgs = {cryptoMeta.getBaseTypeInfo().getSSTypeName()};
                                    throw new SQLServerException(form.format(msgArgs),
                                            SQLState.NUMERIC_DATA_OUT_OF_RANGE, DriverError.NOT_SET, null);
                                }
                            } else {
                                // if the precision that user provides is smaller than the precision of the actual
                                // value,
                                // the driver assumes the precision that user provides is the correct precision, and
                                // throws
                                // exception
                                if (valueLength < Util.getValueLengthBaseOnJavaType(bigDecimalVal, javaType, null, null,
                                        jdbcType)) {
                                    MessageFormat form = new MessageFormat(
                                            SQLServerException.getErrString("R_valueOutOfRange"));
                                    Object[] msgArgs = {SSType.DECIMAL};
                                    throw new SQLServerException(form.format(msgArgs),
                                            SQLState.NUMERIC_DATA_OUT_OF_RANGE, DriverError.NOT_SET, null);
                                }
                            }

                            op.execute(this, byteValue);
                        }
                    } else
                        op.execute(this, (BigDecimal) value);
                    break;

                case BYTEARRAY:
                    if ((null != cryptoMeta) && (DataTypes.MAX_VARTYPE_MAX_BYTES < valueLength)) {
                        MessageFormat form = new MessageFormat(
                                SQLServerException.getErrString("R_StreamingDataTypeAE"));
                        Object[] msgArgs = {DataTypes.MAX_VARTYPE_MAX_BYTES, JDBCType.BINARY};
                        throw new SQLServerException(this, form.format(msgArgs), null, 0, false);
                    } else
                        op.execute(this, (byte[]) value);
                    break;

                case BYTE:
                    // for tinyint
                    if (null != cryptoMeta) {
                        byteValue = ByteBuffer.allocate(Long.SIZE / Byte.SIZE).order(ByteOrder.LITTLE_ENDIAN)
                                .putLong((byte) value & 0xFF).array();
                        op.execute(this, byteValue);
                    } else
                        op.execute(this, (Byte) value);
                    break;

                case LONG:
                    if (null != cryptoMeta) {
                        byteValue = ByteBuffer.allocate((Long.SIZE / Byte.SIZE)).order(ByteOrder.LITTLE_ENDIAN)
                                .putLong((Long) value).array();
                        op.execute(this, byteValue);
                    } else
                        op.execute(this, (Long) value);
                    break;

                case BIGINTEGER:
                    op.execute(this, (java.math.BigInteger) value);
                    break;

                case DOUBLE:
                    if (null != cryptoMeta) {
                        if (Double.isInfinite((Double) value)) {
                            MessageFormat form = new MessageFormat(
                                    SQLServerException.getErrString("R_valueOutOfRange"));
                            throw new SQLServerException(form.format(new Object[] {jdbcType}), null, 0, null);
                        }
                        byteValue = ByteBuffer.allocate((Double.SIZE / Byte.SIZE)).order(ByteOrder.LITTLE_ENDIAN)
                                .putDouble((Double) value).array();
                        op.execute(this, byteValue);
                    } else
                        op.execute(this, (Double) value);
                    break;

                case SHORT:
                    if (null != cryptoMeta) {
                        byteValue = ByteBuffer.allocate(Long.SIZE / Byte.SIZE).order(ByteOrder.LITTLE_ENDIAN)
                                .putLong((short) value).array();
                        op.execute(this, byteValue);
                    } else
                        op.execute(this, (Short) value);
                    break;

                case BOOLEAN:
                    if (null != cryptoMeta) {
                        byteValue = ByteBuffer.allocate(Long.SIZE / Byte.SIZE).order(ByteOrder.LITTLE_ENDIAN)
                                .putLong((Boolean) value ? 1 : 0).array();
                        op.execute(this, byteValue);
                    } else
                        op.execute(this, (Boolean) value);
                    break;

                case BLOB:
                    op.execute(this, (Blob) value);
                    break;

                case CLOB:
                case NCLOB:
                    op.execute(this, (Clob) value);
                    break;

                case INPUTSTREAM:
                    op.execute(this, (InputStream) value);
                    break;

                case READER:
                    op.execute(this, (Reader) value);
                    break;

                case SQLXML:
                    op.execute(this, (SQLServerSQLXML) value);
                    break;

                default:
                    assert false : "Unexpected JavaType: " + javaType;
                    unsupportedConversion = true;
                    break;
            }
        }

        if (unsupportedConversion) {
            MessageFormat form = new MessageFormat(SQLServerException.getErrString("R_unsupportedConversionFromTo"));
            Object[] msgArgs = {javaType, jdbcType};
            throw new SQLServerException(form.format(msgArgs), SQLState.DATA_EXCEPTION_NOT_SPECIFIC,
                    DriverError.NOT_SET, null);
        }
    }

    void sendCryptoMetaData(CryptoMetadata cryptoMeta, TDSWriter tdsWriter) {
        this.cryptoMeta = cryptoMeta;
        tdsWriter.setCryptoMetaData(cryptoMeta);
    }

    void setJdbcTypeSetByUser(JDBCType jdbcTypeSetByUser, int valueLength) {
        this.jdbcTypeSetByUser = jdbcTypeSetByUser;
        this.valueLength = valueLength;
    }

    /**
     * Serializes a value as the specified type for RPC.
     */
    void sendByRPC(String name, TypeInfo typeInfo, SQLCollation collation, int precision, int outScale,
            boolean isOutParam, TDSWriter tdsWriter, SQLServerConnection conn) throws SQLServerException {
        // typeInfo is null when called from PreparedStatement->Parameter->SendByRPC
        executeOp(new SendByRPCOp(name, typeInfo, collation, precision, outScale, isOutParam, tdsWriter, conn));
    }
}


/**
 * DTV implementation class interface.
 *
 * Currently there are two implementations: one for values which originate from Java values set by the app (AppDTVImpl)
 * and one for values which originate from byte in the TDS response buffer (ServerDTVImpl).
 */
abstract class DTVImpl {
    abstract void setValue(DTV dtv, SQLCollation collation, JDBCType jdbcType, Object value, JavaType javaType,
            StreamSetterArgs streamSetterArgs, Calendar cal, Integer scale, SQLServerConnection con,
            boolean forceEncrypt) throws SQLServerException;

    abstract void setValue(Object value, JavaType javaType);

    abstract void setStreamSetterArgs(StreamSetterArgs streamSetterArgs);

    abstract void setCalendar(Calendar cal);

    abstract void setScale(Integer scale);

    abstract void setForceEncrypt(boolean forceEncrypt);

    abstract StreamSetterArgs getStreamSetterArgs();

    abstract Calendar getCalendar();

    abstract Integer getScale();

    abstract boolean isNull();

    abstract void setJdbcType(JDBCType jdbcType);

    abstract JDBCType getJdbcType();

    abstract JavaType getJavaType();

    abstract Object getValue(DTV dtv, JDBCType jdbcType, int scale, InputStreamGetterArgs streamGetterArgs,
            Calendar cal, TypeInfo type, CryptoMetadata cryptoMetadata, TDSReader tdsReader) throws SQLServerException;

    abstract Object getSetterValue();

    abstract void skipValue(TypeInfo typeInfo, TDSReader tdsReader, boolean isDiscard) throws SQLServerException;

    abstract void initFromCompressedNull();

    abstract SqlVariant getInternalVariant();
}


/**
 * DTV implementation for values set by the app from Java types.
 */
final class AppDTVImpl extends DTVImpl {
    private JDBCType jdbcType = JDBCType.UNKNOWN;
    private Object value;
    private JavaType javaType;
    private StreamSetterArgs streamSetterArgs;
    private Calendar cal;
    private Integer scale;
    @SuppressWarnings("unused")
    private boolean forceEncrypt;
    private SqlVariant internalVariant;

    final void skipValue(TypeInfo typeInfo, TDSReader tdsReader, boolean isDiscard) throws SQLServerException {
        assert false;
    }

    final void initFromCompressedNull() {
        assert false;
    }

    final class SetValueOp extends DTVExecuteOp {
        private final SQLCollation collation;
        private final SQLServerConnection con;

        SetValueOp(SQLCollation collation, SQLServerConnection con) {
            this.collation = collation;
            this.con = con;
        }

        void execute(DTV dtv, String strValue) throws SQLServerException {
            JDBCType jdbcType = dtv.getJdbcType();

            // Normally we let the server convert the string to whatever backend
            // type it is going into. However, if the app says that the string
            // is a numeric/decimal value then convert the value to a BigDecimal
            // now so that GetTypeDefinitionOp can generate a type definition
            // with the correct scale.

            if ((JDBCType.DECIMAL == jdbcType) || (JDBCType.NUMERIC == jdbcType) || (JDBCType.MONEY == jdbcType)
                    || (JDBCType.SMALLMONEY == jdbcType)) {
                assert null != strValue;

                try {
                    dtv.setValue(new BigDecimal(strValue), JavaType.BIGDECIMAL);
                } catch (NumberFormatException e) {
                    DataTypes.throwConversionError("String", jdbcType.toString());
                }
            }

            // If the backend column is a binary type, or we don't know the backend
            // type, but we are being told that it is binary, then we need to convert
            // the hexized text value to binary here because the server doesn't do
            // this conversion for us.
            else if (jdbcType.isBinary()) {
                assert null != strValue;
                dtv.setValue(ParameterUtils.HexToBin(strValue), JavaType.BYTEARRAY);
            }

            // If the (Unicode) string value is to be sent to the server as MBCS,
            // then do the conversion now so that the decision to use a "short" or "long"
            // SSType (i.e. VARCHAR vs. TEXT/VARCHAR(max)) is based on the exact length of
            // the MBCS value (in bytes).
            else if (null != collation && (JDBCType.CHAR == jdbcType || JDBCType.VARCHAR == jdbcType
                    || JDBCType.LONGVARCHAR == jdbcType || JDBCType.CLOB == jdbcType)) {
                byte[] nativeEncoding = null;

                if (null != strValue) {
                    nativeEncoding = strValue.getBytes(collation.getCharset());
                }

                dtv.setValue(nativeEncoding, JavaType.BYTEARRAY);
            }
        }

        void execute(DTV dtv, Clob clobValue) throws SQLServerException {
            // executeOp should have handled null Clob as a String
            assert null != clobValue;

            // Fail fast if the Clob's advertised length is not within bounds.
            //
            // The Clob's length or contents may still change before SendByRPCOp
            // materializes the Clob at execution time if the app fails to treat
            // the parameter as immutable once set, as is recommended by the JDBC spec.
            try {
                DataTypes.getCheckedLength(con, dtv.getJdbcType(), clobValue.length(), false);
            } catch (SQLException e) {
                SQLServerException.makeFromDriverError(con, null, e.getMessage(), null, false);
            }
        }

        void execute(DTV dtv, SQLServerSQLXML xmlValue) throws SQLServerException {}

        void execute(DTV dtv, Byte byteValue) throws SQLServerException {}

        void execute(DTV dtv, Integer intValue) throws SQLServerException {}

        void execute(DTV dtv, java.sql.Time timeValue) throws SQLServerException {
            if (dtv.getJdbcType().isTextual()) {
                assert timeValue != null : "value is null";
                dtv.setValue(timeValue.toString(), JavaType.STRING);
            }
        }

        void execute(DTV dtv, java.sql.Date dateValue) throws SQLServerException {
            if (dtv.getJdbcType().isTextual()) {
                assert dateValue != null : "value is null";
                dtv.setValue(dateValue.toString(), JavaType.STRING);
            }
        }

        void execute(DTV dtv, java.sql.Timestamp timestampValue) throws SQLServerException {
            if (dtv.getJdbcType().isTextual()) {
                assert timestampValue != null : "value is null";
                dtv.setValue(timestampValue.toString(), JavaType.STRING);
            }
        }

        void execute(DTV dtv, java.util.Date utilDateValue) throws SQLServerException {
            if (dtv.getJdbcType().isTextual()) {
                assert utilDateValue != null : "value is null";
                dtv.setValue(utilDateValue.toString(), JavaType.STRING);
            }
        }

        void execute(DTV dtv, LocalDate localDateValue) throws SQLServerException {
            if (dtv.getJdbcType().isTextual()) {
                assert localDateValue != null : "value is null";
                dtv.setValue(localDateValue.toString(), JavaType.STRING);
            }
        }

        void execute(DTV dtv, LocalTime localTimeValue) throws SQLServerException {
            if (dtv.getJdbcType().isTextual()) {
                assert localTimeValue != null : "value is null";
                dtv.setValue(localTimeValue.toString(), JavaType.STRING);
            }
        }

        void execute(DTV dtv, LocalDateTime localDateTimeValue) throws SQLServerException {
            if (dtv.getJdbcType().isTextual()) {
                assert localDateTimeValue != null : "value is null";
                dtv.setValue(localDateTimeValue.toString(), JavaType.STRING);
            }
        }

        void execute(DTV dtv, OffsetTime offsetTimeValue) throws SQLServerException {
            if (dtv.getJdbcType().isTextual()) {
                assert offsetTimeValue != null : "value is null";
                dtv.setValue(offsetTimeValue.toString(), JavaType.STRING);
            }
        }

        void execute(DTV dtv, OffsetDateTime offsetDateTimeValue) throws SQLServerException {
            if (dtv.getJdbcType().isTextual()) {
                assert offsetDateTimeValue != null : "value is null";
                dtv.setValue(offsetDateTimeValue.toString(), JavaType.STRING);
            }
        }

        void execute(DTV dtv, java.util.Calendar calendarValue) throws SQLServerException {
            if (dtv.getJdbcType().isTextual()) {
                assert calendarValue != null : "value is null";
                dtv.setValue(calendarValue.toString(), JavaType.STRING);
            }
        }

        void execute(DTV dtv, microsoft.sql.DateTimeOffset dtoValue) throws SQLServerException {
            if (dtv.getJdbcType().isTextual()) {
                assert dtoValue != null : "value is null";
                dtv.setValue(dtoValue.toString(), JavaType.STRING);
            }
        }

        void execute(DTV dtv, TVP tvpValue) throws SQLServerException {}

        void execute(DTV dtv, Float floatValue) throws SQLServerException {}

        void execute(DTV dtv, Double doubleValue) throws SQLServerException {}

        void execute(DTV dtv, BigDecimal bigDecimalValue) throws SQLServerException {
            // Rescale the value if necessary
            if (null != bigDecimalValue) {
                Integer dtvScale, biScale = bigDecimalValue.scale();
                if (null == dtv.getScale() && JDBCType.DECIMAL == dtv.getJdbcType()) {
                    dtvScale = bigDecimalValue
                            .precision() > SQLServerConnection.maxDecimalPrecision ? SQLServerConnection.maxDecimalPrecision
                                    - (bigDecimalValue.precision() - biScale) : biScale;
                    if (dtvScale > SQLServerConnection.maxDecimalPrecision) {
                        dtv.setScale(SQLServerConnection.maxDecimalPrecision);
                        dtvScale = SQLServerConnection.maxDecimalPrecision;
                    } else {
                        dtv.setScale(dtvScale);
                    }
                } else
                    dtvScale = dtv.getScale();
                if (dtvScale != null && dtvScale != biScale)
                    bigDecimalValue = bigDecimalValue.setScale(dtvScale, RoundingMode.DOWN);
            }
            dtv.setValue(bigDecimalValue, JavaType.BIGDECIMAL);
        }

        void execute(DTV dtv, Long longValue) throws SQLServerException {}

        void execute(DTV dtv, BigInteger bigIntegerValue) throws SQLServerException {}

        void execute(DTV dtv, Short shortValue) throws SQLServerException {}

        void execute(DTV dtv, Boolean booleanValue) throws SQLServerException {}

        void execute(DTV dtv, byte[] byteArrayValue) throws SQLServerException {}

        void execute(DTV dtv, Blob blobValue) throws SQLServerException {
            assert null != blobValue;

            // Fail fast if the Blob's advertised length is not within bounds.
            //
            // The Blob's length or contents may still change before SendByRPCOp
            // materializes the Blob at execution time if the app fails to treat
            // the parameter as immutable once set, as is recommended by the JDBC spec.
            try {
                DataTypes.getCheckedLength(con, dtv.getJdbcType(), blobValue.length(), false);
            } catch (SQLException e) {
                SQLServerException.makeFromDriverError(con, null, e.getMessage(), null, false);
            }
        }

        void execute(DTV dtv, InputStream inputStreamValue) throws SQLServerException {
            DataTypes.getCheckedLength(con, dtv.getJdbcType(), dtv.getStreamSetterArgs().getLength(), true);

            // If the stream is to be sent as Unicode, then assume it's an ASCII stream
            if (JDBCType.NCHAR == jdbcType || JDBCType.NVARCHAR == jdbcType || JDBCType.LONGNVARCHAR == jdbcType) {
                Reader readerValue = null;
                readerValue = new InputStreamReader(inputStreamValue, StandardCharsets.US_ASCII);

                dtv.setValue(readerValue, JavaType.READER);

                // No need to change SetterArgs since, for ASCII streams, the
                // Reader length, in characters, is the same as the InputStream
                // length, in bytes.

                // Re-execute with the stream value to perform any further conversions
                execute(dtv, readerValue);
            }
        }

        void execute(DTV dtv, Reader readerValue) throws SQLServerException {
            // executeOp should have handled null Reader as a null String.
            assert null != readerValue;

            JDBCType jdbcType = dtv.getJdbcType();
            long readerLength = DataTypes.getCheckedLength(con, dtv.getJdbcType(),
                    dtv.getStreamSetterArgs().getLength(), true);

            if (
            // If the backend column is a binary type, or we don't know the backend
            // type, but we are being told that it is binary, then we need to convert
            // the hexized text value to binary here because the server doesn't do
            // this conversion for us.
            jdbcType.isBinary()) {
                String stringValue = DDC.convertReaderToString(readerValue, (int) readerLength);

                // If we were given an input stream length that we had to match and
                // the actual stream length did not match then cancel the request.
                if (DataTypes.UNKNOWN_STREAM_LENGTH != readerLength && stringValue.length() != readerLength) {
                    MessageFormat form = new MessageFormat(SQLServerException.getErrString("R_mismatchedStreamLength"));
                    Object[] msgArgs = {readerLength, stringValue.length()};
                    SQLServerException.makeFromDriverError(null, null, form.format(msgArgs), "", true);
                }

                dtv.setValue(stringValue, JavaType.STRING);
                execute(dtv, stringValue);
            }

            // If the reader value is to be sent as MBCS, then convert the value to an MBCS InputStream
            else if (null != collation && (JDBCType.CHAR == jdbcType || JDBCType.VARCHAR == jdbcType
                    || JDBCType.LONGVARCHAR == jdbcType || JDBCType.CLOB == jdbcType)) {
                ReaderInputStream streamValue = new ReaderInputStream(readerValue, collation.getCharset(),
                        readerLength);

                dtv.setValue(streamValue, JavaType.INPUTSTREAM);

                // Even if we knew the length of the Reader, we do not know the length of the converted MBCS stream up
                // front.
                dtv.setStreamSetterArgs(new StreamSetterArgs(StreamType.CHARACTER, DataTypes.UNKNOWN_STREAM_LENGTH));
                execute(dtv, streamValue);
            }
        }

        /*
         * (non-Javadoc)
         * @see com.microsoft.sqlserver.jdbc.DTVExecuteOp#execute(com.microsoft.sqlserver.jdbc.DTV,
         * microsoft.sql.SqlVariant)
         */
        @Override
        void execute(DTV dtv, SqlVariant SqlVariantValue) throws SQLServerException {}

    }

    void setValue(DTV dtv, SQLCollation collation, JDBCType jdbcType, Object value, JavaType javaType,
            StreamSetterArgs streamSetterArgs, Calendar cal, Integer scale, SQLServerConnection con,
            boolean forceEncrypt) throws SQLServerException {
        // Set the value according to its Java object type, nullness, and specified JDBC type
        dtv.setValue(value, javaType);
        dtv.setJdbcType(jdbcType);
        dtv.setStreamSetterArgs(streamSetterArgs);
        dtv.setCalendar(cal);
        dtv.setScale(scale);
        dtv.setForceEncrypt(forceEncrypt);
        dtv.executeOp(new SetValueOp(collation, con));
    }

    void setValue(Object value, JavaType javaType) {
        this.value = value;
        this.javaType = javaType;
    }

    void setStreamSetterArgs(StreamSetterArgs streamSetterArgs) {
        this.streamSetterArgs = streamSetterArgs;
    }

    void setCalendar(Calendar cal) {
        this.cal = cal;
    }

    void setScale(Integer scale) {
        this.scale = scale;
    }

    void setForceEncrypt(boolean forceEncrypt) {
        this.forceEncrypt = forceEncrypt;
    }

    StreamSetterArgs getStreamSetterArgs() {
        return streamSetterArgs;
    }

    Calendar getCalendar() {
        return cal;
    }

    Integer getScale() {
        return scale;
    }

    boolean isNull() {
        return null == value;
    }

    void setJdbcType(JDBCType jdbcType) {
        this.jdbcType = jdbcType;
    }

    JDBCType getJdbcType() {
        return jdbcType;
    }

    JavaType getJavaType() {
        return javaType;
    }

    Object getValue(DTV dtv, JDBCType jdbcType, int scale, InputStreamGetterArgs streamGetterArgs, Calendar cal,
            TypeInfo typeInfo, CryptoMetadata cryptoMetadata, TDSReader tdsReader) throws SQLServerException {
        // Client side type conversion is not supported
<<<<<<< HEAD
        // Checking for sql_variant here since the check will be performed elsewhere. 
        if (this.jdbcType != jdbcType && jdbcType != jdbcType.SQL_VARIANT)
        {
            DataTypes.throwConversionError(this.jdbcType.toString(), jdbcType.toString());
        }

=======
        // Checking for sql_variant here since the check will be performed elsewhere.
        if (this.jdbcType != jdbcType && jdbcType != JDBCType.SQL_VARIANT) {
            DataTypes.throwConversionError(this.jdbcType.toString(), jdbcType.toString());
        }
>>>>>>> 634f7cc0
        return value;
    }

    Object getSetterValue() {
        return value;
    }

    /*
     * (non-Javadoc)
     * @see com.microsoft.sqlserver.jdbc.DTVImpl#getInternalVariant()
     */
    @Override
    SqlVariant getInternalVariant() {
        return this.internalVariant;
    }

    /**
     * Sets the internal datatype of variant type
     * 
     * @param type
     *        sql_variant internal type
     */
    void setInternalVariant(SqlVariant type) {
        this.internalVariant = type;
    }
}


/**
 * Encapsulation of type information associated with values returned in the TDS response stream (TYPE_INFO).
 *
 * ResultSet rows have type info for each column returned in a COLMETADATA response stream.
 *
 * CallableStatement output parameters have their type info returned in a RETURNVALUE response stream.
 */
final class TypeInfo implements Serializable {
    /**
     * Always refresh SerialVersionUID when prompted
     */
    private static final long serialVersionUID = 6641910171379986768L;

    private int maxLength; // Max length of data
    private SSLenType ssLenType; // Length type (FIXEDLENTYPE, PARTLENTYPE, etc.)
    private int precision;
    private int displaySize;// size is in characters. display size assumes a formatted hexa decimal representation for
                            // binaries.
    private int scale;
    private short flags;
    private SSType ssType;
    private int userType;
    private String udtTypeName;

    // Collation (will be null for non-textual types).
    private SQLCollation collation;
    private Charset charset;

    SSType getSSType() {
        return ssType;
    }

    void setSSType(SSType ssType) {
        this.ssType = ssType;
    }

    SSLenType getSSLenType() {
        return ssLenType;
    }

    void setSSLenType(SSLenType ssLenType) {
        this.ssLenType = ssLenType;
    }

    String getSSTypeName() {
        return (SSType.UDT == ssType) ? udtTypeName : ssType.toString();
    }

    int getMaxLength() {
        return maxLength;
    }

    void setMaxLength(int maxLength) {
        this.maxLength = maxLength;
    }

    int getPrecision() {
        return precision;
    }

    void setPrecision(int precision) {
        this.precision = precision;
    }

    int getDisplaySize() {
        return displaySize;
    }

    void setDisplaySize(int displaySize) {
        this.displaySize = displaySize;
    }

    int getScale() {
        return scale;
    }

    SQLCollation getSQLCollation() {
        return collation;
    }

    void setSQLCollation(SQLCollation collation) {
        this.collation = collation;
    }

    Charset getCharset() {
        return charset;
    }

    void setCharset(Charset charset) {
        this.charset = charset;
    }

    boolean isNullable() {
        return 0x0001 == (flags & 0x0001);
    }

    boolean isCaseSensitive() {
        return 0x0002 == (flags & 0x0002);
    }

    boolean isSparseColumnSet() {
        return 0x0400 == (flags & 0x0400);
    }

    boolean isEncrypted() {
        return 0x0800 == (flags & 0x0800);
    }

    static int UPDATABLE_READ_ONLY = 0;
    static int UPDATABLE_READ_WRITE = 1;
    static int UPDATABLE_UNKNOWN = 2;

    int getUpdatability() {
        return (flags >> 2) & 0x0003;
    }

    boolean isIdentity() {
        return 0x0010 == (flags & 0x0010);
    }

    byte[] getFlags() {
        byte[] f = new byte[2];
        f[0] = (byte) (flags & 0xFF);
        f[1] = (byte) ((flags >> 8) & 0xFF);
        return f;
    }

    short getFlagsAsShort() {
        return flags;
    }

    void setFlags(Short flags) {
        this.flags = flags;
    }

    void setScale(int scale) {
        this.scale = scale;
    }

    // TypeInfo Builder enum defines a set of builders used to construct TypeInfo instances
    // for the various data types. Each builder builds a TypeInfo instance using a builder Strategy.
    // Some strategies are used for multiple types (for example: FixedLenStrategy)
    enum Builder {
        BIT(TDSType.BIT1, new FixedLenStrategy(SSType.BIT, 1, // TDS length (bytes)
                1, // precision (max numeric precision, in decimal digits)
                "1".length(), // column display size
                0) // scale
        ),

        BIGINT(TDSType.INT8, new FixedLenStrategy(SSType.BIGINT, 8, // TDS length (bytes)
                Long.toString(Long.MAX_VALUE).length(), // precision (max numeric precision, in decimal digits)
                ("-" + Long.toString(Long.MAX_VALUE)).length(), // column display size (includes sign)
                0) // scale
        ),

        INTEGER(TDSType.INT4, new FixedLenStrategy(SSType.INTEGER, 4, // TDS length (bytes)
                Integer.toString(Integer.MAX_VALUE).length(), // precision (max numeric precision, in decimal digits)
                ("-" + Integer.toString(Integer.MAX_VALUE)).length(), // column display size (includes sign)
                0) // scale
        ),

        SMALLINT(TDSType.INT2, new FixedLenStrategy(SSType.SMALLINT, 2, // TDS length (bytes)
                Short.toString(Short.MAX_VALUE).length(), // precision (max numeric precision, in decimal digits)
                ("-" + Short.toString(Short.MAX_VALUE)).length(), // column display size (includes sign)
                0) // scale
        ),

        TINYINT(TDSType.INT1, new FixedLenStrategy(SSType.TINYINT, 1, // TDS length (bytes)
                Byte.toString(Byte.MAX_VALUE).length(), // precision (max numeric precision, in decimal digits)
                Byte.toString(Byte.MAX_VALUE).length(), // column display size (no sign - TINYINT is unsigned)
                0) // scale
        ),

        REAL(TDSType.FLOAT4, new FixedLenStrategy(SSType.REAL, 4, // TDS length (bytes)
                7, // precision (max numeric precision, in bits)
                13, // column display size
                0) // scale
        ),

        FLOAT(TDSType.FLOAT8, new FixedLenStrategy(SSType.FLOAT, 8, // TDS length (bytes)
                15, // precision (max numeric precision, in bits)
                22, // column display size
                0) // scale
        ),

        SMALLDATETIME(TDSType.DATETIME4, new FixedLenStrategy(SSType.SMALLDATETIME, 4, // TDS length (bytes)
                "yyyy-mm-dd hh:mm".length(), // precision (formatted length, in characters, assuming max fractional
                                             // seconds precision (0))
                "yyyy-mm-dd hh:mm".length(), // column display size
                0) // scale
        ),

        DATETIME(TDSType.DATETIME8, new FixedLenStrategy(SSType.DATETIME, 8, // TDS length (bytes)
                "yyyy-mm-dd hh:mm:ss.fff".length(), // precision (formatted length, in characters, assuming max
                                                    // fractional seconds precision)
                "yyyy-mm-dd hh:mm:ss.fff".length(), // column display size
                3) // scale
        ),

        SMALLMONEY(TDSType.MONEY4, new FixedLenStrategy(SSType.SMALLMONEY, 4, // TDS length (bytes)
                Integer.toString(Integer.MAX_VALUE).length(), // precision (max unscaled numeric precision, in decimal
                                                              // digits)
                ("-" + "." + Integer.toString(Integer.MAX_VALUE)).length(), // column display size (includes sign and
                                                                            // decimal for scale)
                4) // scale
        ),

        MONEY(TDSType.MONEY8, new FixedLenStrategy(SSType.MONEY, 8, // TDS length (bytes)
                Long.toString(Long.MAX_VALUE).length(), // precision (max unscaled numeric precision, in decimal digits)
                ("-" + "." + Long.toString(Long.MAX_VALUE)).length(), // column display size (includes sign and decimal
                                                                      // for scale)
                4) // scale
        ),

        BITN(TDSType.BITN, new Strategy() {
            /**
             * Sets the fields of typeInfo to the correct values
             * 
             * @param typeInfo
             *        the TypeInfo whos values are being corrected
             * @param tdsReader
             *        the TDSReader used to set the fields of typeInfo to the correct values
             * @throws SQLServerException
             *         when an error occurs
             */
            public void apply(TypeInfo typeInfo, TDSReader tdsReader) throws SQLServerException {
                if (1 != tdsReader.readUnsignedByte())
                    tdsReader.throwInvalidTDS();

                BIT.build(typeInfo, tdsReader);
                typeInfo.ssLenType = SSLenType.BYTELENTYPE;
            }
        }),

        INTN(TDSType.INTN, new Strategy() {
            /**
             * Sets the fields of typeInfo to the correct values
             * 
             * @param typeInfo
             *        the TypeInfo whos values are being corrected
             * @param tdsReader
             *        the TDSReader used to set the fields of typeInfo to the correct values
             * @throws SQLServerException
             *         when an error occurs
             */
            public void apply(TypeInfo typeInfo, TDSReader tdsReader) throws SQLServerException {
                switch (tdsReader.readUnsignedByte()) {
                    case 8:
                        BIGINT.build(typeInfo, tdsReader);
                        break;
                    case 4:
                        INTEGER.build(typeInfo, tdsReader);
                        break;
                    case 2:
                        SMALLINT.build(typeInfo, tdsReader);
                        break;
                    case 1:
                        TINYINT.build(typeInfo, tdsReader);
                        break;
                    default:
                        tdsReader.throwInvalidTDS();
                        break;
                }

                typeInfo.ssLenType = SSLenType.BYTELENTYPE;
            }
        }),

        DECIMAL(TDSType.DECIMALN, new DecimalNumericStrategy(SSType.DECIMAL)),
        NUMERIC(TDSType.NUMERICN, new DecimalNumericStrategy(SSType.NUMERIC)),
        FLOATN(TDSType.FLOATN, new BigOrSmallByteLenStrategy(FLOAT, REAL)),
        MONEYN(TDSType.MONEYN, new BigOrSmallByteLenStrategy(MONEY, SMALLMONEY)),
        DATETIMEN(TDSType.DATETIMEN, new BigOrSmallByteLenStrategy(DATETIME, SMALLDATETIME)),

        TIME(TDSType.TIMEN, new KatmaiScaledTemporalStrategy(SSType.TIME)),
        DATETIME2(TDSType.DATETIME2N, new KatmaiScaledTemporalStrategy(SSType.DATETIME2)),
        DATETIMEOFFSET(TDSType.DATETIMEOFFSETN, new KatmaiScaledTemporalStrategy(SSType.DATETIMEOFFSET)),

        DATE(TDSType.DATEN, new Strategy() {
            /**
             * Sets the fields of typeInfo to the correct values
             * 
             * @param typeInfo
             *        the TypeInfo whos values are being corrected
             * @param tdsReader
             *        the TDSReader used to set the fields of typeInfo to the correct values
             * @throws SQLServerException
             *         when an error occurs
             */
            public void apply(TypeInfo typeInfo, TDSReader tdsReader) throws SQLServerException {
                typeInfo.ssType = SSType.DATE;
                typeInfo.ssLenType = SSLenType.BYTELENTYPE;
                typeInfo.maxLength = 3;
                typeInfo.displaySize = typeInfo.precision = "yyyy-mm-dd".length();
            }
        }),

        BIGBINARY(TDSType.BIGBINARY, new Strategy() {
            /**
             * Sets the fields of typeInfo to the correct values
             * 
             * @param typeInfo
             *        the TypeInfo whos values are being corrected
             * @param tdsReader
             *        the TDSReader used to set the fields of typeInfo to the correct values
             * @throws SQLServerException
             *         when an error occurs
             */
            public void apply(TypeInfo typeInfo, TDSReader tdsReader) throws SQLServerException {
                typeInfo.ssLenType = SSLenType.USHORTLENTYPE;
                typeInfo.maxLength = tdsReader.readUnsignedShort();
                if (typeInfo.maxLength > DataTypes.SHORT_VARTYPE_MAX_BYTES)
                    tdsReader.throwInvalidTDS();
                typeInfo.precision = typeInfo.maxLength;
                typeInfo.displaySize = 2 * typeInfo.maxLength;
                typeInfo.ssType = (UserTypes.TIMESTAMP == typeInfo.userType) ? SSType.TIMESTAMP : SSType.BINARY;
            }
        }),

        BIGVARBINARY(TDSType.BIGVARBINARY, new Strategy() {
            /**
             * Sets the fields of typeInfo to the correct values
             * 
             * @param typeInfo
             *        the TypeInfo whos values are being corrected
             * @param tdsReader
             *        the TDSReader used to set the fields of typeInfo to the correct values
             * @throws SQLServerException
             *         when an error occurs
             */
            public void apply(TypeInfo typeInfo, TDSReader tdsReader) throws SQLServerException {
                typeInfo.maxLength = tdsReader.readUnsignedShort();
                if (DataTypes.MAXTYPE_LENGTH == typeInfo.maxLength)// for PLP types
                {
                    typeInfo.ssLenType = SSLenType.PARTLENTYPE;
                    typeInfo.ssType = SSType.VARBINARYMAX;
                    typeInfo.displaySize = typeInfo.precision = DataTypes.MAX_VARTYPE_MAX_BYTES;
                } else if (typeInfo.maxLength <= DataTypes.SHORT_VARTYPE_MAX_BYTES)// for non-PLP types
                {
                    typeInfo.ssLenType = SSLenType.USHORTLENTYPE;
                    typeInfo.ssType = SSType.VARBINARY;
                    typeInfo.precision = typeInfo.maxLength;
                    typeInfo.displaySize = 2 * typeInfo.maxLength;
                } else {
                    tdsReader.throwInvalidTDS();
                }
            }
        }),

        IMAGE(TDSType.IMAGE, new Strategy() {
            /**
             * Sets the fields of typeInfo to the correct values
             * 
             * @param typeInfo
             *        the TypeInfo whos values are being corrected
             * @param tdsReader
             *        the TDSReader used to set the fields of typeInfo to the correct values
             * @throws SQLServerException
             *         when an error occurs
             */
            public void apply(TypeInfo typeInfo, TDSReader tdsReader) throws SQLServerException {
                typeInfo.ssLenType = SSLenType.LONGLENTYPE;
                typeInfo.maxLength = tdsReader.readInt();
                if (typeInfo.maxLength < 0)
                    tdsReader.throwInvalidTDS();
                typeInfo.ssType = SSType.IMAGE;
                typeInfo.displaySize = typeInfo.precision = Integer.MAX_VALUE;
            }
        }),

        BIGCHAR(TDSType.BIGCHAR, new Strategy() {
            /**
             * Sets the fields of typeInfo to the correct values
             * 
             * @param typeInfo
             *        the TypeInfo whos values are being corrected
             * @param tdsReader
             *        the TDSReader used to set the fields of typeInfo to the correct values
             * @throws SQLServerException
             *         when an error occurs
             */
            public void apply(TypeInfo typeInfo, TDSReader tdsReader) throws SQLServerException {
                typeInfo.ssLenType = SSLenType.USHORTLENTYPE;
                typeInfo.maxLength = tdsReader.readUnsignedShort();
                if (typeInfo.maxLength > DataTypes.SHORT_VARTYPE_MAX_BYTES)
                    tdsReader.throwInvalidTDS();
                typeInfo.displaySize = typeInfo.precision = typeInfo.maxLength;
                typeInfo.ssType = SSType.CHAR;
                typeInfo.collation = tdsReader.readCollation();
                typeInfo.charset = typeInfo.collation.getCharset();
            }
        }),

        BIGVARCHAR(TDSType.BIGVARCHAR, new Strategy() {
            /**
             * Sets the fields of typeInfo to the correct values
             * 
             * @param typeInfo
             *        the TypeInfo whos values are being corrected
             * @param tdsReader
             *        the TDSReader used to set the fields of typeInfo to the correct values
             * @throws SQLServerException
             *         when an error occurs
             */
            public void apply(TypeInfo typeInfo, TDSReader tdsReader) throws SQLServerException {
                typeInfo.maxLength = tdsReader.readUnsignedShort();
                if (DataTypes.MAXTYPE_LENGTH == typeInfo.maxLength)// for PLP types
                {
                    typeInfo.ssLenType = SSLenType.PARTLENTYPE;
                    typeInfo.ssType = SSType.VARCHARMAX;
                    typeInfo.displaySize = typeInfo.precision = DataTypes.MAX_VARTYPE_MAX_BYTES;
                } else if (typeInfo.maxLength <= DataTypes.SHORT_VARTYPE_MAX_BYTES)// for non-PLP types
                {
                    typeInfo.ssLenType = SSLenType.USHORTLENTYPE;
                    typeInfo.ssType = SSType.VARCHAR;
                    typeInfo.displaySize = typeInfo.precision = typeInfo.maxLength;
                } else {
                    tdsReader.throwInvalidTDS();
                }

                typeInfo.collation = tdsReader.readCollation();
                typeInfo.charset = typeInfo.collation.getCharset();
            }
        }),

        TEXT(TDSType.TEXT, new Strategy() {
            /**
             * Sets the fields of typeInfo to the correct values
             * 
             * @param typeInfo
             *        the TypeInfo whos values are being corrected
             * @param tdsReader
             *        the TDSReader used to set the fields of typeInfo to the correct values
             * @throws SQLServerException
             *         when an error occurs
             */
            public void apply(TypeInfo typeInfo, TDSReader tdsReader) throws SQLServerException {
                typeInfo.ssLenType = SSLenType.LONGLENTYPE;
                typeInfo.maxLength = tdsReader.readInt();
                if (typeInfo.maxLength < 0)
                    tdsReader.throwInvalidTDS();
                typeInfo.ssType = SSType.TEXT;
                typeInfo.displaySize = typeInfo.precision = Integer.MAX_VALUE;
                typeInfo.collation = tdsReader.readCollation();
                typeInfo.charset = typeInfo.collation.getCharset();
            }
        }),

        NCHAR(TDSType.NCHAR, new Strategy() {
            /**
             * Sets the fields of typeInfo to the correct values
             * 
             * @param typeInfo
             *        the TypeInfo whos values are being corrected
             * @param tdsReader
             *        the TDSReader used to set the fields of typeInfo to the correct values
             * @throws SQLServerException
             *         when an error occurs
             */
            public void apply(TypeInfo typeInfo, TDSReader tdsReader) throws SQLServerException {
                typeInfo.ssLenType = SSLenType.USHORTLENTYPE;
                typeInfo.maxLength = tdsReader.readUnsignedShort();
                if (typeInfo.maxLength > DataTypes.SHORT_VARTYPE_MAX_BYTES || 0 != typeInfo.maxLength % 2)
                    tdsReader.throwInvalidTDS();
                typeInfo.displaySize = typeInfo.precision = typeInfo.maxLength / 2;
                typeInfo.ssType = SSType.NCHAR;
                typeInfo.collation = tdsReader.readCollation();
                typeInfo.charset = Encoding.UNICODE.charset();
            }
        }),

        NVARCHAR(TDSType.NVARCHAR, new Strategy() {
            /**
             * Sets the fields of typeInfo to the correct values
             * 
             * @param typeInfo
             *        the TypeInfo whos values are being corrected
             * @param tdsReader
             *        the TDSReader used to set the fields of typeInfo to the correct values
             * @throws SQLServerException
             *         when an error occurs
             */
            public void apply(TypeInfo typeInfo, TDSReader tdsReader) throws SQLServerException {
                typeInfo.maxLength = tdsReader.readUnsignedShort();
                if (DataTypes.MAXTYPE_LENGTH == typeInfo.maxLength)// for PLP types
                {
                    typeInfo.ssLenType = SSLenType.PARTLENTYPE;
                    typeInfo.ssType = SSType.NVARCHARMAX;
                    typeInfo.displaySize = typeInfo.precision = DataTypes.MAX_VARTYPE_MAX_CHARS;
                } else if (typeInfo.maxLength <= DataTypes.SHORT_VARTYPE_MAX_BYTES && 0 == typeInfo.maxLength % 2)// for
                                                                                                                  // non-PLP
                                                                                                                  // types
                {
                    typeInfo.ssLenType = SSLenType.USHORTLENTYPE;
                    typeInfo.ssType = SSType.NVARCHAR;
                    typeInfo.displaySize = typeInfo.precision = typeInfo.maxLength / 2;
                } else {
                    tdsReader.throwInvalidTDS();
                }
                typeInfo.collation = tdsReader.readCollation();
                typeInfo.charset = Encoding.UNICODE.charset();
            }
        }),

        NTEXT(TDSType.NTEXT, new Strategy() {
            /**
             * Sets the fields of typeInfo to the correct values
             * 
             * @param typeInfo
             *        the TypeInfo whos values are being corrected
             * @param tdsReader
             *        the TDSReader used to set the fields of typeInfo to the correct values
             * @throws SQLServerException
             *         when an error occurs
             */
            public void apply(TypeInfo typeInfo, TDSReader tdsReader) throws SQLServerException {
                typeInfo.ssLenType = SSLenType.LONGLENTYPE;
                typeInfo.maxLength = tdsReader.readInt();
                if (typeInfo.maxLength < 0)
                    tdsReader.throwInvalidTDS();
                typeInfo.ssType = SSType.NTEXT;
                typeInfo.displaySize = typeInfo.precision = Integer.MAX_VALUE / 2;
                typeInfo.collation = tdsReader.readCollation();
                typeInfo.charset = Encoding.UNICODE.charset();
            }
        }),

        GUID(TDSType.GUID, new Strategy() {
            /**
             * Sets the fields of typeInfo to the correct values
             * 
             * @param typeInfo
             *        the TypeInfo whos values are being corrected
             * @param tdsReader
             *        the TDSReader used to set the fields of typeInfo to the correct values
             * @throws SQLServerException
             *         when an error occurs
             */
            public void apply(TypeInfo typeInfo, TDSReader tdsReader) throws SQLServerException {
                int maxLength = tdsReader.readUnsignedByte();
                if (maxLength != 16 && maxLength != 0)
                    tdsReader.throwInvalidTDS();

                typeInfo.ssLenType = SSLenType.BYTELENTYPE;
                typeInfo.ssType = SSType.GUID;
                typeInfo.maxLength = maxLength;
                typeInfo.displaySize = typeInfo.precision = "NNNNNNNN-NNNN-NNNN-NNNN-NNNNNNNNNNNN".length();
            }
        }),

        UDT(TDSType.UDT, new Strategy() {
            /**
             * Sets the fields of typeInfo to the correct values
             * 
             * @param typeInfo
             *        the TypeInfo whos values are being corrected
             * @param tdsReader
             *        the TDSReader used to set the fields of typeInfo to the correct values
             * @throws SQLServerException
             *         when an error occurs
             */
            public void apply(TypeInfo typeInfo, TDSReader tdsReader) throws SQLServerException {
                UDTTDSHeader udtTDSHeader = new UDTTDSHeader(tdsReader);
                typeInfo.maxLength = udtTDSHeader.getMaxLen();
                if (DataTypes.MAXTYPE_LENGTH == typeInfo.maxLength) {
                    typeInfo.precision = DataTypes.MAX_VARTYPE_MAX_BYTES;
                    typeInfo.displaySize = DataTypes.MAX_VARTYPE_MAX_BYTES;
                } else if (typeInfo.maxLength <= DataTypes.SHORT_VARTYPE_MAX_BYTES) {
                    typeInfo.precision = typeInfo.maxLength;
                    typeInfo.displaySize = 2 * typeInfo.maxLength;
                } else {
                    tdsReader.throwInvalidTDS();
                }

                typeInfo.ssLenType = SSLenType.PARTLENTYPE;
                typeInfo.ssType = SSType.UDT;

                // Every UDT type has an additional type name embedded in the TDS COLMETADATA
                // header. Per meta-data spec for UDT types we return this type name
                // instead of "UDT".
                typeInfo.udtTypeName = udtTDSHeader.getTypeName();
            }
        }),

        XML(TDSType.XML, new Strategy() {
            /**
             * Sets the fields of typeInfo to the correct values
             * 
             * @param typeInfo
             *        the TypeInfo whos values are being corrected
             * @param tdsReader
             *        the TDSReader used to set the fields of typeInfo to the correct values
             * @throws SQLServerException
             *         when an error occurs
             */
            public void apply(TypeInfo typeInfo, TDSReader tdsReader) throws SQLServerException {
                new XMLTDSHeader(tdsReader);
                typeInfo.ssLenType = SSLenType.PARTLENTYPE;
                typeInfo.ssType = SSType.XML;
                typeInfo.displaySize = typeInfo.precision = Integer.MAX_VALUE / 2;
                typeInfo.charset = Encoding.UNICODE.charset();
            }
        }),

        SQL_VARIANT(TDSType.SQL_VARIANT, new Strategy() {
            /**
             * Sets the fields of typeInfo to the correct values
             * 
             * @param typeInfo
             *        the TypeInfo whos values are being corrected
             * @param tdsReader
             *        the TDSReader used to set the fields of typeInfo to the correct values
             * @throws SQLServerException
             *         when an error occurs
             */
            public void apply(TypeInfo typeInfo, TDSReader tdsReader) throws SQLServerException {
                typeInfo.ssLenType = SSLenType.LONGLENTYPE; // sql_variant type should be LONGLENTYPE length.
                typeInfo.maxLength = tdsReader.readInt();
                typeInfo.ssType = SSType.SQL_VARIANT;
            }
        });

        private final TDSType tdsType;
        private final Strategy strategy;

        private interface Strategy {
            /**
             * Sets the fields of typeInfo to the correct values
             * 
             * @param typeInfo
             *        the TypeInfo whos values are being corrected
             * @param tdsReader
             *        the TDSReader used to set the fields of typeInfo to the correct values
             * @throws SQLServerException
             *         when an error occurs
             */
            public void apply(TypeInfo typeInfo, TDSReader tdsReader) throws SQLServerException;
        }

        private static final class FixedLenStrategy implements Strategy {
            private final SSType ssType;
            private final int maxLength;
            private final int precision;
            private final int displaySize;
            private final int scale;

            FixedLenStrategy(SSType ssType, int maxLength, int precision, int displaySize, int scale) {
                this.ssType = ssType;
                this.maxLength = maxLength;
                this.precision = precision;
                this.displaySize = displaySize;
                this.scale = scale;
            }

            /**
             * Sets the fields of typeInfo to the correct values
             * 
             * @param typeInfo
             *        the TypeInfo whos values are being corrected
             * @param tdsReader
             *        the TDSReader used to set the fields of typeInfo to the correct values
             */
            public void apply(TypeInfo typeInfo, TDSReader tdsReader) {
                typeInfo.ssLenType = SSLenType.FIXEDLENTYPE;
                typeInfo.ssType = ssType;
                typeInfo.maxLength = maxLength;
                typeInfo.precision = precision;
                typeInfo.displaySize = displaySize;
                typeInfo.scale = scale;
            }
        }

        private static final class DecimalNumericStrategy implements Strategy {
            private final SSType ssType;

            DecimalNumericStrategy(SSType ssType) {
                this.ssType = ssType;
            }

            /**
             * Sets the fields of typeInfo to the correct values
             * 
             * @param typeInfo
             *        the TypeInfo whos values are being corrected
             * @param tdsReader
             *        the TDSReader used to set the fields of typeInfo to the correct values
             * @throws SQLServerException
             *         when an error occurs
             */
            public void apply(TypeInfo typeInfo, TDSReader tdsReader) throws SQLServerException {
                int maxLength = tdsReader.readUnsignedByte();
                int precision = tdsReader.readUnsignedByte();
                int scale = tdsReader.readUnsignedByte();

                if (maxLength > 17)
                    tdsReader.throwInvalidTDS();

                typeInfo.ssLenType = SSLenType.BYTELENTYPE;
                typeInfo.ssType = ssType;
                typeInfo.maxLength = maxLength;
                typeInfo.precision = precision;
                typeInfo.displaySize = precision + 2;
                typeInfo.scale = scale;
            }
        }

        private static final class BigOrSmallByteLenStrategy implements Strategy {
            private final Builder bigBuilder;
            private final Builder smallBuilder;

            BigOrSmallByteLenStrategy(Builder bigBuilder, Builder smallBuilder) {
                this.bigBuilder = bigBuilder;
                this.smallBuilder = smallBuilder;
            }

            /**
             * Sets the fields of typeInfo to the correct values
             * 
             * @param typeInfo
             *        the TypeInfo whos values are being corrected
             * @param tdsReader
             *        the TDSReader used to set the fields of typeInfo to the correct values
             * @throws SQLServerException
             *         when an error occurs
             */
            public void apply(TypeInfo typeInfo, TDSReader tdsReader) throws SQLServerException {
                switch (tdsReader.readUnsignedByte()) // maxLength
                {
                    case 8:
                        bigBuilder.build(typeInfo, tdsReader);
                        break;
                    case 4:
                        smallBuilder.build(typeInfo, tdsReader);
                        break;
                    default:
                        tdsReader.throwInvalidTDS();
                        break;
                }

                typeInfo.ssLenType = SSLenType.BYTELENTYPE;
            }
        }

        private static final class KatmaiScaledTemporalStrategy implements Strategy {
            private final SSType ssType;

            KatmaiScaledTemporalStrategy(SSType ssType) {
                this.ssType = ssType;
            }

            private int getPrecision(String baseFormat, int scale) {
                // For 0-scale temporal, there is no '.' after the seconds component because there are no sub-seconds.
                // Example: 12:34:56.12134 includes a '.', but 12:34:56 doesn't
                return baseFormat.length() + ((scale > 0) ? (1 + scale) : 0);
            }

            /**
             * Sets the fields of typeInfo to the correct values
             * 
             * @param typeInfo
             *        the TypeInfo whos values are being corrected
             * @param tdsReader
             *        the TDSReader used to set the fields of typeInfo to the correct values
             * @throws SQLServerException
             *         when an error occurs
             */
            public void apply(TypeInfo typeInfo, TDSReader tdsReader) throws SQLServerException {
                typeInfo.scale = tdsReader.readUnsignedByte();
                if (typeInfo.scale > TDS.MAX_FRACTIONAL_SECONDS_SCALE)
                    tdsReader.throwInvalidTDS();

                switch (ssType) {
                    case TIME:
                        typeInfo.precision = getPrecision("hh:mm:ss", typeInfo.scale);
                        typeInfo.maxLength = TDS.timeValueLength(typeInfo.scale);
                        break;

                    case DATETIME2:
                        typeInfo.precision = getPrecision("yyyy-mm-dd hh:mm:ss", typeInfo.scale);
                        typeInfo.maxLength = TDS.datetime2ValueLength(typeInfo.scale);
                        break;

                    case DATETIMEOFFSET:
                        typeInfo.precision = getPrecision("yyyy-mm-dd hh:mm:ss +HH:MM", typeInfo.scale);
                        typeInfo.maxLength = TDS.datetimeoffsetValueLength(typeInfo.scale);
                        break;

                    default:
                        assert false : "Unexpected SSType: " + ssType;
                }

                typeInfo.ssLenType = SSLenType.BYTELENTYPE;
                typeInfo.ssType = ssType;
                typeInfo.displaySize = typeInfo.precision;
            }
        }

        private Builder(TDSType tdsType, Strategy strategy) {
            this.tdsType = tdsType;
            this.strategy = strategy;
        }

        final TDSType getTDSType() {
            return tdsType;
        }

        final TypeInfo build(TypeInfo typeInfo, TDSReader tdsReader) throws SQLServerException {
            strategy.apply(typeInfo, tdsReader);

            // Postcondition: SSType and SSLenType are initialized
            assert null != typeInfo.ssType;
            assert null != typeInfo.ssLenType;

            return typeInfo;
        }
    }

    /**
     * Returns true if this type is a textual type with a single-byte character set that is compatible with the 7-bit
     * US-ASCII character set.
     */
    boolean supportsFastAsciiConversion() {
        switch (ssType) {
            case CHAR:
            case VARCHAR:
            case VARCHARMAX:
            case TEXT:
                return collation.hasAsciiCompatibleSBCS();

            default:
                return false;
        }
    }

    private static final Map<TDSType, Builder> builderMap = new EnumMap<>(TDSType.class);

    static {
        for (Builder builder : Builder.values())
            builderMap.put(builder.getTDSType(), builder);
    }

    private TypeInfo() {}

    static TypeInfo getInstance(TDSReader tdsReader, boolean readFlags) throws SQLServerException {
        TypeInfo typeInfo = new TypeInfo();

        // UserType is USHORT in TDS 7.1 and earlier; ULONG in TDS 7.2 and later.
        typeInfo.userType = tdsReader.readInt();

        if (readFlags) {
            // Flags (2 bytes)
            typeInfo.flags = tdsReader.readShort();
        }

        TDSType tdsType = null;

        try {
            tdsType = TDSType.valueOf(tdsReader.readUnsignedByte());
        } catch (IllegalArgumentException e) {
            tdsReader.getConnection().terminate(SQLServerException.DRIVER_ERROR_INVALID_TDS, e.getMessage(), e);
            // not reached
        }

        assert null != builderMap.get(tdsType) : "Missing TypeInfo builder for TDSType " + tdsType;
        return builderMap.get(tdsType).build(typeInfo, tdsReader);
    }
}


/**
 * DTV implementation for values set from the TDS response stream.
 */
final class ServerDTVImpl extends DTVImpl {
    private int valueLength;
    private TDSReaderMark valueMark;
    private boolean isNull;
    private SqlVariant internalVariant;

    /**
     * Sets the value of the DTV to an app-specified Java type.
     *
     * Generally, the value cannot be stored back into the TDS byte stream (although this could be done for fixed-length
     * types). So this implementation sets the new value in a new AppDTVImpl instance.
     */
    void setValue(DTV dtv, SQLCollation collation, JDBCType jdbcType, Object value, JavaType javaType,
            StreamSetterArgs streamSetterArgs, Calendar cal, Integer scale, SQLServerConnection con,
            boolean forceEncrypt) throws SQLServerException {
        dtv.setImpl(new AppDTVImpl());
        dtv.setValue(collation, jdbcType, value, javaType, streamSetterArgs, cal, scale, con, forceEncrypt);
    }

    void setValue(Object value, JavaType javaType) {
        // This function is never called, but must be implemented; it's abstract in DTVImpl.
        assert false;
    }

    private final static int STREAMCONSUMED = -2;

    // This function is used by Adaptive stream objects to denote that the
    // whole value of the stream has been consumed.
    // Note this only to be used by the streams returned to the user.
    void setPositionAfterStreamed(TDSReader tdsReader) {
        valueMark = tdsReader.mark();
        valueLength = STREAMCONSUMED;
    }

    void setStreamSetterArgs(StreamSetterArgs streamSetterArgs) {
        // This function is never called, but must be implemented; it's abstract in DTVImpl.
        assert false;
    }

    void setCalendar(Calendar calendar) {
        // This function is never called, but must be implemented; it's abstract in DTVImpl.
        assert false;
    }

    void setScale(Integer scale) {
        // This function is never called, but must be implemented; it's abstract in DTVImpl.
        assert false;
    }

    void setForceEncrypt(boolean forceEncrypt) {
        // This function is never called, but must be implemented; it's abstract in DTVImpl.
        assert false;
    }

    StreamSetterArgs getStreamSetterArgs() {
        // This function is never called, but must be implemented; it's abstract in DTVImpl.
        assert false;
        return null;
    }

    Calendar getCalendar() {
        // This function is never called, but must be implemented; it's abstract in DTVImpl.
        assert false;
        return null;
    }

    Integer getScale() {
        // This function is never called, but must be implemented; it's abstract in DTVImpl.
        assert false;
        return null;
    }

    boolean isNull() {
        return isNull;
    }

    void setJdbcType(JDBCType jdbcType) {
        // This function is never called, but must be implemented; it's abstract in DTVImpl.
        assert false;
    }

    JDBCType getJdbcType() {
        // This function is never called, but must be implemented; it's abstract in DTVImpl.
        assert false;
        return JDBCType.UNKNOWN;
    }

    JavaType getJavaType() {
        // This function is never called, but must be implemented; it's abstract in DTVImpl.
        assert false;
        return JavaType.OBJECT;
    }

    // used to set null value
    // for the DTV when a null value is
    // received from NBCROW for a particular column
    final void initFromCompressedNull() {
        assert valueMark == null;
        isNull = true;
    }

    final void skipValue(TypeInfo type, TDSReader tdsReader, boolean isDiscard) throws SQLServerException {
        // indicates that this value was obtained from NBCROW
        // So, there is nothing else to read from the wire
        if (null == valueMark && isNull) {
            return;
        }

        if (null == valueMark)
            getValuePrep(type, tdsReader);
        tdsReader.reset(valueMark);
        // value length zero means that the stream has been already skipped to the end - adaptive case
        if (valueLength != STREAMCONSUMED) {
            if (valueLength == DataTypes.UNKNOWN_STREAM_LENGTH) {
                assert SSLenType.PARTLENTYPE == type.getSSLenType();
                // create a plp type and close it so the value can be skipped.
                // We buffer even when adaptive if the user skips this item.
                PLPInputStream tempPLP = PLPInputStream.makeTempStream(tdsReader, isDiscard, this);
                try {
                    if (null != tempPLP)
                        tempPLP.close();
                } catch (IOException e) {
                    tdsReader.getConnection().terminate(SQLServerException.DRIVER_ERROR_IO_FAILED, e.getMessage());
                }
            } else {
                assert valueLength >= 0;
                tdsReader.skip(valueLength); // jump over the value data
            }
        }

    }

    static final private java.util.logging.Logger aeLogger = java.util.logging.Logger
            .getLogger("com.microsoft.sqlserver.jdbc.DTV");

    private void getValuePrep(TypeInfo typeInfo, TDSReader tdsReader) throws SQLServerException {
        // If we've already seen this value before, then we shouldn't be here.
        assert null == valueMark;

        // Otherwise, mark the value's location, figure out its length, and determine whether it was NULL.
        switch (typeInfo.getSSLenType()) {
            case PARTLENTYPE:
                valueLength = DataTypes.UNKNOWN_STREAM_LENGTH;
                isNull = PLPInputStream.isNull(tdsReader);
                break;

            case FIXEDLENTYPE:
                valueLength = typeInfo.getMaxLength();
                isNull = (0 == valueLength);
                break;

            case BYTELENTYPE:
                valueLength = tdsReader.readUnsignedByte();
                isNull = (0 == valueLength);
                break;

            case USHORTLENTYPE:
                valueLength = tdsReader.readUnsignedShort();
                isNull = (65535 == valueLength);
                if (isNull)
                    valueLength = 0;
                break;

            case LONGLENTYPE:
                if (SSType.TEXT == typeInfo.getSSType() || SSType.IMAGE == typeInfo.getSSType()
                        || SSType.NTEXT == typeInfo.getSSType()) {
                    isNull = (0 == tdsReader.readUnsignedByte());
                    if (isNull) {
                        valueLength = 0;
                    } else {
                        // skip(24) is to skip the textptr and timestamp fields (Section 2.2.7.17 of TDS 7.3 spec)
                        tdsReader.skip(24);
                        valueLength = tdsReader.readInt();
                    }
                }

                else if (SSType.SQL_VARIANT == typeInfo.getSSType()) {
                    valueLength = tdsReader.readInt();
                    isNull = (0 == valueLength);
                    typeInfo.setSSType(SSType.SQL_VARIANT);
                }
                break;
        }

        if (valueLength > typeInfo.getMaxLength())
            tdsReader.throwInvalidTDS();

        valueMark = tdsReader.mark();
    }

    Object denormalizedValue(byte[] decryptedValue, JDBCType jdbcType, TypeInfo baseTypeInfo, SQLServerConnection con,
            InputStreamGetterArgs streamGetterArgs, byte normalizeRuleVersion, Calendar cal) throws SQLServerException {
        if (0x01 != normalizeRuleVersion) {
            MessageFormat form = new MessageFormat(
                    SQLServerException.getErrString("R_UnsupportedNormalizationVersionAE"));
            throw new SQLServerException(form.format(new Object[] {normalizeRuleVersion, 1}), null, 0, null);
        }

        if (aeLogger.isLoggable(java.util.logging.Level.FINE)) {
            aeLogger.fine("Denormalizing decrypted data based on its SQL Server type(" + baseTypeInfo.getSSType()
                    + ") and JDBC type(" + jdbcType + ").");
        }

        SSType baseSSType = baseTypeInfo.getSSType();
        switch (baseSSType) {
            case CHAR:
            case VARCHAR:
            case NCHAR:
            case NVARCHAR:
            case VARCHARMAX:
            case NVARCHARMAX: {
                try {
                    String strVal = new String(decryptedValue, 0, decryptedValue.length,
                            (null == baseTypeInfo.getCharset()) ? con.getDatabaseCollation().getCharset()
                                                                : baseTypeInfo.getCharset());
                    if ((SSType.CHAR == baseSSType) || (SSType.NCHAR == baseSSType)) {
                        // Right pad the string for CHAR types.
                        StringBuilder sb = new StringBuilder(strVal);
                        int padLength = baseTypeInfo.getPrecision() - strVal.length();
                        for (int i = 0; i < padLength; i++) {
                            sb.append(' ');
                        }
                        strVal = sb.toString();
                    }
                    return DDC.convertStringToObject(strVal, baseTypeInfo.getCharset(), jdbcType,
                            streamGetterArgs.streamType);
                } catch (IllegalArgumentException e) {
                    MessageFormat form = new MessageFormat(SQLServerException.getErrString("R_errorConvertingValue"));
                    throw new SQLServerException(form.format(new Object[] {baseSSType, jdbcType}), null, 0, e);
                } catch (UnsupportedEncodingException e) {
                    // Important: we should not pass the exception here as it displays the data.
                    MessageFormat form = new MessageFormat(SQLServerException.getErrString("R_unsupportedEncoding"));
                    throw new SQLServerException(form.format(new Object[] {baseTypeInfo.getCharset()}), null, 0, e);
                }
            }

            case BIT:
            case TINYINT:
            case SMALLINT:
            case INTEGER:
            case BIGINT: {
                // If data is encrypted, then these types are normalized to BIGINT. Need to denormalize here.
                if (8 != decryptedValue.length) {
                    // Integer datatypes are normalized to bigint for AE.
                    MessageFormat form = new MessageFormat(SQLServerException.getErrString("R_NormalizationErrorAE"));
                    throw new SQLServerException(form.format(new Object[] {baseSSType}), null, 0, null);
                }
                return DDC.convertLongToObject(Util.readLong(decryptedValue, 0), jdbcType, baseSSType,
                        streamGetterArgs.streamType);

            }

            case REAL:
            case FLOAT: {
                // JDBC driver does not normalize real to float.
                if (8 == decryptedValue.length) {
                    return DDC.convertDoubleToObject(
                            ByteBuffer.wrap(decryptedValue).order(ByteOrder.LITTLE_ENDIAN).getDouble(),
                            JDBCType.VARBINARY == jdbcType ? baseSSType.getJDBCType() : jdbcType, // use jdbc type from
                                                                                                  // baseTypeInfo if
                                                                                                  // using
                                                                                                  // getObject()
                            streamGetterArgs.streamType);
                } else if (4 == decryptedValue.length) {
                    return DDC.convertFloatToObject(
                            ByteBuffer.wrap(decryptedValue).order(ByteOrder.LITTLE_ENDIAN).getFloat(),
                            JDBCType.VARBINARY == jdbcType ? baseSSType.getJDBCType() : jdbcType, // use jdbc type from
                                                                                                  // baseTypeInfo if
                                                                                                  // using
                                                                                                  // getObject()
                            streamGetterArgs.streamType);
                } else {
                    MessageFormat form = new MessageFormat(SQLServerException.getErrString("R_NormalizationErrorAE"));
                    throw new SQLServerException(form.format(new Object[] {baseSSType}), null, 0, null);
                }
            }
            case SMALLMONEY: {
                return DDC.convertMoneyToObject(new BigDecimal(BigInteger.valueOf(Util.readInt(decryptedValue, 4)), 4),
                        JDBCType.VARBINARY == jdbcType ? baseSSType.getJDBCType() : jdbcType, // use jdbc type from
                                                                                              // baseTypeInfo if using
                                                                                              // getObject()
                        streamGetterArgs.streamType, 4);
            }

            case MONEY: {
                BigInteger bi = BigInteger.valueOf(((long) Util.readInt(decryptedValue, 0) << 32)
                        | (Util.readInt(decryptedValue, 4) & 0xFFFFFFFFL));

                return DDC.convertMoneyToObject(new BigDecimal(bi, 4),
                        JDBCType.VARBINARY == jdbcType ? baseSSType.getJDBCType() : jdbcType, // use
                                                                                              // jdbc
                                                                                              // type
                                                                                              // from
                                                                                              // baseTypeInfo
                                                                                              // if
                                                                                              // using
                                                                                              // getObject()
                        streamGetterArgs.streamType, 8);
            }

            case NUMERIC:
            case DECIMAL: {
                return DDC.convertBigDecimalToObject(
                        Util.readBigDecimal(decryptedValue, decryptedValue.length, baseTypeInfo.getScale()),
                        JDBCType.VARBINARY == jdbcType ? baseSSType.getJDBCType() : jdbcType, // use jdbc type from
                                                                                              // baseTypeInfo if using
                                                                                              // getObject()
                        streamGetterArgs.streamType);
            }

            case BINARY:
            case VARBINARY:
            case VARBINARYMAX: {
                return DDC.convertBytesToObject(decryptedValue, jdbcType, baseTypeInfo);
            }

            case DATE: {
                // get the number of days !! Size should be 3
                if (3 != decryptedValue.length) {
                    MessageFormat form = new MessageFormat(SQLServerException.getErrString("R_NormalizationErrorAE"));
                    throw new SQLServerException(form.format(new Object[] {baseSSType}), null, 0, null);
                }

                // Getting number of days
                // Following Lines of code copied from IOBuffer.readDaysIntoCE as we
                // cannot reuse method
                int daysIntoCE = getDaysIntoCE(decryptedValue, baseSSType);

                return DDC.convertTemporalToObject(jdbcType, baseSSType, cal, daysIntoCE, 0, 0);

            }

            case TIME: {
                long localNanosSinceMidnight = readNanosSinceMidnightAE(decryptedValue, baseTypeInfo.getScale(),
                        baseSSType);

                return DDC.convertTemporalToObject(jdbcType, SSType.TIME, cal, 0, localNanosSinceMidnight,
                        baseTypeInfo.getScale());
            }

            case DATETIME2: {
                if (8 != decryptedValue.length) {
                    MessageFormat form = new MessageFormat(SQLServerException.getErrString("R_NormalizationErrorAE"));
                    throw new SQLServerException(form.format(new Object[] {baseSSType}), null, 0, null);
                }

                // Last three bytes are for date and remaining for time
                int dateOffset = decryptedValue.length - 3;
                byte[] timePortion = new byte[dateOffset];
                byte[] datePortion = new byte[3];
                System.arraycopy(decryptedValue, 0, timePortion, 0, dateOffset);
                System.arraycopy(decryptedValue, dateOffset, datePortion, 0, 3);
                long localNanosSinceMidnight = readNanosSinceMidnightAE(timePortion, baseTypeInfo.getScale(),
                        baseSSType);

                int daysIntoCE = getDaysIntoCE(datePortion, baseSSType);

                // Convert the DATETIME2 value to the desired Java type.
                return DDC.convertTemporalToObject(jdbcType, SSType.DATETIME2, cal, daysIntoCE, localNanosSinceMidnight,
                        baseTypeInfo.getScale());

            }

            case SMALLDATETIME: {
                if (4 != decryptedValue.length) {
                    MessageFormat form = new MessageFormat(SQLServerException.getErrString("R_NormalizationErrorAE"));
                    throw new SQLServerException(form.format(new Object[] {baseSSType}), null, 0, null);
                }

                // SQL smalldatetime has less precision. It stores 2 bytes
                // for the days since SQL Base Date and 2 bytes for minutes
                // after midnight.
                return DDC.convertTemporalToObject(jdbcType, SSType.DATETIME, cal,
                        Util.readUnsignedShort(decryptedValue, 0),
                        Util.readUnsignedShort(decryptedValue, 2) * 60L * 1000L, 0);
            }

            case DATETIME: {
                if (8 != decryptedValue.length) {
                    MessageFormat form = new MessageFormat(SQLServerException.getErrString("R_NormalizationErrorAE"));
                    throw new SQLServerException(form.format(new Object[] {baseSSType}), null, 0, null);
                }

                // SQL datetime is 4 bytes for days since SQL Base Date
                // (January 1, 1900 00:00:00 GMT) and 4 bytes for
                // the number of three hundredths (1/300) of a second since midnight.
                return DDC.convertTemporalToObject(jdbcType, SSType.DATETIME, cal, Util.readInt(decryptedValue, 0),
                        (Util.readInt(decryptedValue, 4) * 10 + 1) / 3, 0);
            }

            case DATETIMEOFFSET: {
                // Last 5 bytes are for date and offset
                int dateOffset = decryptedValue.length - 5;
                byte[] timePortion = new byte[dateOffset];
                byte[] datePortion = new byte[3];
                byte[] offsetPortion = new byte[2];
                System.arraycopy(decryptedValue, 0, timePortion, 0, dateOffset);
                System.arraycopy(decryptedValue, dateOffset, datePortion, 0, 3);
                System.arraycopy(decryptedValue, dateOffset + 3, offsetPortion, 0, 2);
                long localNanosSinceMidnight = readNanosSinceMidnightAE(timePortion, baseTypeInfo.getScale(),
                        baseSSType);

                int daysIntoCE = getDaysIntoCE(datePortion, baseSSType);

                int localMinutesOffset = ByteBuffer.wrap(offsetPortion).order(ByteOrder.LITTLE_ENDIAN).getShort();

                return DDC.convertTemporalToObject(jdbcType, SSType.DATETIMEOFFSET,
                        new GregorianCalendar(new SimpleTimeZone(localMinutesOffset * 60 * 1000, ""), Locale.US),
                        daysIntoCE, localNanosSinceMidnight, baseTypeInfo.getScale());

            }

            case GUID: {
                return Util.readGUID(decryptedValue);
            }

            default:
                MessageFormat form = new MessageFormat(SQLServerException.getErrString("R_UnsupportedDataTypeAE"));
                throw new SQLServerException(form.format(new Object[] {baseSSType}), null, 0, null);
        }
    }

    Object getValue(DTV dtv, JDBCType jdbcType, int scale, InputStreamGetterArgs streamGetterArgs, Calendar cal,
            TypeInfo typeInfo, CryptoMetadata cryptoMetadata, TDSReader tdsReader) throws SQLServerException {
        SQLServerConnection con = tdsReader.getConnection();
        Object convertedValue = null;
        byte[] decryptedValue;
        boolean encrypted = false;
        SSType baseSSType = typeInfo.getSSType();

        // If column encryption is not enabled on connection or on statement, cryptoMeta will be null.
        if (null != cryptoMetadata) {
            assert (SSType.VARBINARY == typeInfo.getSSType()) || (SSType.VARBINARYMAX == typeInfo.getSSType());
            baseSSType = cryptoMetadata.baseTypeInfo.getSSType();
            encrypted = true;

            if (aeLogger.isLoggable(java.util.logging.Level.FINE)) {
                aeLogger.fine("Data is encrypted, SQL Server Data Type: " + baseSSType + ", Encryption Type: "
                        + cryptoMetadata.getEncryptionType());
            }
        }

        // Note that the value should be prepped
        // only for columns whose values can be read of the wire.
        // If valueMark == null and isNull, it implies that
        // the column is null according to NBCROW and that
        // there is nothing to be read from the wire.
        if (null == valueMark && (!isNull))
            getValuePrep(typeInfo, tdsReader);

        // either there should be a valueMark
        // or valueMark should be null and isNull should be set to true(NBCROW case)
        assert ((valueMark != null) || (valueMark == null && isNull));

        if (null != streamGetterArgs) {
            if (!streamGetterArgs.streamType.convertsFrom(typeInfo))
                DataTypes.throwConversionError(typeInfo.getSSType().toString(), streamGetterArgs.streamType.toString());
        } else {
            if (!baseSSType.convertsTo(jdbcType) && !isNull) {
                // if the baseSSType is Character or NCharacter and jdbcType is Longvarbinary,
                // does not throw type conversion error, which allows getObject() on Long Character types.
                if (encrypted) {
                    if (!Util.isBinaryType(jdbcType.getIntValue())) {
                        DataTypes.throwConversionError(baseSSType.toString(), jdbcType.toString());
                    }
                } else {
                    DataTypes.throwConversionError(baseSSType.toString(), jdbcType.toString());
                }
            }

            streamGetterArgs = InputStreamGetterArgs.getDefaultArgs();
        }

        if (STREAMCONSUMED == valueLength) {
            throw new SQLServerException(null, SQLServerException.getErrString("R_dataAlreadyAccessed"), null, 0,
                    false);
        }

        if (!isNull) {
            tdsReader.reset(valueMark);

            if (encrypted) {
                if (DataTypes.UNKNOWN_STREAM_LENGTH == valueLength) {
                    convertedValue = DDC.convertStreamToObject(
                            PLPInputStream.makeStream(tdsReader, streamGetterArgs, this), typeInfo, JDBCType.VARBINARY,
                            streamGetterArgs);
                } else {
                    convertedValue = DDC.convertStreamToObject(
                            new SimpleInputStream(tdsReader, valueLength, streamGetterArgs, this), typeInfo,
                            JDBCType.VARBINARY, streamGetterArgs);
                }

                if (aeLogger.isLoggable(java.util.logging.Level.FINE)) {
                    aeLogger.fine("Encrypted data is retrieved.");
                }

                // AE does not support streaming types
                if ((convertedValue instanceof SimpleInputStream) || (convertedValue instanceof PLPInputStream)) {
                    throw new SQLServerException(SQLServerException.getErrString("R_notSupported"), null);
                }

                decryptedValue = SQLServerSecurityUtility.decryptWithKey((byte[]) convertedValue, cryptoMetadata, con);
                return denormalizedValue(decryptedValue, jdbcType, cryptoMetadata.baseTypeInfo, con, streamGetterArgs,
                        cryptoMetadata.normalizationRuleVersion, cal);
            }

            switch (baseSSType) {
                // Process all PLP types here.
                case VARBINARYMAX:
                case VARCHARMAX:
                case NVARCHARMAX:
                case UDT: {
                    convertedValue = DDC.convertStreamToObject(
                            PLPInputStream.makeStream(tdsReader, streamGetterArgs, this), typeInfo, jdbcType,
                            streamGetterArgs);
                    break;
                }

                case XML: {
                    convertedValue = DDC.convertStreamToObject(
                            ((jdbcType.isBinary() || jdbcType == JDBCType.SQLXML) ? PLPXMLInputStream
                                    .makeXMLStream(tdsReader, streamGetterArgs, this)
                                                                                  : PLPInputStream.makeStream(tdsReader,
                                                                                          streamGetterArgs, this)),
                            typeInfo, jdbcType, streamGetterArgs);
                    break;
                }

                // Convert other variable length native types
                // (CHAR/VARCHAR/TEXT/NCHAR/NVARCHAR/NTEXT/BINARY/VARBINARY/IMAGE) -> ANY jdbcType.
                case CHAR:
                case VARCHAR:
                case TEXT:
                case NCHAR:
                case NVARCHAR:
                case NTEXT:
                case IMAGE:
                case BINARY:
                case VARBINARY:
                case TIMESTAMP: // A special BINARY(8)
                {
                    convertedValue = DDC.convertStreamToObject(
                            new SimpleInputStream(tdsReader, valueLength, streamGetterArgs, this), typeInfo, jdbcType,
                            streamGetterArgs);
                    break;
                }

                // Convert BIT/TINYINT/SMALLINT/INTEGER/BIGINT native type -> ANY jdbcType.
                case BIT:
                case TINYINT:
                case SMALLINT:
                case INTEGER:
                case BIGINT: {
                    switch (valueLength) {
                        case 8:
                            convertedValue = DDC.convertLongToObject(tdsReader.readLong(), jdbcType, baseSSType,
                                    streamGetterArgs.streamType);
                            break;

                        case 4:
                            convertedValue = DDC.convertIntegerToObject(tdsReader.readInt(), valueLength, jdbcType,
                                    streamGetterArgs.streamType);
                            break;

                        case 2:
                            convertedValue = DDC.convertIntegerToObject(tdsReader.readShort(), valueLength, jdbcType,
                                    streamGetterArgs.streamType);
                            break;

                        case 1:
                            convertedValue = DDC.convertIntegerToObject(tdsReader.readUnsignedByte(), valueLength,
                                    jdbcType, streamGetterArgs.streamType);
                            break;

                        default:
                            assert false : "Unexpected valueLength" + valueLength;
                            break;
                    }
                    break;
                }

                // Convert DECIMAL|NUMERIC native types -> ANY jdbcType.
                case DECIMAL:
                case NUMERIC:
                    convertedValue = tdsReader.readDecimal(valueLength, typeInfo, jdbcType,
                            streamGetterArgs.streamType);
                    break;

                // Convert MONEY|SMALLMONEY native types -> ANY jdbcType.
                case MONEY:
                case SMALLMONEY:
                    convertedValue = tdsReader.readMoney(valueLength, jdbcType, streamGetterArgs.streamType);
                    break;

                // Convert FLOAT native type -> ANY jdbcType.
                case FLOAT:
                    convertedValue = tdsReader.readFloat(valueLength, jdbcType, streamGetterArgs.streamType);
                    break;

                // Convert REAL native type -> ANY jdbcType.
                case REAL:
                    convertedValue = tdsReader.readReal(valueLength, jdbcType, streamGetterArgs.streamType);
                    break;

                // Convert DATETIME|SMALLDATETIME native types -> ANY jdbcType.
                case DATETIME:
                case SMALLDATETIME:
                    convertedValue = tdsReader.readDateTime(valueLength, cal, jdbcType, streamGetterArgs.streamType);
                    break;

                // Convert DATE native type -> ANY jdbcType.
                case DATE:
                    convertedValue = tdsReader.readDate(valueLength, cal, jdbcType);
                    break;

                // Convert TIME native type -> ANY jdbcType.
                case TIME:
                    convertedValue = tdsReader.readTime(valueLength, typeInfo, cal, jdbcType);
                    break;

                // Convert DATETIME2 native type -> ANY jdbcType.
                case DATETIME2:
                    convertedValue = tdsReader.readDateTime2(valueLength, typeInfo, cal, jdbcType);
                    break;

                // Convert DATETIMEOFFSET native type -> ANY jdbcType.
                case DATETIMEOFFSET:
                    convertedValue = tdsReader.readDateTimeOffset(valueLength, typeInfo, jdbcType);
                    break;

                // Convert GUID native type -> ANY jdbcType.
                case GUID:
                    convertedValue = tdsReader.readGUID(valueLength, jdbcType, streamGetterArgs.streamType);
                    break;

                case SQL_VARIANT:
                    /**
                     * SQL_Variant has the following structure: 1- basetype: the underlying type 2- probByte: holds
                     * count of property bytes expected for a sql_variant structure 3- properties: For example VARCHAR
                     * type has 5 byte collation and 2 byte max length 4- dataValue: the data value
                     */
                    int baseType = tdsReader.readUnsignedByte();

                    int cbPropsActual = tdsReader.readUnsignedByte();
                    // don't create new one, if we have already created an internalVariant object. For example, in
                    // bulkcopy
                    // when we are reading time column, we update the same internalvarianttype's JDBC to be timestamp
                    if (null == internalVariant) {
                        internalVariant = new SqlVariant(baseType);
                    }
                    convertedValue = readSqlVariant(baseType, cbPropsActual, valueLength, tdsReader, baseSSType,
                            typeInfo, jdbcType, streamGetterArgs, cal);
                    break;
                // Unknown SSType should have already been rejected by TypeInfo.setFromTDS()
                default:
                    assert false : "Unexpected SSType " + typeInfo.getSSType();
                    break;
            }
        } // !isNull

        // Postcondition: returned object is null only if value was null.
        assert isNull || null != convertedValue;
        return convertedValue;
    }

    SqlVariant getInternalVariant() {
        return internalVariant;
    }

    /**
     * Read the value inside sqlVariant. The reading differs based on what the internal baseType is.
     * 
     * @return sql_variant value
     * @since 6.3.0
     * @throws SQLServerException
     */
    private Object readSqlVariant(int intbaseType, int cbPropsActual, int valueLength, TDSReader tdsReader,
            SSType baseSSType, TypeInfo typeInfo, JDBCType jdbcType, InputStreamGetterArgs streamGetterArgs,
            Calendar cal) throws SQLServerException {
        Object convertedValue = null;
        int lengthConsumed = 2 + cbPropsActual; // We have already read 2bytes for baseType earlier.
        int expectedValueLength = valueLength - lengthConsumed;
        SQLCollation collation = null;
        int precision;
        int scale;
        int maxLength;
        TDSType baseType = TDSType.valueOf(intbaseType);
        switch (baseType) {
            case INT8:
                jdbcType = JDBCType.BIGINT;
                convertedValue = DDC.convertLongToObject(tdsReader.readLong(), jdbcType, baseSSType,
                        streamGetterArgs.streamType);
                break;

            case INT4:
                jdbcType = JDBCType.INTEGER;
                convertedValue = DDC.convertIntegerToObject(tdsReader.readInt(), valueLength, jdbcType,
                        streamGetterArgs.streamType);
                break;

            case INT2:
                jdbcType = JDBCType.SMALLINT;
                convertedValue = DDC.convertIntegerToObject(tdsReader.readShort(), valueLength, jdbcType,
                        streamGetterArgs.streamType);
                break;

            case INT1:
                jdbcType = JDBCType.TINYINT;
                convertedValue = DDC.convertIntegerToObject(tdsReader.readUnsignedByte(), valueLength, jdbcType,
                        streamGetterArgs.streamType);
                break;

            case DECIMALN:
            case NUMERICN:
                if (TDSType.DECIMALN == baseType)
                    jdbcType = JDBCType.DECIMAL;
                else if (TDSType.NUMERICN == baseType)
                    jdbcType = JDBCType.NUMERIC;
                if (cbPropsActual != sqlVariantProbBytes.DECIMALN.getIntValue()) { // Numeric and decimal have the same
                                                                                   // probbytes value
                    MessageFormat form = new MessageFormat(SQLServerException.getErrString("R_invalidProbbytes"));
                    throw new SQLServerException(form.format(new Object[] {baseType}), null, 0, null);
                }
                jdbcType = JDBCType.DECIMAL;
                precision = tdsReader.readUnsignedByte();
                scale = tdsReader.readUnsignedByte();
                typeInfo.setScale(scale); // typeInfo needs to be updated. typeInfo is usually set when reading
                                          // columnMetaData, but for sql_variant
                // type the actual columnMetaData is is set when reading the data rows.
                internalVariant.setPrecision(precision);
                internalVariant.setScale(scale);
                convertedValue = tdsReader.readDecimal(expectedValueLength, typeInfo, jdbcType,
                        streamGetterArgs.streamType);
                break;

            case FLOAT4:
                jdbcType = JDBCType.REAL;
                convertedValue = tdsReader.readReal(expectedValueLength, jdbcType, streamGetterArgs.streamType);
                break;

            case FLOAT8:
                jdbcType = JDBCType.FLOAT;
                convertedValue = tdsReader.readFloat(expectedValueLength, jdbcType, streamGetterArgs.streamType);
                break;

            case MONEY4:
                jdbcType = JDBCType.SMALLMONEY;
                precision = Long.toString(Long.MAX_VALUE).length();
                typeInfo.setPrecision(precision);
                scale = 4;
                typeInfo.setDisplaySize(("-" + "." + Integer.toString(Integer.MAX_VALUE)).length());
                typeInfo.setScale(scale);
                internalVariant.setPrecision(precision);
                internalVariant.setScale(scale);
                convertedValue = tdsReader.readMoney(expectedValueLength, jdbcType, streamGetterArgs.streamType);
                break;

            case MONEY8:
                jdbcType = JDBCType.MONEY;
                precision = Long.toString(Long.MAX_VALUE).length();
                scale = 4;
                typeInfo.setPrecision(precision);
                typeInfo.setDisplaySize(("-" + "." + Integer.toString(Integer.MAX_VALUE)).length());
                typeInfo.setScale(scale);
                internalVariant.setPrecision(precision);
                internalVariant.setScale(scale);
                convertedValue = tdsReader.readMoney(expectedValueLength, jdbcType, streamGetterArgs.streamType);
                break;

            case BIT1:
            case BITN:
                jdbcType = JDBCType.BIT;
                switch (expectedValueLength) {
                    case 8:
                        convertedValue = DDC.convertLongToObject(tdsReader.readLong(), jdbcType, baseSSType,
                                streamGetterArgs.streamType);
                        break;

                    case 4:
                        convertedValue = DDC.convertIntegerToObject(tdsReader.readInt(), expectedValueLength, jdbcType,
                                streamGetterArgs.streamType);
                        break;

                    case 2:
                        convertedValue = DDC.convertIntegerToObject(tdsReader.readShort(), expectedValueLength,
                                jdbcType, streamGetterArgs.streamType);
                        break;

                    case 1:
                        convertedValue = DDC.convertIntegerToObject(tdsReader.readUnsignedByte(), expectedValueLength,
                                jdbcType, streamGetterArgs.streamType);
                        break;

                    default:
                        assert false : "Unexpected valueLength" + expectedValueLength;
                        break;
                }
                break;

            case BIGVARCHAR:
            case BIGCHAR:
                if (cbPropsActual != sqlVariantProbBytes.BIGCHAR.getIntValue()) {
                    MessageFormat form = new MessageFormat(SQLServerException.getErrString("R_invalidProbbytes"));
                    throw new SQLServerException(form.format(new Object[] {baseType}), null, 0, null);
                }
                if (TDSType.BIGVARCHAR == baseType)
                    jdbcType = JDBCType.VARCHAR;
                else if (TDSType.BIGCHAR == baseType)
                    jdbcType = JDBCType.CHAR;
                collation = tdsReader.readCollation();
                typeInfo.setSQLCollation(collation);
                maxLength = tdsReader.readUnsignedShort();
                if (maxLength > DataTypes.SHORT_VARTYPE_MAX_BYTES)
                    tdsReader.throwInvalidTDS();
                typeInfo.setDisplaySize(maxLength);
                typeInfo.setPrecision(maxLength);
                internalVariant.setPrecision(maxLength);
                internalVariant.setCollation(collation);
                typeInfo.setCharset(collation.getCharset());
                convertedValue = DDC.convertStreamToObject(
                        new SimpleInputStream(tdsReader, expectedValueLength, streamGetterArgs, this), typeInfo,
                        jdbcType, streamGetterArgs);
                break;

            case NCHAR:
            case NVARCHAR:
                if (cbPropsActual != sqlVariantProbBytes.NCHAR.getIntValue()) {
                    MessageFormat form = new MessageFormat(SQLServerException.getErrString("R_invalidProbbytes"));
                    throw new SQLServerException(form.format(new Object[] {baseType}), null, 0, null);
                }
                if (TDSType.NCHAR == baseType)
                    jdbcType = JDBCType.NCHAR;
                else if (TDSType.NVARCHAR == baseType)
                    jdbcType = JDBCType.NVARCHAR;
                collation = tdsReader.readCollation();
                typeInfo.setSQLCollation(collation);
                maxLength = tdsReader.readUnsignedShort();
                if (maxLength > DataTypes.SHORT_VARTYPE_MAX_BYTES || 0 != maxLength % 2)
                    tdsReader.throwInvalidTDS();
                typeInfo.setDisplaySize(maxLength / 2);
                typeInfo.setPrecision(maxLength / 2);
                internalVariant.setPrecision(maxLength / 2);
                internalVariant.setCollation(collation);
                typeInfo.setCharset(Encoding.UNICODE.charset());
                convertedValue = DDC.convertStreamToObject(
                        new SimpleInputStream(tdsReader, expectedValueLength, streamGetterArgs, this), typeInfo,
                        jdbcType, streamGetterArgs);
                break;

            case DATETIME8:
                jdbcType = JDBCType.DATETIME;
                convertedValue = tdsReader.readDateTime(expectedValueLength, cal, jdbcType,
                        streamGetterArgs.streamType);
                break;

            case DATETIME4:
                jdbcType = JDBCType.SMALLDATETIME;
                convertedValue = tdsReader.readDateTime(expectedValueLength, cal, jdbcType,
                        streamGetterArgs.streamType);
                break;

            case DATEN:
                jdbcType = JDBCType.DATE;
                convertedValue = tdsReader.readDate(expectedValueLength, cal, jdbcType);
                break;

            case TIMEN:
                if (cbPropsActual != sqlVariantProbBytes.TIMEN.getIntValue()) {
                    MessageFormat form = new MessageFormat(SQLServerException.getErrString("R_invalidProbbytes"));
                    throw new SQLServerException(form.format(new Object[] {baseType}), null, 0, null);
                }
                if (internalVariant.isBaseTypeTimeValue()) {
                    jdbcType = JDBCType.TIMESTAMP;
                }
                scale = tdsReader.readUnsignedByte();
                typeInfo.setScale(scale);
                internalVariant.setScale(scale);
                convertedValue = tdsReader.readTime(expectedValueLength, typeInfo, cal, jdbcType);
                break;

            case DATETIME2N:
                if (cbPropsActual != sqlVariantProbBytes.DATETIME2N.getIntValue()) {
                    MessageFormat form = new MessageFormat(SQLServerException.getErrString("R_invalidProbbytes"));
                    throw new SQLServerException(form.format(new Object[] {baseType}), null, 0, null);
                }
                jdbcType = JDBCType.TIMESTAMP;
                scale = tdsReader.readUnsignedByte();
                typeInfo.setScale(scale);
                internalVariant.setScale(scale);
                convertedValue = tdsReader.readDateTime2(expectedValueLength, typeInfo, cal, jdbcType);
                break;

            case BIGBINARY: // e.g binary20, binary 512, binary 8000 -> reads as bigbinary
            case BIGVARBINARY:
                if (cbPropsActual != sqlVariantProbBytes.BIGBINARY.getIntValue()) {
                    MessageFormat form = new MessageFormat(SQLServerException.getErrString("R_invalidProbbytes"));
                    throw new SQLServerException(form.format(new Object[] {baseType}), null, 0, null);
                }
                if (TDSType.BIGBINARY == baseType)
                    jdbcType = JDBCType.BINARY;// LONGVARCHAR;
                else if (TDSType.BIGVARBINARY == baseType)
                    jdbcType = JDBCType.VARBINARY;
                maxLength = tdsReader.readUnsignedShort();
                internalVariant.setMaxLength(maxLength);
                if (maxLength > DataTypes.SHORT_VARTYPE_MAX_BYTES)
                    tdsReader.throwInvalidTDS();
                typeInfo.setDisplaySize(2 * maxLength);
                typeInfo.setPrecision(maxLength);
                convertedValue = DDC.convertStreamToObject(
                        new SimpleInputStream(tdsReader, expectedValueLength, streamGetterArgs, this), typeInfo,
                        jdbcType, streamGetterArgs);
                break;

            case GUID:
                jdbcType = JDBCType.GUID;
                internalVariant.setBaseType(intbaseType);
                internalVariant.setBaseJDBCType(jdbcType);
                typeInfo.setDisplaySize("NNNNNNNN-NNNN-NNNN-NNNN-NNNNNNNNNNNN".length());
                lengthConsumed = 2 + cbPropsActual;
                convertedValue = tdsReader.readGUID(expectedValueLength, jdbcType, streamGetterArgs.streamType);
                break;

            // Unsupported TdsType should throw error message
            default: {
                MessageFormat form = new MessageFormat(
                        SQLServerException.getErrString("R_invalidDataTypeSupportForSQLVariant"));
                throw new SQLServerException(form.format(new Object[] {baseType}), null, 0, null);
            }

        }
        return convertedValue;
    }

    Object getSetterValue() {
        // This function is never called, but must be implemented; it's abstract in DTVImpl.
        assert false;
        return null;
    }

    private long readNanosSinceMidnightAE(byte[] value, int scale, SSType baseSSType) throws SQLServerException {
        long hundredNanosSinceMidnight = 0;
        for (int i = 0; i < value.length; i++)
            hundredNanosSinceMidnight |= (value[i] & 0xFFL) << (8 * i);

        if (!(0 <= hundredNanosSinceMidnight && hundredNanosSinceMidnight < Nanos.PER_DAY / 100)) {
            MessageFormat form = new MessageFormat(SQLServerException.getErrString("R_NormalizationErrorAE"));
            throw new SQLServerException(form.format(new Object[] {baseSSType}), null, 0, null);
        }

        return 100 * hundredNanosSinceMidnight;
    }

    private int getDaysIntoCE(byte[] datePortion, SSType baseSSType) throws SQLServerException {
        int daysIntoCE = 0;
        for (int i = 0; i < datePortion.length; i++) {
            daysIntoCE |= ((datePortion[i] & 0xFF) << (8 * i));
        }

        if (daysIntoCE < 0) {
            MessageFormat form = new MessageFormat(SQLServerException.getErrString("R_NormalizationErrorAE"));
            throw new SQLServerException(form.format(new Object[] {baseSSType}), null, 0, null);
        }

        return daysIntoCE;
    }
}<|MERGE_RESOLUTION|>--- conflicted
+++ resolved
@@ -869,16 +869,6 @@
                                             timestampNormalizedCalendar(calendar, javaType, conn.baseYear()),
                                             subSecondNanos, (valueLength), isOutParam);
                                 }
-<<<<<<< HEAD
-                            }
-                            else {
-                                if (jdbcType == JDBCType.DATETIME || jdbcType == JDBCType.SMALLDATETIME)
-                                    tdsWriter.writeRPCDateTime(name, timestampNormalizedCalendar(calendar, javaType, conn.baseYear()), subSecondNanos,
-                                            isOutParam);
-                                else
-                                    tdsWriter.writeRPCDateTime2(name, timestampNormalizedCalendar(calendar, javaType, conn.baseYear()),
-                                            subSecondNanos, TDS.MAX_FRACTIONAL_SECONDS_SCALE, isOutParam);
-=======
                             } else {
                                 if (jdbcType == JDBCType.DATETIME || jdbcType == JDBCType.SMALLDATETIME) {
                                     tdsWriter.writeRPCDateTime(name,
@@ -889,7 +879,6 @@
                                             timestampNormalizedCalendar(calendar, javaType, conn.baseYear()),
                                             subSecondNanos, TDS.MAX_FRACTIONAL_SECONDS_SCALE, isOutParam);
                                 }
->>>>>>> 634f7cc0
                             }
                             break;
 
@@ -2333,19 +2322,10 @@
     Object getValue(DTV dtv, JDBCType jdbcType, int scale, InputStreamGetterArgs streamGetterArgs, Calendar cal,
             TypeInfo typeInfo, CryptoMetadata cryptoMetadata, TDSReader tdsReader) throws SQLServerException {
         // Client side type conversion is not supported
-<<<<<<< HEAD
-        // Checking for sql_variant here since the check will be performed elsewhere. 
-        if (this.jdbcType != jdbcType && jdbcType != jdbcType.SQL_VARIANT)
-        {
-            DataTypes.throwConversionError(this.jdbcType.toString(), jdbcType.toString());
-        }
-
-=======
         // Checking for sql_variant here since the check will be performed elsewhere.
         if (this.jdbcType != jdbcType && jdbcType != JDBCType.SQL_VARIANT) {
             DataTypes.throwConversionError(this.jdbcType.toString(), jdbcType.toString());
         }
->>>>>>> 634f7cc0
         return value;
     }
 
