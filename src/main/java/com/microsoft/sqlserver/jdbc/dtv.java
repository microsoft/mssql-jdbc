--- conflicted
+++ resolved
@@ -271,21 +271,9 @@
         private final boolean isOutParam;
         private final TDSWriter tdsWriter;
         private final SQLServerConnection conn;
-<<<<<<< HEAD
-        
-        SendByRPCOp(String name,
-                TypeInfo typeInfo,
-                SQLCollation collation,
-                int precision,
-                int outScale,
-                boolean isOutParam,
-                TDSWriter tdsWriter,
-                SQLServerConnection conn) {
-=======
 
         SendByRPCOp(String name, TypeInfo typeInfo, SQLCollation collation, int precision, int outScale,
                 boolean isOutParam, TDSWriter tdsWriter, SQLServerConnection conn) {
->>>>>>> 5879de46
             this.name = name;
             this.typeInfo = typeInfo;
             this.collation = collation;
@@ -881,19 +869,11 @@
                                             timestampNormalizedCalendar(calendar, javaType, conn.baseYear()),
                                             subSecondNanos, (valueLength), isOutParam);
                                 }
-<<<<<<< HEAD
                             }
                             else {
                                 if (jdbcType == JDBCType.DATETIME || jdbcType == JDBCType.SMALLDATETIME)
                                     tdsWriter.writeRPCDateTime(name, timestampNormalizedCalendar(calendar, javaType, conn.baseYear()), subSecondNanos,
                                             isOutParam);
-=======
-                            } else
-                                tdsWriter.writeRPCDateTime2(name,
-                                        timestampNormalizedCalendar(calendar, javaType, conn.baseYear()),
-                                        subSecondNanos, TDS.MAX_FRACTIONAL_SECONDS_SCALE, isOutParam);
->>>>>>> 5879de46
-
                                 else
                                     tdsWriter.writeRPCDateTime2(name, timestampNormalizedCalendar(calendar, javaType, conn.baseYear()),
                                             subSecondNanos, TDS.MAX_FRACTIONAL_SECONDS_SCALE, isOutParam);
