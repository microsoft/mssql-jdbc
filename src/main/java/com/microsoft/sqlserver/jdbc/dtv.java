--- conflicted
+++ resolved
@@ -445,26 +445,16 @@
              * not be Gregorian...
              */
             if (null != value) {
-<<<<<<< HEAD
-                TimeZone timeZone = conn.getServerTimeZone(); // Time zone to associate with the value in the Gregorian calendar
-                long utcMillis = 0;    // Value to which the calendar is to be set (in milliseconds 1/1/1970 00:00:00 GMT)
-=======
-                TimeZone timeZone = TimeZone.getDefault(); // Time zone to associate with the value in the Gregorian
+                TimeZone timeZone = conn.getServerTimeZone(); // Time zone to associate with the value in the Gregorian
                                                            // calendar
                 long utcMillis = 0; // Value to which the calendar is to be set (in milliseconds 1/1/1970 00:00:00 GMT)
->>>>>>> 6580deee
 
                 // Figure out the value components according to the type of the Java object passed in...
                 switch (javaType) {
                     case TIME: {
-<<<<<<< HEAD
-                        // Set the time zone from the calendar supplied by the app or use the server default
-                        timeZone = (null != dtv.getCalendar()) ? dtv.getCalendar().getTimeZone() : conn.getServerTimeZone();
-=======
                         // Set the time zone from the calendar supplied by the app or use the JVM default
                         timeZone = (null != dtv.getCalendar()) ? dtv.getCalendar().getTimeZone()
-                                                               : TimeZone.getDefault();
->>>>>>> 6580deee
+                                                               : conn.getServerTimeZone();
 
                         utcMillis = ((java.sql.Time) value).getTime();
                         subSecondNanos = Nanos.PER_MILLISECOND * (int) (utcMillis % 1000);
@@ -483,28 +473,18 @@
                     }
 
                     case DATE: {
-<<<<<<< HEAD
-                        // Set the time zone from the calendar supplied by the app or use the server default
-                        timeZone = (null != dtv.getCalendar()) ? dtv.getCalendar().getTimeZone() : conn.getServerTimeZone();
-=======
                         // Set the time zone from the calendar supplied by the app or use the JVM default
                         timeZone = (null != dtv.getCalendar()) ? dtv.getCalendar().getTimeZone()
-                                                               : TimeZone.getDefault();
->>>>>>> 6580deee
+                                                               : conn.getServerTimeZone();
 
                         utcMillis = ((java.sql.Date) value).getTime();
                         break;
                     }
 
                     case TIMESTAMP: {
-<<<<<<< HEAD
-                        // Set the time zone from the calendar supplied by the app or use the server default
-                        timeZone = (null != dtv.getCalendar()) ? dtv.getCalendar().getTimeZone() : conn.getServerTimeZone();
-=======
                         // Set the time zone from the calendar supplied by the app or use the JVM default
                         timeZone = (null != dtv.getCalendar()) ? dtv.getCalendar().getTimeZone()
-                                                               : TimeZone.getDefault();
->>>>>>> 6580deee
+                                                               : conn.getServerTimeZone();
 
                         java.sql.Timestamp timestampValue = (java.sql.Timestamp) value;
                         utcMillis = timestampValue.getTime();
@@ -515,14 +495,9 @@
                     case UTILDATE: {
                         // java.util.Date is mapped to JDBC type TIMESTAMP
                         // java.util.Date and java.sql.Date are both millisecond precision
-<<<<<<< HEAD
-                        // Set the time zone from the calendar supplied by the app or use the server default
-                        timeZone = (null != dtv.getCalendar()) ? dtv.getCalendar().getTimeZone() : conn.getServerTimeZone();
-=======
                         // Set the time zone from the calendar supplied by the app or use the JVM default
                         timeZone = (null != dtv.getCalendar()) ? dtv.getCalendar().getTimeZone()
-                                                               : TimeZone.getDefault();
->>>>>>> 6580deee
+                                                               : conn.getServerTimeZone();
 
                         utcMillis = ((java.util.Date) value).getTime();
 
@@ -546,14 +521,9 @@
                     case CALENDAR: {
                         // java.util.Calendar is mapped to JDBC type TIMESTAMP
                         // java.util.Calendar is millisecond precision
-<<<<<<< HEAD
-                        // Set the time zone from the calendar supplied by the app or use the server default
-                        timeZone = (null != dtv.getCalendar()) ? dtv.getCalendar().getTimeZone() : conn.getServerTimeZone();
-=======
                         // Set the time zone from the calendar supplied by the app or use the JVM default
                         timeZone = (null != dtv.getCalendar()) ? dtv.getCalendar().getTimeZone()
-                                                               : TimeZone.getDefault();
->>>>>>> 6580deee
+                                                               : conn.getServerTimeZone();
 
                         utcMillis = ((java.util.Calendar) value).getTimeInMillis();
 
@@ -3584,12 +3554,9 @@
                 long localNanosSinceMidnight = readNanosSinceMidnightAE(decryptedValue, baseTypeInfo.getScale(),
                         baseSSType);
 
-<<<<<<< HEAD
-                return DDC.convertTemporalToObject(jdbcType, SSType.TIME, cal, con.getServerTimeZone(), 0, localNanosSinceMidnight, baseTypeInfo.getScale());
-=======
-                return DDC.convertTemporalToObject(jdbcType, SSType.TIME, cal, 0, localNanosSinceMidnight,
-                        baseTypeInfo.getScale());
->>>>>>> 6580deee
+                return DDC.convertTemporalToObject(jdbcType, SSType.TIME, cal, con.getServerTimeZone(), 0, 
+                        localNanosSinceMidnight, baseTypeInfo.getScale());
+
             }
 
             case DATETIME2: {
@@ -3610,12 +3577,8 @@
                 int daysIntoCE = getDaysIntoCE(datePortion, baseSSType);
 
                 // Convert the DATETIME2 value to the desired Java type.
-<<<<<<< HEAD
-                return DDC.convertTemporalToObject(jdbcType, SSType.DATETIME2, cal, con.getServerTimeZone(), daysIntoCE, localNanosSinceMidnight, baseTypeInfo.getScale());
-=======
-                return DDC.convertTemporalToObject(jdbcType, SSType.DATETIME2, cal, daysIntoCE, localNanosSinceMidnight,
-                        baseTypeInfo.getScale());
->>>>>>> 6580deee
+                return DDC.convertTemporalToObject(jdbcType, SSType.DATETIME2, cal, con.getServerTimeZone(), daysIntoCE, 
+                        localNanosSinceMidnight, baseTypeInfo.getScale());
 
             }
 
@@ -3628,12 +3591,8 @@
                 // SQL smalldatetime has less precision. It stores 2 bytes
                 // for the days since SQL Base Date and 2 bytes for minutes
                 // after midnight.
-<<<<<<< HEAD
-                return DDC.convertTemporalToObject(jdbcType, SSType.DATETIME, cal, con.getServerTimeZone(), Util.readUnsignedShort(decryptedValue, 0),
-=======
-                return DDC.convertTemporalToObject(jdbcType, SSType.DATETIME, cal,
+                return DDC.convertTemporalToObject(jdbcType, SSType.DATETIME, cal, con.getServerTimeZone(), 
                         Util.readUnsignedShort(decryptedValue, 0),
->>>>>>> 6580deee
                         Util.readUnsignedShort(decryptedValue, 2) * 60L * 1000L, 0);
             }
 
@@ -3668,12 +3627,8 @@
 
                 return DDC.convertTemporalToObject(jdbcType, SSType.DATETIMEOFFSET,
                         new GregorianCalendar(new SimpleTimeZone(localMinutesOffset * 60 * 1000, ""), Locale.US),
-<<<<<<< HEAD
                         con.getServerTimeZone(), daysIntoCE, localNanosSinceMidnight,
                         baseTypeInfo.getScale());
-=======
-                        daysIntoCE, localNanosSinceMidnight, baseTypeInfo.getScale());
->>>>>>> 6580deee
 
             }
 
