/*
 * Microsoft JDBC Driver for SQL Server
 * 
 * Copyright(c) Microsoft Corporation All rights reserved.
 * 
 * This program is made available under the terms of the MIT License. See the LICENSE file in the project root for more information.
 */

package com.microsoft.sqlserver.jdbc;

import java.sql.ResultSet;
import java.sql.ResultSetMetaData;
import java.sql.SQLException;
import java.text.MessageFormat;
import java.util.HashSet;
import java.util.Iterator;
import java.util.LinkedHashMap;
import java.util.Map;
import java.util.Map.Entry;
import java.util.Set;

enum TVPType {
    ResultSet,
    ISQLServerDataRecord,
    SQLServerDataTable,
    Null
}

/**
 * 
 * Implementation of Table-valued parameters which provide an easy way to marshal multiple rows of data from a client application to SQL Server
 * without requiring multiple round trips or special server-side logic for processing the data.
 * <p>
 * You can use table-valued parameters to encapsulate rows of data in a client application and send the data to the server in a single parameterized
 * command. The incoming data rows are stored in a table variable that can then be operated on by using Transact-SQL.
 * <p>
 * Column values in table-valued parameters can be accessed using standard Transact-SQL SELECT statements. Table-valued parameters are strongly typed
 * and their structure is automatically validated. The size of table-valued parameters is limited only by server memory.
 * <p>
 * You cannot return data in a table-valued parameter. Table-valued parameters are input-only; the OUTPUT keyword is not supported.
 */
class TVP {

    String TVPName;
    String TVP_owningSchema;
    String TVP_dbName;
    ResultSet sourceResultSet = null;
    SQLServerDataTable sourceDataTable = null;
    Map<Integer, SQLServerMetaData> columnMetadata = null;
    Iterator<Entry<Integer, Object[]>> sourceDataTableRowIterator = null;
    ISQLServerDataRecord sourceRecord = null;
    TVPType tvpType = null;
    Set<String> columnNames = null;

    // MultiPartIdentifierState
    enum MPIState {
        MPI_Value,
        MPI_ParseNonQuote,
        MPI_LookForSeparator,
        MPI_LookForNextCharOrSeparator,
        MPI_ParseQuote,
        MPI_RightQuote,
    };

    void initTVP(TVPType type,
            String tvpPartName) throws SQLServerException {
        tvpType = type;
        columnMetadata = new LinkedHashMap<>();
        parseTypeName(tvpPartName);
    }

    TVP(String tvpPartName) throws SQLServerException {
        initTVP(TVPType.Null, tvpPartName);
    }

    // Name used in CREATE TYPE
    TVP(String tvpPartName,
            SQLServerDataTable tvpDataTable) throws SQLServerException {
        if (tvpPartName == null) {
            tvpPartName = tvpDataTable.getTvpName();
        }
        initTVP(TVPType.SQLServerDataTable, tvpPartName);
        sourceDataTable = tvpDataTable;
        sourceDataTableRowIterator = sourceDataTable.getIterator();
        populateMetadataFromDataTable();
    }

    TVP(String tvpPartName,
            ResultSet tvpResultSet) throws SQLServerException {
        initTVP(TVPType.ResultSet, tvpPartName);
        sourceResultSet = tvpResultSet;
        // Populate TVP metdata from ResultSetMetadta.
        populateMetadataFromResultSet();
    }

    TVP(String tvpPartName,
            ISQLServerDataRecord tvpRecord) throws SQLServerException {
        initTVP(TVPType.ISQLServerDataRecord, tvpPartName);
        sourceRecord = tvpRecord;
        columnNames = new HashSet<>();
        // Populate TVP metdata from ISQLServerDataRecord.
        populateMetadataFromDataRecord();

        // validate sortOrdinal and throw all relavent exceptions before proceeding
        validateOrderProperty();
    }

    boolean isNull() {
        return (TVPType.Null == tvpType);
    }

    Object[] getRowData() throws SQLServerException {
        if (TVPType.ResultSet == tvpType) {
            int colCount = columnMetadata.size();
            Object[] rowData = new Object[colCount];
            for (int i = 0; i < colCount; i++) {
                try {
                    // for Time types, getting Timestamp instead of Time, because this value will be converted to String later on. If the value is a
                    // time object, the millisecond would be removed.
                    if (java.sql.Types.TIME == sourceResultSet.getMetaData().getColumnType(i + 1)) {
                        rowData[i] = sourceResultSet.getTimestamp(i + 1);
                    }
                    else {
                        rowData[i] = sourceResultSet.getObject(i + 1);
                    }
                }
                catch (SQLException e) {
                    throw new SQLServerException(SQLServerException.getErrString("R_unableRetrieveSourceData"), e);
                }
            }
            return rowData;
        }
        else if (TVPType.SQLServerDataTable == tvpType) {
            Map.Entry<Integer, Object[]> rowPair = sourceDataTableRowIterator.next();
            return rowPair.getValue();
        }
        else
            return sourceRecord.getRowData();
    }

    boolean next() throws SQLServerException {
        if (TVPType.ResultSet == tvpType) {
            try {
                return sourceResultSet.next();
            }
            catch (SQLException e) {
                throw new SQLServerException(SQLServerException.getErrString("R_unableRetrieveSourceData"), e);
            }
        }
        else if (TVPType.SQLServerDataTable == tvpType) {
            return sourceDataTableRowIterator.hasNext();
        }
        else
            return sourceRecord.next();
    }

    void populateMetadataFromDataTable() throws SQLServerException {
        assert null != sourceDataTable;

        Map<Integer, SQLServerDataColumn> dataTableMetaData = sourceDataTable.getColumnMetadata();
        if (null == dataTableMetaData || dataTableMetaData.isEmpty()) {
            throw new SQLServerException(SQLServerException.getErrString("R_TVPEmptyMetadata"), null);
        }
        for (Entry<Integer, SQLServerDataColumn> pair : dataTableMetaData.entrySet()) {
            // duplicate column names for the dataTable will be checked in the SQLServerDataTable.
            columnMetadata.put(pair.getKey(),
                    new SQLServerMetaData(pair.getValue().columnName, pair.getValue().javaSqlType, pair.getValue().precision, pair.getValue().scale));
        }
    }

    void populateMetadataFromResultSet() throws SQLServerException {
        assert null != sourceResultSet;
        try {
            ResultSetMetaData rsmd = sourceResultSet.getMetaData();
            for (int i = 0; i < rsmd.getColumnCount(); i++) {
                SQLServerMetaData columnMetaData = new SQLServerMetaData(rsmd.getColumnName(i + 1), rsmd.getColumnType(i + 1),
                        rsmd.getPrecision(i + 1), rsmd.getScale(i + 1));
                columnMetadata.put(i, columnMetaData);
            }
        }
        catch (SQLException e) {
            throw new SQLServerException(SQLServerException.getErrString("R_unableRetrieveColMeta"), e);
        }
    }

    void populateMetadataFromDataRecord() throws SQLServerException {
        assert null != sourceRecord;
        if (0 >= sourceRecord.getColumnCount()) {
            throw new SQLServerException(SQLServerException.getErrString("R_TVPEmptyMetadata"), null);
        }
        for (int i = 0; i < sourceRecord.getColumnCount(); i++) {
<<<<<<< HEAD
            //columnList.add will return false if the same column name already exists
            if (!columnNames.add(sourceRecord.getColumnMetaData(i + 1).columnName)) {
                MessageFormat form = new MessageFormat(SQLServerException.getErrString("R_TVPDuplicateColumnName"));
                Object[] msgArgs = {sourceRecord.getColumnMetaData(i + 1).columnName};
                throw new SQLServerException(null, form.format(msgArgs), null, 0, false);
            }
=======
            Util.checkDuplicateColumnName(sourceRecord.getColumnMetaData(i + 1).columnName, columnNames);
>>>>>>> f52e6c77
            
            // Make a copy here as we do not want to change user's metadata.
            SQLServerMetaData metaData = new SQLServerMetaData(sourceRecord.getColumnMetaData(i + 1));
            columnMetadata.put(i, metaData);
        }
    }

    void validateOrderProperty() throws SQLServerException {
        int columnCount = columnMetadata.size();
        boolean[] sortOrdinalSpecified = new boolean[columnCount];

        int maxSortOrdinal = -1;
        int sortCount = 0;
        for (Entry<Integer, SQLServerMetaData> columnPair : columnMetadata.entrySet()) {
            SQLServerSortOrder columnSortOrder = columnPair.getValue().sortOrder;
            int columnSortOrdinal = columnPair.getValue().sortOrdinal;

            if (SQLServerSortOrder.Unspecified != columnSortOrder) {
                // check if there's no way sort order could be monotonically increasing
                if (columnCount <= columnSortOrdinal) {
                    MessageFormat form = new MessageFormat(SQLServerException.getErrString("R_TVPSortOrdinalGreaterThanFieldCount"));
                    throw new SQLServerException(form.format(new Object[]{columnSortOrdinal, columnPair.getKey()}), null, 0, null);
                }

                // Check to make sure we haven't seen this ordinal before
                if (sortOrdinalSpecified[columnSortOrdinal]) {
                    MessageFormat form = new MessageFormat(SQLServerException.getErrString("R_TVPDuplicateSortOrdinal"));
                    throw new SQLServerException(form.format(new Object[]{columnSortOrdinal}), null, 0, null);
                }

                sortOrdinalSpecified[columnSortOrdinal] = true;
                if (columnSortOrdinal > maxSortOrdinal)
                    maxSortOrdinal = columnSortOrdinal;

                sortCount++;
            }
        }

        if (0 < sortCount) {
            // validate monotonically increasing sort order. watch for values outside of the sortCount range.
            if (maxSortOrdinal >= sortCount) {
                // there is at least one hole, find the first one
                int i;
                for (i = 0; i < sortCount; i++) {
                    if (!sortOrdinalSpecified[i])
                        break;
                }
                MessageFormat form = new MessageFormat(SQLServerException.getErrString("R_TVPMissingSortOrdinal"));
                throw new SQLServerException(form.format(new Object[] {i}), null, 0, null);
            }
        }
    }

    void parseTypeName(String name) throws SQLServerException {
        String leftQuote = "[\"";
        String rightQuote = "]\"";
        char separator = '.';
        int limit = 3;		// DbName, SchemaName, table type name
        String[] parsedNames = new String[limit];
        int stringCount = 0;                        // index of current string in the buffer

        if ((null == name) || (0 == name.length())) {
            MessageFormat form = new MessageFormat(SQLServerException.getErrString("R_invalidTVPName"));
            Object[] msgArgs = {};
            throw new SQLServerException(null, form.format(msgArgs), null, 0, false);
        }

        StringBuilder sb = new StringBuilder(name.length());

        // String buffer to hold white space used when parsing nonquoted strings 'a b . c d' = 'a b' and 'c d'
        StringBuilder whitespaceSB = null;

        // Right quote character to use given the left quote character found.
        char rightQuoteChar = ' ';
        MPIState state = MPIState.MPI_Value;

        for (int index = 0; index < name.length(); ++index) {
            char testchar = name.charAt(index);
            switch (state) {
                case MPI_Value:
                    int quoteIndex;
                    if (Character.isWhitespace(testchar))     // skip the whitespace
                        continue;
                    else if (testchar == separator) {
                        // If separator was found,but no string was found, initialize the string we are parsing to Empty.
                        parsedNames[stringCount] = "";
                        stringCount++;
                    }
                    else if (-1 != (quoteIndex = leftQuote.indexOf(testchar))) {
                        // If we are at left quote
                        rightQuoteChar = rightQuote.charAt(quoteIndex); // record the corresponding right quote for the left quote
                        sb.setLength(0);
                        state = MPIState.MPI_ParseQuote;
                    }
                    else if (-1 != rightQuote.indexOf(testchar)) {
                        // If we shouldn't see a right quote
                        MessageFormat form = new MessageFormat(SQLServerException.getErrString("R_invalidThreePartName"));
                        throw new SQLServerException(null, form.format(new Object[] {}), null, 0, false);
                    }
                    else {
                        sb.setLength(0);
                        sb.append(testchar);
                        state = MPIState.MPI_ParseNonQuote;
                    }
                    break;

                case MPI_ParseNonQuote:
                    if (testchar == separator) {
                        parsedNames[stringCount] = sb.toString(); // set the currently parsed string
                        stringCount = incrementStringCount(parsedNames, stringCount);
                        state = MPIState.MPI_Value;
                    }
                    // Quotes are not valid inside a non-quoted name
                    else if ((-1 != rightQuote.indexOf(testchar)) || (-1 != leftQuote.indexOf(testchar))) {
                        MessageFormat form = new MessageFormat(SQLServerException.getErrString("R_invalidThreePartName"));
                        throw new SQLServerException(null, form.format(new Object[] {}), null, 0, false);
                    }
                    else if (Character.isWhitespace(testchar)) {
                        // If it is Whitespace
                        parsedNames[stringCount] = sb.toString(); // Set the currently parsed string
                        if (null == whitespaceSB)
                            whitespaceSB = new StringBuilder();
                        whitespaceSB.setLength(0);
                        // start to record the white space, if we are parsing a name like "foo bar" we should return "foo bar"
                        whitespaceSB.append(testchar);
                        state = MPIState.MPI_LookForNextCharOrSeparator;
                    }
                    else
                        sb.append(testchar);

                    break;

                case MPI_LookForNextCharOrSeparator:
                    if (!Character.isWhitespace(testchar)) {
                        // If it is not whitespace
                        if (testchar == separator) {
                            stringCount = incrementStringCount(parsedNames, stringCount);
                            state = MPIState.MPI_Value;
                        }
                        else {
                            // If its not a separator and not whitespace
                            sb.append(whitespaceSB);
                            sb.append(testchar);
                            parsedNames[stringCount] = sb.toString(); // Need to set the name here in case the string ends here.
                            state = MPIState.MPI_ParseNonQuote;
                        }
                    }
                    else {
                        if (null == whitespaceSB) {
                            whitespaceSB = new StringBuilder();
                        }
                        whitespaceSB.append(testchar);
                    }
                    break;

                case MPI_ParseQuote:
                    // if are on a right quote see if we are escapeing the right quote or ending the quoted string
                    if (testchar == rightQuoteChar)
                        state = MPIState.MPI_RightQuote;
                    else
                        sb.append(testchar); // Append what we are currently parsing
                    break;

                case MPI_RightQuote:
                    if (testchar == rightQuoteChar) {
                        // If the next char is a another right quote then we were escapeing the right quote
                        sb.append(testchar);
                        state = MPIState.MPI_ParseQuote;
                    }
                    else if (testchar == separator) {
                        // If its a separator then record what we've parsed
                        parsedNames[stringCount] = sb.toString();
                        stringCount = incrementStringCount(parsedNames, stringCount);
                        state = MPIState.MPI_Value;
                    }
                    else if (!Character.isWhitespace(testchar)) {
                        // If it is not white space we got problems
                        MessageFormat form = new MessageFormat(SQLServerException.getErrString("R_invalidThreePartName"));
                        throw new SQLServerException(null, form.format(new Object[] {}), null, 0, false);
                    }
                    else {
                        // It is a whitespace character
                        // the following char should be whitespace, separator, or end of string anything else is bad
                        parsedNames[stringCount] = sb.toString();
                        state = MPIState.MPI_LookForSeparator;
                    }
                    break;

                case MPI_LookForSeparator:
                    if (!Character.isWhitespace(testchar)) {
                        // If it is not whitespace
                        if (testchar == separator) {
                            // If it is a separator
                            stringCount = incrementStringCount(parsedNames, stringCount);
                            state = MPIState.MPI_Value;
                        }
                        else {
                            // not a separator
                            MessageFormat form = new MessageFormat(SQLServerException.getErrString("R_invalidThreePartName"));
                            throw new SQLServerException(null, form.format(new Object[] {}), null, 0, false);
                        }
                    }
                    break;
            }
        }

        if (stringCount > limit - 1) {
            MessageFormat form = new MessageFormat(SQLServerException.getErrString("R_invalidThreePartName"));
            throw new SQLServerException(null, form.format(new Object[] {}), null, 0, false);
        }

        // Resolve final states after parsing the string
        switch (state) {
            case MPI_Value:       // These states require no extra action
            case MPI_LookForSeparator:
            case MPI_LookForNextCharOrSeparator:
                break;

            case MPI_ParseNonQuote: // Dump what ever was parsed
            case MPI_RightQuote:
                parsedNames[stringCount] = sb.toString();
                break;

            case MPI_ParseQuote: // Invalid Ending States
            default:
                MessageFormat form = new MessageFormat(SQLServerException.getErrString("R_invalidThreePartName"));
                throw new SQLServerException(null, form.format(new Object[] {}), null, 0, false);
        }

        if (parsedNames[0] == null) {
            MessageFormat form = new MessageFormat(SQLServerException.getErrString("R_invalidThreePartName"));
            throw new SQLServerException(null, form.format(new Object[] {}), null, 0, false);
        }
        else {
            // Shuffle the parsed name, from left justification to right justification, ie [a][b][null][null] goes to [null][null][a][b]
            int offset = limit - stringCount - 1;
            if (offset > 0) {
                for (int x = limit - 1; x >= offset; --x) {
                    parsedNames[x] = parsedNames[x - offset];
                    parsedNames[x - offset] = null;
                }
            }
        }
        this.TVPName = parsedNames[2];
        this.TVP_owningSchema = parsedNames[1];
        this.TVP_dbName = parsedNames[0];
    }

    /*
     * parsing the multipart identifer string. paramaters: name - string to parse leftquote: set of characters which are valid quoteing characters to
     * initiate a quote rightquote: set of characters which are valid to stop a quote, array index's correspond to the the leftquote array. separator:
     * separator to use limit: number of names to parse out removequote:to remove the quotes on the returned string
     */
    private int incrementStringCount(String[] ary,
            int position) throws SQLServerException {
        ++position;
        int limit = ary.length;
        if (position >= limit) {
            MessageFormat form = new MessageFormat(SQLServerException.getErrString("R_invalidThreePartName"));
            throw new SQLServerException(null, form.format(new Object[] {}), null, 0, false);
        }
        ary[position] = new String();
        return position;
    }

    String getTVPName() {
        return TVPName;
    }

    String getDbNameTVP() {
        return TVP_dbName;
    }

    String getOwningSchemaNameTVP() {
        return TVP_owningSchema;
    }

    int getTVPColumnCount() {
        return columnMetadata.size();
    }

    Map<Integer, SQLServerMetaData> getColumnMetadata() {
        return columnMetadata;
    }
}<|MERGE_RESOLUTION|>--- conflicted
+++ resolved
@@ -189,16 +189,7 @@
             throw new SQLServerException(SQLServerException.getErrString("R_TVPEmptyMetadata"), null);
         }
         for (int i = 0; i < sourceRecord.getColumnCount(); i++) {
-<<<<<<< HEAD
-            //columnList.add will return false if the same column name already exists
-            if (!columnNames.add(sourceRecord.getColumnMetaData(i + 1).columnName)) {
-                MessageFormat form = new MessageFormat(SQLServerException.getErrString("R_TVPDuplicateColumnName"));
-                Object[] msgArgs = {sourceRecord.getColumnMetaData(i + 1).columnName};
-                throw new SQLServerException(null, form.format(msgArgs), null, 0, false);
-            }
-=======
             Util.checkDuplicateColumnName(sourceRecord.getColumnMetaData(i + 1).columnName, columnNames);
->>>>>>> f52e6c77
             
             // Make a copy here as we do not want to change user's metadata.
             SQLServerMetaData metaData = new SQLServerMetaData(sourceRecord.getColumnMetaData(i + 1));
