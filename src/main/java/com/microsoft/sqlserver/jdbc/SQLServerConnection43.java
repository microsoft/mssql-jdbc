--- conflicted
+++ resolved
@@ -1,19 +1,11 @@
 /*
  * Microsoft JDBC Driver for SQL Server
-<<<<<<< HEAD
  * 
  * Copyright(c) Microsoft Corporation All rights reserved.
  * 
  * This program is made available under the terms of the MIT License. See the LICENSE file in the project root for more information.
  */
-=======
- *
- * Copyright(c) Microsoft Corporation All rights reserved.
- *
- * This program is made available under the terms of the MIT License. See the LICENSE file in the project root for more information.
- */
 
->>>>>>> 61b78d7b
 package com.microsoft.sqlserver.jdbc;
 
 import java.sql.SQLException;
