/*
 * Microsoft JDBC Driver for SQL Server
 * 
 * Copyright(c) Microsoft Corporation All rights reserved.
 * 
 * This program is made available under the terms of the MIT License. See the LICENSE file in the project root for more information.
 */

package com.microsoft.sqlserver.jdbc;

import java.math.BigDecimal;
import java.text.MessageFormat;
import java.time.OffsetDateTime;
import java.time.OffsetTime;
import java.util.HashMap;
import java.util.HashSet;
import java.util.Iterator;
import java.util.LinkedHashMap;
import java.util.Map;
import java.util.Map.Entry;
import java.util.Set;
import java.util.UUID;

public final class SQLServerDataTable {

    int rowCount = 0;
    int columnCount = 0;
    Map<Integer, SQLServerDataColumn> columnMetadata = null;
    Set<String> columnNames = null;
    Map<Integer, Object[]> rows = null;

    private String tvpName = null;

    /**
     * The constant in the Java programming language, sometimes referred to as a type code, that identifies the type TVP.
     * 
     * @throws SQLServerException
     *             when an error occurs
     */
    // Name used in CREATE TYPE
    public SQLServerDataTable() throws SQLServerException {
        columnMetadata = new LinkedHashMap<>();
        columnNames = new HashSet<>();
        rows = new HashMap<>();
    }

    /**
     * Clears this data table.
     */
    public synchronized void clear() {
        rowCount = 0;
        columnCount = 0;
        columnMetadata.clear();
        rows.clear();
    }

    /**
     * Retrieves an iterator on the rows of the data table.
     * 
     * @return an iterator on the rows of the data table.
     */
    public synchronized Iterator<Entry<Integer, Object[]>> getIterator() {
        if ((null != rows) && (null != rows.entrySet())) {
            return rows.entrySet().iterator();
        }
        return null;
    }

    /**
     * Adds meta data for the specified column
     * 
     * @param columnName
     *            the name of the column
     * @param sqlType
     *            the sql type of the column
     * @throws SQLServerException
     *             when an error occurs
     */
    public synchronized void addColumnMetadata(String columnName,
            int sqlType) throws SQLServerException {
        // column names must be unique
<<<<<<< HEAD
        checkDuplicateColumnName(columnName);
=======
        Util.checkDuplicateColumnName(columnName, columnNames);
>>>>>>> f52e6c77
        columnMetadata.put(columnCount++, new SQLServerDataColumn(columnName, sqlType));
    }

    /**
     * Adds meta data for the specified column
     * 
     * @param column
     *            the name of the column
     * @throws SQLServerException
     *             when an error occurs
     */
    public synchronized void addColumnMetadata(SQLServerDataColumn column) throws SQLServerException {
        // column names must be unique
<<<<<<< HEAD
        checkDuplicateColumnName(column.columnName);
=======
        Util.checkDuplicateColumnName(column.columnName, columnNames);
>>>>>>> f52e6c77
        columnMetadata.put(columnCount++, column);
    }


    /**
     * Checks if duplicate columns exists, in O(n) time.
     * 
     * @param columnName
     *            the name of the column
     * @throws SQLServerException
     *             when a duplicate column exists
     */
    private void checkDuplicateColumnName(String columnName) throws SQLServerException {
        //columnList.add will return false if the same column name already exists
        if (!columnNames.add(columnName)) {
            MessageFormat form = new MessageFormat(SQLServerException.getErrString("R_TVPDuplicateColumnName"));
            Object[] msgArgs = {columnName};
            throw new SQLServerException(null, form.format(msgArgs), null, 0, false);
        }
    }

    /**
     * Adds one row of data to the data table.
     * 
     * @param values
     *            values to be added in one row of data to the data table.
     * @throws SQLServerException
     *             when an error occurs
     */
    public synchronized void addRow(Object... values) throws SQLServerException {
        try {
            int columnCount = columnMetadata.size();

            if ((null != values) && values.length > columnCount) {
                MessageFormat form = new MessageFormat(SQLServerException.getErrString("R_moreDataInRowThanColumnInTVP"));
                Object[] msgArgs = {};
                throw new SQLServerException(null, form.format(msgArgs), null, 0, false);
            }

            Iterator<Entry<Integer, SQLServerDataColumn>> columnsIterator = columnMetadata.entrySet().iterator();
            Object[] rowValues = new Object[columnCount];
            int currentColumn = 0;
            while (columnsIterator.hasNext()) {
                Object val = null;

                if ((null != values) && (currentColumn < values.length) && (null != values[currentColumn]))
                    val = values[currentColumn];
                currentColumn++;
                Map.Entry<Integer, SQLServerDataColumn> pair = columnsIterator.next();
                JDBCType jdbcType = JDBCType.of(pair.getValue().javaSqlType);
                internalAddrow(jdbcType, val, rowValues, pair);
            }
            rows.put(rowCount++, rowValues);
        }
        catch (NumberFormatException e) {
            throw new SQLServerException(SQLServerException.getErrString("R_TVPInvalidColumnValue"), e);
        }
        catch (ClassCastException e) {
            throw new SQLServerException(SQLServerException.getErrString("R_TVPInvalidColumnValue"), e);
        }

    }
    
    /**
     * Adding rows one row of data to data table.
     * @param jdbcType The jdbcType
     * @param val The data value
     * @param rowValues Row of data
     * @param pair pair to be added to data table
     * @throws SQLServerException
     */
    private void internalAddrow(JDBCType jdbcType,
            Object val,
            Object[] rowValues,
            Map.Entry<Integer, SQLServerDataColumn> pair) throws SQLServerException {

        SQLServerDataColumn currentColumnMetadata = pair.getValue();
        boolean isColumnMetadataUpdated = false;
        boolean bValueNull;
        int nValueLen;
        switch (jdbcType) {
            case BIGINT:
                rowValues[pair.getKey()] = (null == val) ? null : Long.parseLong(val.toString());
                break;

            case BIT:
                rowValues[pair.getKey()] = (null == val) ? null : Boolean.parseBoolean(val.toString());
                break;

            case INTEGER:
                rowValues[pair.getKey()] = (null == val) ? null : Integer.parseInt(val.toString());
                break;

            case SMALLINT:
            case TINYINT:
                rowValues[pair.getKey()] = (null == val) ? null : Short.parseShort(val.toString());
                break;

            case DECIMAL:
            case NUMERIC:
                BigDecimal bd = null;
                if (null != val) {
                    bd = new BigDecimal(val.toString());
                    // BigDecimal#precision returns number of digits in the unscaled value.
                    // Say, for value 0.01, it returns 1 but the precision should be 3 for SQLServer
                    int precision = Util.getValueLengthBaseOnJavaType(bd, JavaType.of(bd), null, null, jdbcType);
                    if (bd.scale() > currentColumnMetadata.scale) {
                        currentColumnMetadata.scale = bd.scale();
                        isColumnMetadataUpdated = true;
                    }
                    if (precision > currentColumnMetadata.precision) {
                        currentColumnMetadata.precision = precision;
                        isColumnMetadataUpdated = true;
                    }

                    // precision equal: the maximum number of digits in integer part + the maximum scale
                    int numberOfDigitsIntegerPart = precision - bd.scale();
                    if (numberOfDigitsIntegerPart > currentColumnMetadata.numberOfDigitsIntegerPart) {
                        currentColumnMetadata.numberOfDigitsIntegerPart = numberOfDigitsIntegerPart;
                        isColumnMetadataUpdated = true;
                    }

                    if (isColumnMetadataUpdated) {
                        currentColumnMetadata.precision = currentColumnMetadata.scale + currentColumnMetadata.numberOfDigitsIntegerPart;
                        columnMetadata.put(pair.getKey(), currentColumnMetadata);
                    }
                }
                rowValues[pair.getKey()] = bd;
                break;

            case DOUBLE:
                rowValues[pair.getKey()] = (null == val) ? null : Double.parseDouble(val.toString());
                break;

            case FLOAT:
            case REAL:
                rowValues[pair.getKey()] = (null == val) ? null : Float.parseFloat(val.toString());
                break;

            case TIMESTAMP_WITH_TIMEZONE:
            case TIME_WITH_TIMEZONE:
                DriverJDBCVersion.checkSupportsJDBC42();
            case DATE:
            case TIME:
            case TIMESTAMP:
            case DATETIMEOFFSET:
            case DATETIME:
            case SMALLDATETIME:
                // Sending temporal types as string. Error from database is thrown if parsing fails
                // no need to send precision for temporal types, string literal will never exceed DataTypes.SHORT_VARTYPE_MAX_BYTES

                if (null == val)
                    rowValues[pair.getKey()] = null;
                // java.sql.Date, java.sql.Time and java.sql.Timestamp are subclass of java.util.Date
                else if (val instanceof java.util.Date)
                    rowValues[pair.getKey()] = val.toString();
                else if (val instanceof microsoft.sql.DateTimeOffset)
                    rowValues[pair.getKey()] = val.toString();
                else if (val instanceof OffsetDateTime)
                    rowValues[pair.getKey()] = val.toString();
                else if (val instanceof OffsetTime)
                    rowValues[pair.getKey()] = val.toString();
                else
                    rowValues[pair.getKey()] = (null == val) ? null : (String) val;
                break;

            case BINARY:
            case VARBINARY:
            case LONGVARBINARY:
                bValueNull = (null == val);
                nValueLen = bValueNull ? 0 : ((byte[]) val).length;

                if (nValueLen > currentColumnMetadata.precision) {
                    currentColumnMetadata.precision = nValueLen;
                    columnMetadata.put(pair.getKey(), currentColumnMetadata);
                }
                rowValues[pair.getKey()] = (bValueNull) ? null : (byte[]) val;

                break;

            case CHAR:
                if (val instanceof UUID && (val != null))
                    val = val.toString();
            case VARCHAR:
            case NCHAR:
            case NVARCHAR:
            case LONGVARCHAR:
            case LONGNVARCHAR:
            case SQLXML:
                bValueNull = (null == val);
                nValueLen = bValueNull ? 0 : (2 * ((String) val).length());

                if (nValueLen > currentColumnMetadata.precision) {
                    currentColumnMetadata.precision = nValueLen;
                    columnMetadata.put(pair.getKey(), currentColumnMetadata);
                }
                rowValues[pair.getKey()] = (bValueNull) ? null : (String) val;
                break;
            case SQL_VARIANT:
                JDBCType internalJDBCType;
                if (null == val) { // TODO:Check this later
                    throw new SQLServerException(SQLServerException.getErrString("R_invalidValueForTVPWithSQLVariant"), null);
                }
                JavaType javaType = JavaType.of(val);
                internalJDBCType = javaType.getJDBCType(SSType.UNKNOWN, jdbcType);
                internalAddrow(internalJDBCType, val, rowValues, pair);
                break;
            default:
                MessageFormat form = new MessageFormat(SQLServerException.getErrString("R_unsupportedDataTypeTVP"));
                Object[] msgArgs = {jdbcType};
                throw new SQLServerException(null, form.format(msgArgs), null, 0, false);
        }
    }
    
    public synchronized Map<Integer, SQLServerDataColumn> getColumnMetadata() {
        return columnMetadata;
    }

    public String getTvpName() {
        return tvpName;
    }

    /**
     * Retrieves the column meta data of this data table.
     * @param tvpName
     *            the name of TVP
     */
    public void setTvpName(String tvpName) {
        this.tvpName = tvpName;
    }
}<|MERGE_RESOLUTION|>--- conflicted
+++ resolved
@@ -79,11 +79,7 @@
     public synchronized void addColumnMetadata(String columnName,
             int sqlType) throws SQLServerException {
         // column names must be unique
-<<<<<<< HEAD
-        checkDuplicateColumnName(columnName);
-=======
         Util.checkDuplicateColumnName(columnName, columnNames);
->>>>>>> f52e6c77
         columnMetadata.put(columnCount++, new SQLServerDataColumn(columnName, sqlType));
     }
 
@@ -97,31 +93,10 @@
      */
     public synchronized void addColumnMetadata(SQLServerDataColumn column) throws SQLServerException {
         // column names must be unique
-<<<<<<< HEAD
-        checkDuplicateColumnName(column.columnName);
-=======
         Util.checkDuplicateColumnName(column.columnName, columnNames);
->>>>>>> f52e6c77
         columnMetadata.put(columnCount++, column);
     }
 
-
-    /**
-     * Checks if duplicate columns exists, in O(n) time.
-     * 
-     * @param columnName
-     *            the name of the column
-     * @throws SQLServerException
-     *             when a duplicate column exists
-     */
-    private void checkDuplicateColumnName(String columnName) throws SQLServerException {
-        //columnList.add will return false if the same column name already exists
-        if (!columnNames.add(columnName)) {
-            MessageFormat form = new MessageFormat(SQLServerException.getErrString("R_TVPDuplicateColumnName"));
-            Object[] msgArgs = {columnName};
-            throw new SQLServerException(null, form.format(msgArgs), null, 0, false);
-        }
-    }
 
     /**
      * Adds one row of data to the data table.
