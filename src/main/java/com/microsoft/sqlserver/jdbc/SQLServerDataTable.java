/*
 * Microsoft JDBC Driver for SQL Server Copyright(c) Microsoft Corporation All rights reserved. This program is made
 * available under the terms of the MIT License. See the LICENSE file in the project root for more information.
 */

package com.microsoft.sqlserver.jdbc;

import java.math.BigDecimal;
import java.text.MessageFormat;
import java.time.OffsetDateTime;
import java.time.OffsetTime;
import java.util.HashMap;
import java.util.HashSet;
import java.util.Iterator;
import java.util.LinkedHashMap;
import java.util.LinkedList;
import java.util.List;
import java.util.Map;
import java.util.Map.Entry;
import java.util.Set;
import java.util.UUID;


/**
 * Represents the data table for SQL Server.
 */
public final class SQLServerDataTable {

    int rowCount = 0;
    int columnCount = 0;
    Map<Integer, SQLServerDataColumn> columnMetadata = null;
    Set<String> columnNames = null;
    Map<Integer, List<Object>> rows = null;
    private String tvpName = null;

    /**
     * The constant in the Java programming language, sometimes referred to as a type code, that identifies the type
     * TVP.
     * 
     * @throws SQLServerException
     *         when an error occurs
     */
    // Name used in CREATE TYPE
    public SQLServerDataTable() throws SQLServerException {
        columnMetadata = new LinkedHashMap<>();
        columnNames = new HashSet<>();
        rows = new HashMap<>();
    }

    /**
     * Clears this data table.
     */
    public synchronized void clear() {
        rowCount = 0;
        columnCount = 0;
        columnMetadata.clear();
        columnNames.clear();
        rows.clear();
    }

    /**
     * Returns an iterator on the rows of the data table.
     * 
     * @return an iterator on the rows of the data table.
     */
    public synchronized Iterator<Entry<Integer, List<Object>>> getIterator() {
        if ((null != rows) && (null != rows.entrySet())) {
            return rows.entrySet().iterator();
        }
        return null;
    }

    /**
     * Adds meta data for the specified column.
     * 
     * @param columnName
     *        the name of the column
     * @param sqlType
     *        the sql type of the column
     * @throws SQLServerException
     *         when an error occurs
     */
    public synchronized void addColumnMetadata(String columnName, int sqlType) throws SQLServerException {
        // column names must be unique
        Util.checkDuplicateColumnName(columnName, columnNames);
        columnMetadata.put(columnCount++, new SQLServerDataColumn(columnName, sqlType));
    }

    /**
     * Adds meta data for the specified column.
     * 
     * @param column
     *        the name of the column
     * @throws SQLServerException
     *         when an error occurs
     */
    public synchronized void addColumnMetadata(SQLServerDataColumn column) throws SQLServerException {
        // column names must be unique
        Util.checkDuplicateColumnName(column.columnName, columnNames);
        columnMetadata.put(columnCount++, column);
    }

    /**
     * Adds one row of data to the data table.
     * 
     * @param values
     *        values to be added in one row of data to the data table.
     * @throws SQLServerException
     *         when an error occurs
     */
    public synchronized void addRow(Object... values) throws SQLServerException {
        try {
            int columnCount = columnMetadata.size();

            if ((null != values) && values.length > columnCount) {
                MessageFormat form = new MessageFormat(
                        SQLServerException.getErrString("R_moreDataInRowThanColumnInTVP"));
                Object[] msgArgs = {};
                throw new SQLServerException(null, form.format(msgArgs), null, 0, false);
            }

            Iterator<Entry<Integer, SQLServerDataColumn>> columnsIterator = columnMetadata.entrySet().iterator();
            List<Object> rowValues = new LinkedList<>();
            int currentColumn = 0;
            while (columnsIterator.hasNext()) {
                Object val = null;

                if ((null != values) && (currentColumn < values.length) && (null != values[currentColumn]))
                    val = values[currentColumn];
                currentColumn++;
                Map.Entry<Integer, SQLServerDataColumn> pair = columnsIterator.next();
                JDBCType jdbcType = JDBCType.of(pair.getValue().javaSqlType);
                internalAddrow(jdbcType, val, rowValues, pair);
            }
            rows.put(rowCount++, rowValues);
        } catch (NumberFormatException e) {
            throw new SQLServerException(SQLServerException.getErrString("R_TVPInvalidColumnValue"), e);
        } catch (ClassCastException e) {
            throw new SQLServerException(SQLServerException.getErrString("R_TVPInvalidColumnValue"), e);
        }

    }

    /**
     * Adding rows one row of data to data table.
     * 
     * @param jdbcType
     *        The jdbcType
     * @param val
     *        The data value
     * @param rowValues
     *        Row of data
     * @param pair
     *        pair to be added to data table
     * @throws SQLServerException
     *         when an error occurs
     */
    private void internalAddrow(JDBCType jdbcType, Object val, List<Object> rowValues,
            Map.Entry<Integer, SQLServerDataColumn> pair) throws SQLServerException {
        if (null != val) {
            SQLServerDataColumn currentColumnMetadata = pair.getValue();
            int nValueLen;
            switch (jdbcType) {
                case BIGINT:
                    rowValues[pair.getKey()] = (val instanceof Long) ? val : Long.parseLong(val.toString());
                    break;

                case BIT:
                    if (val instanceof Boolean) {
                        rowValues[pair.getKey()] = val;
                    } else {
                        String valString = val.toString();

                        if (valString.equals("0") || valString.equalsIgnoreCase(Boolean.FALSE.toString())) {
                            rowValues[pair.getKey()] = Boolean.FALSE;
                        } else if (valString.equals("1") || valString.equalsIgnoreCase(Boolean.TRUE.toString())) {
                            rowValues[pair.getKey()] = Boolean.TRUE;
                        } else {
                            MessageFormat form = new MessageFormat(
                                    SQLServerException.getErrString("R_TVPInvalidColumnValue"));
                            Object[] msgArgs = {jdbcType};
                            throw new SQLServerException(null, form.format(msgArgs), null, 0, false);
                        }
                    }
                    break;

                case INTEGER:
                    rowValues[pair.getKey()] = (val instanceof Integer) ? val : Integer.parseInt(val.toString());
                    break;

                case SMALLINT:
                case TINYINT:
                    rowValues[pair.getKey()] = (val instanceof Short) ? val : Short.parseShort(val.toString());
                    break;

<<<<<<< HEAD
                case DECIMAL:
                case NUMERIC:
                    BigDecimal bd = null;
                    boolean isColumnMetadataUpdated = false;
=======
        SQLServerDataColumn currentColumnMetadata = pair.getValue();
        int key = pair.getKey();
        rowValues.add(key, val);

        boolean isColumnMetadataUpdated = false;
        boolean bValueNull;
        int nValueLen;

        switch (jdbcType) {
            case BIGINT:
                rowValues.set(key, (null == val) ? null : Long.parseLong(val.toString()));
                break;

            case BIT:
                rowValues.set(key, (null == val) ? null : Boolean.parseBoolean(val.toString()));;
                break;

            case INTEGER:
                rowValues.set(key, (null == val) ? null : Integer.parseInt(val.toString()));
                break;

            case SMALLINT:
            case TINYINT:
                rowValues.set(key, (null == val) ? null : Short.parseShort(val.toString()));
                break;

            case DECIMAL:
            case NUMERIC:
                BigDecimal bd = null;
                if (null != val) {
>>>>>>> b91c7eaf
                    bd = new BigDecimal(val.toString());
                    // BigDecimal#precision returns number of digits in the unscaled value.
                    // Say, for value 0.01, it returns 1 but the precision should be 3 for SQLServer
                    int precision = Util.getValueLengthBaseOnJavaType(bd, JavaType.of(bd), null, null, jdbcType);
                    if (bd.scale() > currentColumnMetadata.scale) {
                        currentColumnMetadata.scale = bd.scale();
                        isColumnMetadataUpdated = true;
                    }
                    if (precision > currentColumnMetadata.precision) {
                        currentColumnMetadata.precision = precision;
                        isColumnMetadataUpdated = true;
                    }

                    // precision equal: the maximum number of digits in integer part + the maximum scale
                    int numberOfDigitsIntegerPart = precision - bd.scale();
                    if (numberOfDigitsIntegerPart > currentColumnMetadata.numberOfDigitsIntegerPart) {
                        currentColumnMetadata.numberOfDigitsIntegerPart = numberOfDigitsIntegerPart;
                        isColumnMetadataUpdated = true;
                    }

                    if (isColumnMetadataUpdated) {
                        currentColumnMetadata.precision = currentColumnMetadata.scale
                                + currentColumnMetadata.numberOfDigitsIntegerPart;
                        columnMetadata.put(pair.getKey(), currentColumnMetadata);
                    }
<<<<<<< HEAD
                    rowValues[pair.getKey()] = bd;
                    break;

                case DOUBLE:
                    rowValues[pair.getKey()] = (val instanceof Double) ? val : Double.parseDouble(val.toString());
                    break;

                case FLOAT:
                case REAL:
                    rowValues[pair.getKey()] = (val instanceof Float) ? val : Float.parseFloat(val.toString());
                    break;

                case TIMESTAMP_WITH_TIMEZONE:
                case TIME_WITH_TIMEZONE:
                case DATE:
                case TIME:
                case TIMESTAMP:
                case DATETIMEOFFSET:
                case DATETIME:
                case SMALLDATETIME:
                    // Sending temporal types as string. Error from database is thrown if parsing fails
                    // no need to send precision for temporal types, string literal will never exceed
                    // DataTypes.SHORT_VARTYPE_MAX_BYTES

                    // java.sql.Date, java.sql.Time and java.sql.Timestamp are subclass of java.util.Date
                    if (val instanceof java.util.Date || val instanceof microsoft.sql.DateTimeOffset
                            || val instanceof OffsetDateTime || val instanceof OffsetTime)
                        rowValues[pair.getKey()] = val.toString();
                    else
                        rowValues[pair.getKey()] = val;
                    break;

                case BINARY:
                case VARBINARY:
                case LONGVARBINARY:
                    nValueLen = ((byte[]) val).length;

                    if (nValueLen > currentColumnMetadata.precision) {
                        currentColumnMetadata.precision = nValueLen;
                        columnMetadata.put(pair.getKey(), currentColumnMetadata);
                    }
                    rowValues[pair.getKey()] = val;
                    break;

                case CHAR:
                case VARCHAR:
                case NCHAR:
                case NVARCHAR:
                case LONGVARCHAR:
                case LONGNVARCHAR:
                case SQLXML:
                    if (val instanceof UUID)
                        val = val.toString();
                    nValueLen = (2 * ((String) val).length());

                    if (nValueLen > currentColumnMetadata.precision) {
                        currentColumnMetadata.precision = nValueLen;
                        columnMetadata.put(pair.getKey(), currentColumnMetadata);
                    }
                    rowValues[pair.getKey()] = val;
                    break;

                case SQL_VARIANT:
                    JDBCType internalJDBCType;
                    JavaType javaType = JavaType.of(val);
                    internalJDBCType = javaType.getJDBCType(SSType.UNKNOWN, jdbcType);
                    internalAddrow(internalJDBCType, val, rowValues, pair);
                    break;

                default:
                    MessageFormat form = new MessageFormat(SQLServerException.getErrString("R_unsupportedDataTypeTVP"));
                    Object[] msgArgs = {jdbcType};
                    throw new SQLServerException(null, form.format(msgArgs), null, 0, false);
            }
        } else {
            rowValues[pair.getKey()] = null;
            if (jdbcType == JDBCType.SQL_VARIANT) {
                throw new SQLServerException(SQLServerException.getErrString("R_invalidValueForTVPWithSQLVariant"),
                        null);
            }
=======
                }
                rowValues.set(key, bd);
                break;

            case DOUBLE:
                rowValues.set(key, (null == val) ? null : Double.parseDouble(val.toString()));
                break;

            case FLOAT:
            case REAL:
                rowValues.set(key, (null == val) ? null : Float.parseFloat(val.toString()));
                break;

            case TIMESTAMP_WITH_TIMEZONE:
            case TIME_WITH_TIMEZONE:
            case DATE:
            case TIME:
            case TIMESTAMP:
            case DATETIMEOFFSET:
            case DATETIME:
            case SMALLDATETIME:
                // Sending temporal types as string. Error from database is thrown if parsing fails
                // no need to send precision for temporal types, string literal will never exceed
                // DataTypes.SHORT_VARTYPE_MAX_BYTES

                if (null == val)
                    rowValues.set(key, null);
                // java.sql.Date, java.sql.Time and java.sql.Timestamp are subclass of java.util.Date
                else if (val instanceof java.util.Date)
                    rowValues.set(key, val.toString());
                else if (val instanceof microsoft.sql.DateTimeOffset)
                    rowValues.set(key, val.toString());
                else if (val instanceof OffsetDateTime)
                    rowValues.set(key, val.toString());
                else if (val instanceof OffsetTime)
                    rowValues.set(key, val.toString());
                else
                    rowValues.set(key, (String) val);
                break;

            case BINARY:
            case VARBINARY:
            case LONGVARBINARY:
                bValueNull = (null == val);
                nValueLen = bValueNull ? 0 : ((byte[]) val).length;

                if (nValueLen > currentColumnMetadata.precision) {
                    currentColumnMetadata.precision = nValueLen;
                    columnMetadata.put(pair.getKey(), currentColumnMetadata);
                }
                rowValues.set(key, (bValueNull) ? null : (byte[]) val);

                break;

            case CHAR:
                if (val instanceof UUID && (val != null))
                    val = val.toString();
            case VARCHAR:
            case NCHAR:
            case NVARCHAR:
            case LONGVARCHAR:
            case LONGNVARCHAR:
            case SQLXML:
                bValueNull = (null == val);
                nValueLen = bValueNull ? 0 : (2 * ((String) val).length());

                if (nValueLen > currentColumnMetadata.precision) {
                    currentColumnMetadata.precision = nValueLen;
                    columnMetadata.put(pair.getKey(), currentColumnMetadata);
                }
                rowValues.set(key, (bValueNull) ? null : (String) val);
                break;
            case SQL_VARIANT:
                JDBCType internalJDBCType;
                if (null == val) { // TODO:Check this later
                    throw new SQLServerException(SQLServerException.getErrString("R_invalidValueForTVPWithSQLVariant"),
                            null);
                }
                JavaType javaType = JavaType.of(val);
                internalJDBCType = javaType.getJDBCType(SSType.UNKNOWN, jdbcType);
                internalAddrow(internalJDBCType, val, rowValues, pair);
                break;
            default:
                MessageFormat form = new MessageFormat(SQLServerException.getErrString("R_unsupportedDataTypeTVP"));
                Object[] msgArgs = {jdbcType};
                throw new SQLServerException(null, form.format(msgArgs), null, 0, false);
>>>>>>> b91c7eaf
        }
    }

    /**
     * Returns the <code>java.util.Map</code> object type of columnMetaData for all columns where column indexes are
     * mapped with their respective {@link SQLServerDataColumn} Java object.
     * 
     * @return Map
     */
    public synchronized Map<Integer, SQLServerDataColumn> getColumnMetadata() {
        return columnMetadata;
    }

    /**
     * Returns name of TVP type set by {@link #setTvpName(String)}.
     * 
     * @return tvpName
     */
    public String getTvpName() {
        return tvpName;
    }

    /**
     * Sets the TVP Name.
     * 
     * @param tvpName
     *        the name of TVP
     */
    public void setTvpName(String tvpName) {
        this.tvpName = tvpName;
    }

    @Override
    public int hashCode() {
        int hash = 7;
        hash = 31 * hash + rowCount;
        hash = 31 * hash + columnCount;
        hash = 31 * hash + (null != columnMetadata ? columnMetadata.hashCode() : 0);
        hash = 31 * hash + (null != columnNames ? columnNames.hashCode() : 0);
        hash = 31 * hash + (null != rows ? rows.hashCode() : 0);
        hash = 31 * hash + (null != tvpName ? tvpName.hashCode() : 0);
        return hash;
    }

    @Override
    public boolean equals(Object object) {
        if (this == object) {
            return true;
        }

        if (null != object && object.getClass() == SQLServerDataTable.class) {
            SQLServerDataTable aSQLServerDataTable = (SQLServerDataTable) object;
            if (hashCode() == aSQLServerDataTable.hashCode()) {

                // Compare objects to avoid collision
                boolean equalColumnMetadata = columnMetadata.equals(aSQLServerDataTable.columnMetadata);
                boolean equalColumnNames = columnNames.equals(aSQLServerDataTable.columnNames);
                boolean equalRowData = rows.equals(aSQLServerDataTable.rows);

                return (rowCount == aSQLServerDataTable.rowCount && columnCount == aSQLServerDataTable.columnCount
                        && tvpName == aSQLServerDataTable.tvpName && equalColumnMetadata && equalColumnNames
                        && equalRowData);
            }
        }
        return false;
    }
}<|MERGE_RESOLUTION|>--- conflicted
+++ resolved
@@ -157,24 +157,28 @@
      */
     private void internalAddrow(JDBCType jdbcType, Object val, List<Object> rowValues,
             Map.Entry<Integer, SQLServerDataColumn> pair) throws SQLServerException {
+        int key = pair.getKey();
+        rowValues.add(key, val);
+
         if (null != val) {
             SQLServerDataColumn currentColumnMetadata = pair.getValue();
             int nValueLen;
+
             switch (jdbcType) {
                 case BIGINT:
-                    rowValues[pair.getKey()] = (val instanceof Long) ? val : Long.parseLong(val.toString());
+                    rowValues.set(key, (val instanceof Long) ? val : Long.parseLong(val.toString()));
                     break;
 
                 case BIT:
                     if (val instanceof Boolean) {
-                        rowValues[pair.getKey()] = val;
+                        rowValues.set(key, val);
                     } else {
                         String valString = val.toString();
 
                         if (valString.equals("0") || valString.equalsIgnoreCase(Boolean.FALSE.toString())) {
-                            rowValues[pair.getKey()] = Boolean.FALSE;
+                            rowValues.set(key, Boolean.FALSE);
                         } else if (valString.equals("1") || valString.equalsIgnoreCase(Boolean.TRUE.toString())) {
-                            rowValues[pair.getKey()] = Boolean.TRUE;
+                            rowValues.set(key, Boolean.TRUE);
                         } else {
                             MessageFormat form = new MessageFormat(
                                     SQLServerException.getErrString("R_TVPInvalidColumnValue"));
@@ -185,51 +189,18 @@
                     break;
 
                 case INTEGER:
-                    rowValues[pair.getKey()] = (val instanceof Integer) ? val : Integer.parseInt(val.toString());
+                    rowValues.set(key, (val instanceof Integer) ? val : Integer.parseInt(val.toString()));
                     break;
 
                 case SMALLINT:
                 case TINYINT:
-                    rowValues[pair.getKey()] = (val instanceof Short) ? val : Short.parseShort(val.toString());
-                    break;
-
-<<<<<<< HEAD
+                    rowValues.set(key, (val instanceof Short) ? val : Short.parseShort(val.toString()));
+                    break;
+
                 case DECIMAL:
                 case NUMERIC:
                     BigDecimal bd = null;
                     boolean isColumnMetadataUpdated = false;
-=======
-        SQLServerDataColumn currentColumnMetadata = pair.getValue();
-        int key = pair.getKey();
-        rowValues.add(key, val);
-
-        boolean isColumnMetadataUpdated = false;
-        boolean bValueNull;
-        int nValueLen;
-
-        switch (jdbcType) {
-            case BIGINT:
-                rowValues.set(key, (null == val) ? null : Long.parseLong(val.toString()));
-                break;
-
-            case BIT:
-                rowValues.set(key, (null == val) ? null : Boolean.parseBoolean(val.toString()));;
-                break;
-
-            case INTEGER:
-                rowValues.set(key, (null == val) ? null : Integer.parseInt(val.toString()));
-                break;
-
-            case SMALLINT:
-            case TINYINT:
-                rowValues.set(key, (null == val) ? null : Short.parseShort(val.toString()));
-                break;
-
-            case DECIMAL:
-            case NUMERIC:
-                BigDecimal bd = null;
-                if (null != val) {
->>>>>>> b91c7eaf
                     bd = new BigDecimal(val.toString());
                     // BigDecimal#precision returns number of digits in the unscaled value.
                     // Say, for value 0.01, it returns 1 but the precision should be 3 for SQLServer
@@ -255,17 +226,16 @@
                                 + currentColumnMetadata.numberOfDigitsIntegerPart;
                         columnMetadata.put(pair.getKey(), currentColumnMetadata);
                     }
-<<<<<<< HEAD
-                    rowValues[pair.getKey()] = bd;
+                    rowValues.set(key, bd);
                     break;
 
                 case DOUBLE:
-                    rowValues[pair.getKey()] = (val instanceof Double) ? val : Double.parseDouble(val.toString());
+                    rowValues.set(key, (val instanceof Double) ? val : Double.parseDouble(val.toString()));
                     break;
 
                 case FLOAT:
                 case REAL:
-                    rowValues[pair.getKey()] = (val instanceof Float) ? val : Float.parseFloat(val.toString());
+                    rowValues.set(key, (val instanceof Float) ? val : Float.parseFloat(val.toString()));
                     break;
 
                 case TIMESTAMP_WITH_TIMEZONE:
@@ -283,9 +253,9 @@
                     // java.sql.Date, java.sql.Time and java.sql.Timestamp are subclass of java.util.Date
                     if (val instanceof java.util.Date || val instanceof microsoft.sql.DateTimeOffset
                             || val instanceof OffsetDateTime || val instanceof OffsetTime)
-                        rowValues[pair.getKey()] = val.toString();
+                        rowValues.set(key, val.toString());
                     else
-                        rowValues[pair.getKey()] = val;
+                        rowValues.set(key, val);
                     break;
 
                 case BINARY:
@@ -297,7 +267,7 @@
                         currentColumnMetadata.precision = nValueLen;
                         columnMetadata.put(pair.getKey(), currentColumnMetadata);
                     }
-                    rowValues[pair.getKey()] = val;
+                    rowValues.set(key, val);
                     break;
 
                 case CHAR:
@@ -315,7 +285,7 @@
                         currentColumnMetadata.precision = nValueLen;
                         columnMetadata.put(pair.getKey(), currentColumnMetadata);
                     }
-                    rowValues[pair.getKey()] = val;
+                    rowValues.set(key, val);
                     break;
 
                 case SQL_VARIANT:
@@ -331,99 +301,11 @@
                     throw new SQLServerException(null, form.format(msgArgs), null, 0, false);
             }
         } else {
-            rowValues[pair.getKey()] = null;
+            rowValues.set(key, null);
             if (jdbcType == JDBCType.SQL_VARIANT) {
                 throw new SQLServerException(SQLServerException.getErrString("R_invalidValueForTVPWithSQLVariant"),
                         null);
             }
-=======
-                }
-                rowValues.set(key, bd);
-                break;
-
-            case DOUBLE:
-                rowValues.set(key, (null == val) ? null : Double.parseDouble(val.toString()));
-                break;
-
-            case FLOAT:
-            case REAL:
-                rowValues.set(key, (null == val) ? null : Float.parseFloat(val.toString()));
-                break;
-
-            case TIMESTAMP_WITH_TIMEZONE:
-            case TIME_WITH_TIMEZONE:
-            case DATE:
-            case TIME:
-            case TIMESTAMP:
-            case DATETIMEOFFSET:
-            case DATETIME:
-            case SMALLDATETIME:
-                // Sending temporal types as string. Error from database is thrown if parsing fails
-                // no need to send precision for temporal types, string literal will never exceed
-                // DataTypes.SHORT_VARTYPE_MAX_BYTES
-
-                if (null == val)
-                    rowValues.set(key, null);
-                // java.sql.Date, java.sql.Time and java.sql.Timestamp are subclass of java.util.Date
-                else if (val instanceof java.util.Date)
-                    rowValues.set(key, val.toString());
-                else if (val instanceof microsoft.sql.DateTimeOffset)
-                    rowValues.set(key, val.toString());
-                else if (val instanceof OffsetDateTime)
-                    rowValues.set(key, val.toString());
-                else if (val instanceof OffsetTime)
-                    rowValues.set(key, val.toString());
-                else
-                    rowValues.set(key, (String) val);
-                break;
-
-            case BINARY:
-            case VARBINARY:
-            case LONGVARBINARY:
-                bValueNull = (null == val);
-                nValueLen = bValueNull ? 0 : ((byte[]) val).length;
-
-                if (nValueLen > currentColumnMetadata.precision) {
-                    currentColumnMetadata.precision = nValueLen;
-                    columnMetadata.put(pair.getKey(), currentColumnMetadata);
-                }
-                rowValues.set(key, (bValueNull) ? null : (byte[]) val);
-
-                break;
-
-            case CHAR:
-                if (val instanceof UUID && (val != null))
-                    val = val.toString();
-            case VARCHAR:
-            case NCHAR:
-            case NVARCHAR:
-            case LONGVARCHAR:
-            case LONGNVARCHAR:
-            case SQLXML:
-                bValueNull = (null == val);
-                nValueLen = bValueNull ? 0 : (2 * ((String) val).length());
-
-                if (nValueLen > currentColumnMetadata.precision) {
-                    currentColumnMetadata.precision = nValueLen;
-                    columnMetadata.put(pair.getKey(), currentColumnMetadata);
-                }
-                rowValues.set(key, (bValueNull) ? null : (String) val);
-                break;
-            case SQL_VARIANT:
-                JDBCType internalJDBCType;
-                if (null == val) { // TODO:Check this later
-                    throw new SQLServerException(SQLServerException.getErrString("R_invalidValueForTVPWithSQLVariant"),
-                            null);
-                }
-                JavaType javaType = JavaType.of(val);
-                internalJDBCType = javaType.getJDBCType(SSType.UNKNOWN, jdbcType);
-                internalAddrow(internalJDBCType, val, rowValues, pair);
-                break;
-            default:
-                MessageFormat form = new MessageFormat(SQLServerException.getErrString("R_unsupportedDataTypeTVP"));
-                Object[] msgArgs = {jdbcType};
-                throw new SQLServerException(null, form.format(msgArgs), null, 0, false);
->>>>>>> b91c7eaf
         }
     }
 
