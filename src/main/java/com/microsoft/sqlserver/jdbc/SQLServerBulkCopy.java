--- conflicted
+++ resolved
@@ -2517,7 +2517,6 @@
                         tdsWriter.writeDateTimeOffset(colValue, bulkScale, destSSType);
                     }
                     break;
-<<<<<<< HEAD
                 case microsoft.sql.Types.SQL_VARIANT:
                     boolean isShiloh = 8 >= connection.getServerMajorVersion() ? true : false;
                     if (isShiloh) {
@@ -2526,19 +2525,17 @@
                     }
                     writeSqlVariant(tdsWriter, colValue, sourceResultSet, srcColOrdinal, destColOrdinal, bulkJdbcType, bulkScale, isStreaming);
                     break;
-=======
-
->>>>>>> 43dda170
                 default:
                     MessageFormat form = new MessageFormat(SQLServerException.getErrString("R_BulkTypeNotSupported"));
                     Object[] msgArgs = {JDBCType.of(bulkJdbcType).toString().toLowerCase(Locale.ENGLISH)};
                     SQLServerException.makeFromDriverError(null, null, form.format(msgArgs), null, true);
-<<<<<<< HEAD
                     break;
             } // End of switch
         }// End of Try
-        catch (SQLException e) {
-            throw new SQLServerException(SQLServerException.getErrString("R_unableRetrieveSourceData"), e);
+        catch (ClassCastException ex) {
+            MessageFormat form = new MessageFormat(SQLServerException.getErrString("R_errorConvertingValue"));
+            Object[] msgArgs = {colValue.getClass().getSimpleName(), JDBCType.of(bulkJdbcType)};
+            throw new SQLServerException(form.format(msgArgs), SQLState.DATA_EXCEPTION_NOT_SPECIFIC, DriverError.NOT_SET, ex);
         }
     }
     
@@ -2781,15 +2778,6 @@
         tdsWriter.writeInt(length);
         tdsWriter.writeByte(tdsType);
         tdsWriter.writeByte(probBytes);
-=======
-            } // End of switch
-        }
-        catch (ClassCastException ex) {
-            MessageFormat form = new MessageFormat(SQLServerException.getErrString("R_errorConvertingValue"));
-            Object[] msgArgs = {colValue.getClass().getSimpleName(), JDBCType.of(bulkJdbcType)};
-            throw new SQLServerException(form.format(msgArgs), SQLState.DATA_EXCEPTION_NOT_SPECIFIC, DriverError.NOT_SET, ex);
-        }
->>>>>>> 43dda170
     }
 
     private Object readColumnFromResultSet(int srcColOrdinal,
@@ -2938,7 +2926,7 @@
         if (null != destCryptoMeta) {
             destSSType = destCryptoMeta.baseTypeInfo.getSSType();
         }
-        
+
         // Get the cell from the source result set if we are copying from result set.
         // If we are copying from a bulk reader colValue will be passed as the argument.
         if (null != sourceResultSet) {          
@@ -3527,7 +3515,15 @@
             // Copy from a file.
             else {
                 // Get all the column values of the current row.
-                Object[] rowObjects = sourceBulkRecord.getRowData();
+                Object[] rowObjects;
+
+                try {
+                    rowObjects = sourceBulkRecord.getRowData();
+                }
+                catch (Exception ex) {
+                    // if no more data available to retrive
+                    throw new SQLServerException(SQLServerException.getErrString("R_unableRetrieveSourceData"), ex);
+                }
 
                 for (int i = 0; i < mappingColumnCount; ++i) {
                     // If the SQLServerBulkCSVRecord does not have metadata for columns, it returns strings in the object array.
