--- conflicted
+++ resolved
@@ -1718,15 +1718,14 @@
             destColumnCount = rs.getMetaData().getColumnCount();
             destColumnMetadata = new HashMap<>();
             destCekTable = rs.getCekTable();
-<<<<<<< HEAD
             try (SQLServerStatement statementMoreMetadata = (SQLServerStatement) connection.createStatement();
                     SQLServerResultSet rsMoreMetaData = (!connection
                             .getServerSupportsColumnEncryption() ? statementMoreMetadata
                                     .executeQueryInternal("select collation_name from sys.columns where "
-                                            + "object_id=OBJECT_ID('" + destinationTableName + "') "
+                                            + "object_id=OBJECT_ID('" + Util.escapeSingleQuotes(destinationTableName) + "') "
                                             + "order by column_id ASC") : statementMoreMetadata.executeQueryInternal(
                                                     "select collation_name, encryption_type from sys.columns where "
-                                                            + "object_id=OBJECT_ID('" + destinationTableName + "') "
+                                                            + "object_id=OBJECT_ID('" + Util.escapeSingleQuotes(destinationTableName) + "') "
                                                             + "order by column_id ASC"))) {
                 for (int i = 1; i <= destColumnCount; ++i) {
                     if (rsMoreMetaData.next()) {
@@ -1738,24 +1737,6 @@
                                     new BulkColumnMetaData(rs.getColumn(i), rsMoreMetaData.getString("collation_name"),
                                             rsMoreMetaData.getString("encryption_type")));
                         }
-=======
-
-            if (!connection.getServerSupportsColumnEncryption()) {
-                // SQL server prior to 2016 does not support encryption_type
-                rsMoreMetaData = ((SQLServerStatement) connection.createStatement())
-                        .executeQueryInternal("select collation_name from sys.columns where " + "object_id=OBJECT_ID('"
-                                + Util.escapeSingleQuotes(destinationTableName) + "') " + "order by column_id ASC");
-            } else {
-                rsMoreMetaData = ((SQLServerStatement) connection.createStatement()).executeQueryInternal(
-                        "select collation_name, encryption_type from sys.columns where " + "object_id=OBJECT_ID('"
-                                + Util.escapeSingleQuotes(destinationTableName) + "') " + "order by column_id ASC");
-            }
-            for (int i = 1; i <= destColumnCount; ++i) {
-                if (rsMoreMetaData.next()) {
-                    if (!connection.getServerSupportsColumnEncryption()) {
-                        destColumnMetadata.put(i, new BulkColumnMetaData(rs.getColumn(i),
-                                rsMoreMetaData.getString("collation_name"), null));
->>>>>>> 98d69621
                     } else {
                         destColumnMetadata.put(i, new BulkColumnMetaData(rs.getColumn(i)));
                     }
