--- conflicted
+++ resolved
@@ -40,11 +40,7 @@
 class SQLServerMSAL4JUtils {
 
     static final String REDIRECTURI = "http://localhost";
-<<<<<<< HEAD
-    private static final String SLASH_DEFAULT = "/.default";
-=======
     static final String SLASH_DEFAULT = "/.default";
->>>>>>> 033c8dce
 
     private static final java.util.logging.Logger logger = java.util.logging.Logger
             .getLogger("com.microsoft.sqlserver.jdbc.SQLServerMSAL4JUtils");
