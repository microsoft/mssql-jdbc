/*
 * Microsoft JDBC Driver for SQL Server Copyright(c) Microsoft Corporation All rights reserved. This program is made
 * available under the terms of the MIT License. See the LICENSE file in the project root for more information.
 */
package com.microsoft.sqlserver.jdbc;

import java.nio.Buffer;
import java.nio.ByteBuffer;
import java.nio.ByteOrder;
import java.text.MessageFormat;
import java.util.MissingResourceException;
import java.util.ResourceBundle;

import microsoft.sql.Vector;
import microsoft.sql.Vector.VectorDimensionType;

class VectorUtils {

    private static final int VECTOR_HEADER_LENGTH = 8;
    private static final int BYTES_PER_FLOAT = 4;
    private static final byte SCALE_BYTE_FLOAT32 = 0x00;
    // private static final int BYTES_PER_SHORT = 2;
    // private static final byte SCALE_BYTE_FLOAT16 = 0x01;

    /**
     * Converts a byte array to a Vector object. The byte array must contain the following:
     * 8 bytes for header and 4 bytes per float value.
     */
    static Vector fromBytes(byte[] bytes) {
        if (bytes == null) {
            return null;
        }

        // Read the vector type from the header (5th byte in the header)
        byte vectorTypeByte = bytes[4];
        VectorDimensionType vectorType = getVectorDimensionType(vectorTypeByte);
        int bytesPerDimension = getBytesPerDimensionFromScale(vectorType);

        if (bytes.length < getHeaderLength()) {
            throw vectorException("R_vectorByteArrayLength");
        }
        if ((bytes.length - getHeaderLength()) % bytesPerDimension != 0) {
            throw vectorException("R_vectorByteArrayMultipleOfBytesPerDimension", bytesPerDimension, vectorType);
        }

        int objectCount = (bytes.length - getHeaderLength()) / bytesPerDimension; // 8 bytes for header
        Object[] objectArray;
        switch (vectorType) {
            // case FLOAT16:
            // objectArray = new Short[objectCount];
            // break;
            case FLOAT32:
            default:
                objectArray = new Float[objectCount];
                break;
        }

        ByteBuffer buffer = ByteBuffer.wrap(bytes).order(ByteOrder.LITTLE_ENDIAN);

<<<<<<< HEAD
        ((java.nio.Buffer) buffer).position(getHeaderLength()); // Skip the first 8 bytes (header)
=======
        /*
         * The cast is required for JDK 8 compatibility.
         * JDK 8 calls method Buffer.position(I)LBuffer,
         * while in JDK 9+ calls method ByteBuffer.position(I)LByteBuffer
         */
        ((Buffer) buffer).position(getHeaderLength()); // Skip the first 8 bytes (header)
>>>>>>> 2ca55b8a

        for (int i = 0; i < objectCount; i++) {
            objectArray[i] = buffer.getFloat();
        }

        return new Vector(objectCount, vectorType, objectArray);
    }

    /**
     * Converts the vector to a byte array. The byte array will contain the following:
     * 1. Layout Format (VECTOR marker) - 1 byte
     * 2. Layout Version (always 1) - 1 byte
     * 3. Number of Dimensions (2 bytes, little-endian) - 2 bytes
     * 4. Dimension Type (0x00 for FLOAT32) - 1 byte
     * 5. Reserved (3 bytes of padding) - 3 bytes
     * 6. Encode float values (Little-Endian) - 4 bytes per float value
     */
    static byte[] toBytes(Vector vector) {
        if (vector.getData() == null) {
            return null;
        }

        int payloadSize = getVectorLength(vector); // 8-byte header + float payload

        ByteBuffer buffer = ByteBuffer.allocate(payloadSize).order(ByteOrder.LITTLE_ENDIAN);

        buffer.put((byte) 0xA9);
        buffer.put((byte) 0x01);
        buffer.putShort((short) (vector.getDimensionCount()));
        buffer.put(getScaleByte(vector.getVectorDimensionType())); // 0x00 for FLOAT32, 0x01 for FLOAT16
        buffer.put(new byte[3]);

        Object[] data = vector.getData();
        switch (vector.getVectorDimensionType()) {
            // case FLOAT16:
            //     for (Object value : data) {
            //         buffer.putShort((short) ((Number) value).intValue());
            //     }
            //     break;
            case FLOAT32:
            default:
                for (Object value : data) {
                    buffer.putFloat(((Number) value).floatValue());
                }
                break;
        }

        return buffer.array();
    }

    static int getDefaultPrecision() {
        return BYTES_PER_FLOAT; // FLOAT32
    }

    static int getHeaderLength() {
        return VECTOR_HEADER_LENGTH; // 8 bytes for header
    }

    /**
     * Returns the vector dimension type based on the scale.
     * FLOAT32 for 0, FLOAT16 for 1
     */
    static VectorDimensionType getVectorDimensionType(int scaleByte) {
        switch (scaleByte) {
            case 0:
                return VectorDimensionType.FLOAT32;
            // case 1:
            // return VectorDimensionType.FLOAT16;
            default:
                return VectorDimensionType.FLOAT32;
        }
    }

    /**
     * Returns the precision based on the vector length and scale.
     * (vectorLength - 8) / scale
     */
    static int getPrecision(int vectorLength, int scale) {
        return (vectorLength - getHeaderLength()) / scale;
    }

    /**
     * Returns the bytesPerDimension based on the scale.
     * 4 bytes per dimension for FLOAT32(0), 2 bytes per dimension for FLOAT16(1)
     */
    static int getBytesPerDimensionFromScale(int scaleByte) {
        switch (scaleByte) {
            case 0:
                return BYTES_PER_FLOAT;
            // case 1:
            // return BYTES_PER_SHORT;
            default:
                return BYTES_PER_FLOAT;
        }
    }

    /**
     * Returns the bytesPerDimension based on the vectorType.
     * 4 for FLOAT32, 2 for FLOAT16
     */
    static int getBytesPerDimensionFromScale(VectorDimensionType vectorType) {
        switch (vectorType) {
            // case FLOAT16:
            // return BYTES_PER_SHORT;
            case FLOAT32:
            default:
                return BYTES_PER_FLOAT;
        }
    }

    /**
     * Returns the scale for the vector type.
     * 0x00 for FLOAT32, 0x01 for FLOAT16.
     */
    static byte getScaleByte(VectorDimensionType vectorType) {
        switch (vectorType) {
            // case FLOAT16:
            // return SCALE_BYTE_FLOAT16;
            case FLOAT32:
            default:
                return SCALE_BYTE_FLOAT32;
        }
    }

    /**
     * Returns the scale byte for the vector type.
     * 0x00 for FLOAT32(4 bytes), 0x01 for FLOAT16(2 bytes).
     */
    static byte getScaleByte(int scale) {
        switch (scale) {
            // case BYTES_PER_SHORT:
            // return SCALE_BYTE_FLOAT16;
            case BYTES_PER_FLOAT:
            default:
                return SCALE_BYTE_FLOAT32;
        }
    }

    /**
     * Returns the actual length of the vector in bytes.
     * 8 bytes for header + 4 bytes per float value.
     */
    static int getVectorLength(Vector vector) {
        int bytesPerDimension;
        switch (vector.getVectorDimensionType()) {
            // case FLOAT16:
            // bytesPerDimension = BYTES_PER_SHORT;
            // break;
            case FLOAT32:
            default:
                bytesPerDimension = BYTES_PER_FLOAT;
                break;
        }
        return getHeaderLength() + bytesPerDimension * vector.getDimensionCount(); // 8-byte header + dimension payload
    }

    /**
     * Returns the actual length of the vector in bytes.
     * 8 bytes for header + scale * precision.
     */
    static int getVectorLength(int scale, int precision) {
        return getHeaderLength() + scale * precision; // 8-byte header + dimension payload
    }

    /**
     * Returns the SQL type definition string for a vector parameter.
     * 
     * @param vector      The vector instance (may be null for output-only
     *                    parameters)
     * @param scale       Number of bytes per dimension (e.g., 4 for FLOAT32, 2 for
     *                    FLOAT16)
     * @param isOutput    True if the parameter is an output parameter
     * @param outScale    Output parameter's bytes per dimension (if applicable)
     * @param valueLength The value length for output parameters
     * @return SQL type definition string, e.g., VECTOR(128)
     */
    static String getTypeDefinition(Vector vector, int scale, boolean isOutput, int outScale, int valueLength) {
        int precision = 0;
        if (isOutput && scale < outScale) {
            precision = valueLength;
        } else if (vector != null) {
            precision = vector.getDimensionCount();
        }
        return "VECTOR(" + precision + ")";
    }

    private static IllegalArgumentException vectorException(String resourceKey, Object... args) {
        try {
            MessageFormat form = new MessageFormat(
                    ResourceBundle.getBundle("com.microsoft.sqlserver.jdbc.SQLServerResource").getString(resourceKey));
            return new IllegalArgumentException(form.format(args));
        } catch (MissingResourceException e) {
            return new IllegalArgumentException("Missing resource: " + resourceKey);
        }
    }

}<|MERGE_RESOLUTION|>--- conflicted
+++ resolved
@@ -1,266 +1,262 @@
-/*
- * Microsoft JDBC Driver for SQL Server Copyright(c) Microsoft Corporation All rights reserved. This program is made
- * available under the terms of the MIT License. See the LICENSE file in the project root for more information.
- */
-package com.microsoft.sqlserver.jdbc;
-
-import java.nio.Buffer;
-import java.nio.ByteBuffer;
-import java.nio.ByteOrder;
-import java.text.MessageFormat;
-import java.util.MissingResourceException;
-import java.util.ResourceBundle;
-
-import microsoft.sql.Vector;
-import microsoft.sql.Vector.VectorDimensionType;
-
-class VectorUtils {
-
-    private static final int VECTOR_HEADER_LENGTH = 8;
-    private static final int BYTES_PER_FLOAT = 4;
-    private static final byte SCALE_BYTE_FLOAT32 = 0x00;
-    // private static final int BYTES_PER_SHORT = 2;
-    // private static final byte SCALE_BYTE_FLOAT16 = 0x01;
-
-    /**
-     * Converts a byte array to a Vector object. The byte array must contain the following:
-     * 8 bytes for header and 4 bytes per float value.
-     */
-    static Vector fromBytes(byte[] bytes) {
-        if (bytes == null) {
-            return null;
-        }
-
-        // Read the vector type from the header (5th byte in the header)
-        byte vectorTypeByte = bytes[4];
-        VectorDimensionType vectorType = getVectorDimensionType(vectorTypeByte);
-        int bytesPerDimension = getBytesPerDimensionFromScale(vectorType);
-
-        if (bytes.length < getHeaderLength()) {
-            throw vectorException("R_vectorByteArrayLength");
-        }
-        if ((bytes.length - getHeaderLength()) % bytesPerDimension != 0) {
-            throw vectorException("R_vectorByteArrayMultipleOfBytesPerDimension", bytesPerDimension, vectorType);
-        }
-
-        int objectCount = (bytes.length - getHeaderLength()) / bytesPerDimension; // 8 bytes for header
-        Object[] objectArray;
-        switch (vectorType) {
-            // case FLOAT16:
-            // objectArray = new Short[objectCount];
-            // break;
-            case FLOAT32:
-            default:
-                objectArray = new Float[objectCount];
-                break;
-        }
-
-        ByteBuffer buffer = ByteBuffer.wrap(bytes).order(ByteOrder.LITTLE_ENDIAN);
-
-<<<<<<< HEAD
-        ((java.nio.Buffer) buffer).position(getHeaderLength()); // Skip the first 8 bytes (header)
-=======
-        /*
-         * The cast is required for JDK 8 compatibility.
-         * JDK 8 calls method Buffer.position(I)LBuffer,
-         * while in JDK 9+ calls method ByteBuffer.position(I)LByteBuffer
-         */
-        ((Buffer) buffer).position(getHeaderLength()); // Skip the first 8 bytes (header)
->>>>>>> 2ca55b8a
-
-        for (int i = 0; i < objectCount; i++) {
-            objectArray[i] = buffer.getFloat();
-        }
-
-        return new Vector(objectCount, vectorType, objectArray);
-    }
-
-    /**
-     * Converts the vector to a byte array. The byte array will contain the following:
-     * 1. Layout Format (VECTOR marker) - 1 byte
-     * 2. Layout Version (always 1) - 1 byte
-     * 3. Number of Dimensions (2 bytes, little-endian) - 2 bytes
-     * 4. Dimension Type (0x00 for FLOAT32) - 1 byte
-     * 5. Reserved (3 bytes of padding) - 3 bytes
-     * 6. Encode float values (Little-Endian) - 4 bytes per float value
-     */
-    static byte[] toBytes(Vector vector) {
-        if (vector.getData() == null) {
-            return null;
-        }
-
-        int payloadSize = getVectorLength(vector); // 8-byte header + float payload
-
-        ByteBuffer buffer = ByteBuffer.allocate(payloadSize).order(ByteOrder.LITTLE_ENDIAN);
-
-        buffer.put((byte) 0xA9);
-        buffer.put((byte) 0x01);
-        buffer.putShort((short) (vector.getDimensionCount()));
-        buffer.put(getScaleByte(vector.getVectorDimensionType())); // 0x00 for FLOAT32, 0x01 for FLOAT16
-        buffer.put(new byte[3]);
-
-        Object[] data = vector.getData();
-        switch (vector.getVectorDimensionType()) {
-            // case FLOAT16:
-            //     for (Object value : data) {
-            //         buffer.putShort((short) ((Number) value).intValue());
-            //     }
-            //     break;
-            case FLOAT32:
-            default:
-                for (Object value : data) {
-                    buffer.putFloat(((Number) value).floatValue());
-                }
-                break;
-        }
-
-        return buffer.array();
-    }
-
-    static int getDefaultPrecision() {
-        return BYTES_PER_FLOAT; // FLOAT32
-    }
-
-    static int getHeaderLength() {
-        return VECTOR_HEADER_LENGTH; // 8 bytes for header
-    }
-
-    /**
-     * Returns the vector dimension type based on the scale.
-     * FLOAT32 for 0, FLOAT16 for 1
-     */
-    static VectorDimensionType getVectorDimensionType(int scaleByte) {
-        switch (scaleByte) {
-            case 0:
-                return VectorDimensionType.FLOAT32;
-            // case 1:
-            // return VectorDimensionType.FLOAT16;
-            default:
-                return VectorDimensionType.FLOAT32;
-        }
-    }
-
-    /**
-     * Returns the precision based on the vector length and scale.
-     * (vectorLength - 8) / scale
-     */
-    static int getPrecision(int vectorLength, int scale) {
-        return (vectorLength - getHeaderLength()) / scale;
-    }
-
-    /**
-     * Returns the bytesPerDimension based on the scale.
-     * 4 bytes per dimension for FLOAT32(0), 2 bytes per dimension for FLOAT16(1)
-     */
-    static int getBytesPerDimensionFromScale(int scaleByte) {
-        switch (scaleByte) {
-            case 0:
-                return BYTES_PER_FLOAT;
-            // case 1:
-            // return BYTES_PER_SHORT;
-            default:
-                return BYTES_PER_FLOAT;
-        }
-    }
-
-    /**
-     * Returns the bytesPerDimension based on the vectorType.
-     * 4 for FLOAT32, 2 for FLOAT16
-     */
-    static int getBytesPerDimensionFromScale(VectorDimensionType vectorType) {
-        switch (vectorType) {
-            // case FLOAT16:
-            // return BYTES_PER_SHORT;
-            case FLOAT32:
-            default:
-                return BYTES_PER_FLOAT;
-        }
-    }
-
-    /**
-     * Returns the scale for the vector type.
-     * 0x00 for FLOAT32, 0x01 for FLOAT16.
-     */
-    static byte getScaleByte(VectorDimensionType vectorType) {
-        switch (vectorType) {
-            // case FLOAT16:
-            // return SCALE_BYTE_FLOAT16;
-            case FLOAT32:
-            default:
-                return SCALE_BYTE_FLOAT32;
-        }
-    }
-
-    /**
-     * Returns the scale byte for the vector type.
-     * 0x00 for FLOAT32(4 bytes), 0x01 for FLOAT16(2 bytes).
-     */
-    static byte getScaleByte(int scale) {
-        switch (scale) {
-            // case BYTES_PER_SHORT:
-            // return SCALE_BYTE_FLOAT16;
-            case BYTES_PER_FLOAT:
-            default:
-                return SCALE_BYTE_FLOAT32;
-        }
-    }
-
-    /**
-     * Returns the actual length of the vector in bytes.
-     * 8 bytes for header + 4 bytes per float value.
-     */
-    static int getVectorLength(Vector vector) {
-        int bytesPerDimension;
-        switch (vector.getVectorDimensionType()) {
-            // case FLOAT16:
-            // bytesPerDimension = BYTES_PER_SHORT;
-            // break;
-            case FLOAT32:
-            default:
-                bytesPerDimension = BYTES_PER_FLOAT;
-                break;
-        }
-        return getHeaderLength() + bytesPerDimension * vector.getDimensionCount(); // 8-byte header + dimension payload
-    }
-
-    /**
-     * Returns the actual length of the vector in bytes.
-     * 8 bytes for header + scale * precision.
-     */
-    static int getVectorLength(int scale, int precision) {
-        return getHeaderLength() + scale * precision; // 8-byte header + dimension payload
-    }
-
-    /**
-     * Returns the SQL type definition string for a vector parameter.
-     * 
-     * @param vector      The vector instance (may be null for output-only
-     *                    parameters)
-     * @param scale       Number of bytes per dimension (e.g., 4 for FLOAT32, 2 for
-     *                    FLOAT16)
-     * @param isOutput    True if the parameter is an output parameter
-     * @param outScale    Output parameter's bytes per dimension (if applicable)
-     * @param valueLength The value length for output parameters
-     * @return SQL type definition string, e.g., VECTOR(128)
-     */
-    static String getTypeDefinition(Vector vector, int scale, boolean isOutput, int outScale, int valueLength) {
-        int precision = 0;
-        if (isOutput && scale < outScale) {
-            precision = valueLength;
-        } else if (vector != null) {
-            precision = vector.getDimensionCount();
-        }
-        return "VECTOR(" + precision + ")";
-    }
-
-    private static IllegalArgumentException vectorException(String resourceKey, Object... args) {
-        try {
-            MessageFormat form = new MessageFormat(
-                    ResourceBundle.getBundle("com.microsoft.sqlserver.jdbc.SQLServerResource").getString(resourceKey));
-            return new IllegalArgumentException(form.format(args));
-        } catch (MissingResourceException e) {
-            return new IllegalArgumentException("Missing resource: " + resourceKey);
-        }
-    }
-
+/*
+ * Microsoft JDBC Driver for SQL Server Copyright(c) Microsoft Corporation All rights reserved. This program is made
+ * available under the terms of the MIT License. See the LICENSE file in the project root for more information.
+ */
+package com.microsoft.sqlserver.jdbc;
+
+import java.nio.Buffer;
+import java.nio.ByteBuffer;
+import java.nio.ByteOrder;
+import java.text.MessageFormat;
+import java.util.MissingResourceException;
+import java.util.ResourceBundle;
+
+import microsoft.sql.Vector;
+import microsoft.sql.Vector.VectorDimensionType;
+
+class VectorUtils {
+
+    private static final int VECTOR_HEADER_LENGTH = 8;
+    private static final int BYTES_PER_FLOAT = 4;
+    private static final byte SCALE_BYTE_FLOAT32 = 0x00;
+    // private static final int BYTES_PER_SHORT = 2;
+    // private static final byte SCALE_BYTE_FLOAT16 = 0x01;
+
+    /**
+     * Converts a byte array to a Vector object. The byte array must contain the following:
+     * 8 bytes for header and 4 bytes per float value.
+     */
+    static Vector fromBytes(byte[] bytes) {
+        if (bytes == null) {
+            return null;
+        }
+
+        // Read the vector type from the header (5th byte in the header)
+        byte vectorTypeByte = bytes[4];
+        VectorDimensionType vectorType = getVectorDimensionType(vectorTypeByte);
+        int bytesPerDimension = getBytesPerDimensionFromScale(vectorType);
+
+        if (bytes.length < getHeaderLength()) {
+            throw vectorException("R_vectorByteArrayLength");
+        }
+        if ((bytes.length - getHeaderLength()) % bytesPerDimension != 0) {
+            throw vectorException("R_vectorByteArrayMultipleOfBytesPerDimension", bytesPerDimension, vectorType);
+        }
+
+        int objectCount = (bytes.length - getHeaderLength()) / bytesPerDimension; // 8 bytes for header
+        Object[] objectArray;
+        switch (vectorType) {
+            // case FLOAT16:
+            // objectArray = new Short[objectCount];
+            // break;
+            case FLOAT32:
+            default:
+                objectArray = new Float[objectCount];
+                break;
+        }
+
+        ByteBuffer buffer = ByteBuffer.wrap(bytes).order(ByteOrder.LITTLE_ENDIAN);
+
+        /*
+         * The cast is required for JDK 8 compatibility.
+         * JDK 8 calls method Buffer.position(I)LBuffer,
+         * while in JDK 9+ calls method ByteBuffer.position(I)LByteBuffer
+         */
+        ((Buffer) buffer).position(getHeaderLength()); // Skip the first 8 bytes (header)
+
+        for (int i = 0; i < objectCount; i++) {
+            objectArray[i] = buffer.getFloat();
+        }
+
+        return new Vector(objectCount, vectorType, objectArray);
+    }
+
+    /**
+     * Converts the vector to a byte array. The byte array will contain the following:
+     * 1. Layout Format (VECTOR marker) - 1 byte
+     * 2. Layout Version (always 1) - 1 byte
+     * 3. Number of Dimensions (2 bytes, little-endian) - 2 bytes
+     * 4. Dimension Type (0x00 for FLOAT32) - 1 byte
+     * 5. Reserved (3 bytes of padding) - 3 bytes
+     * 6. Encode float values (Little-Endian) - 4 bytes per float value
+     */
+    static byte[] toBytes(Vector vector) {
+        if (vector.getData() == null) {
+            return null;
+        }
+
+        int payloadSize = getVectorLength(vector); // 8-byte header + float payload
+
+        ByteBuffer buffer = ByteBuffer.allocate(payloadSize).order(ByteOrder.LITTLE_ENDIAN);
+
+        buffer.put((byte) 0xA9);
+        buffer.put((byte) 0x01);
+        buffer.putShort((short) (vector.getDimensionCount()));
+        buffer.put(getScaleByte(vector.getVectorDimensionType())); // 0x00 for FLOAT32, 0x01 for FLOAT16
+        buffer.put(new byte[3]);
+
+        Object[] data = vector.getData();
+        switch (vector.getVectorDimensionType()) {
+            // case FLOAT16:
+            //     for (Object value : data) {
+            //         buffer.putShort((short) ((Number) value).intValue());
+            //     }
+            //     break;
+            case FLOAT32:
+            default:
+                for (Object value : data) {
+                    buffer.putFloat(((Number) value).floatValue());
+                }
+                break;
+        }
+
+        return buffer.array();
+    }
+
+    static int getDefaultPrecision() {
+        return BYTES_PER_FLOAT; // FLOAT32
+    }
+
+    static int getHeaderLength() {
+        return VECTOR_HEADER_LENGTH; // 8 bytes for header
+    }
+
+    /**
+     * Returns the vector dimension type based on the scale.
+     * FLOAT32 for 0, FLOAT16 for 1
+     */
+    static VectorDimensionType getVectorDimensionType(int scaleByte) {
+        switch (scaleByte) {
+            case 0:
+                return VectorDimensionType.FLOAT32;
+            // case 1:
+            // return VectorDimensionType.FLOAT16;
+            default:
+                return VectorDimensionType.FLOAT32;
+        }
+    }
+
+    /**
+     * Returns the precision based on the vector length and scale.
+     * (vectorLength - 8) / scale
+     */
+    static int getPrecision(int vectorLength, int scale) {
+        return (vectorLength - getHeaderLength()) / scale;
+    }
+
+    /**
+     * Returns the bytesPerDimension based on the scale.
+     * 4 bytes per dimension for FLOAT32(0), 2 bytes per dimension for FLOAT16(1)
+     */
+    static int getBytesPerDimensionFromScale(int scaleByte) {
+        switch (scaleByte) {
+            case 0:
+                return BYTES_PER_FLOAT;
+            // case 1:
+            // return BYTES_PER_SHORT;
+            default:
+                return BYTES_PER_FLOAT;
+        }
+    }
+
+    /**
+     * Returns the bytesPerDimension based on the vectorType.
+     * 4 for FLOAT32, 2 for FLOAT16
+     */
+    static int getBytesPerDimensionFromScale(VectorDimensionType vectorType) {
+        switch (vectorType) {
+            // case FLOAT16:
+            // return BYTES_PER_SHORT;
+            case FLOAT32:
+            default:
+                return BYTES_PER_FLOAT;
+        }
+    }
+
+    /**
+     * Returns the scale for the vector type.
+     * 0x00 for FLOAT32, 0x01 for FLOAT16.
+     */
+    static byte getScaleByte(VectorDimensionType vectorType) {
+        switch (vectorType) {
+            // case FLOAT16:
+            // return SCALE_BYTE_FLOAT16;
+            case FLOAT32:
+            default:
+                return SCALE_BYTE_FLOAT32;
+        }
+    }
+
+    /**
+     * Returns the scale byte for the vector type.
+     * 0x00 for FLOAT32(4 bytes), 0x01 for FLOAT16(2 bytes).
+     */
+    static byte getScaleByte(int scale) {
+        switch (scale) {
+            // case BYTES_PER_SHORT:
+            // return SCALE_BYTE_FLOAT16;
+            case BYTES_PER_FLOAT:
+            default:
+                return SCALE_BYTE_FLOAT32;
+        }
+    }
+
+    /**
+     * Returns the actual length of the vector in bytes.
+     * 8 bytes for header + 4 bytes per float value.
+     */
+    static int getVectorLength(Vector vector) {
+        int bytesPerDimension;
+        switch (vector.getVectorDimensionType()) {
+            // case FLOAT16:
+            // bytesPerDimension = BYTES_PER_SHORT;
+            // break;
+            case FLOAT32:
+            default:
+                bytesPerDimension = BYTES_PER_FLOAT;
+                break;
+        }
+        return getHeaderLength() + bytesPerDimension * vector.getDimensionCount(); // 8-byte header + dimension payload
+    }
+
+    /**
+     * Returns the actual length of the vector in bytes.
+     * 8 bytes for header + scale * precision.
+     */
+    static int getVectorLength(int scale, int precision) {
+        return getHeaderLength() + scale * precision; // 8-byte header + dimension payload
+    }
+
+    /**
+     * Returns the SQL type definition string for a vector parameter.
+     * 
+     * @param vector      The vector instance (may be null for output-only
+     *                    parameters)
+     * @param scale       Number of bytes per dimension (e.g., 4 for FLOAT32, 2 for
+     *                    FLOAT16)
+     * @param isOutput    True if the parameter is an output parameter
+     * @param outScale    Output parameter's bytes per dimension (if applicable)
+     * @param valueLength The value length for output parameters
+     * @return SQL type definition string, e.g., VECTOR(128)
+     */
+    static String getTypeDefinition(Vector vector, int scale, boolean isOutput, int outScale, int valueLength) {
+        int precision = 0;
+        if (isOutput && scale < outScale) {
+            precision = valueLength;
+        } else if (vector != null) {
+            precision = vector.getDimensionCount();
+        }
+        return "VECTOR(" + precision + ")";
+    }
+
+    private static IllegalArgumentException vectorException(String resourceKey, Object... args) {
+        try {
+            MessageFormat form = new MessageFormat(
+                    ResourceBundle.getBundle("com.microsoft.sqlserver.jdbc.SQLServerResource").getString(resourceKey));
+            return new IllegalArgumentException(form.format(args));
+        } catch (MissingResourceException e) {
+            return new IllegalArgumentException("Missing resource: " + resourceKey);
+        }
+    }
+
 }