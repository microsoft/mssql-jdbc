/*
 * Microsoft JDBC Driver for SQL Server Copyright(c) Microsoft Corporation All rights reserved. This program is made
 * available under the terms of the MIT License. See the LICENSE file in the project root for more information.
 */

package com.microsoft.sqlserver.jdbc;

import java.sql.BatchUpdateException;


/**
 * Shims for JDBC 4.3 JAR.
 *
 * JDBC 4.3 public methods should always check the SQLServerJdbcVersion first to make sure that they are not operable in
 * any earlier driver version. That is, they should throw an exception, be a no-op, or whatever.
 */

final class DriverJDBCVersion {
    // The 4.3 driver is compliant to JDBC 4.3.
    static final int MAJOR = 4;
    static final int MINOR = 3;

<<<<<<< HEAD
    private DriverJDBCVersion() {
        throw new UnsupportedOperationException(SQLServerException.getErrString("R_notSupported"));
    }

    private static final Logger logger = Logger.getLogger("com.microsoft.sqlserver.jdbc.internals.DriverJDBCVersion");

=======
>>>>>>> b4aa61e2
    static final boolean checkSupportsJDBC43() {
        return true;
    }

    static final void throwBatchUpdateException(SQLServerException lastError,
            long[] updateCounts) throws BatchUpdateException {
        throw new BatchUpdateException(lastError.getMessage(), lastError.getSQLState(), lastError.getErrorCode(),
                updateCounts, new Throwable(lastError.getMessage()));
    }

    private static double jvmVersion = Double.parseDouble(Util.SYSTEM_SPEC_VERSION);

    static SQLServerConnection getSQLServerConnection(String parentInfo) throws SQLServerException {
        return jvmVersion >= 9 ? new SQLServerConnection43(parentInfo) : new SQLServerConnection(parentInfo);
    }

    /** Client process ID sent during login */
    private static int pid = 0;

    static {
        long pidLong = 0;
        try {
            pidLong = ProcessHandle.current().pid();
        } catch (NoClassDefFoundError e) { // ProcessHandle is Java 9+
        }
        pid = (pidLong > Integer.MAX_VALUE) ? 0 : (int) pidLong;
    }

    static int getProcessId() {
        return pid;
    }
}<|MERGE_RESOLUTION|>--- conflicted
+++ resolved
@@ -20,15 +20,10 @@
     static final int MAJOR = 4;
     static final int MINOR = 3;
 
-<<<<<<< HEAD
     private DriverJDBCVersion() {
         throw new UnsupportedOperationException(SQLServerException.getErrString("R_notSupported"));
     }
 
-    private static final Logger logger = Logger.getLogger("com.microsoft.sqlserver.jdbc.internals.DriverJDBCVersion");
-
-=======
->>>>>>> b4aa61e2
     static final boolean checkSupportsJDBC43() {
         return true;
     }
