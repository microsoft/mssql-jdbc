--- conflicted
+++ resolved
@@ -38,20 +38,6 @@
                 updateCounts, new Throwable(lastError.getMessage()));
     }
 
-<<<<<<< HEAD
-    static void setSocketOptions(Socket tcpSocket, TDSChannel channel) throws IOException {
-        Set<SocketOption<?>> options = tcpSocket.supportedOptions();
-        if (options.contains(ExtendedSocketOptions.TCP_KEEPIDLE)
-                && options.contains(ExtendedSocketOptions.TCP_KEEPINTERVAL)) {
-            if (logger.isLoggable(Level.FINER)) {
-                logger.finer(channel.toString() + ": Setting KeepAlive extended socket options.");
-            }
-            tcpSocket.setOption(ExtendedSocketOptions.TCP_KEEPIDLE, 30); // 30 seconds
-            tcpSocket.setOption(ExtendedSocketOptions.TCP_KEEPINTERVAL, 1); // 1 second
-        } else if (logger.isLoggable(Level.FINER)) {
-            logger.finer(channel.toString() + ": KeepAlive extended socket options not supported on this platform.");
-        }
-=======
     private static double jvmVersion = Double.parseDouble(Util.SYSTEM_SPEC_VERSION);
 
     static SQLServerConnection getSQLServerConnection(String parentInfo) throws SQLServerException {
@@ -72,6 +58,19 @@
 
     static int getProcessId() {
         return pid;
->>>>>>> a901c34a
+    }
+
+    static void setSocketOptions(Socket tcpSocket, TDSChannel channel) throws IOException {
+        Set<SocketOption<?>> options = tcpSocket.supportedOptions();
+        if (options.contains(ExtendedSocketOptions.TCP_KEEPIDLE)
+                && options.contains(ExtendedSocketOptions.TCP_KEEPINTERVAL)) {
+            if (logger.isLoggable(Level.FINER)) {
+                logger.finer(channel.toString() + ": Setting KeepAlive extended socket options.");
+            }
+            tcpSocket.setOption(ExtendedSocketOptions.TCP_KEEPIDLE, 30); // 30 seconds
+            tcpSocket.setOption(ExtendedSocketOptions.TCP_KEEPINTERVAL, 1); // 1 second
+        } else if (logger.isLoggable(Level.FINER)) {
+            logger.finer(channel.toString() + ": KeepAlive extended socket options not supported on this platform.");
+        }
     }
 }