/*
 * Microsoft JDBC Driver for SQL Server
 * 
 * Copyright(c) Microsoft Corporation All rights reserved.
 * 
 * This program is made available under the terms of the MIT License. See the LICENSE file in the project root for more information.
 */

package com.microsoft.sqlserver.jdbc;

import java.sql.ParameterMetaData;
import java.sql.PreparedStatement;
import java.sql.ResultSet;
import java.sql.ResultSetMetaData;
import java.sql.SQLException;
import java.sql.Statement;
import java.text.MessageFormat;
import java.util.ArrayList;
import java.util.HashMap;
import java.util.Map;
import java.util.StringTokenizer;
import java.util.concurrent.atomic.AtomicInteger;
import java.util.regex.Matcher;
import java.util.regex.Pattern;

/**
 * SQLServerParameterMetaData provides JDBC 3.0 meta data for prepared statement parameters.
 *
 * The API javadoc for JDBC API methods that this class implements are not repeated here. Please see Sun's JDBC API interfaces javadoc for those
 * details.
 *
 * Prepared statements are executed with SET FMT ONLY to retrieve column meta data Callable statements : sp_sp_sproc_columns is called to retrieve
 * names and meta data for the procedures params.
 */

public final class SQLServerParameterMetaData implements ParameterMetaData {

    private final static int SQL_SERVER_2012_VERSION = 11;

    private final SQLServerStatement stmtParent;
    private SQLServerConnection con;

    /* Used for callable statement meta data */
    private Statement stmtCall;
    private SQLServerResultSet rsProcedureMeta;
    
    protected boolean procedureIsFound = false;

    static final private java.util.logging.Logger logger = java.util.logging.Logger
            .getLogger("com.microsoft.sqlserver.jdbc.internals.SQLServerParameterMetaData");

    static private final AtomicInteger baseID = new AtomicInteger(0);	// Unique id generator for each instance (used for logging).
    final private String traceID = " SQLServerParameterMetaData:" + nextInstanceID();
    boolean isTVP = false;
    
    private String stringToParse = null;
    private int indexToBeginParse = -1;

    // Returns unique id for each instance.
    private static int nextInstanceID() {
        return baseID.incrementAndGet();
    }

    /**
     * This is a helper function to provide an ID string suitable for tracing.
     * 
     * @return traceID string
     */
    final public String toString() {
        return traceID;
    }

    /**
     * Parse the columns in a column set.
     * 
     * @param columnSet
     *            the list of columns
     * @param columnStartToken
     *            the token that prfixes the column set
     * @throws SQLServerException 
     */
    /* L2 */ private String parseColumns(String columnSet,
            String columnStartToken) throws SQLServerException {
        StringTokenizer st = new StringTokenizer(columnSet, " =?<>!\r\n\t\f", true);
        final int START = 0;
        final int PARAMNAME = 1;
        final int PARAMVALUE = 2;

        int nState = 0;
        String sLastField = null;
        StringBuilder sb = new StringBuilder();

        int sTokenIndex = 0;
        while (st.hasMoreTokens()) {

            String sToken = st.nextToken();
            sTokenIndex = sTokenIndex + sToken.length();
            
            if (sToken.equalsIgnoreCase(columnStartToken)) {
                nState = PARAMNAME;
                continue;
            }
            if (nState == START)
                continue;
            if ((sToken.charAt(0) == '=') || sToken.equalsIgnoreCase("is") || (sToken.charAt(0) == '<') || (sToken.charAt(0) == '>')
                    || sToken.equalsIgnoreCase("like") || sToken.equalsIgnoreCase("not") || sToken.equalsIgnoreCase("in")
                    || (sToken.charAt(0) == '!')) {
                nState = PARAMVALUE;
                continue;
            }
            if (sToken.charAt(0) == '?' && sLastField != null) {
                if (sb.length() != 0) {
                    sb.append(", ");
                }
                sb.append(sLastField);
                nState = PARAMNAME;
                sLastField = null;
                continue;
            }
            if (nState == PARAMNAME) {
                // space get the next token.
                if (sToken.equals(" "))
                    continue;
                String paramN = escapeParse(st, sToken);
                if (paramN.length() > 0) {
                    sLastField = paramN;
                }
            }
        }

        indexToBeginParse = sTokenIndex;
        return sb.toString();
    }

    /**
     * Parse the column set in an insert syntax.
     * 
     * @param sql
     *            the sql syntax
     * @param columnMarker
     *            the token that denotes the start of the column set
     * @throws SQLServerException 
     */
    /* L2 */ private String parseInsertColumns(String sql,
            String columnMarker) throws SQLServerException {
        StringTokenizer st = new StringTokenizer(sql, " (),", true);
        int nState = 0;
        String sLastField = null;
        StringBuilder sb = new StringBuilder();

        int sTokenIndex = 0;
        while (st.hasMoreTokens()) {
            String sToken = st.nextToken();
            sTokenIndex = sTokenIndex + sToken.length();
            
            if (sToken.equalsIgnoreCase(columnMarker)) {
                nState = 1;
                continue;
            }
            if (nState == 0)
                continue;
            if (sToken.charAt(0) == '=') {
                nState = 2;
                continue;
            }
            if ((sToken.charAt(0) == ',' || sToken.charAt(0) == ')' || sToken.charAt(0) == ' ') && sLastField != null) {
                if (sb.length() != 0)
                    sb.append(", ");
                sb.append(sLastField);
                nState = 1;
                sLastField = null;
            }
            if (sToken.charAt(0) == ')') {
                nState = 0;
                break;
            }
            if (nState == 1) {
                if (sToken.trim().length() > 0) {
                    if (sToken.charAt(0) != ',') {
                        sLastField = escapeParse(st, sToken);

                        // in case the parameter has braces in its name, e.g. [c2_nvarchar(max)], the original sToken variable just
                        // contains [c2_nvarchar, sLastField actually has the whole name [c2_nvarchar(max)]
                        sTokenIndex = sTokenIndex + (sLastField.length() - sToken.length());
                    }
                }
            }
        }

        indexToBeginParse = sTokenIndex;
        return sb.toString();
    }

    /* Used for prepared statement meta data */
    class QueryMeta {
        String parameterClassName = null;
        int parameterType = 0;
        String parameterTypeName = null;
        int precision = 0;
        int scale = 0;
        int isNullable = ParameterMetaData.parameterNullableUnknown;
        boolean isSigned = false;
    }

    Map<Integer, QueryMeta> queryMetaMap = null;

    /*
     * Parse query metadata.
     */
    private void parseQueryMeta(ResultSet rsQueryMeta) throws SQLServerException {
        Pattern datatypePattern = Pattern.compile("(.*)\\((.*)(\\)|,(.*)\\))");
        try {
            while (rsQueryMeta.next()) {
                QueryMeta qm = new QueryMeta();
                SSType ssType = null;

                int paramOrdinal = rsQueryMeta.getInt("parameter_ordinal");
                String typename = rsQueryMeta.getString("suggested_system_type_name");

                if (null == typename) {
                    typename = rsQueryMeta.getString("suggested_user_type_name");
                    SQLServerPreparedStatement pstmt = (SQLServerPreparedStatement) con
                            .prepareCall("select max_length, precision, scale, is_nullable from sys.assembly_types where name = ?");
                    pstmt.setNString(1, typename);
                    ResultSet assemblyRs = pstmt.executeQuery();
                    if (assemblyRs.next()) {
                        qm.parameterTypeName = typename;
                        qm.precision = assemblyRs.getInt("max_length");
                        qm.scale = assemblyRs.getInt("scale");
                        ssType = SSType.UDT;
                    }
                }
                else {
                    qm.precision = rsQueryMeta.getInt("suggested_precision");
                    qm.scale = rsQueryMeta.getInt("suggested_scale");

                    Matcher matcher = datatypePattern.matcher(typename);
                    if (matcher.matches()) {
                        // the datatype has some precision/scale defined explicitly.
                        ssType = SSType.of(matcher.group(1));
                        if (typename.equalsIgnoreCase("varchar(max)") || typename.equalsIgnoreCase("varbinary(max)")) {
                            qm.precision = SQLServerDatabaseMetaData.MAXLOBSIZE;
                        }
                        else if (typename.equalsIgnoreCase("nvarchar(max)")) {
                            qm.precision = SQLServerDatabaseMetaData.MAXLOBSIZE / 2;
                        }
                        else if (SSType.Category.CHARACTER == ssType.category || SSType.Category.BINARY == ssType.category
                                || SSType.Category.NCHARACTER == ssType.category) {
                            try {
                                // For character/binary data types "suggested_precision" is 0. So get the precision from the type itself.
                                qm.precision = Integer.parseInt(matcher.group(2));
                            }
                            catch (NumberFormatException e) {
                                MessageFormat form = new MessageFormat(SQLServerException.getErrString("R_metaDataErrorForParameter"));
                                Object[] msgArgs = {paramOrdinal};
                                SQLServerException.makeFromDriverError(con, stmtParent, form.format(msgArgs) + " " + e.toString(), null, false);
                            }
                        }
                    }
                    else
                        ssType = SSType.of(typename);

                    // For float and real types suggested_precision returns the number of bits, not digits.
                    if (SSType.FLOAT == ssType) {
                        // https://msdn.microsoft.com/en-CA/library/ms173773.aspx
                        // real is float(24) and is 7 digits. Float is 15 digits.
                        qm.precision = 15;
                    }
                    else if (SSType.REAL == ssType) {
                        qm.precision = 7;
                    }
                    else if (SSType.TEXT == ssType) {
                        qm.precision = SQLServerDatabaseMetaData.MAXLOBSIZE;
                    }
                    else if (SSType.NTEXT == ssType) {
                        qm.precision = SQLServerDatabaseMetaData.MAXLOBSIZE / 2;
                    }
                    else if (SSType.IMAGE == ssType) {
                        qm.precision = SQLServerDatabaseMetaData.MAXLOBSIZE;
                    }
                    else if (SSType.GUID == ssType) {
                        qm.precision = SQLServerDatabaseMetaData.uniqueidentifierSize;
                    }
                    else if (SSType.TIMESTAMP == ssType) {
                        qm.precision = 8;
                    }
                    else if (SSType.XML == ssType) {
                        qm.precision = SQLServerDatabaseMetaData.MAXLOBSIZE / 2;
                    }

                    qm.parameterTypeName = ssType.toString();
                }

                // Check if ssType is null. Was caught by static analysis.
                if (null == ssType) {
                    throw new SQLServerException(SQLServerException.getErrString("R_metaDataErrorForParameter"), null);
                }

                JDBCType jdbcType = ssType.getJDBCType();
                qm.parameterClassName = jdbcType.className();
                qm.parameterType = jdbcType.getIntValue();
                // The parameter can be signed if it is a NUMERIC type (except bit or tinyint).
                qm.isSigned = ((SSType.Category.NUMERIC == ssType.category) && (SSType.BIT != ssType) && (SSType.TINYINT != ssType));
                queryMetaMap.put(paramOrdinal, qm);
            }
        }
        catch (SQLException e) {
            throw new SQLServerException(SQLServerException.getErrString("R_metaDataErrorForParameter"), e);
        }
    }

    private void parseQueryMetaFor2008(ResultSet rsQueryMeta) throws SQLServerException {
        ResultSetMetaData md;

        try {
            md = rsQueryMeta.getMetaData();

            for (int i = 1; i <= md.getColumnCount(); i++) {
                QueryMeta qm = new QueryMeta();

                qm.parameterClassName = md.getColumnClassName(i);
                qm.parameterType = md.getColumnType(i);
                qm.parameterTypeName = md.getColumnTypeName(i);
                qm.precision = md.getPrecision(i);
                qm.scale = md.getScale(i);
                qm.isNullable = md.isNullable(i);
                qm.isSigned = md.isSigned(i);

                queryMetaMap.put(i, qm);
            }

        }
        catch (SQLException e) {
            throw new SQLServerException(SQLServerException.getErrString("R_metaDataErrorForParameter"), e);
        }
    }

    /**
     * Escape parser, using the tokenizer tokenizes escaped strings properly e.g.[Table Name, ]
     * 
     * @param st
     *            string tokenizer
     * @param firstToken
     * @throws SQLServerException
     * @returns the full token
     */
    private String escapeParse(StringTokenizer st,
            String firstToken) throws SQLServerException {

        if (null == firstToken) {
            MessageFormat form = new MessageFormat(SQLServerException.getErrString("R_NullValue"));
            Object[] msgArgs1 = {"firstToken"};
            throw new SQLServerException(form.format(msgArgs1), null);
        }

        // skip spaces
        while ((0 == firstToken.trim().length()) && st.hasMoreTokens()) {
            firstToken = st.nextToken();
        }

        String fullName = firstToken;
        if (firstToken.charAt(0) == '[' && firstToken.charAt(firstToken.length() - 1) != ']') {
            while (st.hasMoreTokens()) {
                firstToken = st.nextToken();
                fullName = fullName.concat(firstToken);
                if (firstToken.charAt(firstToken.length() - 1) == ']') {
                    break;
                }

            }
        }
        fullName = fullName.trim();
        return fullName;
    }

    private class MetaInfo {
        String table;
        String fields;

        MetaInfo(String table,
                String fields) {
            this.table = table;
            this.fields = fields;
        }
    }

    /**
     * Parse a SQL syntax.
     * 
     * @param sql
     *            String
     * @param sTableMarker
     *            the location of the table in the syntax
     * @throws SQLServerException 
     */
    private MetaInfo parseStatement(String sql,
            String sTableMarker) throws SQLServerException {
        StringTokenizer st = new StringTokenizer(sql, " ,\r\n\t\f(", true);

        /* Find the table */

        String metaTable = null;
        String metaFields = "";
        while (st.hasMoreTokens()) {
            String sToken = st.nextToken().trim();

            if(sToken.contains("*/")){
                sToken = removeCommentsInTheBeginning(sToken, 0, 0, "/*", "*/");
            }

            if (sToken.equalsIgnoreCase(sTableMarker)) {
                if (st.hasMoreTokens()) {
                    metaTable = escapeParse(st, st.nextToken());
                    break;
                }
            }
        }

        if (null != metaTable) {
            if (sTableMarker.equalsIgnoreCase("UPDATE")) {
                metaFields = parseColumns(sql, "SET"); // Get the set fields
                stringToParse = "";
            }
            else if (sTableMarker.equalsIgnoreCase("INTO")) { // insert
                metaFields = parseInsertColumns(sql, "("); // Get the value fields
                stringToParse = sql.substring(indexToBeginParse); // the index of ')'

                // skip VALUES() clause
                if (stringToParse.trim().toLowerCase().startsWith("values")) {
                    parseInsertColumns(stringToParse, "(");
                    stringToParse = stringToParse.substring(indexToBeginParse); // the index of ')'
                }
            }
            else {
                metaFields = parseColumns(sql, "WHERE"); // Get the where fields
                stringToParse = "";
            }

            return new MetaInfo(metaTable, metaFields);
        }

        return null;
    }

    /**
     * Parse a SQL syntax.
     * 
     * @param sql
     *            the syntax
     * @throws SQLServerException
     */
    private MetaInfo parseStatement(String sql) throws SQLServerException {
        StringTokenizer st = new StringTokenizer(sql, " \r\n\t\f");
        if (st.hasMoreTokens()) {
            String sToken = st.nextToken().trim();

            // filter out multiple line comments in the beginning of the query
            if (sToken.contains("/*")) {
                String sqlWithoutCommentsInBeginning = removeCommentsInTheBeginning(sql, 0, 0, "/*", "*/");
                return parseStatement(sqlWithoutCommentsInBeginning);
            }

            // filter out single line comments in the beginning of the query
            if (sToken.contains("--")) {
                String sqlWithoutCommentsInBeginning = removeCommentsInTheBeginning(sql, 0, 0, "--", "\n");
                return parseStatement(sqlWithoutCommentsInBeginning);
            }

            if (sToken.equalsIgnoreCase("INSERT"))
                return parseStatement(sql, "INTO"); // INTO marks the table name

            if (sToken.equalsIgnoreCase("UPDATE"))
                return parseStatement(sql, "UPDATE");

            if (sToken.equalsIgnoreCase("SELECT"))
                return parseStatement(sql, "FROM");

            if (sToken.equalsIgnoreCase("DELETE"))
                return parseStatement(sql, "FROM");
        }

        return null;
    }
    
    private String removeCommentsInTheBeginning(String sql,
            int startCommentMarkCount,
            int endCommentMarkCount,
            String startMark,
            String endMark) {
        int startCommentMarkIndex = sql.indexOf(startMark);
        int endCommentMarkIndex = sql.indexOf(endMark);

        if (-1 == startCommentMarkIndex) {
            startCommentMarkIndex = Integer.MAX_VALUE;
        }
        if (-1 == endCommentMarkIndex) {
            endCommentMarkIndex = Integer.MAX_VALUE;
        }

        // Base case. startCommentMarkCount is guaranteed to be bigger than 0 because the method is called when /* occurs
        if (startCommentMarkCount == endCommentMarkCount) {
            if (startCommentMarkCount != 0 && endCommentMarkCount != 0) {
                return sql;
            }
        }

        // filter out first start comment mark
        if (startCommentMarkIndex < endCommentMarkIndex) {
            String sqlWithoutCommentsInBeginning = sql.substring(startCommentMarkIndex + startMark.length());
            return removeCommentsInTheBeginning(sqlWithoutCommentsInBeginning, ++startCommentMarkCount, endCommentMarkCount, startMark, endMark);
        }
        // filter out first end comment mark
        else {
            if (Integer.MAX_VALUE == endCommentMarkIndex) {
                return sql;
            }

            String sqlWithoutCommentsInBeginning = sql.substring(endCommentMarkIndex + endMark.length());
            return removeCommentsInTheBeginning(sqlWithoutCommentsInBeginning, startCommentMarkCount, ++endCommentMarkCount, startMark, endMark);
        }
    }

    String parseProcIdentifier(String procIdentifier) throws SQLServerException {
        ThreePartName threePartName = ThreePartName.parse(procIdentifier);
        StringBuilder sb = new StringBuilder();
        if (threePartName.getDatabasePart() != null) {
            sb.append("@procedure_qualifier=");
            sb.append(threePartName.getDatabasePart());
            sb.append(", ");
        }
        if (threePartName.getOwnerPart() != null) {
            sb.append("@procedure_owner=");
            sb.append(threePartName.getOwnerPart());
            sb.append(", ");
        }
        if (threePartName.getProcedurePart() != null) {
            sb.append("@procedure_name=");
            sb.append(threePartName.getProcedurePart());
        } else {
            SQLServerException.makeFromDriverError(con, stmtParent, SQLServerException.getErrString("R_noMetadata"), null, false);
        }
        return sb.toString();
    }

    private void checkClosed() throws SQLServerException {
        // stmtParent does not seem to be re-used, should just verify connection is not closed.
        // stmtParent.checkClosed();
        con.checkClosed();
    }

    /**
     * Create new parameter meta data.
     * 
     * @param st
     *            the prepared statement
     * @param sProcString
     *            the pricedure name
     * @throws SQLServerException
     */
    SQLServerParameterMetaData(SQLServerStatement st,
            String sProcString) throws SQLServerException {

        assert null != st;
        stmtParent = st;
        con = st.connection;
        SQLServerStatement s = null;
        SQLServerStatement stmt = null;
        if (logger.isLoggable(java.util.logging.Level.FINE)) {
            logger.fine(toString() + " created by (" + st.toString() + ")");
        }
        try {

            // If the CallableStatement/PreparedStatement is a stored procedure call
            // then we can extract metadata using sp_sproc_columns
            if (null != st.procedureName) {
                s = (SQLServerStatement) con.createStatement(ResultSet.TYPE_SCROLL_INSENSITIVE, ResultSet.CONCUR_READ_ONLY);
                String sProc = parseProcIdentifier(st.procedureName);
                if (con.isKatmaiOrLater())
                    rsProcedureMeta = s.executeQueryInternal("exec sp_sproc_columns_100 " + sProc + ", @ODBCVer=3");
                else
                    rsProcedureMeta = s.executeQueryInternal("exec sp_sproc_columns " + sProc + ", @ODBCVer=3");
                
                // if rsProcedureMeta has next row, it means the stored procedure is found
                if (rsProcedureMeta.next()) {
                    procedureIsFound = true;
                }
                else {
                    procedureIsFound = false;
                }
                rsProcedureMeta.beforeFirst();

                // Sixth is DATA_TYPE
                rsProcedureMeta.getColumn(6).setFilter(new DataTypeFilter());
                if (con.isKatmaiOrLater()) {
                    rsProcedureMeta.getColumn(8).setFilter(new ZeroFixupFilter());
                    rsProcedureMeta.getColumn(9).setFilter(new ZeroFixupFilter());
                    rsProcedureMeta.getColumn(17).setFilter(new ZeroFixupFilter());
                }
            }

            // Otherwise we just have a parameterized statement.
            // if SQL server version is 2012 and above use stored
            // procedure "sp_describe_undeclared_parameters" to retrieve parameter meta data
            // if SQL server version is 2008, then use FMTONLY
            else {
                queryMetaMap = new HashMap<>();

                if (con.getServerMajorVersion() >= SQL_SERVER_2012_VERSION) {
                    // new implementation for SQL verser 2012 and above
                    String preparedSQL = con.replaceParameterMarkers(((SQLServerPreparedStatement) stmtParent).userSQL,
                            ((SQLServerPreparedStatement) stmtParent).inOutParam, ((SQLServerPreparedStatement) stmtParent).bReturnValueSyntax);

                    SQLServerCallableStatement cstmt = (SQLServerCallableStatement) con.prepareCall("exec sp_describe_undeclared_parameters ?");
                    cstmt.setNString(1, preparedSQL);
                    parseQueryMeta(cstmt.executeQueryInternal());
                    cstmt.close();
                }
                else {
                    // old implementation for SQL server 2008
                    stringToParse = sProcString;
                    ArrayList<MetaInfo> metaInfoList = new ArrayList<>();
                    
                    while (stringToParse.length() > 0) {
                        MetaInfo metaInfo = parseStatement(stringToParse);
                        if (null == metaInfo) {
                            MessageFormat form = new MessageFormat(SQLServerException.getErrString("R_cantIdentifyTableMetadata"));
                            Object[] msgArgs = {stringToParse};
                            SQLServerException.makeFromDriverError(con, stmtParent, form.format(msgArgs), null, false);
                        }

                        metaInfoList.add(metaInfo);
                    }
                    if (metaInfoList.size() <= 0 || metaInfoList.get(0).fields.length() <= 0) {
                        return;
                    }
                    
                    StringBuilder sbColumns = new StringBuilder();

                    for (MetaInfo mi : metaInfoList) {
                        sbColumns = sbColumns.append(mi.fields + ",");
                    }
                    sbColumns.deleteCharAt(sbColumns.length() - 1);

                    String columns = sbColumns.toString();

                    StringBuilder sbTablesAndJoins = new StringBuilder();
                    for (int i = 0; i < metaInfoList.size(); i++) {
                        if (i == 0) {
                            sbTablesAndJoins = sbTablesAndJoins.append(metaInfoList.get(i).table);
                        }
                        else {
                            if (metaInfoList.get(i).table.equals(metaInfoList.get(i - 1).table)
                                    && metaInfoList.get(i).fields.equals(metaInfoList.get(i - 1).fields)) {
                                continue;
                            }
                            sbTablesAndJoins = sbTablesAndJoins
                                    .append(" LEFT JOIN " + metaInfoList.get(i).table + " ON " + metaInfoList.get(i - 1).table + "."
                                            + metaInfoList.get(i - 1).fields + "=" + metaInfoList.get(i).table + "." + metaInfoList.get(i).fields);
                        }
                    }

                    String tablesAndJoins = sbTablesAndJoins.toString();

                    stmt = (SQLServerStatement) con.createStatement();
                    String sCom = "sp_executesql N'SET FMTONLY ON SELECT " + columns + " FROM " + tablesAndJoins + " '";

                    ResultSet rs = stmt.executeQuery(sCom);
                    parseQueryMetaFor2008(rs);
                }
            }
        }
        // Do not need to wrapper SQLServerException again
        catch (SQLServerException e) {
            throw e;
        }
        catch (SQLException e) {
            SQLServerException.makeFromDriverError(con, stmtParent, e.toString(), null, false);
        }
        catch(StringIndexOutOfBoundsException e){
            SQLServerException.makeFromDriverError(con, stmtParent, e.toString(), null, false);
        }
        finally {
            if (null != stmt)
                stmt.close();
        }
    }

    public boolean isWrapperFor(Class<?> iface) throws SQLException {
        boolean f = iface.isInstance(this);
        return f;
    }

    public <T> T unwrap(Class<T> iface) throws SQLException {
        T t;
        try {
            t = iface.cast(this);
        }
        catch (ClassCastException e) {
            throw new SQLServerException(e.getMessage(), e);
        }
        return t;
    }

    /* L2 */ private void verifyParameterPosition(int param) throws SQLServerException {
        boolean bFound = false;
        try {
            if (((SQLServerPreparedStatement) stmtParent).bReturnValueSyntax && isTVP) {
                bFound = rsProcedureMeta.absolute(param);
            }
            else {
                bFound = rsProcedureMeta.absolute(param + 1);  // Note row 1 is the 'return value' meta data
            }
        }
        catch (SQLException e) {
            MessageFormat form = new MessageFormat(SQLServerException.getErrString("R_metaDataErrorForParameter"));
            Object[] msgArgs = {param};
            SQLServerException.makeFromDriverError(con, stmtParent, form.format(msgArgs) + " " + e.toString(), null, false);
        }
        if (!bFound) {
            MessageFormat form = new MessageFormat(SQLServerException.getErrString("R_invalidParameterNumber"));
            Object[] msgArgs = {param};
            SQLServerException.makeFromDriverError(con, stmtParent, form.format(msgArgs), null, false);
        }
    }

    /* L2 */ private void checkParam(int n) throws SQLServerException {
        if (!queryMetaMap.containsKey(n)) {
            SQLServerException.makeFromDriverError(con, stmtParent, SQLServerException.getErrString("R_noMetadata"), null, false);
        }
    }

    /* L2 */ public String getParameterClassName(int param) throws SQLServerException {
        checkClosed();
        try {
            if (rsProcedureMeta == null) {
                // PreparedStatement.
                checkParam(param);
                return queryMetaMap.get(param).parameterClassName;
            }
            else {
                verifyParameterPosition(param);
                JDBCType jdbcType = JDBCType.of(rsProcedureMeta.getShort("DATA_TYPE"));
                return jdbcType.className();
            }
        }
        catch (SQLException e) {
            SQLServerException.makeFromDriverError(con, stmtParent, e.toString(), null, false);
            return null;
        }
    }

    /* L2 */ public int getParameterCount() throws SQLServerException {
        checkClosed();
        try {
            if (rsProcedureMeta == null) {
                // PreparedStatement
                return queryMetaMap.size();
            }
            else {
                rsProcedureMeta.last();
                int nCount = rsProcedureMeta.getRow() - 1;
                if (nCount < 0)
                    nCount = 0;
                return nCount;
            }
        }
        catch (SQLException e) {
            SQLServerException.makeFromDriverError(con, stmtParent, e.toString(), null, false);
            return 0;
        }
    }

    /* L2 */ public int getParameterMode(int param) throws SQLServerException {
        checkClosed();
        try {
            if (rsProcedureMeta == null) {
                checkParam(param);
                // if it is not a stored proc, the param can only be input.
                return parameterModeIn;
            }
            else {
                verifyParameterPosition(param);
                int n = rsProcedureMeta.getInt("COLUMN_TYPE");
                switch (n) {
                    case 1:
                        return parameterModeIn;
                    case 2:
                        return parameterModeOut;
                    default:
                        return parameterModeUnknown;
                }
            }
        }
        catch (SQLException e) {
            SQLServerException.makeFromDriverError(con, stmtParent, e.toString(), null, false);
<<<<<<< HEAD
            return ParameterMetaData.parameterModeUnknown;
=======
            return parameterModeUnknown;
>>>>>>> f52e6c77
        }
    }

    /* L2 */ public int getParameterType(int param) throws SQLServerException {
        checkClosed();

        int parameterType;
        try {
            if (rsProcedureMeta == null) {
                // PreparedStatement.
                checkParam(param);
                parameterType = queryMetaMap.get(param).parameterType;
            }
            else {
                verifyParameterPosition(param);
                parameterType = rsProcedureMeta.getShort("DATA_TYPE");
            }

            switch (parameterType) {
                case microsoft.sql.Types.DATETIME:
                case microsoft.sql.Types.SMALLDATETIME:
                    parameterType = SSType.DATETIME2.getJDBCType().asJavaSqlType();
                    break;
                case microsoft.sql.Types.MONEY:
                case microsoft.sql.Types.SMALLMONEY:
                    parameterType = SSType.DECIMAL.getJDBCType().asJavaSqlType();
                    break;
                case microsoft.sql.Types.GUID:
                    parameterType = SSType.CHAR.getJDBCType().asJavaSqlType();
                    break;
            }

            return parameterType;
        }
        catch (SQLException e) {
            SQLServerException.makeFromDriverError(con, stmtParent, e.toString(), null, false);
            return 0;
        }
    }

    /* L2 */ public String getParameterTypeName(int param) throws SQLServerException {
        checkClosed();
        try {
            if (rsProcedureMeta == null) {
                // PreparedStatement.
                checkParam(param);
                return queryMetaMap.get(param).parameterTypeName;
            }
            else {
                verifyParameterPosition(param);
                return rsProcedureMeta.getString("TYPE_NAME");
            }
        }
        catch (SQLException e) {
            SQLServerException.makeFromDriverError(con, stmtParent, e.toString(), null, false);
            return null;
        }
    }

    /* L2 */ public int getPrecision(int param) throws SQLServerException {
        checkClosed();
        try {
            if (rsProcedureMeta == null) {
                // PreparedStatement.
                checkParam(param);
                return queryMetaMap.get(param).precision;
            }
            else {
                verifyParameterPosition(param);
                int nPrec = rsProcedureMeta.getInt("PRECISION");
                return nPrec;
            }
        }
        catch (SQLException e) {
            SQLServerException.makeFromDriverError(con, stmtParent, e.toString(), null, false);
            return 0;
        }
    }

    /* L2 */ public int getScale(int param) throws SQLServerException {
        checkClosed();
        try {
            if (rsProcedureMeta == null) {
                // PreparedStatement.
                checkParam(param);
                return queryMetaMap.get(param).scale;
            }
            else {
                verifyParameterPosition(param);
                int nScale = rsProcedureMeta.getInt("SCALE");
                return nScale;
            }
        }
        catch (SQLException e) {
            SQLServerException.makeFromDriverError(con, stmtParent, e.toString(), null, false);
            return 0;
        }
    }

    /* L2 */ public int isNullable(int param) throws SQLServerException {
        checkClosed();
        try {
            if (rsProcedureMeta == null) {
                // PreparedStatement.
                checkParam(param);
                return queryMetaMap.get(param).isNullable;
            }
            else {
                verifyParameterPosition(param);
                int nNull = rsProcedureMeta.getInt("NULLABLE");
                if (nNull == 1)
                    return parameterNullable;
                if (nNull == 0)
                    return parameterNoNulls;
                return parameterNullableUnknown;
            }
        }
        catch (SQLException e) {
            SQLServerException.makeFromDriverError(con, stmtParent, e.toString(), null, false);
<<<<<<< HEAD
            return ParameterMetaData.parameterNoNulls;
=======
            return parameterNoNulls;
>>>>>>> f52e6c77
        }
    }

    /**
     * Verify a supplied parameter index is valid
     * 
     * @param param
     *            the param index
     * @throws SQLServerException
     *             when an error occurs
     * @return boolean
     */
    /* L2 */ public boolean isSigned(int param) throws SQLServerException {
        checkClosed();
        try {
            if (rsProcedureMeta == null) {
                // PreparedStatement.
                checkParam(param);
                return queryMetaMap.get(param).isSigned;
            }
            else {
                verifyParameterPosition(param);
                return JDBCType.of(rsProcedureMeta.getShort("DATA_TYPE")).isSigned();
            }
        }
        catch (SQLException e) {
            SQLServerException.makeFromDriverError(con, stmtParent, e.toString(), null, false);
            return false;
        }
    }

    String getTVPSchemaFromStoredProcedure(int param) throws SQLServerException {
        checkClosed();
        verifyParameterPosition(param);
        return rsProcedureMeta.getString("SS_TYPE_SCHEMA_NAME");
    }
}<|MERGE_RESOLUTION|>--- conflicted
+++ resolved
@@ -793,11 +793,7 @@
         }
         catch (SQLException e) {
             SQLServerException.makeFromDriverError(con, stmtParent, e.toString(), null, false);
-<<<<<<< HEAD
-            return ParameterMetaData.parameterModeUnknown;
-=======
             return parameterModeUnknown;
->>>>>>> f52e6c77
         }
     }
 
@@ -917,11 +913,7 @@
         }
         catch (SQLException e) {
             SQLServerException.makeFromDriverError(con, stmtParent, e.toString(), null, false);
-<<<<<<< HEAD
-            return ParameterMetaData.parameterNoNulls;
-=======
             return parameterNoNulls;
->>>>>>> f52e6c77
         }
     }
 
