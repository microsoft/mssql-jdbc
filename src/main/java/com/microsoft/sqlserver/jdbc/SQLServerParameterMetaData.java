/*
 * Microsoft JDBC Driver for SQL Server Copyright(c) Microsoft Corporation All rights reserved. This program is made
 * available under the terms of the MIT License. See the LICENSE file in the project root for more information.
 */

package com.microsoft.sqlserver.jdbc;

import java.sql.ParameterMetaData;
import java.sql.ResultSet;
import java.sql.ResultSetMetaData;
import java.sql.SQLException;
import java.text.MessageFormat;
import java.util.ArrayList;
import java.util.HashMap;
import java.util.List;
import java.util.Map;
import java.util.StringTokenizer;
import java.util.concurrent.atomic.AtomicInteger;
import java.util.regex.Matcher;
import java.util.regex.Pattern;


/**
 * Provides meta data for prepared statement parameters.
 *
 * The API javadoc for JDBC API methods that this class implements are not repeated here. Please see Sun's JDBC API
 * interfaces javadoc for those details.
 *
 * Prepared statements are executed with SET FMT ONLY to retrieve column meta data Callable statements :
 * sp_sp_sproc_columns is called to retrieve names and meta data for the procedures params.
 */

public final class SQLServerParameterMetaData implements ParameterMetaData {

    private final static int SQL_SERVER_2012_VERSION = 11;

    private final SQLServerPreparedStatement stmtParent;
    private SQLServerConnection con;

    private List<Map<String, Object>> procMetadata;

    protected boolean procedureIsFound = false;

    static final private java.util.logging.Logger logger = java.util.logging.Logger
            .getLogger("com.microsoft.sqlserver.jdbc.internals.SQLServerParameterMetaData");

    static private final AtomicInteger baseID = new AtomicInteger(0); // Unique id generator for each instance (used for
                                                                      // logging).
    final private String traceID = " SQLServerParameterMetaData:" + nextInstanceID();
    boolean isTVP = false;

    private String stringToParse = null;
    private int indexToBeginParse = -1;

    // Returns unique id for each instance.
    private static int nextInstanceID() {
        return baseID.incrementAndGet();
    }

    /**
     * Provides a helper function to provide an ID string suitable for tracing.
     * 
     * @return traceID string
     */
    @Override
    final public String toString() {
        return traceID;
    }

    /**
     * Parses the columns in a column set.
     * 
     * @param columnSet
     *        the list of columns
     * @param columnStartToken
     *        the token that prfixes the column set
     * @throws SQLServerException
     */
    private String parseColumns(String columnSet, String columnStartToken) throws SQLServerException {
        StringTokenizer st = new StringTokenizer(columnSet, " =?<>!\r\n\t\f", true);
        final int START = 0;
        final int PARAMNAME = 1;
        final int PARAMVALUE = 2;

        int nState = 0;
        String sLastField = null;
        StringBuilder sb = new StringBuilder();

        int sTokenIndex = 0;
        while (st.hasMoreTokens()) {

            String sToken = st.nextToken();
            sTokenIndex = sTokenIndex + sToken.length();

            if (sToken.equalsIgnoreCase(columnStartToken)) {
                nState = PARAMNAME;
                continue;
            }
            if (nState == START)
                continue;
            if ((sToken.charAt(0) == '=') || sToken.equalsIgnoreCase("is") || (sToken.charAt(0) == '<')
                    || (sToken.charAt(0) == '>') || sToken.equalsIgnoreCase("like") || sToken.equalsIgnoreCase("not")
                    || sToken.equalsIgnoreCase("in") || (sToken.charAt(0) == '!')) {
                nState = PARAMVALUE;
                continue;
            }
            if (sToken.charAt(0) == '?' && sLastField != null) {
                if (sb.length() != 0) {
                    sb.append(", ");
                }
                sb.append(sLastField);
                nState = PARAMNAME;
                sLastField = null;
                continue;
            }
            if (nState == PARAMNAME) {
                // space get the next token.
                if (sToken.equals(" "))
                    continue;
                String paramN = escapeParse(st, sToken);
                if (paramN.length() > 0) {
                    sLastField = paramN;
                }
            }
        }

        indexToBeginParse = sTokenIndex;
        return sb.toString();
    }

    /**
     * Parses the column set in an insert syntax.
     * 
     * @param sql
     *        the sql syntax
     * @param columnMarker
     *        the token that denotes the start of the column set
     * @throws SQLServerException
     */
    private String parseInsertColumns(String sql, String columnMarker) throws SQLServerException {
        StringTokenizer st = new StringTokenizer(sql, " (),", true);
        int nState = 0;
        String sLastField = null;
        StringBuilder sb = new StringBuilder();

        int sTokenIndex = 0;
        while (st.hasMoreTokens()) {
            String sToken = st.nextToken();
            sTokenIndex = sTokenIndex + sToken.length();

            if (sToken.equalsIgnoreCase(columnMarker)) {
                nState = 1;
                continue;
            }
            if (nState == 0)
                continue;
            if (sToken.charAt(0) == '=') {
                nState = 2;
                continue;
            }
            if ((sToken.charAt(0) == ',' || sToken.charAt(0) == ')' || sToken.charAt(0) == ' ') && sLastField != null) {
                if (sb.length() != 0)
                    sb.append(", ");
                sb.append(sLastField);
                nState = 1;
                sLastField = null;
            }
            if (sToken.charAt(0) == ')') {
                nState = 0;
                break;
            }
            if (nState == 1) {
                if (sToken.trim().length() > 0) {
                    if (sToken.charAt(0) != ',') {
                        sLastField = escapeParse(st, sToken);

                        // in case the parameter has braces in its name, e.g. [c2_nvarchar(max)], the original sToken
                        // variable just
                        // contains [c2_nvarchar, sLastField actually has the whole name [c2_nvarchar(max)]
                        sTokenIndex = sTokenIndex + (sLastField.length() - sToken.length());
                    }
                }
            }
        }

        indexToBeginParse = sTokenIndex;
        return sb.toString();
    }

    /* Used for prepared statement meta data */
    class QueryMeta {
        String parameterClassName = null;
        int parameterType = 0;
        String parameterTypeName = null;
        int precision = 0;
        int scale = 0;
        int isNullable = ParameterMetaData.parameterNullableUnknown;
        boolean isSigned = false;
    }

    Map<Integer, QueryMeta> queryMetaMap = null;

    /*
     * Parses query metadata.
     */
    private void parseQueryMeta(ResultSet rsQueryMeta) throws SQLServerException {
        Pattern datatypePattern = Pattern.compile("(.*)\\((.*)(\\)|,(.*)\\))");
        try {
            if (null != rsQueryMeta) {
                while (rsQueryMeta.next()) {
                    QueryMeta qm = new QueryMeta();
                    SSType ssType = null;

                    int paramOrdinal = rsQueryMeta.getInt("parameter_ordinal");
                    String typename = rsQueryMeta.getString("suggested_system_type_name");

                    if (null == typename) {
                        typename = rsQueryMeta.getString("suggested_user_type_name");
                        try (SQLServerPreparedStatement pstmt = (SQLServerPreparedStatement) con.prepareStatement(
                                "select max_length, precision, scale, is_nullable from sys.assembly_types where name = ?")) {
                            pstmt.setNString(1, typename);
                            try (ResultSet assemblyRs = pstmt.executeQuery()) {
                                if (assemblyRs.next()) {
                                    qm.parameterTypeName = typename;
                                    qm.precision = assemblyRs.getInt("max_length");
                                    qm.scale = assemblyRs.getInt("scale");
                                    ssType = SSType.UDT;
                                }
                            }
                        }
                    } else {
                        qm.precision = rsQueryMeta.getInt("suggested_precision");
                        qm.scale = rsQueryMeta.getInt("suggested_scale");

                        Matcher matcher = datatypePattern.matcher(typename);
                        if (matcher.matches()) {
                            // the datatype has some precision/scale defined explicitly.
                            ssType = SSType.of(matcher.group(1));
                            if (typename.equalsIgnoreCase("varchar(max)")
                                    || typename.equalsIgnoreCase("varbinary(max)")) {
                                qm.precision = SQLServerDatabaseMetaData.MAXLOBSIZE;
                            } else if (typename.equalsIgnoreCase("nvarchar(max)")) {
                                qm.precision = SQLServerDatabaseMetaData.MAXLOBSIZE / 2;
                            } else if (SSType.Category.CHARACTER == ssType.category
                                    || SSType.Category.BINARY == ssType.category
                                    || SSType.Category.NCHARACTER == ssType.category) {
                                try {
                                    // For character/binary data types "suggested_precision" is 0. So get the precision
                                    // from
                                    // the type itself.
                                    qm.precision = Integer.parseInt(matcher.group(2));
                                } catch (NumberFormatException e) {
                                    MessageFormat form = new MessageFormat(
                                            SQLServerException.getErrString("R_metaDataErrorForParameter"));
                                    Object[] msgArgs = {paramOrdinal};
                                    SQLServerException.makeFromDriverError(con, stmtParent,
                                            form.format(msgArgs) + " " + e.getMessage(), null, false);
                                }
                            }
                        } else
                            ssType = SSType.of(typename);

                        // For float and real types suggested_precision returns the number of bits, not digits.
                        if (SSType.FLOAT == ssType) {
                            // https://msdn.microsoft.com/en-CA/library/ms173773.aspx
                            // real is float(24) and is 7 digits. Float is 15 digits.
                            qm.precision = 15;
                        } else if (SSType.REAL == ssType) {
                            qm.precision = 7;
                        } else if (SSType.TEXT == ssType) {
                            qm.precision = SQLServerDatabaseMetaData.MAXLOBSIZE;
                        } else if (SSType.NTEXT == ssType) {
                            qm.precision = SQLServerDatabaseMetaData.MAXLOBSIZE / 2;
                        } else if (SSType.IMAGE == ssType) {
                            qm.precision = SQLServerDatabaseMetaData.MAXLOBSIZE;
                        } else if (SSType.GUID == ssType) {
                            qm.precision = SQLServerDatabaseMetaData.uniqueidentifierSize;
                        } else if (SSType.TIMESTAMP == ssType) {
                            qm.precision = 8;
                        } else if (SSType.XML == ssType) {
                            qm.precision = SQLServerDatabaseMetaData.MAXLOBSIZE / 2;
                        }

                        qm.parameterTypeName = ssType.toString();
                    }

                    // Check if ssType is null. Was caught by static analysis.
                    if (null == ssType) {
                        throw new SQLServerException(SQLServerException.getErrString("R_metaDataErrorForParameter"),
                                null);
                    }

                    JDBCType jdbcType = ssType.getJDBCType();
                    qm.parameterClassName = jdbcType.className();
                    qm.parameterType = jdbcType.getIntValue();
                    // The parameter can be signed if it is a NUMERIC type (except bit or tinyint).
                    qm.isSigned = ((SSType.Category.NUMERIC == ssType.category) && (SSType.BIT != ssType)
                            && (SSType.TINYINT != ssType));
                    queryMetaMap.put(paramOrdinal, qm);
                }
            }
        } catch (SQLException e) {
            throw new SQLServerException(SQLServerException.getErrString("R_metaDataErrorForParameter"), e);
        }
    }

    private void parseQueryMetaFor2008(ResultSet rsQueryMeta) throws SQLServerException {
        ResultSetMetaData md;
        try {
            if (null != rsQueryMeta) {
                md = rsQueryMeta.getMetaData();

                for (int i = 1; i <= md.getColumnCount(); i++) {
                    QueryMeta qm = new QueryMeta();

                    qm.parameterClassName = md.getColumnClassName(i);
                    qm.parameterType = md.getColumnType(i);
                    qm.parameterTypeName = md.getColumnTypeName(i);
                    qm.precision = md.getPrecision(i);
                    qm.scale = md.getScale(i);
                    qm.isNullable = md.isNullable(i);
                    qm.isSigned = md.isSigned(i);

                    queryMetaMap.put(i, qm);
                }
            }
        } catch (SQLException e) {
            throw new SQLServerException(SQLServerException.getErrString("R_metaDataErrorForParameter"), e);
        }
    }

    /**
     * Parses escaped strings properly e.g.[Table Name, ] using tokenizer.
     * 
     * @param st
     *        string tokenizer
     * @param firstToken
     * @throws SQLServerException
     * @returns the full token
     */
    private String escapeParse(StringTokenizer st, String firstToken) throws SQLServerException {

        if (null == firstToken) {
            MessageFormat form = new MessageFormat(SQLServerException.getErrString("R_NullValue"));
            Object[] msgArgs1 = {"firstToken"};
            throw new SQLServerException(form.format(msgArgs1), null);
        }

        // skip spaces
        while ((0 == firstToken.trim().length()) && st.hasMoreTokens()) {
            firstToken = st.nextToken();
        }

        String fullName = firstToken;
        if (firstToken.charAt(0) == '[' && firstToken.charAt(firstToken.length() - 1) != ']') {
            while (st.hasMoreTokens()) {
                firstToken = st.nextToken();
                fullName = fullName.concat(firstToken);
                if (firstToken.charAt(firstToken.length() - 1) == ']') {
                    break;
                }

            }
        }
        fullName = fullName.trim();
        return fullName;
    }

    private class MetaInfo {
        String table;
        String fields;

        MetaInfo(String table, String fields) {
            this.table = table;
            this.fields = fields;
        }
    }

    /**
     * Parses a SQL syntax.
     * 
     * @param sql
     *        String
     * @param sTableMarker
     *        the location of the table in the syntax
     * @throws SQLServerException
     */
    private MetaInfo parseStatement(String sql, String sTableMarker) throws SQLServerException {
        StringTokenizer st = new StringTokenizer(sql, " ,\r\n\t\f(", true);

        /* Find the table */

        String metaTable = null;
        String metaFields = "";
        while (st.hasMoreTokens()) {
            String sToken = st.nextToken().trim();

            if (sToken.contains("*/")) {
                sToken = removeCommentsInTheBeginning(sToken, 0, 0, "/*", "*/");
            }

            if (sToken.equalsIgnoreCase(sTableMarker)) {
                if (st.hasMoreTokens()) {
                    metaTable = escapeParse(st, st.nextToken());
                    break;
                }
            }
        }

        if (null != metaTable) {
            if (sTableMarker.equalsIgnoreCase("UPDATE")) {
                metaFields = parseColumns(sql, "SET"); // Get the set fields
                stringToParse = "";
            } else if (sTableMarker.equalsIgnoreCase("INTO")) { // insert
                metaFields = parseInsertColumns(sql, "("); // Get the value fields
                stringToParse = sql.substring(indexToBeginParse); // the index of ')'

                // skip VALUES() clause
                if (stringToParse.trim().toLowerCase().startsWith("values")) {
                    parseInsertColumns(stringToParse, "(");
                    stringToParse = stringToParse.substring(indexToBeginParse); // the index of ')'
                }
            } else {
                metaFields = parseColumns(sql, "WHERE"); // Get the where fields
                stringToParse = "";
            }

            return new MetaInfo(metaTable, metaFields);
        }

        return null;
    }

    /**
     * Parses a SQL syntax.
     * 
     * @param sql
     *        the syntax
     * @throws SQLServerException
     */
    private MetaInfo parseStatement(String sql) throws SQLServerException {
        StringTokenizer st = new StringTokenizer(sql, " \r\n\t\f");
        if (st.hasMoreTokens()) {
            String sToken = st.nextToken().trim();

            // filter out multiple line comments in the beginning of the query
            if (sToken.contains("/*")) {
                String sqlWithoutCommentsInBeginning = removeCommentsInTheBeginning(sql, 0, 0, "/*", "*/");
                return parseStatement(sqlWithoutCommentsInBeginning);
            }

            // filter out single line comments in the beginning of the query
            if (sToken.contains("--")) {
                String sqlWithoutCommentsInBeginning = removeCommentsInTheBeginning(sql, 0, 0, "--", "\n");
                return parseStatement(sqlWithoutCommentsInBeginning);
            }

            if (sToken.equalsIgnoreCase("INSERT"))
                return parseStatement(sql, "INTO"); // INTO marks the table name

            if (sToken.equalsIgnoreCase("UPDATE"))
                return parseStatement(sql, "UPDATE");

            if (sToken.equalsIgnoreCase("SELECT"))
                return parseStatement(sql, "FROM");

            if (sToken.equalsIgnoreCase("DELETE"))
                return parseStatement(sql, "FROM");
        }

        return null;
    }

    private String removeCommentsInTheBeginning(String sql, int startCommentMarkCount, int endCommentMarkCount,
            String startMark, String endMark) {
        int startCommentMarkIndex = sql.indexOf(startMark);
        int endCommentMarkIndex = sql.indexOf(endMark);

        if (-1 == startCommentMarkIndex) {
            startCommentMarkIndex = Integer.MAX_VALUE;
        }
        if (-1 == endCommentMarkIndex) {
            endCommentMarkIndex = Integer.MAX_VALUE;
        }

        // Base case. startCommentMarkCount is guaranteed to be bigger than 0 because the method is called when /*
        // occurs
        if (startCommentMarkCount == endCommentMarkCount) {
            if (startCommentMarkCount != 0 && endCommentMarkCount != 0) {
                return sql;
            }
        }

        // filter out first start comment mark
        if (startCommentMarkIndex < endCommentMarkIndex) {
            String sqlWithoutCommentsInBeginning = sql.substring(startCommentMarkIndex + startMark.length());
            return removeCommentsInTheBeginning(sqlWithoutCommentsInBeginning, ++startCommentMarkCount,
                    endCommentMarkCount, startMark, endMark);
        }
        // filter out first end comment mark
        else {
            if (Integer.MAX_VALUE == endCommentMarkIndex) {
                return sql;
            }

            String sqlWithoutCommentsInBeginning = sql.substring(endCommentMarkIndex + endMark.length());
            return removeCommentsInTheBeginning(sqlWithoutCommentsInBeginning, startCommentMarkCount,
                    ++endCommentMarkCount, startMark, endMark);
        }
    }

    String parseProcIdentifier(String procIdentifier) throws SQLServerException {
        ThreePartName threePartName = ThreePartName.parse(procIdentifier);
        StringBuilder sb = new StringBuilder();
        if (threePartName.getDatabasePart() != null) {
            sb.append("@procedure_qualifier=");
            sb.append(threePartName.getDatabasePart());
            sb.append(", ");
        }
        if (threePartName.getOwnerPart() != null) {
            sb.append("@procedure_owner=");
            sb.append(threePartName.getOwnerPart());
            sb.append(", ");
        }
        if (threePartName.getProcedurePart() != null) {
            sb.append("@procedure_name=");
            sb.append(threePartName.getProcedurePart());
        } else {
            SQLServerException.makeFromDriverError(con, stmtParent, SQLServerException.getErrString("R_noMetadata"),
                    null, false);
        }
        return sb.toString();
    }

    private void checkClosed() throws SQLServerException {
        // stmtParent does not seem to be re-used, should just verify connection is not closed.
        // stmtParent.checkClosed();
        con.checkClosed();
    }

    /**
     * Construct a SQLServerParameterMetaData parameter meta data.
     * 
     * @param st
     *        the prepared statement
     * @param sProcString
     *        the procedure name
     * @throws SQLServerException
     */
<<<<<<< HEAD
    SQLServerParameterMetaData(SQLServerPreparedStatement st) throws SQLServerException {

=======
    @SuppressWarnings("serial")
    SQLServerParameterMetaData(SQLServerPreparedStatement st, String sProcString) throws SQLServerException {
>>>>>>> 84484edf
        assert null != st;
        stmtParent = st;
        con = st.connection;
        if (logger.isLoggable(java.util.logging.Level.FINE)) {
            logger.fine(toString() + " created by (" + st.toString() + ")");
        }
        try {

            // If the CallableStatement/PreparedStatement is a stored procedure call
            // then we can extract metadata using sp_sproc_columns
            if (null != st.procedureName) {
                String sProc = parseProcIdentifier(st.procedureName);
                try (SQLServerStatement s = (SQLServerStatement) con.createStatement(ResultSet.TYPE_SCROLL_INSENSITIVE,
                        ResultSet.CONCUR_READ_ONLY);
                        SQLServerResultSet rsProcedureMeta = s.executeQueryInternal(
                                con.isKatmaiOrLater() ? "exec sp_sproc_columns_100 " + sProc + ", @ODBCVer=3"
                                                      : "exec sp_sproc_columns " + sProc + ", @ODBCVer=3")) {

                    // if rsProcedureMeta has next row, it means the stored procedure is found
                    if (rsProcedureMeta.next()) {
                        procedureIsFound = true;
                    } else {
                        procedureIsFound = false;
                    }

                    rsProcedureMeta.beforeFirst();

                    // Sixth is DATA_TYPE
                    rsProcedureMeta.getColumn(6).setFilter(new DataTypeFilter());
                    if (con.isKatmaiOrLater()) {
                        rsProcedureMeta.getColumn(8).setFilter(new ZeroFixupFilter());
                        rsProcedureMeta.getColumn(9).setFilter(new ZeroFixupFilter());
                        rsProcedureMeta.getColumn(17).setFilter(new ZeroFixupFilter());
                    }

                    procMetadata = new ArrayList<>();

                    // Process ResultSet Procedure Metadata for API usage
                    while (rsProcedureMeta.next()) {
                        procMetadata.add(new HashMap<String, Object>() {
                            {
                                put("DATA_TYPE", rsProcedureMeta.getShort("DATA_TYPE"));
                                put("COLUMN_TYPE", rsProcedureMeta.getInt("COLUMN_TYPE"));
                                put("TYPE_NAME", rsProcedureMeta.getString("TYPE_NAME"));
                                put("PRECISION", rsProcedureMeta.getInt("PRECISION"));
                                put("SCALE", rsProcedureMeta.getInt("SCALE"));
                                put("NULLABLE", rsProcedureMeta.getInt("NULLABLE"));
                                put("SS_TYPE_SCHEMA_NAME", rsProcedureMeta.getString("SS_TYPE_SCHEMA_NAME"));
                            }
                        });
                    }
                }
            }

            // Otherwise we just have a parameterized statement.
            // if SQL server version is 2012 and above use stored
            // procedure "sp_describe_undeclared_parameters" to retrieve parameter meta data
            // if SQL server version is 2008, then use FMTONLY
            else {
                queryMetaMap = new HashMap<>();

                if (con.getServerMajorVersion() >= SQL_SERVER_2012_VERSION) {
                    // new implementation for SQL verser 2012 and above
                    String preparedSQL = con.replaceParameterMarkers(stmtParent.userSQL,
                            stmtParent.userSQLParamPositions, stmtParent.inOutParam, stmtParent.bReturnValueSyntax);

                    try (SQLServerCallableStatement cstmt = (SQLServerCallableStatement) con
                            .prepareCall("exec sp_describe_undeclared_parameters ?")) {
                        cstmt.setNString(1, preparedSQL);
                        parseQueryMeta(cstmt.executeQueryInternal());
                    }
                } else {
                    // old implementation for SQL server 2008
                    stringToParse = st.userSQL;
                    ArrayList<MetaInfo> metaInfoList = new ArrayList<>();

                    while (stringToParse.length() > 0) {
                        MetaInfo metaInfo = parseStatement(stringToParse);
                        if (null == metaInfo) {
                            MessageFormat form = new MessageFormat(
                                    SQLServerException.getErrString("R_cantIdentifyTableMetadata"));
                            Object[] msgArgs = {stringToParse};
                            SQLServerException.makeFromDriverError(con, stmtParent, form.format(msgArgs), null, false);
                        }

                        metaInfoList.add(metaInfo);
                    }
                    if (metaInfoList.size() <= 0 || metaInfoList.get(0).fields.length() <= 0) {
                        return;
                    }

                    StringBuilder sbColumns = new StringBuilder();

                    for (MetaInfo mi : metaInfoList) {
                        sbColumns = sbColumns.append(mi.fields).append(",");
                    }
                    sbColumns.deleteCharAt(sbColumns.length() - 1);

                    String columns = sbColumns.toString();

                    StringBuilder sbTablesAndJoins = new StringBuilder();
                    for (int i = 0; i < metaInfoList.size(); i++) {
                        if (i == 0) {
                            sbTablesAndJoins = sbTablesAndJoins.append(metaInfoList.get(i).table);
                        } else {
                            if (metaInfoList.get(i).table.equals(metaInfoList.get(i - 1).table)
                                    && metaInfoList.get(i).fields.equals(metaInfoList.get(i - 1).fields)) {
                                continue;
                            }
                            sbTablesAndJoins = sbTablesAndJoins.append(" LEFT JOIN ").append(metaInfoList.get(i).table)
                                    .append(" ON ").append(metaInfoList.get(i - 1).table).append(".")
                                    .append(metaInfoList.get(i - 1).fields).append("=")
                                    .append(metaInfoList.get(i).table).append(".").append(metaInfoList.get(i).fields);
                        }
                    }

                    String sCom = "sp_executesql N'SET FMTONLY ON SELECT " + columns + " FROM "
                            + Util.escapeSingleQuotes(sbTablesAndJoins.toString()) + " '";

                    try (SQLServerStatement stmt = (SQLServerStatement) con.createStatement();
                            ResultSet rs = stmt.executeQuery(sCom)) {
                        parseQueryMetaFor2008(rs);
                    }
                }
            }
        }
        // Do not need to wrapper SQLServerException again
        catch (SQLServerException e) {
            throw e;
        } catch (SQLException e) {
            SQLServerException.makeFromDriverError(con, stmtParent, e.getMessage(), null, false);
        } catch (StringIndexOutOfBoundsException e) {
            SQLServerException.makeFromDriverError(con, stmtParent, e.getMessage(), null, false);
        }
    }

    @Override
    public boolean isWrapperFor(Class<?> iface) throws SQLException {
        boolean f = iface.isInstance(this);
        return f;
    }

    @Override
    public <T> T unwrap(Class<T> iface) throws SQLException {
        T t;
        try {
            t = iface.cast(this);
        } catch (ClassCastException e) {
            throw new SQLServerException(e.getMessage(), e);
        }
        return t;
    }

    private Map<String, Object> getParameterInfo(int param) {
        if (stmtParent.bReturnValueSyntax && isTVP) {
            return procMetadata.get(param - 1);
        } else {
            // Note row 1 is the 'return value' meta data
            return procMetadata.get(param);
        }
    }

    private boolean isValidParamProc(int n) {
        // Note row 1 is the 'return value' meta data
        return ((stmtParent.bReturnValueSyntax && isTVP && procMetadata.size() >= n) || procMetadata.size() > n);
    }

    private boolean isValidParamQuery(int n) {
        return (null != queryMetaMap && queryMetaMap.containsKey(n));
    }

    /**
     * Checks if the @param passed is valid for either procedure metadata or query metadata.
     * 
     * @param param
     * @throws SQLServerException
     */
    private void checkParam(int param) throws SQLServerException {
        // Check if Procedure Metadata is not available
        if (null == procMetadata) {
            // Check if Query Metadata is also not available
            if (!isValidParamQuery(param)) {
                SQLServerException.makeFromDriverError(con, stmtParent, SQLServerException.getErrString("R_noMetadata"),
                        null, false);
            }
        } else if (!isValidParamProc(param)) {
            // Throw exception if @param index not found
            MessageFormat form = new MessageFormat(SQLServerException.getErrString("R_invalidParameterNumber"));
            Object[] msgArgs = {param};
            SQLServerException.makeFromDriverError(con, stmtParent, form.format(msgArgs), null, false);
        }
    }

    @Override
    public String getParameterClassName(int param) throws SQLServerException {
        checkClosed();
        checkParam(param);
        try {
            if (null == procMetadata) {
                return queryMetaMap.get(param).parameterClassName;
            } else {
                return JDBCType.of((short) getParameterInfo(param).get("DATA_TYPE")).className();
            }
        } catch (SQLServerException e) {
            SQLServerException.makeFromDriverError(con, stmtParent, e.getMessage(), null, false);
            return null;
        }
    }

    @Override
    public int getParameterCount() throws SQLServerException {
        checkClosed();
        if (null == procMetadata) {
            return queryMetaMap.size();
        } else {
            // Row 1 is Return Type metadata
            return (procMetadata.size() == 0 ? 0 : procMetadata.size() - 1);
        }
    }

    @Override
    public int getParameterMode(int param) throws SQLServerException {
        checkClosed();
        checkParam(param);
        if (null == procMetadata) {
            // if it is not a stored procedure, the @param can only be input.
            return parameterModeIn;
        } else {
            int n = (int) getParameterInfo(param).get("COLUMN_TYPE");
            if (n == 1)
                return parameterModeIn;
            else if (n == 2)
                return parameterModeOut;
            else
                return parameterModeUnknown;
        }
    }

    @Override
    public int getParameterType(int param) throws SQLServerException {
        checkClosed();
        checkParam(param);
        int parameterType = 0;
        if (null == procMetadata) {
            parameterType = queryMetaMap.get(param).parameterType;
        } else {
            parameterType = (short) getParameterInfo(param).get("DATA_TYPE");
        }
        if (0 != parameterType) {
            switch (parameterType) {
                case microsoft.sql.Types.DATETIME:
                case microsoft.sql.Types.SMALLDATETIME:
                    parameterType = SSType.DATETIME2.getJDBCType().asJavaSqlType();
                    break;
                case microsoft.sql.Types.MONEY:
                case microsoft.sql.Types.SMALLMONEY:
                    parameterType = SSType.DECIMAL.getJDBCType().asJavaSqlType();
                    break;
                case microsoft.sql.Types.GUID:
                    parameterType = SSType.CHAR.getJDBCType().asJavaSqlType();
                    break;
                default:
                    break;
            }
        }
        return parameterType;
    }

    @Override
    public String getParameterTypeName(int param) throws SQLServerException {
        checkClosed();
        checkParam(param);
        if (null == procMetadata) {
            return queryMetaMap.get(param).parameterTypeName;
        } else {
            return getParameterInfo(param).get("TYPE_NAME").toString();
        }
    }

    @Override
    public int getPrecision(int param) throws SQLServerException {
        checkClosed();
        checkParam(param);
        if (null == procMetadata) {
            return queryMetaMap.get(param).precision;
        } else {
            return (int) getParameterInfo(param).get("PRECISION");
        }
    }

    @Override
    public int getScale(int param) throws SQLServerException {
        checkClosed();
        checkParam(param);
        if (null == procMetadata) {
            return queryMetaMap.get(param).scale;
        } else {
            return (int) getParameterInfo(param).get("SCALE");
        }
    }

    @Override
    public int isNullable(int param) throws SQLServerException {
        checkClosed();
        checkParam(param);
        if (procMetadata == null) {
            return queryMetaMap.get(param).isNullable;
        } else {
            return (int) getParameterInfo(param).get("NULLABLE");
        }
    }

    /**
     * Returns if a supplied parameter index is valid.
     * 
     * @param param
     *        the @param index
     * @throws SQLServerException
     *         when an error occurs
     * @return boolean
     */
    @Override
    public boolean isSigned(int param) throws SQLServerException {
        checkClosed();
        checkParam(param);
        try {
            if (null == procMetadata) {
                return queryMetaMap.get(param).isSigned;
            } else {
                return JDBCType.of((short) getParameterInfo(param).get("DATA_TYPE")).isSigned();
            }
        } catch (SQLException e) {
            SQLServerException.makeFromDriverError(con, stmtParent, e.getMessage(), null, false);
            return false;
        }
    }

    String getTVPSchemaFromStoredProcedure(int param) throws SQLServerException {
        checkClosed();
        checkParam(param);
        return (String) getParameterInfo(param).get("SS_TYPE_SCHEMA_NAME");
    }
}<|MERGE_RESOLUTION|>--- conflicted
+++ resolved
@@ -547,13 +547,8 @@
      *        the procedure name
      * @throws SQLServerException
      */
-<<<<<<< HEAD
-    SQLServerParameterMetaData(SQLServerPreparedStatement st) throws SQLServerException {
-
-=======
     @SuppressWarnings("serial")
     SQLServerParameterMetaData(SQLServerPreparedStatement st, String sProcString) throws SQLServerException {
->>>>>>> 84484edf
         assert null != st;
         stmtParent = st;
         con = st.connection;
@@ -627,7 +622,7 @@
                     }
                 } else {
                     // old implementation for SQL server 2008
-                    stringToParse = st.userSQL;
+                    stringToParse = sProcString;
                     ArrayList<MetaInfo> metaInfoList = new ArrayList<>();
 
                     while (stringToParse.length() > 0) {
