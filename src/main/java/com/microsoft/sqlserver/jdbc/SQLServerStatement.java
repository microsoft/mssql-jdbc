/*
 * Microsoft JDBC Driver for SQL Server Copyright(c) Microsoft Corporation All rights reserved. This program is made
 * available under the terms of the MIT License. See the LICENSE file in the project root for more information.
 */

package com.microsoft.sqlserver.jdbc;

import static com.microsoft.sqlserver.jdbc.SQLServerConnection.getCachedParsedSQL;
import static com.microsoft.sqlserver.jdbc.SQLServerConnection.parseAndCacheSQL;

import java.sql.BatchUpdateException;
<<<<<<< HEAD
=======
import java.sql.Blob;
>>>>>>> d6198492
import java.sql.ResultSet;
import java.sql.SQLException;
import java.sql.SQLTimeoutException;
import java.sql.SQLWarning;
import java.sql.Statement;
import java.text.MessageFormat;
import java.util.ArrayList;
import java.util.HashMap;
import java.util.ListIterator;
import java.util.Map;
import java.util.Stack;
import java.util.StringTokenizer;
import java.util.Vector;
import java.util.concurrent.atomic.AtomicInteger;
import java.util.logging.Level;
import java.util.regex.Matcher;
import java.util.regex.Pattern;

import com.microsoft.sqlserver.jdbc.SQLServerConnection.CityHash128Key;


/**
 * Provides an implementation of java.sql.Statement JDBC Interface to assist in creating Statements against SQL Server.
 * It also provides a number of base class implementation methods for the JDBC prepared statement and callable
 * Statements. SQLServerStatement's basic role is to execute SQL statements and return update counts and resultset rows
 * to the user application.
 *
 * Documentation for specific public methods that are undocumented can be found under Sun's standard JDBC documentation
 * for class java.sql.Statement. Those methods are part of Sun's standard JDBC documentation and therefore their
 * documentation is not duplicated here.
 * <p>
 * Implementation Notes
 * <p>
 * Fetching Result sets
 * <p>
 * The queries first rowset is available immediately after the executeQuery. The first rs.next() does not make a server
 * round trip. For non server side resultsets the entire result set is in the rowset. For server side result sets the
 * number of rows in the rowset is set with nFetchSize
 * <p>
 * The API javadoc for JDBC API methods that this class implements are not repeated here. Please see Sun's JDBC API
 * interfaces javadoc for those details.
 */
public class SQLServerStatement implements ISQLServerStatement {
    /**
     * Always update serialVersionUID when prompted.
     */
    private static final long serialVersionUID = -4421134713913331507L;

    final static char LEFT_CURLY_BRACKET = 123;
    final static char RIGHT_CURLY_BRACKET = 125;

    private boolean isResponseBufferingAdaptive = false;

    final boolean getIsResponseBufferingAdaptive() {
        return isResponseBufferingAdaptive;
    }

    private boolean wasResponseBufferingSet = false;

    final boolean wasResponseBufferingSet() {
        return wasResponseBufferingSet;
    }

    final static String identityQuery = " select SCOPE_IDENTITY() AS GENERATED_KEYS";

    /** the stored procedure name to call (if there is one) */
    String procedureName;

    /** OUT parameters associated with this statement's execution */
    private int serverCursorId;

    final int getServerCursorId() {
        return serverCursorId;
    }

    private int serverCursorRowCount;

    final int getServerCursorRowCount() {
        return serverCursorRowCount;
    }

    /** The value of the poolable state */
    boolean stmtPoolable;

    /** Streaming access to the response TDS data stream */
    private TDSReader tdsReader;

    final TDSReader resultsReader() {
        return tdsReader;
    }

    final boolean wasExecuted() {
        return null != tdsReader;
    }

    /**
     * The input and out parameters for statement execution.
     */
    Parameter[] inOutParam; // Parameters for prepared stmts and stored procedures

    /**
     * The statement's connection.
     */
    final SQLServerConnection connection;

    /**
     * The user's specifed query timeout (in seconds).
     */
    int queryTimeout;

    /**
     * timeout value for canceling the query timeout
     */
    int cancelQueryTimeoutSeconds;

    /**
     * Is closeOnCompletion is enabled? If true statement will be closed when all of its dependent result sets are
     * closed
     */
    boolean isCloseOnCompletion = false;

    /**
     * Currently executing or most recently executed TDSCommand (statement cmd, server cursor cmd, ...) subject to
     * cancellation through Statement.cancel.
     *
     * Note: currentCommand is declared volatile to ensure that the JVM always returns the most recently set value for
     * currentCommand to the cancelling thread.
     */
    private volatile TDSCommand currentCommand = null;
    private TDSCommand lastStmtExecCmd = null;

    final void discardLastExecutionResults() {
        if (null != lastStmtExecCmd && !bIsClosed) {
            lastStmtExecCmd.close();
            lastStmtExecCmd = null;
        }
        clearLastResult();
    }

    static final java.util.logging.Logger loggerExternal = java.util.logging.Logger
            .getLogger("com.microsoft.sqlserver.jdbc.Statement");
    final private String loggingClassName;
    final private String traceID;

    String getClassNameLogging() {
        return loggingClassName;
    }

    /*
     * Column Encryption Override. Defaults to the connection setting, in which case it will be Enabled if
     * columnEncryptionSetting = true in the connection setting, Disabled if false. This may also be used to set other
     * behavior which overrides connection level setting.
     */
    protected SQLServerStatementColumnEncryptionSetting stmtColumnEncriptionSetting = SQLServerStatementColumnEncryptionSetting.UseConnectionSetting;

    protected SQLServerStatementColumnEncryptionSetting getStmtColumnEncriptionSetting() {
        return stmtColumnEncriptionSetting;
    }

    /**
     * Encapsulates a subset of statement property values as they were set at execution time.
     */
    final class ExecuteProperties {
        final private boolean wasResponseBufferingSet;

        final boolean wasResponseBufferingSet() {
            return wasResponseBufferingSet;
        }

        final private boolean isResponseBufferingAdaptive;

        final boolean isResponseBufferingAdaptive() {
            return isResponseBufferingAdaptive;
        }

        final private int holdability;

        final int getHoldability() {
            return holdability;
        }

        ExecuteProperties(SQLServerStatement stmt) {
            wasResponseBufferingSet = stmt.wasResponseBufferingSet();
            isResponseBufferingAdaptive = stmt.getIsResponseBufferingAdaptive();
            holdability = stmt.connection.getHoldabilityInternal();
        }
    }

    private ExecuteProperties execProps;

    final ExecuteProperties getExecProps() {
        return execProps;
    }

    /**
     * Executes this Statement using TDSCommand newStmtCmd.
     *
     * The TDSCommand is assumed to be a statement execution command (StmtExecCmd, PrepStmtExecCmd,
     * PrepStmtBatchExecCmd).
     */
    final void executeStatement(TDSCommand newStmtCmd) throws SQLServerException, SQLTimeoutException {
        // Ensure that any response left over from a previous execution has been
        // completely processed. There may be ENVCHANGEs in that response that
        // we must acknowledge before proceeding.
        discardLastExecutionResults();

        // make sure statement hasn't been closed due to closeOnCompletion
        checkClosed();

        execProps = new ExecuteProperties(this);

        try {
            // (Re)execute this Statement with the new command
            executeCommand(newStmtCmd);
        } catch (SQLServerException e) {
            if (e.getDriverErrorCode() == SQLServerException.ERROR_QUERY_TIMEOUT)
                throw new SQLTimeoutException(e.getMessage(), e.getSQLState(), e.getErrorCode(), e.getCause());
            else
                throw e;
        } finally {
            lastStmtExecCmd = newStmtCmd;
        }
    }

    /**
     * Executes TDSCommand newCommand through this Statement object, allowing it to be cancelled through
     * Statement.cancel().
     *
     * The specified command is typically the one used to execute the statement. But it could also be a server cursor
     * command (fetch, move, close) generated by a ResultSet that this statement produced.
     *
     * This method does not prevent applications from simultaneously executing commands from multiple threads. The
     * assumption is that apps only call cancel() from another thread while the command is executing.
     */
    final void executeCommand(TDSCommand newCommand) throws SQLServerException {
        // Set the new command as the current command so that
        // its execution can be cancelled from another thread
        currentCommand = newCommand;
        connection.executeCommand(newCommand);
    }

    /**
     * Flag to indicate that are potentially more results (ResultSets, update counts, or errors) to be processed in the
     * response.
     */
    boolean moreResults = false;

    /**
     * The statement's current result set.
     */
    SQLServerResultSet resultSet;

    /**
     * The number of opened result sets in the statement.
     */
    int resultSetCount = 0;

    /**
     * Increment opened result set counter
     */
    synchronized void incrResultSetCount() {
        resultSetCount++;
    }

    /**
     * Decrement opened result set counter.
     */
    synchronized void decrResultSetCount() {
        resultSetCount--;
        assert resultSetCount >= 0;

        // close statement if no more result sets opened
        if (isCloseOnCompletion && !(EXECUTE_BATCH == executeMethod && moreResults) && resultSetCount == 0) {
            closeInternal();
        }
    }

    /**
     * The statement execution method (executeQuery(), executeUpdate(), execute(), or executeBatch()) that was used to
     * execute the statement.
     */
    static final int EXECUTE_NOT_SET = 0;
    static final int EXECUTE_QUERY = 1;
    static final int EXECUTE_UPDATE = 2;
    static final int EXECUTE = 3;
    static final int EXECUTE_BATCH = 4;
    static final int EXECUTE_QUERY_INTERNAL = 5;
    int executeMethod = EXECUTE_NOT_SET;

    /**
     * The update count returned from an update.
     */
    long updateCount = -1;

    /**
     * The status of escape processing.
     */
    boolean escapeProcessing;

    /** Limit for the maximum number of rows in a ResultSet */
    int maxRows = 0; // default: 0 --> no limit

    /** Limit for the size of data (in bytes) returned for any column value */
    int maxFieldSize = 0; // default: 0 --> no limit

    /**
     * The user's specified result set concurrency.
     */
    int resultSetConcurrency;

    /**
     * The app result set type. This is the value passed to the statement's constructor (or inferred by default) when
     * the statement was created. ResultSet.getType() returns this value. It may differ from the SQL Server result set
     * type (see below). Namely, an app result set type of TYPE_FORWARD_ONLY will have an SQL Server result set type of
     * TYPE_SS_DIRECT_FORWARD_ONLY or TYPE_SS_SERVER_CURSOR_FORWARD_ONLY depending on the value of the selectMethod
     * connection property.
     *
     * Possible values of the app result set type are:
     *
     * TYPE_FORWARD_ONLY TYPE_SCROLL_INSENSITIVE TYPE_SCROLL_SENSITIVE TYPE_SS_DIRECT_FORWARD_ONLY
     * TYPE_SS_SERVER_CURSOR_FORWARD_ONLY TYPE_SS_SCROLL_DYNAMIC TYPE_SS_SCROLL_KEYSET TYPE_SS_SCROLL_STATIC
     */
    int appResultSetType;

    /**
     * The SQL Server result set type. This is the value used everywhere EXCEPT ResultSet.getType(). This value may or
     * may not be the same as the app result set type (above).
     *
     * Possible values of the SQL Server result set type are:
     *
     * TYPE_SS_DIRECT_FORWARD_ONLY TYPE_SS_SERVER_CURSOR_FORWARD_ONLY TYPE_SS_SCROLL_DYNAMIC TYPE_SS_SCROLL_KEYSET
     * TYPE_SS_SCROLL_STATIC
     */
    int resultSetType;

    final int getSQLResultSetType() {
        return resultSetType;
    }

    final int getCursorType() {
        return getResultSetScrollOpt() & ~TDS.SCROLLOPT_PARAMETERIZED_STMT;
    }

    /**
     * Returns whether to request a server cursor when executing this statement.
     *
     * Executing a statement with execute() or executeQuery() requests a server cursor in all scrollability and
     * updatability combinations except direct forward-only, read-only.
     *
     * Note that when execution requests a server cursor (i.e. this method returns true), there is no guarantee that SQL
     * Server returns one. The variable executedSqlDirectly indicates whether SQL Server executed the query with a
     * cursor or not.
     *
     * @return true if statement execution requests a server cursor, false otherwise.
     */
    final boolean isCursorable(int executeMethod) {
        return resultSetType != SQLServerResultSet.TYPE_SS_DIRECT_FORWARD_ONLY
                && (EXECUTE == executeMethod || EXECUTE_QUERY == executeMethod);
    }

    /**
     * Indicates whether SQL Server executed this statement with a cursor or not.
     *
     * When trying to execute a cursor-unfriendly statement with a server cursor, SQL Server may choose to execute the
     * statement directly (i.e. as if no server cursor had been requested) rather than fail to execute the statement at
     * all. We need to know when this happens so that if no rows are returned, we can tell whether the result is an
     * empty result set or a cursored result set with rows to be fetched later.
     */
    boolean executedSqlDirectly = false;

    /**
     * Indicates whether OUT parameters (cursor ID and row count) from cursorized execution of this statement are
     * expected in the response.
     *
     * In most cases, except for severe errors, cursor OUT parameters are returned whenever a cursor is requested for
     * statement execution. Even if SQL Server does not cursorize the statement as requested, these values are still
     * present in the response and must be processed, even though their values are meaningless in that case.
     */
    boolean expectCursorOutParams;

    class StmtExecOutParamHandler extends TDSTokenHandler {
        StmtExecOutParamHandler() {
            super("StmtExecOutParamHandler");
        }

        boolean onRetStatus(TDSReader tdsReader) throws SQLServerException {
            (new StreamRetStatus()).setFromTDS(tdsReader);
            return true;
        }

        boolean onRetValue(TDSReader tdsReader) throws SQLServerException {
            if (expectCursorOutParams) {
                Parameter param = new Parameter(
                        Util.shouldHonorAEForParameters(stmtColumnEncriptionSetting, connection));

                // Read the cursor ID
                param.skipRetValStatus(tdsReader);
                serverCursorId = param.getInt(tdsReader);
                param.skipValue(tdsReader, true);

                param = new Parameter(Util.shouldHonorAEForParameters(stmtColumnEncriptionSetting, connection));
                // Read the row count (-1 means unknown)
                param.skipRetValStatus(tdsReader);
                if (-1 == (serverCursorRowCount = param.getInt(tdsReader)))
                    serverCursorRowCount = SQLServerResultSet.UNKNOWN_ROW_COUNT;
                param.skipValue(tdsReader, true);

                // We now have everything we need to build the result set.
                expectCursorOutParams = false;
                return true;
            }

            return false;
        }

        boolean onDone(TDSReader tdsReader) throws SQLServerException {
            return false;
        }
    }

    /**
     * The cursor name.
     */
    String cursorName;

    /**
     * The user's specified fetch size. Only used for server side result sets. Client side cursors read all rows.
     */
    int nFetchSize;
    int defaultFetchSize;

    /**
     * The users specified result set fetch direction
     */
    int nFetchDirection;

    /**
     * True is the statement is closed
     */
    boolean bIsClosed;

    /**
     * True if the user requested to driver to generate insert keys
     */
    boolean bRequestedGeneratedKeys;

    /**
     * The result set if auto generated keys were requested.
     */
    private ResultSet autoGeneratedKeys;

    /**
     * The array of objects in a batched call. Applicable to statements and prepared statements When the
     * iterativeBatching property is turned on.
     */
    /** The buffer that accumulates batchable statements */
    private final ArrayList<String> batchStatementBuffer = new ArrayList<>();

    /** logging init at the construction */
    static final private java.util.logging.Logger stmtlogger = java.util.logging.Logger
            .getLogger("com.microsoft.sqlserver.jdbc.internals.SQLServerStatement");

    /** Returns the statement's id for logging info */
    @Override
    public String toString() {
        return traceID;
    }

    // Internal function used in tracing
    String getClassNameInternal() {
        return "SQLServerStatement";
    }

    /** Generate the statement's logging ID */
    private static final AtomicInteger lastStatementID = new AtomicInteger(0);

    private static int nextStatementID() {
        return lastStatementID.incrementAndGet();
    }

    /**
     * Constructs a SQLServerStatement
     *
     * @param con
     *        The statements connections.
     * @param nType
     *        The statement type.
     * @param nConcur
     *        The statement concurrency.
     * @param stmtColEncSetting
     *        The statement column encryption setting.
     * @exception SQLServerException
     *            The statement could not be created.
     */
    SQLServerStatement(SQLServerConnection con, int nType, int nConcur,
            SQLServerStatementColumnEncryptionSetting stmtColEncSetting)

            throws SQLServerException {
        // Return a string representation of this statement's unqualified class name
        // (e.g. "SQLServerStatement" or "SQLServerPreparedStatement"),
        // its unique ID, and its parent connection.
        int statementID = nextStatementID();
        String classN = getClassNameInternal();
        traceID = classN + ":" + statementID;
        loggingClassName = "com.microsoft.sqlserver.jdbc." + classN + ":" + statementID;

        stmtPoolable = false;
        connection = con;
        bIsClosed = false;

        // Validate result set type ...
        if (ResultSet.TYPE_FORWARD_ONLY != nType && ResultSet.TYPE_SCROLL_SENSITIVE != nType
                && ResultSet.TYPE_SCROLL_INSENSITIVE != nType && SQLServerResultSet.TYPE_SS_DIRECT_FORWARD_ONLY != nType
                && SQLServerResultSet.TYPE_SS_SERVER_CURSOR_FORWARD_ONLY != nType
                && SQLServerResultSet.TYPE_SS_SCROLL_DYNAMIC != nType
                && SQLServerResultSet.TYPE_SS_SCROLL_KEYSET != nType
                && SQLServerResultSet.TYPE_SS_SCROLL_STATIC != nType) {
            SQLServerException.makeFromDriverError(connection, this,
                    SQLServerException.getErrString("R_unsupportedCursor"), null, true);
        }

        // ... and concurrency
        if (ResultSet.CONCUR_READ_ONLY != nConcur && ResultSet.CONCUR_UPDATABLE != nConcur
                && SQLServerResultSet.CONCUR_SS_SCROLL_LOCKS != nConcur
                && SQLServerResultSet.CONCUR_SS_OPTIMISTIC_CC != nConcur
                && SQLServerResultSet.CONCUR_SS_OPTIMISTIC_CCVAL != nConcur) {
            SQLServerException.makeFromDriverError(connection, this,
                    SQLServerException.getErrString("R_unsupportedConcurrency"), null, true);
        }

        if (null == stmtColEncSetting) {
            SQLServerException.makeFromDriverError(connection, this,
                    SQLServerException.getErrString("R_unsupportedStmtColEncSetting"), null, true);
        }

        stmtColumnEncriptionSetting = stmtColEncSetting;

        resultSetConcurrency = nConcur;

        // App result set type is always whatever was used to create the statement.
        // This value will be returned by ResultSet.getType() calls.
        appResultSetType = nType;

        // SQL Server result set type is used everwhere other than ResultSet.getType() and
        // may need to be inferred based on the app result set type and the value of
        // the selectMethod connection property.
        if (ResultSet.TYPE_FORWARD_ONLY == nType) {
            if (ResultSet.CONCUR_READ_ONLY == nConcur) {
                // Check selectMethod and set to TYPE_SS_DIRECT_FORWARD_ONLY or
                // TYPE_SS_SERVER_CURSOR_FORWARD_ONLY accordingly.
                String selectMethod = con.getSelectMethod();
                resultSetType = (null == selectMethod
                        || !"cursor".equals(selectMethod)) ? SQLServerResultSet.TYPE_SS_DIRECT_FORWARD_ONLY : // Default
                                                                                                              // forward-only,
                                                                                                              // read-only
                                                                                                              // cursor
                                                                                                              // type
                                                           SQLServerResultSet.TYPE_SS_SERVER_CURSOR_FORWARD_ONLY;
            } else {
                resultSetType = SQLServerResultSet.TYPE_SS_SERVER_CURSOR_FORWARD_ONLY;
            }
        } else if (ResultSet.TYPE_SCROLL_INSENSITIVE == nType) {
            resultSetType = SQLServerResultSet.TYPE_SS_SCROLL_STATIC;
        } else if (ResultSet.TYPE_SCROLL_SENSITIVE == nType) {
            resultSetType = SQLServerResultSet.TYPE_SS_SCROLL_KEYSET;
        } else // App specified one of the SQL Server types
        {
            resultSetType = nType;
        }

        // Figure out default fetch direction
        nFetchDirection = (SQLServerResultSet.TYPE_SS_DIRECT_FORWARD_ONLY == resultSetType
                || SQLServerResultSet.TYPE_SS_SERVER_CURSOR_FORWARD_ONLY == resultSetType) ? ResultSet.FETCH_FORWARD
                                                                                           : ResultSet.FETCH_UNKNOWN;

        // Figure out fetch size:
        //
        // Too many scroll locks adversely impact concurrency on the server
        // and thus system performance, so default to a low value when using
        // scroll locks. Otherwise, use a larger fetch size.
        nFetchSize = (SQLServerResultSet.CONCUR_SS_SCROLL_LOCKS == resultSetConcurrency) ? 8 : 128;

        // Save off the default fetch size so it can be restored by setFetchSize(0).
        defaultFetchSize = nFetchSize;

        // Check compatibility between the result set type and concurrency.
        // Against a Yukon server, certain scrollability values are incompatible
        // with all but read only concurrency. Against a Shiloh server, such
        // combinations cause the cursor to be silently "upgraded" to one that
        // works. We enforce the more restrictive behavior of the two here.
        if (ResultSet.CONCUR_READ_ONLY != nConcur && (SQLServerResultSet.TYPE_SS_DIRECT_FORWARD_ONLY == resultSetType
                || SQLServerResultSet.TYPE_SS_SCROLL_STATIC == resultSetType)) {
            SQLServerException.makeFromDriverError(connection, this,
                    SQLServerException.getErrString("R_unsupportedCursorAndConcurrency"), null, true);
        }

        // All result set types other than firehose (SQL Server default) use server side cursors.
        setResponseBuffering(connection.getResponseBuffering());

        setDefaultQueryTimeout();
        setDefaultQueryCancelTimeout();

        if (stmtlogger.isLoggable(java.util.logging.Level.FINER)) {
            stmtlogger.finer("Properties for " + toString() + ":" + " Result type:" + appResultSetType + " ("
                    + resultSetType + ")" + " Concurrency:" + resultSetConcurrency + " Fetchsize:" + nFetchSize
                    + " bIsClosed:" + bIsClosed + " useLastUpdateCount:" + connection.useLastUpdateCount());
        }

        if (stmtlogger.isLoggable(java.util.logging.Level.FINE)) {
            stmtlogger.fine(toString() + " created by (" + connection.toString() + ")");
        }
    }

    private void setDefaultQueryCancelTimeout() {
        int cancelQueryTimeoutSeconds = this.connection.getCancelQueryTimeoutSeconds();
        if (cancelQueryTimeoutSeconds > 0) {
            this.cancelQueryTimeoutSeconds = cancelQueryTimeoutSeconds;
        }
    }

    // add query timeout to statement
    private void setDefaultQueryTimeout() {
        int queryTimeoutSeconds = this.connection.getQueryTimeoutSeconds();
        if (queryTimeoutSeconds > 0) {
            this.queryTimeout = queryTimeoutSeconds;
        }
    }

    final java.util.logging.Logger getStatementLogger() {
        return stmtlogger;
    }

    /**
     * Closes the statement.
     *
     * Note that the public close() method performs all of the cleanup work through this internal method which cannot
     * throw any exceptions. This is done deliberately to ensure that ALL of the object's client-side and server-side
     * state is cleaned up as best as possible, even under conditions which would normally result in exceptions being
     * thrown.
     */
    void closeInternal() {
        // Regardless what happens when cleaning up,
        // the statement is considered closed.
        assert !bIsClosed;
        discardLastExecutionResults();

        bIsClosed = true;
        autoGeneratedKeys = null;
        sqlWarnings = null;
        inOutParam = null;

        connection.removeOpenStatement(this);
    }

    @Override
    public void close() throws SQLServerException {
        loggerExternal.entering(getClassNameLogging(), "close");

        if (!bIsClosed)
            closeInternal();

        loggerExternal.exiting(getClassNameLogging(), "close");
    }

    @Override
    public void closeOnCompletion() throws SQLException {
        loggerExternal.entering(getClassNameLogging(), "closeOnCompletion");

        checkClosed();

        // enable closeOnCompletion feature
        isCloseOnCompletion = true;

        loggerExternal.exiting(getClassNameLogging(), "closeOnCompletion");
    }

    @Override
    public java.sql.ResultSet executeQuery(String sql) throws SQLServerException, SQLTimeoutException {
        loggerExternal.entering(getClassNameLogging(), "executeQuery", sql);
        if (loggerExternal.isLoggable(Level.FINER) && Util.isActivityTraceOn()) {
            loggerExternal.finer(toString() + " ActivityId: " + ActivityCorrelator.getNext().toString());
        }
        checkClosed();
        executeStatement(new StmtExecCmd(this, sql, EXECUTE_QUERY, NO_GENERATED_KEYS));
        loggerExternal.exiting(getClassNameLogging(), "executeQuery", resultSet);
        return resultSet;
    }

    final SQLServerResultSet executeQueryInternal(String sql) throws SQLServerException, SQLTimeoutException {
        checkClosed();
        executeStatement(new StmtExecCmd(this, sql, EXECUTE_QUERY_INTERNAL, NO_GENERATED_KEYS));
        return resultSet;
    }

    @Override
    public int executeUpdate(String sql) throws SQLServerException, SQLTimeoutException {
        loggerExternal.entering(getClassNameLogging(), "executeUpdate", sql);
        if (loggerExternal.isLoggable(Level.FINER) && Util.isActivityTraceOn()) {
            loggerExternal.finer(toString() + " ActivityId: " + ActivityCorrelator.getNext().toString());
        }
        checkClosed();
        executeStatement(new StmtExecCmd(this, sql, EXECUTE_UPDATE, NO_GENERATED_KEYS));

        // this shouldn't happen, caller probably meant to call executeLargeUpdate
        if (updateCount < Integer.MIN_VALUE || updateCount > Integer.MAX_VALUE)
            SQLServerException.makeFromDriverError(connection, this,
                    SQLServerException.getErrString("R_updateCountOutofRange"), null, true);

        loggerExternal.exiting(getClassNameLogging(), "executeUpdate", updateCount);

        return (int) updateCount;
    }

    @Override
    public long executeLargeUpdate(String sql) throws SQLServerException, SQLTimeoutException {

        loggerExternal.entering(getClassNameLogging(), "executeLargeUpdate", sql);
        if (loggerExternal.isLoggable(Level.FINER) && Util.isActivityTraceOn()) {
            loggerExternal.finer(toString() + " ActivityId: " + ActivityCorrelator.getNext().toString());
        }
        checkClosed();
        executeStatement(new StmtExecCmd(this, sql, EXECUTE_UPDATE, NO_GENERATED_KEYS));

        loggerExternal.exiting(getClassNameLogging(), "executeLargeUpdate", updateCount);
        return updateCount;
    }

    @Override
    public boolean execute(String sql) throws SQLServerException, SQLTimeoutException {
        loggerExternal.entering(getClassNameLogging(), "execute", sql);
        if (loggerExternal.isLoggable(Level.FINER) && Util.isActivityTraceOn()) {
            loggerExternal.finer(toString() + " ActivityId: " + ActivityCorrelator.getNext().toString());
        }
        checkClosed();
        executeStatement(new StmtExecCmd(this, sql, EXECUTE, NO_GENERATED_KEYS));
        loggerExternal.exiting(getClassNameLogging(), "execute", null != resultSet);
        return null != resultSet;
    }

    private final class StmtExecCmd extends TDSCommand {
        /**
         * Always update serialVersionUID when prompted.
         */
        private static final long serialVersionUID = 4534132352812876292L;
        final SQLServerStatement stmt;
        final String sql;
        final int executeMethod;
        final int autoGeneratedKeys;

        StmtExecCmd(SQLServerStatement stmt, String sql, int executeMethod, int autoGeneratedKeys) {
            super(stmt.toString() + " executeXXX", stmt.queryTimeout, stmt.cancelQueryTimeoutSeconds);
            this.stmt = stmt;
            this.sql = sql;
            this.executeMethod = executeMethod;
            this.autoGeneratedKeys = autoGeneratedKeys;
        }

        final boolean doExecute() throws SQLServerException {
            stmt.doExecuteStatement(this);
            return false;
        }

        final void processResponse(TDSReader tdsReader) throws SQLServerException {
            ensureExecuteResultsReader(tdsReader);
            processExecuteResults();
        }
    }

    private String ensureSQLSyntax(String sql) throws SQLServerException {
        if (sql.indexOf(LEFT_CURLY_BRACKET) >= 0) {

            CityHash128Key cacheKey = new CityHash128Key(sql);

            // Check for cached SQL metadata.
            ParsedSQLCacheItem cacheItem = getCachedParsedSQL(cacheKey);
            if (null == cacheItem)
                cacheItem = parseAndCacheSQL(cacheKey, sql);

            // Retrieve from cache item.
            procedureName = cacheItem.procedureName;
            return cacheItem.processedSQL;
        }

        return sql;
    }

    void startResults() {
        moreResults = true;
    }

    final void setMaxRowsAndMaxFieldSize() throws SQLServerException {
        if (EXECUTE_QUERY == executeMethod || EXECUTE == executeMethod) {
            connection.setMaxRows(maxRows);
            connection.setMaxFieldSize(maxFieldSize);
        } else {
            assert EXECUTE_UPDATE == executeMethod || EXECUTE_BATCH == executeMethod
                    || EXECUTE_QUERY_INTERNAL == executeMethod;

            // If we are executing via any of the above methods then make sure any
            // previous maxRows limitation on the connection is removed.
            connection.setMaxRows(0);
        }
    }

    final void doExecuteStatement(StmtExecCmd execCmd) throws SQLServerException {
        resetForReexecute();

        // Set this command as the current command
        executeMethod = execCmd.executeMethod;

        // Apps can use JDBC call syntax to call unparameterized stored procedures
        // through regular Statement objects. We need to ensure that any such JDBC
        // call syntax is rewritten here as SQL exec syntax.
        String sql = ensureSQLSyntax(execCmd.sql);

        // If this request might be a query (as opposed to an update) then make
        // sure we set the max number of rows and max field size for any ResultSet
        // that may be returned.
        //
        // If the app uses Statement.execute to execute an UPDATE or DELETE statement
        // and has called Statement.setMaxRows to limit the number of rows from an
        // earlier query, then the number of rows updated/deleted will be limited as
        // well.
        //
        // Note: similar logic in SQLServerPreparedStatement.doExecutePreparedStatement
        // setMaxRowsAndMaxFieldSize();

        if (loggerExternal.isLoggable(Level.FINER) && Util.isActivityTraceOn()) {
            loggerExternal.finer(toString() + " ActivityId: " + ActivityCorrelator.getNext().toString());
        }
<<<<<<< HEAD
        
        
        
=======

>>>>>>> d6198492
        if (isCursorable(executeMethod) && isSelect(sql)) {
            if (stmtlogger.isLoggable(java.util.logging.Level.FINE))
                stmtlogger.fine(toString() + " Executing server side cursor " + sql);

            doExecuteCursored(execCmd, sql);
        } else // Non-cursored execution (includes EXECUTE_QUERY_INTERNAL)
        {
            executedSqlDirectly = true;
            expectCursorOutParams = false;

            TDSWriter tdsWriter = execCmd.startRequest(TDS.PKT_QUERY);

            if (this.connection.enclaveAttestationUrl != null) {
                tdsWriter.writeBytes(new byte[] {0x0,0x0});
            }

            tdsWriter.writeString(sql);

            // If this is an INSERT statement and generated keys were requested
            // then add on the query to return them.
            if (RETURN_GENERATED_KEYS == execCmd.autoGeneratedKeys
                    && (EXECUTE_UPDATE == executeMethod || EXECUTE == executeMethod)
                    && sql.trim().toUpperCase().startsWith("INSERT")) {
                tdsWriter.writeString(identityQuery);
            }

            if (stmtlogger.isLoggable(java.util.logging.Level.FINE))
                stmtlogger.fine(toString() + " Executing (not server cursor) " + sql);

            // Start the response
            ensureExecuteResultsReader(execCmd.startResponse(isResponseBufferingAdaptive));
            startResults();
            getNextResult(true);
        }

        // If execution produced no result set, then throw an exception if executeQuery() was used.
        if (null == resultSet) {
            if (EXECUTE_QUERY == executeMethod) {
                SQLServerException.makeFromDriverError(connection, this,
                        SQLServerException.getErrString("R_noResultset"), null, true);
            }
        }
        // Otherwise, if execution produced a result set, then throw an exception
        // if executeUpdate() or executeBatch() was used.
        else {
            if (EXECUTE_UPDATE == executeMethod || EXECUTE_BATCH == executeMethod) {
                SQLServerException.makeFromDriverError(connection, this,
                        SQLServerException.getErrString("R_resultsetGeneratedForUpdate"), null, false);
            }
        }
    }

    public static byte[] hexStringToByteArray(String s) {
        int len = s.length();
        byte[] data = new byte[len / 2];
        for (int i = 0; i < len; i += 2) {
            data[i / 2] = (byte) ((Character.digit(s.charAt(i), 16) << 4) + Character.digit(s.charAt(i + 1), 16));
        }
        return data;
    }

    private void getParameterEncryptionMetadata(String userSQL) throws SQLServerException {
        /*
         * The parameter list is created from the data types provided by the user for the parameters. the data types do
         * not need to be the same as in the table definition. Also, when string is sent to an int field, the parameter
         * is defined as nvarchar(<size of string>). Same for varchar datatypes, exact length is used.
         */
        SQLServerResultSet rs = null;
        SQLServerPreparedStatement stmt = null;

        assert connection != null : "Connection should not be null";

        try {
            if (getStatementLogger().isLoggable(java.util.logging.Level.FINE)) {
                getStatementLogger().fine(
                        "Calling stored procedure sp_describe_parameter_encryption to get parameter encryption information.");
            }
            stmt = (SQLServerPreparedStatement) connection.prepareStatement("exec sp_describe_parameter_encryption N'"
                    + userSQL
                    + "',N'',0x03000000000000006800000045434B3330000000c48c7ce6df7b8da9c4433a6b02321814448f6830c37e308cb97df93ce9af0f5baf619d8705c4caf855d7592877aa0a40113a4ff6c84206508bfffd5ffd5309158697e491a2b9e0a29127ce27c34525a9b898ab63ce6342375f85cf31a84d6541");
            stmt.isInternalEncryptionQuery = true;
            // stmt.setNString(1,userSQL);
            // stmt.setNString(2,"");
            // stmt.setBytes(3, hexStringToByteArray(""));
            // stmt.setBytes(3,this.connection.getAttestationParameters());
            rs = (SQLServerResultSet) stmt.executeQueryInternal();
        } catch (SQLException e) {
            if (e instanceof SQLServerException) {
                throw (SQLServerException) e;
            } else {
                throw new SQLServerException(SQLServerException.getErrString("R_UnableRetrieveParameterMetadata"), null,
                        0, e);
            }
        }

        if (null == rs) {
            // No results. Meaning no parameter.
            // Should never happen.
            return;
        }

        Map<Integer, CekTableEntry> cekList = new HashMap<>();
        CekTableEntry cekEntry = null;
        try {
            while (rs.next()) {
                int currentOrdinal = rs.getInt(DescribeParameterEncryptionResultSet1.KeyOrdinal.value());
                if (!cekList.containsKey(currentOrdinal)) {
                    cekEntry = new CekTableEntry(currentOrdinal);
                    cekList.put(cekEntry.ordinal, cekEntry);
                } else {
                    cekEntry = cekList.get(currentOrdinal);
                }
                cekEntry.add(rs.getBytes(DescribeParameterEncryptionResultSet1.EncryptedKey.value()),
                        rs.getInt(DescribeParameterEncryptionResultSet1.DbId.value()),
                        rs.getInt(DescribeParameterEncryptionResultSet1.KeyId.value()),
                        rs.getInt(DescribeParameterEncryptionResultSet1.KeyVersion.value()),
                        rs.getBytes(DescribeParameterEncryptionResultSet1.KeyMdVersion.value()),
                        rs.getString(DescribeParameterEncryptionResultSet1.KeyPath.value()),
                        rs.getString(DescribeParameterEncryptionResultSet1.ProviderName.value()),
                        rs.getString(DescribeParameterEncryptionResultSet1.KeyEncryptionAlgorithm.value()),
                        rs.getByte(DescribeParameterEncryptionResultSet1.KeyRequestedByEnclave.value()),
                        rs.getBytes(DescribeParameterEncryptionResultSet1.EnclaveCMKSignature.value()));
            }
            if (getStatementLogger().isLoggable(java.util.logging.Level.FINE)) {
                getStatementLogger().fine("Matadata of CEKs is retrieved.");
            }
        } catch (SQLException e) {
            if (e instanceof SQLServerException) {
                throw (SQLServerException) e;
            } else {
                throw new SQLServerException(SQLServerException.getErrString("R_UnableRetrieveParameterMetadata"), null,
                        0, e);
            }
        }

        // Process the second resultset.
        if (!stmt.getMoreResults()) {
            throw new SQLServerException(this, SQLServerException.getErrString("R_UnexpectedDescribeParamFormat"), null,
                    0, false);
        }

        // Parameter count in the result set.

        // Null check for rs is done already.
        rs.close();

        if (null != stmt) {
            stmt.close();
        }
        connection.resetCurrentCommand();
    }

    private final class StmtBatchExecCmd extends TDSCommand {
        /**
         * Always update serialVersionUID when prompted.
         */
        private static final long serialVersionUID = -4621631860790243331L;
        final SQLServerStatement stmt;

        StmtBatchExecCmd(SQLServerStatement stmt) {
            super(stmt.toString() + " executeBatch", stmt.queryTimeout, stmt.cancelQueryTimeoutSeconds);
            this.stmt = stmt;
        }

        final boolean doExecute() throws SQLServerException {
            stmt.doExecuteStatementBatch(this);
            return false;
        }

        final void processResponse(TDSReader tdsReader) throws SQLServerException {
            ensureExecuteResultsReader(tdsReader);
            processExecuteResults();
        }
    }

    private void doExecuteStatementBatch(StmtBatchExecCmd execCmd) throws SQLServerException {
        resetForReexecute();

        // Make sure any previous maxRows limitation on the connection is removed.
        connection.setMaxRows(0);

        if (loggerExternal.isLoggable(Level.FINER) && Util.isActivityTraceOn()) {
            loggerExternal.finer(toString() + " ActivityId: " + ActivityCorrelator.getNext().toString());
        }

        // Batch execution is always non-cursored
        executeMethod = EXECUTE_BATCH;
        executedSqlDirectly = true;
        expectCursorOutParams = false;

        TDSWriter tdsWriter = execCmd.startRequest(TDS.PKT_QUERY);

        // Write the concatenated batch of statements, delimited by semicolons
        ListIterator<String> batchIter = batchStatementBuffer.listIterator();
        tdsWriter.writeString(batchIter.next());
        while (batchIter.hasNext()) {
            tdsWriter.writeString(" ; ");
            tdsWriter.writeString(batchIter.next());
        }

        // Start the response
        ensureExecuteResultsReader(execCmd.startResponse(isResponseBufferingAdaptive));
        startResults();
        getNextResult(true);

        // If execution produced a result set, then throw an exception
        if (null != resultSet) {
            SQLServerException.makeFromDriverError(connection, this,
                    SQLServerException.getErrString("R_resultsetGeneratedForUpdate"), null, false);
        }
    }

    /**
     * Resets the state to get the statement for reexecute callable statement overrides this.
     */
    final void resetForReexecute() throws SQLServerException {
        ensureExecuteResultsReader(null);
        autoGeneratedKeys = null;
        updateCount = -1;
        sqlWarnings = null;
        executedSqlDirectly = false;
        startResults();
    }

    /**
     * Determines if the SQL is a SELECT.
     * 
     * @param sql
     *        The statement SQL.
     * @return True if the statement is a select.
     */
    final boolean isSelect(String sql) throws SQLServerException {
        checkClosed();
        // Used to check just the first letter which would cause
        // "Set" commands to return true...
        String temp = sql.trim();
        if (null == sql || sql.length() < 6) {
            return false;
        }
        return "select".equalsIgnoreCase(temp.substring(0, 6));
    }

    /**
     * Determine if the SQL is a INSERT.
     * 
     * @param sql
     *        The statement SQL.
     * @return True if the statement is an insert.
     */
    final boolean isInsert(String sql) throws SQLServerException {
        checkClosed();
        // Used to check just the first letter which would cause
        // "Set" commands to return true...
        String temp = sql.trim();
        if (null == sql || sql.length() < 6) {
            return false;
        }
        if ("/*".equalsIgnoreCase(temp.substring(0, 2))) {
            int index = temp.indexOf("*/") + 2;
            return isInsert(temp.substring(index));
        }
        return "insert".equalsIgnoreCase(temp.substring(0, 6));
    }

    /**
     * Replaces a JDBC parameter marker with the parameter's string value
     * 
     * @param str
     *        the parameter syntax
     * @param marker
     *        the parameter marker
     * @param replaceStr
     *        the param value
     * @return String
     */
    static String replaceParameterWithString(String str, char marker, String replaceStr) {
        int index = 0;
        while ((index = str.indexOf("" + marker)) >= 0) {
            str = str.substring(0, index) + replaceStr + str.substring(index + 1, str.length());
        }
        return str;
    }

    /**
     * Sets a JDBC parameter to null. (Used only when processing LOB column sources.)
     * 
     * @param sql
     *        the parameter syntax
     * @return the result
     */
    static String replaceMarkerWithNull(String sql) {
        if (!sql.contains("'")) {
            return replaceParameterWithString(sql, '?', "null");
        } else {
            StringTokenizer st = new StringTokenizer(sql, "'", true);
            boolean beforeColon = true;
            final StringBuilder retSql = new StringBuilder();
            while (st.hasMoreTokens()) {
                String str = st.nextToken();
                if ("'".equals(str)) {
                    retSql.append("'");
                    beforeColon = !beforeColon;
                    continue;
                }
                if (beforeColon) {
                    String repStr = replaceParameterWithString(str, '?', "null");
                    retSql.append(repStr);
                    continue;
                } else {
                    retSql.append(str);
                    continue;
                }
            }
            return retSql.toString();
        }
    }

    void checkClosed() throws SQLServerException {
        // Check the connection first so that Statement methods
        // throw a "Connection closed" exception if the reason
        // that the statement was closed is because the connection
        // was closed.
        connection.checkClosed();
        if (bIsClosed) {
            SQLServerException.makeFromDriverError(connection, this,
                    SQLServerException.getErrString("R_statementIsClosed"), null, false);
        }
    }

    /* ---------------- JDBC API methods ------------------ */

    @Override
    public final int getMaxFieldSize() throws SQLServerException {
        loggerExternal.entering(getClassNameLogging(), "getMaxFieldSize");
        checkClosed();
        loggerExternal.exiting(getClassNameLogging(), "getMaxFieldSize", maxFieldSize);
        return maxFieldSize;
    }

    @Override
    public final void setMaxFieldSize(int max) throws SQLServerException {
        loggerExternal.entering(getClassNameLogging(), "setMaxFieldSize", max);
        checkClosed();
        if (max < 0) {
            MessageFormat form = new MessageFormat(SQLServerException.getErrString("R_invalidLength"));
            Object[] msgArgs = {max};
            SQLServerException.makeFromDriverError(connection, this, form.format(msgArgs), null, true);
        }
        maxFieldSize = max;
        loggerExternal.exiting(getClassNameLogging(), "setMaxFieldSize");
    }

    @Override
    public final int getMaxRows() throws SQLServerException {
        loggerExternal.entering(getClassNameLogging(), "getMaxRows");
        checkClosed();
        loggerExternal.exiting(getClassNameLogging(), "getMaxRows", maxRows);
        return maxRows;
    }

    @Override
    public final long getLargeMaxRows() throws SQLServerException {

        loggerExternal.entering(getClassNameLogging(), "getLargeMaxRows");

        // SQL Server only supports integer limits for setting max rows.
        // So, getLargeMaxRows() and getMaxRows() will return the same value.
        loggerExternal.exiting(getClassNameLogging(), "getLargeMaxRows", (long) maxRows);

        return (long) getMaxRows();
    }

    @Override
    public final void setMaxRows(int max) throws SQLServerException {
        if (loggerExternal.isLoggable(java.util.logging.Level.FINER))
            loggerExternal.entering(getClassNameLogging(), "setMaxRows", max);
        checkClosed();
        if (max < 0) {
            MessageFormat form = new MessageFormat(SQLServerException.getErrString("R_invalidRowcount"));
            Object[] msgArgs = {max};
            SQLServerException.makeFromDriverError(connection, this, form.format(msgArgs), null, true);
        }

        // DYNAMIC scrollable server cursors have no notion of a keyset. That is, the number of rows in
        // the ResultSet can change dynamically as the app scrolls around. So there is no way to support
        // maxRows with DYNAMIC scrollable cursors.
        if (SQLServerResultSet.TYPE_SS_SCROLL_DYNAMIC != resultSetType)
            maxRows = max;
        loggerExternal.exiting(getClassNameLogging(), "setMaxRows");
    }

    @Override
    public final void setLargeMaxRows(long max) throws SQLServerException {

        if (loggerExternal.isLoggable(java.util.logging.Level.FINER))
            loggerExternal.entering(getClassNameLogging(), "setLargeMaxRows", max);

        // SQL server only supports integer limits for setting max rows.
        // If <max> is bigger than integer limits then throw an exception, otherwise call setMaxRows(int)
        if (max > Integer.MAX_VALUE) {
            MessageFormat form = new MessageFormat(SQLServerException.getErrString("R_invalidMaxRows"));
            Object[] msgArgs = {max};
            SQLServerException.makeFromDriverError(connection, this, form.format(msgArgs), null, true);
        }
        setMaxRows((int) max);
        loggerExternal.exiting(getClassNameLogging(), "setLargeMaxRows");
    }

    @Override
    public final void setEscapeProcessing(boolean enable) throws SQLServerException {
        if (loggerExternal.isLoggable(java.util.logging.Level.FINER))
            loggerExternal.entering(getClassNameLogging(), "setEscapeProcessing", enable);
        checkClosed();
        escapeProcessing = enable;
        loggerExternal.exiting(getClassNameLogging(), "setEscapeProcessing");
    }

    @Override
    public final int getQueryTimeout() throws SQLServerException {
        loggerExternal.entering(getClassNameLogging(), "getQueryTimeout");
        checkClosed();
        loggerExternal.exiting(getClassNameLogging(), "getQueryTimeout", queryTimeout);
        return queryTimeout;
    }

    @Override
    public final void setQueryTimeout(int seconds) throws SQLServerException {
        loggerExternal.entering(getClassNameLogging(), "setQueryTimeout", seconds);
        checkClosed();
        if (seconds < 0) {
            MessageFormat form = new MessageFormat(SQLServerException.getErrString("R_invalidQueryTimeOutValue"));
            Object[] msgArgs = {seconds};
            SQLServerException.makeFromDriverError(connection, this, form.format(msgArgs), null, true);
        }
        queryTimeout = seconds;
        loggerExternal.exiting(getClassNameLogging(), "setQueryTimeout");
    }

    @Override
    public final int getCancelQueryTimeout() throws SQLServerException {
        loggerExternal.entering(getClassNameLogging(), "getCancelQueryTimeout");
        checkClosed();
        loggerExternal.exiting(getClassNameLogging(), "getCancelQueryTimeout", cancelQueryTimeoutSeconds);
        return cancelQueryTimeoutSeconds;
    }

    @Override
    public final void setCancelQueryTimeout(int seconds) throws SQLServerException {
        loggerExternal.entering(getClassNameLogging(), "setCancelQueryTimeout", seconds);
        checkClosed();
        if (seconds < 0) {
            MessageFormat form = new MessageFormat(SQLServerException.getErrString("R_invalidCancelQueryTimeout"));
            Object[] msgArgs = {seconds};
            SQLServerException.makeFromDriverError(connection, this, form.format(msgArgs), null, true);
        }
        cancelQueryTimeoutSeconds = seconds;
        loggerExternal.exiting(getClassNameLogging(), "setCancelQueryTimeout");
    }

    @Override
    public final void cancel() throws SQLServerException {
        loggerExternal.entering(getClassNameLogging(), "cancel");
        checkClosed();

        // Cancel the currently executing statement.
        if (null != currentCommand)
            currentCommand.interrupt(SQLServerException.getErrString("R_queryCancelled"));
        loggerExternal.exiting(getClassNameLogging(), "cancel");
    }

    Vector<SQLWarning> sqlWarnings; // the SQL warnings chain

    @Override
    public final SQLWarning getWarnings() throws SQLServerException {
        loggerExternal.entering(getClassNameLogging(), "getWarnings");
        checkClosed();
        if (sqlWarnings == null)
            return null;
        SQLWarning warn = sqlWarnings.elementAt(0);
        loggerExternal.exiting(getClassNameLogging(), "getWarnings", warn);
        return warn;
    }

    @Override
    public final void clearWarnings() throws SQLServerException {
        loggerExternal.entering(getClassNameLogging(), "clearWarnings");
        checkClosed();
        sqlWarnings = null;
        loggerExternal.exiting(getClassNameLogging(), "clearWarnings");
    }

    @Override
    public final void setCursorName(String name) throws SQLServerException {
        loggerExternal.entering(getClassNameLogging(), "setCursorName", name);
        checkClosed();
        cursorName = name;
        loggerExternal.exiting(getClassNameLogging(), "setCursorName");
    }

    final String getCursorName() {
        return cursorName;
    }

    @Override
    public final java.sql.ResultSet getResultSet() throws SQLServerException {
        loggerExternal.entering(getClassNameLogging(), "getResultSet");
        checkClosed();
        loggerExternal.exiting(getClassNameLogging(), "getResultSet", resultSet);
        return resultSet;
    }

    @Override
    public final int getUpdateCount() throws SQLServerException {
        loggerExternal.entering(getClassNameLogging(), "getUpdateCount");

        checkClosed();

        // this shouldn't happen, caller probably meant to call getLargeUpdateCount
        if (updateCount < Integer.MIN_VALUE || updateCount > Integer.MAX_VALUE)
            SQLServerException.makeFromDriverError(connection, this,
                    SQLServerException.getErrString("R_updateCountOutofRange"), null, true);

        loggerExternal.exiting(getClassNameLogging(), "getUpdateCount", updateCount);

        return (int) updateCount;
    }

    @Override
    public final long getLargeUpdateCount() throws SQLServerException {

        loggerExternal.entering(getClassNameLogging(), "getUpdateCount");
        checkClosed();
        loggerExternal.exiting(getClassNameLogging(), "getUpdateCount", updateCount);
        return updateCount;
    }

    final void ensureExecuteResultsReader(TDSReader tdsReader) {
        this.tdsReader = tdsReader;
    }

    final void processExecuteResults() throws SQLServerException {
        if (wasExecuted()) {
            processBatch();
            TDSParser.parse(resultsReader(), "batch completion");
            ensureExecuteResultsReader(null);
        }
    }

    void processBatch() throws SQLServerException {
        processResults();
    }

    final void processResults() throws SQLServerException {
        SQLServerException interruptException = null;

        while (moreResults) {
            // Get the next result
            try {
                getNextResult(true);
            } catch (SQLServerException e) {
                // If an exception is thrown while processing the results
                // then decide what to do with it:
                if (moreResults) {
                    // Silently discard database errors and continue processing the remaining results
                    if (SQLServerException.DRIVER_ERROR_FROM_DATABASE == e.getDriverErrorCode()) {
                        if (stmtlogger.isLoggable(java.util.logging.Level.FINEST)) {
                            stmtlogger.finest(
                                    this + " ignoring database error: " + e.getErrorCode() + " " + e.getMessage());
                        }

                        continue;
                    }

                    // If statement execution was canceled then continue processing the
                    // remaining results before throwing the "statement canceled" exception.
                    if (e.getSQLState() != null
                            && e.getSQLState().equals(SQLState.STATEMENT_CANCELED.getSQLStateCode())) {
                        interruptException = e;
                        continue;
                    }
                }

                // Propagate up more serious exceptions to the caller
                moreResults = false;
                throw e;
            }
        }

        clearLastResult();

        if (null != interruptException)
            throw interruptException;
    }

    /**
     * Returns more results in the TDS stream.
     *
     * @return true if the next result is a ResultSet object; false if it is an integer (indicating that it is an update
     *         count or there are no more results).
     */
    @Override
    public final boolean getMoreResults() throws SQLServerException {
        loggerExternal.entering(getClassNameLogging(), "getMoreResults");
        checkClosed();

        // Get the next result, whatever it is (ResultSet or update count).
        // Don't just return the value from the getNextResult() call, however.
        // The getMoreResults method has a subtle spec for its return value (see above).
        getNextResult(true);
        loggerExternal.exiting(getClassNameLogging(), "getMoreResults", null != resultSet);
        return null != resultSet;
    }

    /**
     * Clears the most recent result (ResultSet or update count) from this statement.
     *
     * This method is used to clean up before moving to the next result and after processing the last result.
     *
     * Note that errors closing the ResultSet (if the last result is a ResultSet) are caught, logged, and ignored. The
     * reason for this is that this method is only for cleanup for when the app fails to do the cleanup itself (for
     * example by leaving a ResultSet open when closing the statement). If the app wants to be able to handle errors
     * from closing the current result set, then it should close that ResultSet itself before closing the statement,
     * moving to the next result, or whatever. This is the recommended practice with JDBC.
     */
    final void clearLastResult() {
        // Clear any update count result
        updateCount = -1;

        // Clear any ResultSet result
        if (null != resultSet) {
            // Try closing the ResultSet. If closing fails, log the error and ignore it.
            // Then just drop our reference to the ResultSet object -- we're done with
            // it anyhow.
            try {
                resultSet.close();
            } catch (SQLServerException e) {
                stmtlogger.finest(this + " clearing last result; ignored error closing ResultSet: " + e.getErrorCode()
                        + " " + e.getMessage());
            } finally {
                resultSet = null;
            }
        }
    }

    /**
     * Returns the next result in the TDS response token stream, which may be a result set, update count or exception.
     *
     * @param clearFlag
     *        Boolean Flag if set to true, clears the last stored results in ResultSet. If set to false, does not clear
     *        ResultSet and continues processing TDS Stream for more results.
     * 
     * @return true if another result (ResultSet or update count) was available; false if there were no more results.
     */
    final boolean getNextResult(boolean clearFlag) throws SQLServerException {
        /**
         * TDS response token stream handler used to locate the next result in the TDS response token stream.
         */
        final class NextResult extends TDSTokenHandler {
            private StreamDone stmtDoneToken = null;

            final boolean isUpdateCount() {
                return null != stmtDoneToken;
            }

            final long getUpdateCount() {
                return stmtDoneToken.getUpdateCount();
            }

            private boolean isResultSet = false;

            final boolean isResultSet() {
                return isResultSet;
            }

            private StreamRetStatus procedureRetStatToken = null;

            NextResult() {
                super("getNextResult");
            }

            boolean onColMetaData(TDSReader tdsReader) throws SQLServerException {
                /*
                 * If we have an update count from a previous command that we haven't acknowledged because we didn't
                 * know at the time whether it was the undesired result from a trigger, and if we did not encounter an
                 * ERROR token before hitting this COLMETADATA token, with any intervening DONE token (does not indicate
                 * an error result), then go ahead.
                 */
                if (null == stmtDoneToken && null == getDatabaseError()) {
                    // If both conditions are true, column metadata indicates the start of a ResultSet
                    isResultSet = true;
                }
                return false;
            }

            boolean onDone(TDSReader tdsReader) throws SQLServerException {
                // Consume the done token and decide what to do with it...
                // Handling DONE/DONEPROC/DONEINPROC tokens is a little tricky...
                StreamDone doneToken = new StreamDone();
                doneToken.setFromTDS(tdsReader);

                // If the done token has the attention ack bit set, then record
                // it as the attention ack DONE token. We may or may not throw
                // an statement canceled/timed out exception later based on
                // whether we've seen this ack.
                if (doneToken.isAttnAck())
                    return false;

                // The meaning of other done tokens depends on several things ...
                //
                // A done token from a DML or DDL command normally contains an update
                // count that is usually returned as the next result. But processing
                // doesn't stop until we reach the end of the result, which may include
                // other tokens. And there are exceptions to that rule ...
                if (doneToken.cmdIsDMLOrDDL()) {
                    // If update counts are suppressed (i.e. SET NOCOUNT ON was used) then
                    // the DML/DDL update count is not valid, and this result should be skipped
                    // unless it's for a batch where it's ok to report a "done without count"
                    // status (Statement.SUCCESS_NO_INFO)
                    if (-1 == doneToken.getUpdateCount() && EXECUTE_BATCH != executeMethod)
                        return true;

                    if (-1 != doneToken.getUpdateCount() && EXECUTE_QUERY == executeMethod)
                        return true;

                    // Otherwise, the update count is valid. Now determine whether we should
                    // return it as a result...
                    stmtDoneToken = doneToken;

                    // Always return update counts from directly executed SQL statements.
                    // This encompases both batch execution in normal SQLServerStatement objects
                    // and compound statement execution, which are indistinguishable from one
                    // another as they are both just concatenated statements.
                    if (TDS.TDS_DONEINPROC != doneToken.getTokenType())
                        return false;

                    if (EXECUTE_BATCH != executeMethod) {
                        // Always return update counts from statements executed in stored procedure calls.
                        if (null != procedureName)
                            return false;

                        // Always return all update counts from statements executed through Statement.execute()
                        if (EXECUTE == executeMethod)
                            return false;

                        // Statement.executeUpdate() may or may not return this update count depending on the
                        // setting of the lastUpdateCount connection property:
                        //
                        // If lastUpdateCount=true (the default), then skip this update count and continue.
                        // Otherwise (lastUpdateCount=false), return this update count.
                        if (!connection.useLastUpdateCount())
                            return false;

                        // An update count from a statement that appears to have been executed in a stored
                        // procedure call, when no stored procedure was called, is assumed to be the result of
                        // a trigger firing. Skip it for now until/unless it is shown to be the last update
                        // count of a statement's execution.
                    }
                }

                // A done token without an update count usually just indicates the execution
                // of a SQL statement that isn't an INSERT, UPDATE, DELETE or DDL, and it should
                // be ignored. However, some of these done tokens have special meaning that we
                // need to consider...
                else {
                    // The final done token in the response always marks the end of the result,
                    // even if there is no update count.
                    if (doneToken.isFinal()) {
                        moreResults = false;
                        return false;
                    }

                    if (EXECUTE_BATCH == executeMethod) {
                        // The done token that marks the end of a batch always marks the end
                        // of the result, even if there is no update count.
                        if (TDS.TDS_DONEINPROC != doneToken.getTokenType() || doneToken.wasRPCInBatch()) {
                            moreResults = false;
                            return false;
                        }
                    }
                }

                // If the current command (whatever it was) produced an error then stop parsing and propagate it up.
                // In this case, the command is likely to be a RAISERROR, but it could be anything.
                if (doneToken.isError())
                    return false;

                // In all other cases, keep parsing
                return true;
            }

            boolean onRetStatus(TDSReader tdsReader) throws SQLServerException {
                // If this return status token marks the start of statement execution OUT parameters,
                // then consume those OUT parameters, setting server cursor ID, row count, and/or
                // the prepared statement handle from them.
                if (consumeExecOutParam(tdsReader)) {
                    moreResults = false;
                }

                // If this RETSTATUS token is not the one that begins the statement execution OUT
                // parameters, then it must be one from a stored procedure that was called by
                // the query itself. In that case, it should be ignored as it does not contribute
                // to any result. It may mark the start of application OUT parameters, however,
                // so remember that we've seen it so that we don't ignore the RETVALUE tokens that
                // may follow.
                else {
                    procedureRetStatToken = new StreamRetStatus();
                    procedureRetStatToken.setFromTDS(tdsReader);
                }

                return true;
            }

            boolean onRetValue(TDSReader tdsReader) throws SQLServerException {
                // We are only interested in return values that are statement OUT parameters,
                // in which case we need to stop parsing and let CallableStatement take over.
                // A RETVALUE token appearing in the execution results, but before any RETSTATUS
                // token, is a TEXTPTR return value that should be ignored.
                if (moreResults && null == procedureRetStatToken) {
                    Parameter p = new Parameter(
                            Util.shouldHonorAEForParameters(stmtColumnEncriptionSetting, connection));
                    p.skipRetValStatus(tdsReader);
                    p.skipValue(tdsReader, true);
                    return true;
                }

                return false;
            }

            boolean onInfo(TDSReader tdsReader) throws SQLServerException {
                StreamInfo infoToken = new StreamInfo();
                infoToken.setFromTDS(tdsReader);

                // Under some circumstances the server cannot produce the cursored result set
                // that we requested, but produces a client-side (default) result set instead.
                // When this happens, there are no cursor ID or rowcount OUT parameters -- the
                // result set rows are returned directly as if this were a client-cursored
                // result set.
                //
                // ErrorNumber: 16954
                // ErrorSeverity: EX_USER
                // ErrorFormat: Executing SQL directly; no cursor.
                // ErrorCause: Server cursor is not supported on the specified SQL, falling back to default result set
                // ErrorCorrectiveAction: None required
                //
                if (16954 == infoToken.msg.getErrorNumber())
                    executedSqlDirectly = true;

                SQLWarning warning = new SQLWarning(
                        infoToken.msg.getErrorMessage(), SQLServerException.generateStateCode(connection,
                                infoToken.msg.getErrorNumber(), infoToken.msg.getErrorState()),
                        infoToken.msg.getErrorNumber());

                if (sqlWarnings == null) {
                    sqlWarnings = new Vector<>();
                } else {
                    int n = sqlWarnings.size();
                    SQLWarning w = sqlWarnings.elementAt(n - 1);
                    w.setNextWarning(warning);
                }
                sqlWarnings.add(warning);
                return true;
            }
        }

        // If the statement has no results yet, then return
        if (!wasExecuted()) {
            moreResults = false;
            return false;
        }

        // Clear out previous results only when clearFlag = true
        if (clearFlag) {
            clearLastResult();
        }

        // If there are no more results, then we're done. All we had to do was to close out the previous results.
        if (!moreResults) {
            return false;
        }

        // Figure out the next result.
        NextResult nextResult = new NextResult();

        // Signal to not read all token other than TDS_MSG if reading only warnings
        TDSParser.parse(resultsReader(), nextResult, !clearFlag);

        // Check for errors first.
        if (null != nextResult.getDatabaseError()) {
            SQLServerException.makeFromDatabaseError(connection, null, nextResult.getDatabaseError().getErrorMessage(),
                    nextResult.getDatabaseError(), false);
        }

        // If we didn't clear current ResultSet, we wanted to read only warnings. Return back from here.
        if (!clearFlag)
            return false;

        // Not an error. Is it a result set?
        else if (nextResult.isResultSet()) {
            resultSet = new SQLServerResultSet(this);
            return true;
        }

        // Nope. Not an error or a result set. Maybe a result from a T-SQL statement?
        // That is, one of the following:
        // - a positive count of the number of rows affected (from INSERT, UPDATE, or DELETE),
        // - a zero indicating no rows affected, or the statement was DDL, or
        // - a -1 indicating the statement succeeded, but there is no update count
        // information available (translates to Statement.SUCCESS_NO_INFO in batch
        // update count arrays).
        else if (nextResult.isUpdateCount()) {
            updateCount = nextResult.getUpdateCount();
            return true;
        }

        // None of the above. Last chance here... Going into the parser above, we know
        // moreResults was initially true. If we come out with moreResults false, then
        // we hit a DONE token (either DONE (FINAL) or DONE (RPC in batch)) that indicates
        // that the batch succeeded overall, but that there is no information on individual
        // statements' update counts. This is similar to the last case above, except that
        // there is no update count. That is: we have a successful result (return true),
        // but we have no other information about it (updateCount = -1).
        updateCount = -1;
        if (!moreResults) {
            return true;
        }

        // Only way to get here (moreResults is still true, but no apparent results of any kind)
        // is if the TDSParser didn't actually parse _anything_. That is, we are at EOF in the
        // response. In that case, there truly are no more results. We're done.
        moreResults = false;
        return false;
    }

    /**
     * Consumes the OUT parameter for the statement object itself.
     *
     * Normal Statement objects consume the server cursor OUT params when present. PreparedStatement and
     * CallableStatement objects override this method to consume the prepared statement handle as well.
     */
    boolean consumeExecOutParam(TDSReader tdsReader) throws SQLServerException {
        if (expectCursorOutParams) {
            TDSParser.parse(tdsReader, new StmtExecOutParamHandler());
            return true;
        }

        return false;
    }

    // --------------------------JDBC 2.0-----------------------------

    @Override
    public final void setFetchDirection(int nDir) throws SQLServerException {
        if (loggerExternal.isLoggable(java.util.logging.Level.FINER))
            loggerExternal.entering(getClassNameLogging(), "setFetchDirection", nDir);
        checkClosed();
        if ((ResultSet.FETCH_FORWARD != nDir && ResultSet.FETCH_REVERSE != nDir && ResultSet.FETCH_UNKNOWN != nDir) ||

                (ResultSet.FETCH_FORWARD != nDir && (SQLServerResultSet.TYPE_SS_DIRECT_FORWARD_ONLY == resultSetType
                        || SQLServerResultSet.TYPE_SS_SERVER_CURSOR_FORWARD_ONLY == resultSetType))) {
            MessageFormat form = new MessageFormat(SQLServerException.getErrString("R_invalidFetchDirection"));
            Object[] msgArgs = {nDir};
            SQLServerException.makeFromDriverError(connection, this, form.format(msgArgs), null, false);
        }

        nFetchDirection = nDir;
        loggerExternal.exiting(getClassNameLogging(), "setFetchDirection");
    }

    @Override
    public final int getFetchDirection() throws SQLServerException {
        loggerExternal.entering(getClassNameLogging(), "getFetchDirection");
        checkClosed();
        loggerExternal.exiting(getClassNameLogging(), "getFetchDirection", nFetchDirection);
        return nFetchDirection;
    }

    @Override
    public final void setFetchSize(int rows) throws SQLServerException {
        if (loggerExternal.isLoggable(java.util.logging.Level.FINER))
            loggerExternal.entering(getClassNameLogging(), "setFetchSize", rows);
        checkClosed();
        if (rows < 0)
            SQLServerException.makeFromDriverError(connection, this,
                    SQLServerException.getErrString("R_invalidFetchSize"), null, false);

        nFetchSize = (0 == rows) ? defaultFetchSize : rows;
        loggerExternal.exiting(getClassNameLogging(), "setFetchSize");
    }

    @Override
    public final int getFetchSize() throws SQLServerException {
        loggerExternal.entering(getClassNameLogging(), "getFetchSize");
        checkClosed();
        loggerExternal.exiting(getClassNameLogging(), "getFetchSize", nFetchSize);
        return nFetchSize;
    }

    @Override
    public final int getResultSetConcurrency() throws SQLServerException {
        loggerExternal.entering(getClassNameLogging(), "getResultSetConcurrency");
        checkClosed();
        loggerExternal.exiting(getClassNameLogging(), "getResultSetConcurrency", resultSetConcurrency);
        return resultSetConcurrency;
    }

    @Override
    public final int getResultSetType() throws SQLServerException {
        loggerExternal.entering(getClassNameLogging(), "getResultSetType");
        checkClosed();
        loggerExternal.exiting(getClassNameLogging(), "getResultSetType", appResultSetType);
        return appResultSetType;
    }

    @Override
    public void addBatch(String sql) throws SQLServerException {
        loggerExternal.entering(getClassNameLogging(), "addBatch", sql);
        checkClosed();

        // Apps can use JDBC call syntax to call unparameterized stored procedures
        // through regular Statement objects. We need to ensure that any such JDBC
        // call syntax is rewritten here as SQL exec syntax.
        sql = ensureSQLSyntax(sql);

        batchStatementBuffer.add(sql);
        loggerExternal.exiting(getClassNameLogging(), "addBatch");
    }

    @Override
    public void clearBatch() throws SQLServerException {
        loggerExternal.entering(getClassNameLogging(), "clearBatch");
        checkClosed();
        batchStatementBuffer.clear();
        loggerExternal.exiting(getClassNameLogging(), "clearBatch");
    }

    /**
     * Sends a batch of statements to the database.
     */
    @Override
    public int[] executeBatch() throws SQLServerException, BatchUpdateException, SQLTimeoutException {
        loggerExternal.entering(getClassNameLogging(), "executeBatch");
        if (loggerExternal.isLoggable(Level.FINER) && Util.isActivityTraceOn()) {
            loggerExternal.finer(toString() + " ActivityId: " + ActivityCorrelator.getNext().toString());
        }
        checkClosed();
        discardLastExecutionResults();

        try {
            // Initialize all the update counts to EXECUTE_FAILED. This is so that if the server
            // returns fewer update counts than we expected (for example, due to closing the connection
            // on a severe error), we will return errors for the unexecuted batches.
            final int batchSize = batchStatementBuffer.size();
            int[] updateCounts = new int[batchSize];
            for (int batchNum = 0; batchNum < batchSize; batchNum++)
                updateCounts[batchNum] = Statement.EXECUTE_FAILED;

            // Last exception thrown. If database errors are returned, then executeBatch throws a
            // BatchUpdateException with this exception and the update counts, including errors.
            SQLServerException lastError = null;

            for (int batchNum = 0; batchNum < batchSize; batchNum++) {
                // NOTE:
                // When making changes to anything below, consider whether similar changes need
                // to be made to PreparedStatement batch execution.

                try {
                    if (0 == batchNum) {
                        // First time through, execute the entire set of batches and return the first result
                        executeStatement(new StmtBatchExecCmd(this));
                    } else {
                        // Subsequent times through, just get the result from the next batch.
                        // If there are not enough results (update counts) to satisfy the number of batches,
                        // then bail, leaving EXECUTE_FAILED in the remaining slots of the update count array.
                        startResults();
                        if (!getNextResult(true))
                            break;
                    }

                    if (null != resultSet) {
                        SQLServerException.makeFromDriverError(connection, this,
                                SQLServerException.getErrString("R_resultsetGeneratedForUpdate"), null, true);
                    } else {
                        updateCounts[batchNum] = (-1 != (int) updateCount) ? (int) updateCount
                                                                           : Statement.SUCCESS_NO_INFO;
                    }
                } catch (SQLServerException e) {
                    // If the failure was severe enough to close the connection or roll back a
                    // manual transaction, then propagate the error up as a SQLServerException
                    // now, rather than continue with the batch.
                    if (connection.isSessionUnAvailable() || connection.rolledBackTransaction())
                        throw e;

                    // Otherwise, the connection is OK and the transaction is still intact,
                    // so just record the failure for the particular batch item.
                    lastError = e;
                }
            }

            // If we had any errors then throw a BatchUpdateException with the partial results.
            if (null != lastError) {
                throw new BatchUpdateException(lastError.getMessage(), lastError.getSQLState(),
                        lastError.getErrorCode(), updateCounts);
            }
            loggerExternal.exiting(getClassNameLogging(), "executeBatch", updateCounts);
            return updateCounts;

        } finally {
            // Regardless what happens, always clear out the batch after execution.
            // Note: Don't use the clearBatch API as it checks that the statement is
            // not closed, which it might be in the event of a severe error.
            batchStatementBuffer.clear();
        }
    } // executeBatch

    @Override
    public long[] executeLargeBatch() throws SQLServerException, BatchUpdateException, SQLTimeoutException {

        loggerExternal.entering(getClassNameLogging(), "executeLargeBatch");
        if (loggerExternal.isLoggable(Level.FINER) && Util.isActivityTraceOn()) {
            loggerExternal.finer(toString() + " ActivityId: " + ActivityCorrelator.getNext().toString());
        }
        checkClosed();
        discardLastExecutionResults();

        try {
            // Initialize all the update counts to EXECUTE_FAILED. This is so that if the server
            // returns fewer update counts than we expected (for example, due to closing the connection
            // on a severe error), we will return errors for the unexecuted batches.
            final int batchSize = batchStatementBuffer.size();
            long[] updateCounts = new long[batchSize];
            for (int batchNum = 0; batchNum < batchSize; batchNum++)
                updateCounts[batchNum] = Statement.EXECUTE_FAILED;

            // Last exception thrown. If database errors are returned, then executeBatch throws a
            // BatchUpdateException with this exception and the update counts, including errors.
            SQLServerException lastError = null;

            for (int batchNum = 0; batchNum < batchSize; batchNum++) {
                // NOTE:
                // When making changes to anything below, consider whether similar changes need
                // to be made to PreparedStatement batch execution.

                try {
                    if (0 == batchNum) {
                        // First time through, execute the entire set of batches and return the first result
                        executeStatement(new StmtBatchExecCmd(this));
                    } else {
                        // Subsequent times through, just get the result from the next batch.
                        // If there are not enough results (update counts) to satisfy the number of batches,
                        // then bail, leaving EXECUTE_FAILED in the remaining slots of the update count array.
                        startResults();
                        if (!getNextResult(true))
                            break;
                    }

                    if (null != resultSet) {
                        SQLServerException.makeFromDriverError(connection, this,
                                SQLServerException.getErrString("R_resultsetGeneratedForUpdate"), null, true);
                    } else {
                        updateCounts[batchNum] = (-1 != updateCount) ? updateCount : Statement.SUCCESS_NO_INFO;
                    }
                } catch (SQLServerException e) {
                    // If the failure was severe enough to close the connection or roll back a
                    // manual transaction, then propagate the error up as a SQLServerException
                    // now, rather than continue with the batch.
                    if (connection.isSessionUnAvailable() || connection.rolledBackTransaction())
                        throw e;

                    // Otherwise, the connection is OK and the transaction is still intact,
                    // so just record the failure for the particular batch item.
                    lastError = e;
                }
            }

            // If we had any errors then throw a BatchUpdateException with the partial results.
            if (null != lastError) {
                DriverJDBCVersion.throwBatchUpdateException(lastError, updateCounts);
            }
            loggerExternal.exiting(getClassNameLogging(), "executeLargeBatch", updateCounts);
            return updateCounts;

        } finally {
            // Regardless what happens, always clear out the batch after execution.
            // Note: Don't use the clearBatch API as it checks that the statement is
            // not closed, which it might be in the event of a severe error.
            batchStatementBuffer.clear();
        }
    } // executeLargeBatch

    /**
     * Returns the statement's connection.
     * 
     * @throws SQLServerException
     *         when an error occurs
     * @return the connection
     */
    @Override
    public final java.sql.Connection getConnection() throws SQLServerException {
        loggerExternal.entering(getClassNameLogging(), "getConnection");
        if (bIsClosed) {
            SQLServerException.makeFromDriverError(connection, this,
                    SQLServerException.getErrString("R_statementIsClosed"), null, false);
        }
        java.sql.Connection con = connection.getConnection();
        loggerExternal.exiting(getClassNameLogging(), "getConnection", con);
        return con;
    }

    /* ----------------- Server side cursor support -------------------------- */

    final int getResultSetScrollOpt() {
        int scrollOpt = (null == inOutParam) ? 0 : TDS.SCROLLOPT_PARAMETERIZED_STMT;

        switch (resultSetType) {
            case SQLServerResultSet.TYPE_SS_SERVER_CURSOR_FORWARD_ONLY:
                return scrollOpt | ((ResultSet.CONCUR_READ_ONLY == resultSetConcurrency) ? TDS.SCROLLOPT_FAST_FORWARD
                                                                                         : TDS.SCROLLOPT_FORWARD_ONLY);

            case SQLServerResultSet.TYPE_SS_SCROLL_DYNAMIC:
                return scrollOpt | TDS.SCROLLOPT_DYNAMIC;

            case SQLServerResultSet.TYPE_SS_SCROLL_KEYSET:
                return scrollOpt | TDS.SCROLLOPT_KEYSET;

            case SQLServerResultSet.TYPE_SS_SCROLL_STATIC:
                return scrollOpt | TDS.SCROLLOPT_STATIC;

            // Other (invalid) values were caught by the constructor.
            default:
                return 0;
        }
    }

    final int getResultSetCCOpt() {
        switch (resultSetConcurrency) {
            case ResultSet.CONCUR_READ_ONLY:
                return TDS.CCOPT_READ_ONLY | TDS.CCOPT_ALLOW_DIRECT;

            case SQLServerResultSet.CONCUR_SS_OPTIMISTIC_CC:
                // aka case ResultSet.CONCUR_UPDATABLE:
                return TDS.CCOPT_OPTIMISTIC_CC | TDS.CCOPT_UPDT_IN_PLACE | TDS.CCOPT_ALLOW_DIRECT;

            case SQLServerResultSet.CONCUR_SS_SCROLL_LOCKS:
                return TDS.CCOPT_SCROLL_LOCKS | TDS.CCOPT_UPDT_IN_PLACE | TDS.CCOPT_ALLOW_DIRECT;

            case SQLServerResultSet.CONCUR_SS_OPTIMISTIC_CCVAL:
                return TDS.CCOPT_OPTIMISTIC_CCVAL | TDS.CCOPT_UPDT_IN_PLACE | TDS.CCOPT_ALLOW_DIRECT;

            // Other (invalid) values were caught by the constructor.
            default:
                return 0;
        }
    }

    private void doExecuteCursored(StmtExecCmd execCmd, String sql) throws SQLServerException {
        if (stmtlogger.isLoggable(java.util.logging.Level.FINER)) {
            stmtlogger.finer(toString() + " Execute for cursor open" + " SQL:" + sql + " Scrollability:"
                    + getResultSetScrollOpt() + " Concurrency:" + getResultSetCCOpt());
        }

        executedSqlDirectly = false;
        expectCursorOutParams = true;
        TDSWriter tdsWriter = execCmd.startRequest(TDS.PKT_RPC);
        tdsWriter.writeShort((short) 0xFFFF); // procedure name length -> use ProcIDs
        tdsWriter.writeShort(TDS.PROCID_SP_CURSOROPEN);
        tdsWriter.writeByte((byte) 0); // RPC procedure option 1
        tdsWriter.writeByte((byte) 0); // RPC procedure option 2

        // <cursor> OUT
        tdsWriter.writeRPCInt(null, 0, true);

        // <stmt> IN
        tdsWriter.writeRPCStringUnicode(sql);

        // <scrollopt> IN
        tdsWriter.writeRPCInt(null, getResultSetScrollOpt(), false);

        // <ccopt> IN
        tdsWriter.writeRPCInt(null, getResultSetCCOpt(), false);

        // <rowcount> OUT
        tdsWriter.writeRPCInt(null, 0, true);

        ensureExecuteResultsReader(execCmd.startResponse(isResponseBufferingAdaptive));
        startResults();
        getNextResult(true);
    }

    /* JDBC 3.0 */

    @Override
    public final int getResultSetHoldability() throws SQLException {
        loggerExternal.entering(getClassNameLogging(), "getResultSetHoldability");
        checkClosed();
        int holdability = connection.getHoldability(); // For SQL Server must be the same as the connection
        loggerExternal.exiting(getClassNameLogging(), "getResultSetHoldability", holdability);
        return holdability;
    }

    @Override
    public final boolean execute(java.lang.String sql,
            int autoGeneratedKeys) throws SQLServerException, SQLTimeoutException {
        if (loggerExternal.isLoggable(java.util.logging.Level.FINER)) {
            loggerExternal.entering(getClassNameLogging(), "execute", new Object[] {sql, autoGeneratedKeys});
            if (Util.isActivityTraceOn()) {
                loggerExternal.finer(toString() + " ActivityId: " + ActivityCorrelator.getNext().toString());
            }
        }
        checkClosed();
        if (autoGeneratedKeys != Statement.RETURN_GENERATED_KEYS && autoGeneratedKeys != Statement.NO_GENERATED_KEYS) {
            MessageFormat form = new MessageFormat(SQLServerException.getErrString("R_invalidAutoGeneratedKeys"));
            Object[] msgArgs = {autoGeneratedKeys};
            SQLServerException.makeFromDriverError(connection, this, form.format(msgArgs), null, false);
        }

        executeStatement(new StmtExecCmd(this, sql, EXECUTE, autoGeneratedKeys));
        loggerExternal.exiting(getClassNameLogging(), "execute", null != resultSet);
        return null != resultSet;
    }

    @Override
    public final boolean execute(java.lang.String sql,
            int[] columnIndexes) throws SQLServerException, SQLTimeoutException {
        if (loggerExternal.isLoggable(java.util.logging.Level.FINER))
            loggerExternal.entering(getClassNameLogging(), "execute", new Object[] {sql, columnIndexes});
        checkClosed();
        if (columnIndexes == null || columnIndexes.length != 1) {
            SQLServerException.makeFromDriverError(connection, this,
                    SQLServerException.getErrString("R_invalidColumnArrayLength"), null, false);
        }
        boolean fSuccess = execute(sql, Statement.RETURN_GENERATED_KEYS);
        loggerExternal.exiting(getClassNameLogging(), "execute", fSuccess);
        return fSuccess;
    }

    @Override
    public final boolean execute(java.lang.String sql,
            java.lang.String[] columnNames) throws SQLServerException, SQLTimeoutException {
        if (loggerExternal.isLoggable(java.util.logging.Level.FINER))
            loggerExternal.entering(getClassNameLogging(), "execute", new Object[] {sql, columnNames});
        checkClosed();
        if (columnNames == null || columnNames.length != 1) {
            SQLServerException.makeFromDriverError(connection, this,
                    SQLServerException.getErrString("R_invalidColumnArrayLength"), null, false);
        }
        boolean fSuccess = execute(sql, Statement.RETURN_GENERATED_KEYS);
        loggerExternal.exiting(getClassNameLogging(), "execute", fSuccess);
        return fSuccess;
    }

    @Override
    public final int executeUpdate(String sql, int autoGeneratedKeys) throws SQLServerException, SQLTimeoutException {
        if (loggerExternal.isLoggable(java.util.logging.Level.FINER)) {
            loggerExternal.entering(getClassNameLogging(), "executeUpdate", new Object[] {sql, autoGeneratedKeys});
            if (Util.isActivityTraceOn()) {
                loggerExternal.finer(toString() + " ActivityId: " + ActivityCorrelator.getNext().toString());
            }
        }
        checkClosed();
        if (autoGeneratedKeys != Statement.RETURN_GENERATED_KEYS && autoGeneratedKeys != Statement.NO_GENERATED_KEYS) {
            MessageFormat form = new MessageFormat(SQLServerException.getErrString("R_invalidAutoGeneratedKeys"));
            Object[] msgArgs = {autoGeneratedKeys};
            SQLServerException.makeFromDriverError(connection, this, form.format(msgArgs), null, false);
        }
        executeStatement(new StmtExecCmd(this, sql, EXECUTE_UPDATE, autoGeneratedKeys));

        // this shouldn't happen, caller probably meant to call executeLargeUpdate
        if (updateCount < Integer.MIN_VALUE || updateCount > Integer.MAX_VALUE)
            SQLServerException.makeFromDriverError(connection, this,
                    SQLServerException.getErrString("R_updateCountOutofRange"), null, true);

        loggerExternal.exiting(getClassNameLogging(), "executeUpdate", updateCount);

        return (int) updateCount;
    }

    @Override
    public final long executeLargeUpdate(String sql,
            int autoGeneratedKeys) throws SQLServerException, SQLTimeoutException {

        if (loggerExternal.isLoggable(java.util.logging.Level.FINER)) {
            loggerExternal.entering(getClassNameLogging(), "executeLargeUpdate", new Object[] {sql, autoGeneratedKeys});
            if (Util.isActivityTraceOn()) {
                loggerExternal.finer(toString() + " ActivityId: " + ActivityCorrelator.getNext().toString());
            }
        }
        checkClosed();
        if (autoGeneratedKeys != Statement.RETURN_GENERATED_KEYS && autoGeneratedKeys != Statement.NO_GENERATED_KEYS) {
            MessageFormat form = new MessageFormat(SQLServerException.getErrString("R_invalidAutoGeneratedKeys"));
            Object[] msgArgs = {autoGeneratedKeys};
            SQLServerException.makeFromDriverError(connection, this, form.format(msgArgs), null, false);
        }
        executeStatement(new StmtExecCmd(this, sql, EXECUTE_UPDATE, autoGeneratedKeys));
        loggerExternal.exiting(getClassNameLogging(), "executeLargeUpdate", updateCount);
        return updateCount;
    }

    @Override
    public final int executeUpdate(java.lang.String sql,
            int[] columnIndexes) throws SQLServerException, SQLTimeoutException {
        if (loggerExternal.isLoggable(java.util.logging.Level.FINER))
            loggerExternal.entering(getClassNameLogging(), "executeUpdate", new Object[] {sql, columnIndexes});
        checkClosed();
        if (columnIndexes == null || columnIndexes.length != 1) {
            SQLServerException.makeFromDriverError(connection, this,
                    SQLServerException.getErrString("R_invalidColumnArrayLength"), null, false);
        }
        int count = executeUpdate(sql, Statement.RETURN_GENERATED_KEYS);
        loggerExternal.exiting(getClassNameLogging(), "executeUpdate", count);
        return count;
    }

    @Override
    public final long executeLargeUpdate(java.lang.String sql,
            int[] columnIndexes) throws SQLServerException, SQLTimeoutException {

        if (loggerExternal.isLoggable(java.util.logging.Level.FINER))
            loggerExternal.entering(getClassNameLogging(), "executeLargeUpdate", new Object[] {sql, columnIndexes});
        checkClosed();
        if (columnIndexes == null || columnIndexes.length != 1) {
            SQLServerException.makeFromDriverError(connection, this,
                    SQLServerException.getErrString("R_invalidColumnArrayLength"), null, false);
        }
        long count = executeLargeUpdate(sql, Statement.RETURN_GENERATED_KEYS);
        loggerExternal.exiting(getClassNameLogging(), "executeLargeUpdate", count);
        return count;
    }

    @Override
    public final int executeUpdate(java.lang.String sql,
            String[] columnNames) throws SQLServerException, SQLTimeoutException {
        if (loggerExternal.isLoggable(java.util.logging.Level.FINER))
            loggerExternal.entering(getClassNameLogging(), "executeUpdate", new Object[] {sql, columnNames});
        checkClosed();
        if (columnNames == null || columnNames.length != 1) {
            SQLServerException.makeFromDriverError(connection, this,
                    SQLServerException.getErrString("R_invalidColumnArrayLength"), null, false);
        }
        int count = executeUpdate(sql, Statement.RETURN_GENERATED_KEYS);
        loggerExternal.exiting(getClassNameLogging(), "executeUpdate", count);
        return count;
    }

    @Override
    public final long executeLargeUpdate(java.lang.String sql,
            String[] columnNames) throws SQLServerException, SQLTimeoutException {

        if (loggerExternal.isLoggable(java.util.logging.Level.FINER))
            loggerExternal.entering(getClassNameLogging(), "executeLargeUpdate", new Object[] {sql, columnNames});
        checkClosed();
        if (columnNames == null || columnNames.length != 1) {
            SQLServerException.makeFromDriverError(connection, this,
                    SQLServerException.getErrString("R_invalidColumnArrayLength"), null, false);
        }
        long count = executeLargeUpdate(sql, Statement.RETURN_GENERATED_KEYS);
        loggerExternal.exiting(getClassNameLogging(), "executeLargeUpdate", count);
        return count;
    }

    @Override
    public final ResultSet getGeneratedKeys() throws SQLServerException {
        loggerExternal.entering(getClassNameLogging(), "getGeneratedKeys");
        checkClosed();

        if (null == autoGeneratedKeys) {
            long orgUpd = updateCount;

            // Generated keys are returned in a ResultSet result right after the update count.
            // Try to get that ResultSet. If there are no more results after the update count,
            // or if the next result isn't a ResultSet, then something is wrong.
            if (!getNextResult(true) || null == resultSet) {
                SQLServerException.makeFromDriverError(connection, this,
                        SQLServerException.getErrString("R_statementMustBeExecuted"), null, false);
            }

            autoGeneratedKeys = resultSet;
            updateCount = orgUpd;
        }
        loggerExternal.exiting(getClassNameLogging(), "getGeneratedKeys", autoGeneratedKeys);
        return autoGeneratedKeys;
    }

    @Override
    public final boolean getMoreResults(int mode) throws SQLException {
        if (loggerExternal.isLoggable(java.util.logging.Level.FINER))
            loggerExternal.entering(getClassNameLogging(), "getMoreResults", mode);
        checkClosed();
        if (KEEP_CURRENT_RESULT == mode) {
            SQLServerException.throwNotSupportedException(connection, this);
        }

        if (CLOSE_CURRENT_RESULT != mode && CLOSE_ALL_RESULTS != mode)
            SQLServerException.makeFromDriverError(connection, this,
                    SQLServerException.getErrString("R_modeSuppliedNotValid"), null, true);

        ResultSet rsPrevious = resultSet;
        boolean fResults = getMoreResults();
        if (rsPrevious != null) {
            try {
                rsPrevious.close();
            } catch (SQLException e) {
                throw new SQLServerException(e.getMessage(), null, 0, e);
            }
        }

        loggerExternal.exiting(getClassNameLogging(), "getMoreResults", fResults);
        return fResults;
    }

    @Override
    public boolean isClosed() throws SQLException {
        loggerExternal.entering(getClassNameLogging(), "isClosed");
        boolean result = bIsClosed || connection.isSessionUnAvailable();
        loggerExternal.exiting(getClassNameLogging(), "isClosed", result);
        return result;
    }

    @Override
    public boolean isCloseOnCompletion() throws SQLException {
        loggerExternal.entering(getClassNameLogging(), "isCloseOnCompletion");
        checkClosed();
        loggerExternal.exiting(getClassNameLogging(), "isCloseOnCompletion", isCloseOnCompletion);
        return isCloseOnCompletion;
    }

    @Override
    public boolean isPoolable() throws SQLException {
        loggerExternal.entering(getClassNameLogging(), "isPoolable");
        checkClosed();
        loggerExternal.exiting(getClassNameLogging(), "isPoolable", stmtPoolable);
        return stmtPoolable;
    }

    @Override
    public void setPoolable(boolean poolable) throws SQLException {
        loggerExternal.entering(getClassNameLogging(), "setPoolable", poolable);
        checkClosed();
        stmtPoolable = poolable;
        loggerExternal.exiting(getClassNameLogging(), "setPoolable");
    }

    @Override
    public boolean isWrapperFor(Class<?> iface) throws SQLException {
        loggerExternal.entering(getClassNameLogging(), "isWrapperFor");
        boolean f = iface.isInstance(this);
        loggerExternal.exiting(getClassNameLogging(), "isWrapperFor", f);
        return f;
    }

    @Override
    public <T> T unwrap(Class<T> iface) throws SQLException {
        loggerExternal.entering(getClassNameLogging(), "unwrap");
        T t;
        try {
            t = iface.cast(this);
        } catch (ClassCastException e) {
            throw new SQLServerException(e.getMessage(), e);
        }
        loggerExternal.exiting(getClassNameLogging(), "unwrap", t);
        return t;
    }

    // responseBuffering controls the driver's buffering of responses from SQL Server.
    // Possible values are:
    //
    // "full" - Fully buffer the response at execution time.
    // Advantages:
    // 100% back compat with v1.1 driver
    // Maximizes concurrency on the server
    // Disadvantages:
    // Consumes more client-side memory
    // Client scalability limits with large responses
    // More execute latency
    //
    // "adaptive" - Data Pipe adaptive buffering
    // Advantages:
    // Buffers only when necessary, only as much as necessary
    // Enables handling very large responses, values
    // Disadvantages
    // Reduced concurrency on the server

    @Override
    public final void setResponseBuffering(String value) throws SQLServerException {
        loggerExternal.entering(getClassNameLogging(), "setResponseBuffering", value);
        checkClosed();
        if ("full".equalsIgnoreCase(value)) {
            isResponseBufferingAdaptive = false;
            wasResponseBufferingSet = true;
        } else if ("adaptive".equalsIgnoreCase(value)) {
            isResponseBufferingAdaptive = true;
            wasResponseBufferingSet = true;
        } else {
            MessageFormat form = new MessageFormat(SQLServerException.getErrString("R_invalidresponseBuffering"));
            Object[] msgArgs = {value};
            SQLServerException.makeFromDriverError(connection, this, form.format(msgArgs), null, false);
        }
        loggerExternal.exiting(getClassNameLogging(), "setResponseBuffering");
    }

    @Override
    public final String getResponseBuffering() throws SQLServerException {
        loggerExternal.entering(getClassNameLogging(), "getResponseBuffering");
        checkClosed();
        String responseBuff;
        if (wasResponseBufferingSet) {
            if (isResponseBufferingAdaptive)
                responseBuff = "adaptive";
            else
                responseBuff = "full";
        } else {
            responseBuff = connection.getResponseBuffering();
        }
        loggerExternal.exiting(getClassNameLogging(), "getResponseBuffering", responseBuff);
        return responseBuff;
    }
}


/**
 * Provides a helper class that does some basic parsing work for SQL statements that are stored procedure calls.
 *
 * - Determines whether the SQL uses JDBC call syntax ("{[? =] call procedure_name...}") or T-SQL EXECUTE syntax ("EXEC
 * [@p0 =] procedure_name..."). If JDBC call syntax is present, it gets rewritten as T-SQL EXECUTE syntax.
 *
 * - Determines whether the caller expects a return value from the stored procedure (see the optional return value
 * syntax in [] above).
 *
 * - Extracts the stored procedure name from the call.
 *
 * SQL statements that are not stored procedure calls are passed through unchanged.
 */
final class JDBCSyntaxTranslator {
    private String procedureName = null;

    String getProcedureName() {
        return procedureName;
    }

    private boolean hasReturnValueSyntax = false;

    boolean hasReturnValueSyntax() {
        return hasReturnValueSyntax;
    }

    /*
     * SQL Identifier regex Loosely follows the spec'd SQL identifier syntax: - anything between escape characters
     * (square brackets or double quotes), including escaped escape characters, OR - any contiguous string of
     * non-whitespace characters. - including multipart identifiers
     */
    private final static String sqlIdentifierPart = "(?:(?:\\[(?:[^\\]]|(?:\\]\\]))+?\\])|(?:\"(?:[^\"]|(?:\"\"))+?\")|(?:\\S+?))";

    private final static String sqlIdentifierWithoutGroups = "(" + sqlIdentifierPart + "(?:\\." + sqlIdentifierPart
            + "){0,3}?)";

    private final static String sqlIdentifierWithGroups = "(" + sqlIdentifierPart + ")" + "(?:\\." + "("
            + sqlIdentifierPart + "))?";

    // This is used in three part name matching.
    static String getSQLIdentifierWithGroups() {
        return sqlIdentifierWithGroups;
    }

    /*
     * JDBC call syntax regex From the JDBC spec: {call procedure_name} {call procedure_name(?, ?, ...)} {? = call
     * procedure_name[(?, ?, ...)]} allowing for arbitrary amounts of whitespace in the obvious places.
     */
    private final static Pattern jdbcCallSyntax = Pattern
            .compile("(?s)\\s*?\\{\\s*?(\\?\\s*?=)?\\s*?[cC][aA][lL][lL]\\s+?" + sqlIdentifierWithoutGroups
                    + "(?:\\s*?\\((.*)\\))?\\s*\\}.*+");

    /*
     * T-SQL EXECUTE syntax regex EXEC | EXECUTE [@return_result =] procedure_name [parameters] allowing for arbitrary
     * amounts of whitespace in the obvious places.
     */
    private final static Pattern sqlExecSyntax = Pattern.compile("\\s*?[eE][xX][eE][cC](?:[uU][tT][eE])??\\s+?("
            + sqlIdentifierWithoutGroups + "\\s*?=\\s+?)??" + sqlIdentifierWithoutGroups + "(?:$|(?:\\s+?.*+))");

    /*
     * JDBC limit escape syntax From the JDBC spec: {LIMIT <rows> [OFFSET <row_offset>]} The driver currently does not
     * support the OFFSET part. It will throw an exception if used.
     */
    enum State {
        START,
        END,
        SUBQUERY, // also handles anything inside any (), e.g. scalar functions
        SELECT,
        OPENQUERY,
        OPENROWSET,
        LIMIT,
        OFFSET,
        QUOTE,
        PROCESS
    }

    // This pattern matches the LIMIT syntax with an OFFSET clause. The driver does not support OFFSET expression in the
    // LIMIT clause.
    // It will throw an exception if OFFSET is present in the LIMIT escape syntax.
    private final static Pattern limitSyntaxWithOffset = Pattern
            .compile("\\{\\s*[lL][iI][mM][iI][tT]\\s+(.*)\\s+[oO][fF][fF][sS][eE][tT]\\s+(.*)\\}");
    // This pattern is used to determine if the query has LIMIT escape syntax. If so, then the query is further
    // processed to translate the syntax.
    private final static Pattern limitSyntaxGeneric = Pattern
            .compile("\\{\\s*[lL][iI][mM][iI][tT]\\s+(.*)(\\s+[oO][fF][fF][sS][eE][tT](.*)\\}|\\s*\\})");

    private final static Pattern selectPattern = Pattern.compile("([sS][eE][lL][eE][cC][tT])\\s+");

    // OPENQUERY ( linked_server ,'query' )
    private final static Pattern openQueryPattern = Pattern
            .compile("[oO][pP][eE][nN][qQ][uU][eE][rR][yY]\\s*\\(.*,\\s*'(.*)'\\s*\\)");
    /*
     * OPENROWSET ( 'provider_name', { 'datasource' ; 'user_id' ; 'password' | 'provider_string' }, { [ catalog. ] [
     * schema. ] object | 'query' } )
     */
    private final static Pattern openRowsetPattern = Pattern
            .compile("[oO][pP][eE][nN][rR][oO][wW][sS][eE][tT]\\s*\\(.*,.*,\\s*'(.*)'\\s*\\)");

    /*
     * {limit 30} {limit ?} {limit (?)}
     */
    private final static Pattern limitOnlyPattern = Pattern
            .compile("\\{\\s*[lL][iI][mM][iI][tT]\\s+(((\\(|\\s)*)(\\d*|\\?)((\\)|\\s)*))\\s*\\}");

    /**
     * Translates the LIMIT escape syntax, {LIMIT <row> [OFFSET <offset>]} SQL Server does not support LIMIT syntax, the
     * LIMIT escape syntax is thus translated to use "TOP" syntax The OFFSET clause is not supported, and will throw an
     * exception if used.
     * 
     * @param sql
     *        the SQL query
     * 
     * @param indx
     *        Position in the query from where to start translation
     * 
     * @param endChar
     *        The character that marks the end of translation
     * 
     * @throws SQLServerException
     * 
     * @return the number of characters that have been translated
     * 
     */
    int translateLimit(StringBuffer sql, int indx, char endChar) throws SQLServerException {
        Matcher selectMatcher = selectPattern.matcher(sql);
        Matcher openQueryMatcher = openQueryPattern.matcher(sql);
        Matcher openRowsetMatcher = openRowsetPattern.matcher(sql);
        Matcher limitMatcher = limitOnlyPattern.matcher(sql);
        Matcher offsetMatcher = limitSyntaxWithOffset.matcher(sql);

        int startIndx = indx;
        Stack<Integer> topPosition = new Stack<>();
        State nextState = State.START;

        while (indx < sql.length()) {
            char ch = sql.charAt(indx);

            switch (nextState) {
                case START:
                    nextState = State.PROCESS;
                    break;
                case PROCESS:
                    // The search for endChar should come before the search for quote (') as openquery has quote(') as
                    // the endChar
                    if (endChar == ch) {
                        nextState = State.END;
                    } else if ('\'' == ch) {
                        nextState = State.QUOTE;
                    } else if ('(' == ch) {
                        nextState = State.SUBQUERY;
                    } else if (limitMatcher.find(indx) && indx == limitMatcher.start()) {
                        nextState = State.LIMIT;
                    } else if (offsetMatcher.find(indx) && indx == offsetMatcher.start()) {
                        nextState = State.OFFSET;
                    } else if (openQueryMatcher.find(indx) && indx == openQueryMatcher.start()) {
                        nextState = State.OPENQUERY;
                    } else if (openRowsetMatcher.find(indx) && indx == openRowsetMatcher.start()) {
                        nextState = State.OPENROWSET;
                    } else if (selectMatcher.find(indx) && indx == selectMatcher.start()) {
                        nextState = State.SELECT;
                    } else
                        indx++;
                    break;
                case OFFSET:
                    // throw exception as OFFSET is not supported
                    // SQLState is null as this error is generated in the driver
                    throw new SQLServerException(SQLServerException.getErrString("R_limitOffsetNotSupported"), null, 0, // Use
                                                                                                                        // 0
                                                                                                                        // instead
                                                                                                                        // of
                                                                                                                        // DriverError.NOT_SET
                                                                                                                        // to
                                                                                                                        // use
                                                                                                                        // the
                                                                                                                        // correct
                                                                                                                        // constructor
                            null);
                case LIMIT:
                    // Check if the number of opening/closing parentheses surrounding the digits or "?" in LIMIT match
                    // Count the number of opening parentheses.
                    int openingParentheses = 0, closingParentheses = 0;
                    int pos = -1;
                    String openingStr = limitMatcher.group(2);
                    String closingStr = limitMatcher.group(5);
                    while (-1 != (pos = openingStr.indexOf('(', pos + 1))) {
                        openingParentheses++;
                    }
                    pos = -1;
                    while (-1 != (pos = closingStr.indexOf(')', pos + 1))) {
                        closingParentheses++;
                    }
                    if (openingParentheses != closingParentheses) {
                        // SQLState is null as this error is generated in the driver
                        throw new SQLServerException(SQLServerException.getErrString("R_limitEscapeSyntaxError"), null,
                                0, // Use 0 instead of DriverError.NOT_SET to use the correct constructor
                                null);
                    }

                    /*
                     * 'topPosition' is a stack that keeps track of the positions where the next "TOP" should be
                     * inserted. The SELECT expressions are matched with the closest LIMIT expressions unless in a
                     * subquery with explicit parentheses, that's why it needs to be a stack. To translate, we add the
                     * clause <TOP rows> after SELECT and delete the clause {LIMIT rows}.
                     */
                    if (!topPosition.empty()) {
                        Integer top = topPosition.pop();
                        String rows = limitMatcher.group(1);
                        // Delete the LIMIT clause.
                        sql.delete(limitMatcher.start() - 1, limitMatcher.end());
                        // Add the TOP clause.
                        if ('?' == rows.charAt(0)) {
                            // For parameterized queries the '?' needs to wrapped in parentheses.
                            sql.insert(top, " TOP (" + rows + ")");
                            // add the letters/spaces inserted with TOP, add the digits from LIMIT, subtract one because
                            // the
                            // current letter at the index is deleted.
                            indx += 7 + rows.length() - 1;
                        } else {
                            sql.insert(top, " TOP " + rows);
                            indx += 5 + rows.length() - 1;
                        }
                    } else {
                        // Could not match LIMIT with a SELECT, should never occur.
                        // But if it does, just ignore
                        // Matcher.end() returns offset after the last character of matched string
                        indx = limitMatcher.end() - 1;
                    }
                    nextState = State.PROCESS;
                    break;
                case SELECT:
                    indx = selectMatcher.end(1);
                    topPosition.push(indx);
                    nextState = State.PROCESS;
                    break;
                case QUOTE:
                    // Consume the current character
                    indx++;
                    if (sql.length() > indx && '\'' == sql.charAt(indx)) {
                        // Consume the quote.
                        // If this is part of an escaped quote, stay in QUOTE state, else go to PROCESS
                        // To escape a quote SQL Server requires two quotes
                        indx++;
                        if (sql.length() > indx && '\'' == sql.charAt(indx)) {
                            nextState = State.QUOTE;
                        } else {
                            nextState = State.PROCESS;
                        }
                    } else {
                        nextState = State.QUOTE;
                    }
                    break;
                case SUBQUERY:
                    // Consume the opening bracket.
                    indx++;
                    // Consume the subquery.
                    indx += translateLimit(sql, indx, ')');
                    nextState = State.PROCESS;
                    break;
                case OPENQUERY:
                    // skip the characters until query start.
                    indx = openQueryMatcher.start(1);
                    indx += translateLimit(sql, indx, '\'');
                    nextState = State.PROCESS;
                    break;
                case OPENROWSET:
                    // skip the characters until query start.
                    indx = openRowsetMatcher.start(1);
                    indx += translateLimit(sql, indx, '\'');
                    nextState = State.PROCESS;
                    break;
                case END:
                    // Consume the endChar character found
                    indx++;
                    return indx - startIndx;
                default:
                    // This should never occur.
                    // throw
                    break;
            }
        } // end of while
        return indx - startIndx;
    }

    String translate(String sql) throws SQLServerException {
        Matcher matcher;

        matcher = jdbcCallSyntax.matcher(sql);
        if (matcher.matches()) {

            // Figure out the procedure name and whether there is a return value and then
            // rewrite the JDBC call syntax as T-SQL EXEC syntax.
            hasReturnValueSyntax = (null != matcher.group(1));
            procedureName = matcher.group(2);
            String args = matcher.group(3);
            sql = "EXEC " + (hasReturnValueSyntax ? "? = " : "") + procedureName + ((null != args) ? (" " + args) : "");
        } else {
            matcher = sqlExecSyntax.matcher(sql);
            if (matcher.matches()) {

                // Figure out the procedure name and whether there is a return value,
                // but do not rewrite the statement as it is already in T-SQL EXEC syntax.
                hasReturnValueSyntax = (null != matcher.group(1));
                procedureName = matcher.group(3);
            }
        }

        // Search for LIMIT escape syntax. Do further processing if present.
        matcher = limitSyntaxGeneric.matcher(sql);
        if (matcher.find()) {
            StringBuffer sqlbuf = new StringBuffer(sql);
            translateLimit(sqlbuf, 0, '\0');
            return sqlbuf.toString();
        }

        // 'sql' is modified if CALL or LIMIT escape sequence is present, Otherwise pass it straight through.
        return sql;
    }
}<|MERGE_RESOLUTION|>--- conflicted
+++ resolved
@@ -9,10 +9,6 @@
 import static com.microsoft.sqlserver.jdbc.SQLServerConnection.parseAndCacheSQL;
 
 import java.sql.BatchUpdateException;
-<<<<<<< HEAD
-=======
-import java.sql.Blob;
->>>>>>> d6198492
 import java.sql.ResultSet;
 import java.sql.SQLException;
 import java.sql.SQLTimeoutException;
@@ -843,13 +839,7 @@
         if (loggerExternal.isLoggable(Level.FINER) && Util.isActivityTraceOn()) {
             loggerExternal.finer(toString() + " ActivityId: " + ActivityCorrelator.getNext().toString());
         }
-<<<<<<< HEAD
-        
-        
-        
-=======
-
->>>>>>> d6198492
+
         if (isCursorable(executeMethod) && isSelect(sql)) {
             if (stmtlogger.isLoggable(java.util.logging.Level.FINE))
                 stmtlogger.fine(toString() + " Executing server side cursor " + sql);
@@ -863,7 +853,7 @@
             TDSWriter tdsWriter = execCmd.startRequest(TDS.PKT_QUERY);
 
             if (this.connection.enclaveAttestationUrl != null) {
-                tdsWriter.writeBytes(new byte[] {0x0,0x0});
+                tdsWriter.writeBytes(new byte[] {0x0, 0x0});
             }
 
             tdsWriter.writeString(sql);
@@ -970,7 +960,7 @@
                         rs.getString(DescribeParameterEncryptionResultSet1.KeyPath.value()),
                         rs.getString(DescribeParameterEncryptionResultSet1.ProviderName.value()),
                         rs.getString(DescribeParameterEncryptionResultSet1.KeyEncryptionAlgorithm.value()),
-                        rs.getByte(DescribeParameterEncryptionResultSet1.KeyRequestedByEnclave.value()),
+                        rs.getByte(DescribeParameterEncryptionResultSet1.IsRequestedByEnclave.value()),
                         rs.getBytes(DescribeParameterEncryptionResultSet1.EnclaveCMKSignature.value()));
             }
             if (getStatementLogger().isLoggable(java.util.logging.Level.FINE)) {
