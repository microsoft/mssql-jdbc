/*
 * Microsoft JDBC Driver for SQL Server Copyright(c) Microsoft Corporation All rights reserved. This program is made
 * available under the terms of the MIT License. See the LICENSE file in the project root for more information.
 */

package com.microsoft.sqlserver.jdbc;

import static com.microsoft.sqlserver.jdbc.SQLServerConnection.getCachedParsedSQL;
import static com.microsoft.sqlserver.jdbc.SQLServerConnection.parseAndCacheSQL;

import java.sql.BatchUpdateException;
import java.sql.ResultSet;
import java.sql.SQLException;
import java.sql.SQLTimeoutException;
import java.sql.SQLWarning;
import java.sql.Statement;
import java.text.MessageFormat;
import java.util.ArrayList;
import java.util.HashMap;
import java.util.Map;
import java.util.Stack;
import java.util.StringTokenizer;
import java.util.Vector;
import java.util.concurrent.atomic.AtomicInteger;
import java.util.concurrent.locks.Lock;
import java.util.concurrent.locks.ReentrantLock;
import java.util.logging.Level;
import java.util.regex.Matcher;
import java.util.regex.Pattern;

import com.microsoft.sqlserver.jdbc.SQLServerConnection.CityHash128Key;


/**
 * Provides an implementation of java.sql.Statement JDBC Interface to assist in creating Statements against SQL Server.
 * It also provides a number of base class implementation methods for the JDBC prepared statement and callable
 * Statements. SQLServerStatement's basic role is to execute SQL statements and return update counts and resultset rows
 * to the user application.
 *
 * Documentation for specific public methods that are undocumented can be found under Sun's standard JDBC documentation
 * for class java.sql.Statement. Those methods are part of Sun's standard JDBC documentation and therefore their
 * documentation is not duplicated here.
 * <p>
 * Implementation Notes
 * <p>
 * Fetching Result sets
 * <p>
 * The queries first rowset is available immediately after the executeQuery. The first rs.next() does not make a server
 * round trip. For non server side resultsets the entire result set is in the rowset. For server side result sets the
 * number of rows in the rowset is set with nFetchSize
 * <p>
 * The API javadoc for JDBC API methods that this class implements are not repeated here. Please see Sun's JDBC API
 * interfaces javadoc for those details.
 */
public class SQLServerStatement implements ISQLServerStatement {
    /**
     * Always update serialVersionUID when prompted.
     */
    private static final long serialVersionUID = -4421134713913331507L;

    final static char LEFT_CURLY_BRACKET = 123;
    final static char RIGHT_CURLY_BRACKET = 125;

    /** response buffer adaptive flag */
    private boolean isResponseBufferingAdaptive = false;

    final boolean getIsResponseBufferingAdaptive() {
        return isResponseBufferingAdaptive;
    }

    /** flag if response buffering is set */
    private boolean wasResponseBufferingSet = false;

    final boolean wasResponseBufferingSet() {
        return wasResponseBufferingSet;
    }

    final static String identityQuery = " select SCOPE_IDENTITY() AS GENERATED_KEYS";

    static final String WINDOWS_KEY_STORE_NAME = "MSSQL_CERTIFICATE_STORE";

    /** the stored procedure name to call (if there is one) */
    String procedureName;

    /** OUT parameters associated with this statement's execution */
    private int serverCursorId;

    final int getServerCursorId() {
        return serverCursorId;
    }

    /** server cursor row count */
    private int serverCursorRowCount;

    final int getServerCursorRowCount() {
        return serverCursorRowCount;
    }

    /** The value of the poolable state */
    boolean stmtPoolable;

    /** Streaming access to the response TDS data stream */
    private TDSReader tdsReader;

    final TDSReader resultsReader() {
        return tdsReader;
    }

    final boolean wasExecuted() {
        return null != tdsReader;
    }

    /**
     * The input and out parameters for statement execution.
     */
    Parameter[] inOutParam; // Parameters for prepared stmts and stored procedures

    /**
     * The statement's connection.
     */
    final SQLServerConnection connection;

    /**
     * The user's specified query timeout (in seconds).
     */
    int queryTimeout;

    /**
     * timeout value for canceling the query timeout
     */
    int cancelQueryTimeoutSeconds;

    /**
     * Is closeOnCompletion is enabled? If true statement will be closed when all of its dependent result sets are
     * closed
     */
    boolean isCloseOnCompletion = false;

    /**
     * Currently executing or most recently executed TDSCommand (statement cmd, server cursor cmd, ...) subject to
     * cancellation through Statement.cancel.
     *
     * Note: currentCommand is declared volatile to ensure that the JVM always returns the most recently set value for
     * currentCommand to the canceling thread.
     */
    private volatile TDSCommand currentCommand = null;

    /** last statement exec command */
    private TDSCommand lastStmtExecCmd = null;

    final void discardLastExecutionResults() {
        if (null != lastStmtExecCmd && !bIsClosed) {
            lastStmtExecCmd.close();
            lastStmtExecCmd = null;
        }

        clearLastResult();
    }

    static final java.util.logging.Logger loggerExternal = java.util.logging.Logger
            .getLogger("com.microsoft.sqlserver.jdbc.Statement");

    /** logging class name */
    final private String loggingClassName;

    /** trace ID */
    final private String traceID;

    String getClassNameLogging() {
        return loggingClassName;
    }

    /**
     * Column Encryption Override. Defaults to the connection setting, in which case it will be Enabled if
     * columnEncryptionSetting = true in the connection setting, Disabled if false. This may also be used to set other
     * behavior which overrides connection level setting.
     */
    protected SQLServerStatementColumnEncryptionSetting stmtColumnEncriptionSetting = SQLServerStatementColumnEncryptionSetting.UseConnectionSetting;

    /**
     * Returns the statement column encryption encryption setting
     * 
     * @return stmtColumnEncriptionSetting
     */
    protected SQLServerStatementColumnEncryptionSetting getStmtColumnEncriptionSetting() {
        return stmtColumnEncriptionSetting;
    }

    /**
     * Encapsulates a subset of statement property values as they were set at execution time.
     */
    final class ExecuteProperties {
        final private boolean wasResponseBufferingSet;

        final boolean wasResponseBufferingSet() {
            return wasResponseBufferingSet;
        }

        final private boolean isResponseBufferingAdaptive;

        final boolean isResponseBufferingAdaptive() {
            return isResponseBufferingAdaptive;
        }

        final private int holdability;

        final int getHoldability() {
            return holdability;
        }

        ExecuteProperties(SQLServerStatement stmt) {
            wasResponseBufferingSet = stmt.wasResponseBufferingSet();
            isResponseBufferingAdaptive = stmt.getIsResponseBufferingAdaptive();
            holdability = stmt.connection.getHoldabilityInternal();
        }
    }

    /** execute properties */
    private ExecuteProperties execProps;

    final ExecuteProperties getExecProps() {
        return execProps;
    }

    /**
     * Executes this Statement using TDSCommand newStmtCmd.
     *
     * The TDSCommand is assumed to be a statement execution command (StmtExecCmd, PrepStmtExecCmd,
     * PrepStmtBatchExecCmd).
     */
    final void executeStatement(TDSCommand newStmtCmd) throws SQLServerException, SQLTimeoutException {
        // Ensure that any response left over from a previous execution has been
        // completely processed. There may be ENVCHANGEs in that response that
        // we must acknowledge before proceeding.
        discardLastExecutionResults();

        // make sure statement hasn't been closed due to closeOnCompletion
        checkClosed();

        execProps = new ExecuteProperties(this);

        try {
            // (Re)execute this Statement with the new command
            executeCommand(newStmtCmd);
        } catch (SQLServerException e) {
            if (e.getDriverErrorCode() == SQLServerException.ERROR_QUERY_TIMEOUT)
                throw new SQLTimeoutException(e.getMessage(), e.getSQLState(), e.getErrorCode(), e.getCause());
            else
                throw e;
        } finally {
            if (newStmtCmd.wasExecuted())
                lastStmtExecCmd = newStmtCmd;
        }
    }

    /**
     * Executes TDSCommand newCommand through this Statement object, allowing it to be cancelled through
     * Statement.cancel().
     *
     * The specified command is typically the one used to execute the statement. But it could also be a server cursor
     * command (fetch, move, close) generated by a ResultSet that this statement produced.
     *
     * This method does not prevent applications from simultaneously executing commands from multiple threads. The
     * assumption is that apps only call cancel() from another thread while the command is executing.
     */
    final void executeCommand(TDSCommand newCommand) throws SQLServerException {
        // Set the new command as the current command so that
        // its execution can be cancelled from another thread
        currentCommand = newCommand;
        connection.executeCommand(newCommand);
    }

    /**
     * Flag to indicate that are potentially more results (ResultSets, update counts, or errors) to be processed in the
     * response.
     */
    boolean moreResults = false;

    /**
     * The statement's current result set.
     */
    SQLServerResultSet resultSet;

    /**
     * The number of opened result sets in the statement.
     */
    int resultSetCount = 0;

    /**
     * Increment opened result set counter
     */
    void incrResultSetCount() {
        lock.lock();
        try {
            resultSetCount++;
        } finally {
            lock.unlock();
        }
    }

    /**
     * Decrement opened result set counter.
     */
    void decrResultSetCount() {
        lock.lock();
        try {
            resultSetCount--;
            assert resultSetCount >= 0;

            // close statement if no more result sets opened
            if (isCloseOnCompletion && !(EXECUTE_BATCH == executeMethod && moreResults) && resultSetCount == 0) {
                closeInternal();
            }
        } finally {
            lock.unlock();
        }
    }

    /**
     * The statement execution method (executeQuery(), executeUpdate(), execute(), or executeBatch()) that was used to
     * execute the statement.
     */
    static final int EXECUTE_NOT_SET = 0;
    static final int EXECUTE_QUERY = 1;
    static final int EXECUTE_UPDATE = 2;
    static final int EXECUTE = 3;
    static final int EXECUTE_BATCH = 4;
    static final int EXECUTE_QUERY_INTERNAL = 5;

    /** execute method */
    int executeMethod = EXECUTE_NOT_SET;

    /**
     * The update count returned from an update.
     */
    long updateCount = -1;

    /**
     * The status of escape processing.
     */
    boolean escapeProcessing;

    /** Limit for the maximum number of rows in a ResultSet */
    int maxRows = 0; // default: 0 --> no limit

    /** Limit for the size of data (in bytes) returned for any column value */
    int maxFieldSize = 0; // default: 0 --> no limit

    /**
     * The user's specified result set concurrency.
     */
    int resultSetConcurrency;

    /**
     * The app result set type. This is the value passed to the statement's constructor (or inferred by default) when
     * the statement was created. ResultSet.getType() returns this value. It may differ from the SQL Server result set
     * type (see below). Namely, an app result set type of TYPE_FORWARD_ONLY will have an SQL Server result set type of
     * TYPE_SS_DIRECT_FORWARD_ONLY or TYPE_SS_SERVER_CURSOR_FORWARD_ONLY depending on the value of the selectMethod
     * connection property.
     *
     * Possible values of the app result set type are:
     *
     * TYPE_FORWARD_ONLY TYPE_SCROLL_INSENSITIVE TYPE_SCROLL_SENSITIVE TYPE_SS_DIRECT_FORWARD_ONLY
     * TYPE_SS_SERVER_CURSOR_FORWARD_ONLY TYPE_SS_SCROLL_DYNAMIC TYPE_SS_SCROLL_KEYSET TYPE_SS_SCROLL_STATIC
     */
    int appResultSetType;

    /**
     * The SQL Server result set type. This is the value used everywhere EXCEPT ResultSet.getType(). This value may or
     * may not be the same as the app result set type (above).
     *
     * Possible values of the SQL Server result set type are:
     *
     * TYPE_SS_DIRECT_FORWARD_ONLY TYPE_SS_SERVER_CURSOR_FORWARD_ONLY TYPE_SS_SCROLL_DYNAMIC TYPE_SS_SCROLL_KEYSET
     * TYPE_SS_SCROLL_STATIC
     */
    int resultSetType;

    final int getSQLResultSetType() {
        return resultSetType;
    }

    final int getCursorType() {
        return getResultSetScrollOpt() & ~TDS.SCROLLOPT_PARAMETERIZED_STMT;
    }

    /**
     * Returns whether to request a server cursor when executing this statement.
     *
     * Executing a statement with execute() or executeQuery() requests a server cursor in all scrollability and
     * updatability combinations except direct forward-only, read-only.
     *
     * Note that when execution requests a server cursor (i.e. this method returns true), there is no guarantee that SQL
     * Server returns one. The variable executedSqlDirectly indicates whether SQL Server executed the query with a
     * cursor or not.
     *
     * @return true if statement execution requests a server cursor, false otherwise.
     */
    final boolean isCursorable(int executeMethod) {
        return resultSetType != SQLServerResultSet.TYPE_SS_DIRECT_FORWARD_ONLY
                && (EXECUTE == executeMethod || EXECUTE_QUERY == executeMethod);
    }

    /**
     * Indicates whether SQL Server executed this statement with a cursor or not.
     *
     * When trying to execute a cursor-unfriendly statement with a server cursor, SQL Server may choose to execute the
     * statement directly (i.e. as if no server cursor had been requested) rather than fail to execute the statement at
     * all. We need to know when this happens so that if no rows are returned, we can tell whether the result is an
     * empty result set or a cursored result set with rows to be fetched later.
     */
    boolean executedSqlDirectly = false;

    /**
     * Indicates whether OUT parameters (cursor ID and row count) from cursorized execution of this statement are
     * expected in the response.
     *
     * In most cases, except for severe errors, cursor OUT parameters are returned whenever a cursor is requested for
     * statement execution. Even if SQL Server does not cursorize the statement as requested, these values are still
     * present in the response and must be processed, even though their values are meaningless in that case.
     */
    boolean expectCursorOutParams;

    class StmtExecOutParamHandler extends TDSTokenHandler {
        SQLServerStatement statement;

        StmtExecOutParamHandler(SQLServerStatement statement) {
            super("StmtExecOutParamHandler");
            this.statement = statement;
        }

        boolean onRetStatus(TDSReader tdsReader) throws SQLServerException {
            (new StreamRetStatus()).setFromTDS(tdsReader);
            return true;
        }

        boolean onRetValue(TDSReader tdsReader) throws SQLServerException {
            if (expectCursorOutParams) {
                Parameter param = new Parameter(
                        Util.shouldHonorAEForParameters(stmtColumnEncriptionSetting, connection));

                // Read the cursor ID
                param.skipRetValStatus(tdsReader);
                serverCursorId = param.getInt(tdsReader, statement);
                param.skipValue(tdsReader, true);

                param = new Parameter(Util.shouldHonorAEForParameters(stmtColumnEncriptionSetting, connection));
                // Read the row count (-1 means unknown)
                param.skipRetValStatus(tdsReader);
                if (-1 == (serverCursorRowCount = param.getInt(tdsReader, statement)))
                    serverCursorRowCount = SQLServerResultSet.UNKNOWN_ROW_COUNT;
                param.skipValue(tdsReader, true);

                // We now have everything we need to build the result set.
                expectCursorOutParams = false;
                return true;
            }

            return false;
        }

        boolean onDone(TDSReader tdsReader) throws SQLServerException {
            return false;
        }
    }

    /**
     * The cursor name.
     */
    String cursorName;

    /**
     * The user's specified fetch size. Only used for server side result sets. Client side cursors read all rows.
     */
    int nFetchSize;

    /**
     * default fetch size
     */
    int defaultFetchSize;

    /**
     * The users specified result set fetch direction
     */
    int nFetchDirection;

    /**
     * True is the statement is closed
     */
    boolean bIsClosed;

    /**
     * True if the user requested to driver to generate insert keys
     */
    boolean bRequestedGeneratedKeys;

    /**
     * The result set if auto generated keys were requested.
     */
    private ResultSet autoGeneratedKeys;

    /**
     * The array of objects in a batched call. Applicable to statements and prepared statements When the
     * iterativeBatching property is turned on.
     */
    /** The buffer that accumulates batchable statements */
    private final ArrayList<String> batchStatementBuffer = new ArrayList<>();

    /** logging init at the construction */
    static final private java.util.logging.Logger stmtlogger = java.util.logging.Logger
            .getLogger("com.microsoft.sqlserver.jdbc.internals.SQLServerStatement");

    /** Returns the statement's id for logging info */
    @Override
    public String toString() {
        return traceID;
    }

    // Internal function used in tracing
    String getClassNameInternal() {
        return "SQLServerStatement";
    }

    /** Generate the statement's logging ID */
    private static final AtomicInteger lastStatementID = new AtomicInteger(0);

    private static int nextStatementID() {
        return lastStatementID.incrementAndGet();
    }

    /**
     * Constructs a SQLServerStatement
     *
     * @param con
     *        The statements connections.
     * @param nType
     *        The statement type.
     * @param nConcur
     *        The statement concurrency.
     * @param stmtColEncSetting
     *        The statement column encryption setting.
     * @exception SQLServerException
     *            The statement could not be created.
     */
    SQLServerStatement(SQLServerConnection con, int nType, int nConcur,
            SQLServerStatementColumnEncryptionSetting stmtColEncSetting)

            throws SQLServerException {
        // Return a string representation of this statement's unqualified class name
        // (e.g. "SQLServerStatement" or "SQLServerPreparedStatement"),
        // its unique ID, and its parent connection.
        int statementID = nextStatementID();
        String classN = getClassNameInternal();
        traceID = classN + ":" + statementID;

        /** logging classname */
        loggingClassName = "com.microsoft.sqlserver.jdbc." + classN + ":" + statementID;

        stmtPoolable = false;
        connection = con;
        bIsClosed = false;

        // Validate result set type ...
        if (ResultSet.TYPE_FORWARD_ONLY != nType && ResultSet.TYPE_SCROLL_SENSITIVE != nType
                && ResultSet.TYPE_SCROLL_INSENSITIVE != nType && SQLServerResultSet.TYPE_SS_DIRECT_FORWARD_ONLY != nType
                && SQLServerResultSet.TYPE_SS_SERVER_CURSOR_FORWARD_ONLY != nType
                && SQLServerResultSet.TYPE_SS_SCROLL_DYNAMIC != nType
                && SQLServerResultSet.TYPE_SS_SCROLL_KEYSET != nType
                && SQLServerResultSet.TYPE_SS_SCROLL_STATIC != nType) {
            SQLServerException.makeFromDriverError(connection, this,
                    SQLServerException.getErrString("R_unsupportedCursor"), null, true);
        }

        // ... and concurrency
        if (ResultSet.CONCUR_READ_ONLY != nConcur && ResultSet.CONCUR_UPDATABLE != nConcur
                && SQLServerResultSet.CONCUR_SS_SCROLL_LOCKS != nConcur
                && SQLServerResultSet.CONCUR_SS_OPTIMISTIC_CC != nConcur
                && SQLServerResultSet.CONCUR_SS_OPTIMISTIC_CCVAL != nConcur) {
            SQLServerException.makeFromDriverError(connection, this,
                    SQLServerException.getErrString("R_unsupportedConcurrency"), null, true);
        }

        if (null == stmtColEncSetting) {
            SQLServerException.makeFromDriverError(connection, this,
                    SQLServerException.getErrString("R_unsupportedStmtColEncSetting"), null, true);
        }

        stmtColumnEncriptionSetting = stmtColEncSetting;

        resultSetConcurrency = nConcur;

        // App result set type is always whatever was used to create the statement.
        // This value will be returned by ResultSet.getType() calls.
        appResultSetType = nType;

        // SQL Server result set type is used everwhere other than ResultSet.getType() and
        // may need to be inferred based on the app result set type and the value of
        // the selectMethod connection property.
        if (ResultSet.TYPE_FORWARD_ONLY == nType) {
            if (ResultSet.CONCUR_READ_ONLY == nConcur) {
                // Check selectMethod and set to TYPE_SS_DIRECT_FORWARD_ONLY or
                // TYPE_SS_SERVER_CURSOR_FORWARD_ONLY accordingly.
                String selectMethod = con.getSelectMethod();
                resultSetType = (null == selectMethod
                        || !"cursor".equals(selectMethod)) ? SQLServerResultSet.TYPE_SS_DIRECT_FORWARD_ONLY : // Default
                                                                                                              // forward-only,
                                                                                                              // read-only
                                                                                                              // cursor
                                                                                                              // type
                                                           SQLServerResultSet.TYPE_SS_SERVER_CURSOR_FORWARD_ONLY;
            } else {
                resultSetType = SQLServerResultSet.TYPE_SS_SERVER_CURSOR_FORWARD_ONLY;
            }
        } else if (ResultSet.TYPE_SCROLL_INSENSITIVE == nType) {
            resultSetType = SQLServerResultSet.TYPE_SS_SCROLL_STATIC;
        } else if (ResultSet.TYPE_SCROLL_SENSITIVE == nType) {
            resultSetType = SQLServerResultSet.TYPE_SS_SCROLL_KEYSET;
        } else // App specified one of the SQL Server types
        {
            resultSetType = nType;
        }

        // Figure out default fetch direction
        nFetchDirection = (SQLServerResultSet.TYPE_SS_DIRECT_FORWARD_ONLY == resultSetType
                || SQLServerResultSet.TYPE_SS_SERVER_CURSOR_FORWARD_ONLY == resultSetType) ? ResultSet.FETCH_FORWARD
                                                                                           : ResultSet.FETCH_UNKNOWN;

        // Figure out fetch size:
        //
        // Too many scroll locks adversely impact concurrency on the server
        // and thus system performance, so default to a low value when using
        // scroll locks. Otherwise, use a larger fetch size.
        nFetchSize = (SQLServerResultSet.CONCUR_SS_SCROLL_LOCKS == resultSetConcurrency) ? 8 : 128;

        // Save off the default fetch size so it can be restored by setFetchSize(0).
        defaultFetchSize = nFetchSize;

        // Check compatibility between the result set type and concurrency.
        // Against a Yukon server, certain scrollability values are incompatible
        // with all but read only concurrency. Against a Shiloh server, such
        // combinations cause the cursor to be silently "upgraded" to one that
        // works. We enforce the more restrictive behavior of the two here.
        if (ResultSet.CONCUR_READ_ONLY != nConcur && (SQLServerResultSet.TYPE_SS_DIRECT_FORWARD_ONLY == resultSetType
                || SQLServerResultSet.TYPE_SS_SCROLL_STATIC == resultSetType)) {
            SQLServerException.makeFromDriverError(connection, this,
                    SQLServerException.getErrString("R_unsupportedCursorAndConcurrency"), null, true);
        }

        // All result set types other than firehose (SQL Server default) use server side cursors.
        setResponseBuffering(connection.getResponseBuffering());

        setDefaultQueryTimeout();
        setDefaultQueryCancelTimeout();

        if (stmtlogger.isLoggable(java.util.logging.Level.FINER)) {
            stmtlogger.finer("Properties for " + toString() + ":" + " Result type:" + appResultSetType + " ("
                    + resultSetType + ")" + " Concurrency:" + resultSetConcurrency + " Fetchsize:" + nFetchSize
                    + " bIsClosed:" + bIsClosed + " useLastUpdateCount:" + connection.useLastUpdateCount());
        }

        if (stmtlogger.isLoggable(java.util.logging.Level.FINE)) {
            stmtlogger.fine(toString() + " created by (" + connection.toString() + ")");
        }
    }

    private void setDefaultQueryCancelTimeout() {
        int cancelQueryTimeoutSeconds = this.connection.getCancelQueryTimeoutSeconds();
        if (cancelQueryTimeoutSeconds > 0) {
            this.cancelQueryTimeoutSeconds = cancelQueryTimeoutSeconds;
        }
    }

    // add query timeout to statement
    private void setDefaultQueryTimeout() {
        int queryTimeoutSeconds = this.connection.getQueryTimeoutSeconds();
        if (queryTimeoutSeconds > 0) {
            this.queryTimeout = queryTimeoutSeconds;
        }
    }

    final java.util.logging.Logger getStatementLogger() {
        return stmtlogger;
    }

    /**
     * Closes the statement.
     *
     * Note that the public close() method performs all of the cleanup work through this internal method which cannot
     * throw any exceptions. This is done deliberately to ensure that ALL of the object's client-side and server-side
     * state is cleaned up as best as possible, even under conditions which would normally result in exceptions being
     * thrown.
     */
    void closeInternal() {
        // Regardless what happens when cleaning up,
        // the statement is considered closed.
        assert !bIsClosed;
        discardLastExecutionResults();

        bIsClosed = true;
        autoGeneratedKeys = null;
        sqlWarnings = null;
        inOutParam = null;

        connection.removeOpenStatement(this);
    }

    @Override
    public void close() throws SQLServerException {
        loggerExternal.entering(getClassNameLogging(), "close");

        if (!bIsClosed)
            closeInternal();

        loggerExternal.exiting(getClassNameLogging(), "close");
    }

    @Override
    public void closeOnCompletion() throws SQLException {
        loggerExternal.entering(getClassNameLogging(), "closeOnCompletion");

        checkClosed();

        // enable closeOnCompletion feature
        isCloseOnCompletion = true;

        loggerExternal.exiting(getClassNameLogging(), "closeOnCompletion");
    }

    @Override
    public java.sql.ResultSet executeQuery(String sql) throws SQLServerException, SQLTimeoutException {
        loggerExternal.entering(getClassNameLogging(), "executeQuery", sql);
        if (loggerExternal.isLoggable(Level.FINER) && Util.isActivityTraceOn()) {
            loggerExternal.finer(toString() + " ActivityId: " + ActivityCorrelator.getNext().toString());
        }
        checkClosed();
        executeStatement(new StmtExecCmd(this, sql, EXECUTE_QUERY, NO_GENERATED_KEYS));
        loggerExternal.exiting(getClassNameLogging(), "executeQuery", resultSet);
        return resultSet;
    }

    final SQLServerResultSet executeQueryInternal(String sql) throws SQLServerException, SQLTimeoutException {
        checkClosed();
        executeStatement(new StmtExecCmd(this, sql, EXECUTE_QUERY_INTERNAL, NO_GENERATED_KEYS));
        return resultSet;
    }

    @Override
    public int executeUpdate(String sql) throws SQLServerException, SQLTimeoutException {
        loggerExternal.entering(getClassNameLogging(), "executeUpdate", sql);
        if (loggerExternal.isLoggable(Level.FINER) && Util.isActivityTraceOn()) {
            loggerExternal.finer(toString() + " ActivityId: " + ActivityCorrelator.getNext().toString());
        }
        checkClosed();
        executeStatement(new StmtExecCmd(this, sql, EXECUTE_UPDATE, NO_GENERATED_KEYS));

        // this shouldn't happen, caller probably meant to call executeLargeUpdate
        if (updateCount < Integer.MIN_VALUE || updateCount > Integer.MAX_VALUE)
            SQLServerException.makeFromDriverError(connection, this,
                    SQLServerException.getErrString("R_updateCountOutofRange"), null, true);

        loggerExternal.exiting(getClassNameLogging(), "executeUpdate", updateCount);

        return (int) updateCount;
    }

    @Override
    public long executeLargeUpdate(String sql) throws SQLServerException, SQLTimeoutException {

        loggerExternal.entering(getClassNameLogging(), "executeLargeUpdate", sql);
        if (loggerExternal.isLoggable(Level.FINER) && Util.isActivityTraceOn()) {
            loggerExternal.finer(toString() + " ActivityId: " + ActivityCorrelator.getNext().toString());
        }
        checkClosed();
        executeStatement(new StmtExecCmd(this, sql, EXECUTE_UPDATE, NO_GENERATED_KEYS));

        loggerExternal.exiting(getClassNameLogging(), "executeLargeUpdate", updateCount);
        return updateCount;
    }

    @Override
    public boolean execute(String sql) throws SQLServerException, SQLTimeoutException {
        loggerExternal.entering(getClassNameLogging(), "execute", sql);
        if (loggerExternal.isLoggable(Level.FINER) && Util.isActivityTraceOn()) {
            loggerExternal.finer(toString() + " ActivityId: " + ActivityCorrelator.getNext().toString());
        }
        checkClosed();
        executeStatement(new StmtExecCmd(this, sql, EXECUTE, NO_GENERATED_KEYS));
        loggerExternal.exiting(getClassNameLogging(), "execute", null != resultSet);
        return null != resultSet;
    }

    /**
     * Statement exec command
     */
    private final class StmtExecCmd extends TDSCommand {
        /**
         * Always update serialVersionUID when prompted.
         */
        private static final long serialVersionUID = 4534132352812876292L;
        final SQLServerStatement stmt;
        final String sql;
        final int executeMethod;
        final int autoGeneratedKeys;

        StmtExecCmd(SQLServerStatement stmt, String sql, int executeMethod, int autoGeneratedKeys) {
            super(stmt.toString() + " executeXXX", stmt.queryTimeout, stmt.cancelQueryTimeoutSeconds);
            this.stmt = stmt;
            this.sql = sql;
            this.executeMethod = executeMethod;
            this.autoGeneratedKeys = autoGeneratedKeys;
        }

        final boolean doExecute() throws SQLServerException {
            stmt.doExecuteStatement(this);
            return false;
        }

        final void processResponse(TDSReader tdsReader) throws SQLServerException {
            ensureExecuteResultsReader(tdsReader);
            processExecuteResults();
        }
    }

    private String ensureSQLSyntax(String sql) throws SQLServerException {
        if (sql.indexOf(LEFT_CURLY_BRACKET) >= 0) {

            CityHash128Key cacheKey = new CityHash128Key(sql);

            // Check for cached SQL metadata.
            ParsedSQLCacheItem cacheItem = getCachedParsedSQL(cacheKey);
            if (null == cacheItem)
                cacheItem = parseAndCacheSQL(cacheKey, sql);

            // Retrieve from cache item.
            procedureName = cacheItem.procedureName;
            return cacheItem.processedSQL;
        }

        return sql;
    }

    void startResults() {
        moreResults = true;
    }

    final void setMaxRowsAndMaxFieldSize() throws SQLServerException {
        if (EXECUTE_QUERY == executeMethod || EXECUTE == executeMethod) {
            connection.setMaxRows(maxRows);
            connection.setMaxFieldSize(maxFieldSize);
        } else {
            assert EXECUTE_UPDATE == executeMethod || EXECUTE_BATCH == executeMethod
                    || EXECUTE_QUERY_INTERNAL == executeMethod;

            // If we are executing via any of the above methods then make sure any
            // previous maxRows limitation on the connection is removed.
            connection.setMaxRows(0);
        }
    }

    final void doExecuteStatement(StmtExecCmd execCmd) throws SQLServerException {
        resetForReexecute();

        // Set this command as the current command
        executeMethod = execCmd.executeMethod;

        // Apps can use JDBC call syntax to call unparameterized stored procedures
        // through regular Statement objects. We need to ensure that any such JDBC
        // call syntax is rewritten here as SQL exec syntax.
        String sql = ensureSQLSyntax(execCmd.sql);
        if (!isInternalEncryptionQuery && connection.isAEv2()) {
            execCmd.enclaveCEKs = connection.initEnclaveParameters(this, sql, null, null, null);
        }

        // If this request might be a query (as opposed to an update) then make
        // sure we set the max number of rows and max field size for any ResultSet
        // that may be returned.
        //
        // If the app uses Statement.execute to execute an UPDATE or DELETE statement
        // and has called Statement.setMaxRows to limit the number of rows from an
        // earlier query, then the number of rows updated/deleted will be limited as
        // well.
        //
        // Note: similar logic in SQLServerPreparedStatement.doExecutePreparedStatement
        setMaxRowsAndMaxFieldSize();

        if (loggerExternal.isLoggable(Level.FINER) && Util.isActivityTraceOn()) {
            loggerExternal.finer(toString() + " ActivityId: " + ActivityCorrelator.getNext().toString());
        }
        if (isCursorable(executeMethod) && isSelect(sql)) {
            if (stmtlogger.isLoggable(java.util.logging.Level.FINE))
                stmtlogger.fine(toString() + " Executing server side cursor " + sql);

            doExecuteCursored(execCmd, sql);
        } else // Non-cursored execution (includes EXECUTE_QUERY_INTERNAL)
        {
            executedSqlDirectly = true;
            expectCursorOutParams = false;

            TDSWriter tdsWriter = execCmd.startRequest(TDS.PKT_QUERY);

            tdsWriter.sendEnclavePackage(sql, execCmd.enclaveCEKs);

            tdsWriter.writeString(sql);

            // If this is an INSERT statement and generated keys were requested
            // then add on the query to return them.
            if (RETURN_GENERATED_KEYS == execCmd.autoGeneratedKeys
                    && (EXECUTE_UPDATE == executeMethod || EXECUTE == executeMethod)
                    && sql.trim().toUpperCase().startsWith("INSERT")) {
                tdsWriter.writeString(identityQuery);
            }

            if (stmtlogger.isLoggable(java.util.logging.Level.FINE))
                stmtlogger.fine(toString() + " Executing (not server cursor) " + sql);

            // Start the response
            ensureExecuteResultsReader(execCmd.startResponse(isResponseBufferingAdaptive));
            startResults();
            getNextResult(true);
        }

        // If execution produced no result set, then throw an exception if executeQuery() was used.
        if (null == resultSet) {
            if (EXECUTE_QUERY == executeMethod) {
                SQLServerException.makeFromDriverError(connection, this,
                        SQLServerException.getErrString("R_noResultset"), null, true);
            }
        }
        // Otherwise, if execution produced a result set, then throw an exception
        // if executeUpdate() or executeBatch() was used.
        else {
            if (EXECUTE_UPDATE == executeMethod || EXECUTE_BATCH == executeMethod) {
                SQLServerException.makeFromDriverError(connection, this,
                        SQLServerException.getErrString("R_resultsetGeneratedForUpdate"), null, false);
            }
        }
    }

    /**
     * Statement batch exec command
     */
    private final class StmtBatchExecCmd extends TDSCommand {
        /**
         * Always update serialVersionUID when prompted.
         */
        private static final long serialVersionUID = -4621631860790243331L;
        final SQLServerStatement stmt;

        StmtBatchExecCmd(SQLServerStatement stmt) {
            super(stmt.toString() + " executeBatch", stmt.queryTimeout, stmt.cancelQueryTimeoutSeconds);
            this.stmt = stmt;
        }

        final boolean doExecute() throws SQLServerException {
            stmt.doExecuteStatementBatch(this);
            return false;
        }

        final void processResponse(TDSReader tdsReader) throws SQLServerException {
            ensureExecuteResultsReader(tdsReader);
            processExecuteResults();
        }
    }

    private void doExecuteStatementBatch(StmtBatchExecCmd execCmd) throws SQLServerException {
        resetForReexecute();

        // Make sure any previous maxRows limitation on the connection is removed.
        connection.setMaxRows(0);

        String batchStatementString = String.join(";", batchStatementBuffer);
        if (connection.isAEv2()) {
            execCmd.enclaveCEKs = connection.initEnclaveParameters(this, batchStatementString, null, null, null);
        }

        if (loggerExternal.isLoggable(Level.FINER) && Util.isActivityTraceOn()) {
            loggerExternal.finer(toString() + " ActivityId: " + ActivityCorrelator.getNext().toString());
        }

        // Batch execution is always non-cursored
        executeMethod = EXECUTE_BATCH;
        executedSqlDirectly = true;
        expectCursorOutParams = false;

        TDSWriter tdsWriter = execCmd.startRequest(TDS.PKT_QUERY);

        // Write the concatenated batch of statements, delimited by semicolons
        tdsWriter.sendEnclavePackage(batchStatementString, execCmd.enclaveCEKs);
        tdsWriter.writeString(batchStatementString);

        // Start the response
        ensureExecuteResultsReader(execCmd.startResponse(isResponseBufferingAdaptive));
        startResults();
        getNextResult(true);

        // If execution produced a result set, then throw an exception
        if (null != resultSet) {
            SQLServerException.makeFromDriverError(connection, this,
                    SQLServerException.getErrString("R_resultsetGeneratedForUpdate"), null, false);
        }
    }

    /**
     * Resets the state to get the statement for reexecute callable statement overrides this.
     */
    final void resetForReexecute() throws SQLServerException {
        ensureExecuteResultsReader(null);
        autoGeneratedKeys = null;
        updateCount = -1;
        sqlWarnings = null;
        executedSqlDirectly = false;
        startResults();
    }

    /**
     * Determines if the SQL is a SELECT.
     * 
     * @param sql
     *        The statement SQL.
     * @return True if the statement is a select.
     */
    final boolean isSelect(String sql) throws SQLServerException {
        checkClosed();
        // Used to check just the first letter which would cause
        // "Set" commands to return true...
        String temp = sql.trim();
        if (null == sql || sql.length() < 6) {
            return false;
        }
        return "select".equalsIgnoreCase(temp.substring(0, 6));
    }

    /**
     * Determine if the SQL is a INSERT.
     * 
     * @param sql
     *        The statement SQL.
     * @return True if the statement is an insert.
     */
    final boolean isInsert(String sql) throws SQLServerException {
        checkClosed();
        // Used to check just the first letter which would cause
        // "Set" commands to return true...
        String temp = sql.trim();
        if (null == sql || sql.length() < 6) {
            return false;
        }
        if ("/*".equalsIgnoreCase(temp.substring(0, 2))) {
            int index = temp.indexOf("*/") + 2;
            return isInsert(temp.substring(index));
        }
        return "insert".equalsIgnoreCase(temp.substring(0, 6));
    }

    /**
     * Replaces a JDBC parameter marker with the parameter's string value
     * 
     * @param str
     *        the parameter syntax
     * @param marker
     *        the parameter marker
     * @param replaceStr
     *        the param value
     * @return String
     */
    static String replaceParameterWithString(String str, char marker, String replaceStr) {
        int index = 0;
        while ((index = str.indexOf("" + marker)) >= 0) {
            str = str.substring(0, index) + replaceStr + str.substring(index + 1, str.length());
        }
        return str;
    }

    /**
     * Sets a JDBC parameter to null. (Used only when processing LOB column sources.)
     * 
     * @param sql
     *        the parameter syntax
     * @return the result
     */
    static String replaceMarkerWithNull(String sql) {
        if (!sql.contains("'")) {
            return replaceParameterWithString(sql, '?', "null");
        } else {
            StringTokenizer st = new StringTokenizer(sql, "'", true);
            boolean beforeColon = true;
            final StringBuilder retSql = new StringBuilder();
            while (st.hasMoreTokens()) {
                String str = st.nextToken();
                if ("'".equals(str)) {
                    retSql.append("'");
                    beforeColon = !beforeColon;
                    continue;
                }
                if (beforeColon) {
                    String repStr = replaceParameterWithString(str, '?', "null");
                    retSql.append(repStr);
                    continue;
                } else {
                    retSql.append(str);
                    continue;
                }
            }
            return retSql.toString();
        }
    }

    void checkClosed() throws SQLServerException {
        // Check the connection first so that Statement methods
        // throw a "Connection closed" exception if the reason
        // that the statement was closed is because the connection
        // was closed.
        connection.checkClosed();
        if (bIsClosed) {
            SQLServerException.makeFromDriverError(connection, this,
                    SQLServerException.getErrString("R_statementIsClosed"), null, false);
        }
    }

    /* ---------------- JDBC API methods ------------------ */

    @Override
    public final int getMaxFieldSize() throws SQLServerException {
        loggerExternal.entering(getClassNameLogging(), "getMaxFieldSize");
        checkClosed();
        loggerExternal.exiting(getClassNameLogging(), "getMaxFieldSize", maxFieldSize);
        return maxFieldSize;
    }

    @Override
    public final void setMaxFieldSize(int max) throws SQLServerException {
        loggerExternal.entering(getClassNameLogging(), "setMaxFieldSize", max);
        checkClosed();
        if (max < 0) {
            MessageFormat form = new MessageFormat(SQLServerException.getErrString("R_invalidLength"));
            Object[] msgArgs = {max};
            SQLServerException.makeFromDriverError(connection, this, form.format(msgArgs), null, true);
        }
        maxFieldSize = max;
        loggerExternal.exiting(getClassNameLogging(), "setMaxFieldSize");
    }

    @Override
    public final int getMaxRows() throws SQLServerException {
        loggerExternal.entering(getClassNameLogging(), "getMaxRows");
        checkClosed();
        loggerExternal.exiting(getClassNameLogging(), "getMaxRows", maxRows);
        return maxRows;
    }

    @Override
    public final long getLargeMaxRows() throws SQLServerException {

        loggerExternal.entering(getClassNameLogging(), "getLargeMaxRows");

        // SQL Server only supports integer limits for setting max rows.
        // So, getLargeMaxRows() and getMaxRows() will return the same value.
        loggerExternal.exiting(getClassNameLogging(), "getLargeMaxRows", (long) maxRows);

        return (long) getMaxRows();
    }

    @Override
    public final void setMaxRows(int max) throws SQLServerException {
        if (loggerExternal.isLoggable(java.util.logging.Level.FINER))
            loggerExternal.entering(getClassNameLogging(), "setMaxRows", max);
        checkClosed();
        if (max < 0) {
            MessageFormat form = new MessageFormat(SQLServerException.getErrString("R_invalidRowcount"));
            Object[] msgArgs = {max};
            SQLServerException.makeFromDriverError(connection, this, form.format(msgArgs), null, true);
        }

        // DYNAMIC scrollable server cursors have no notion of a keyset. That is, the number of rows in
        // the ResultSet can change dynamically as the app scrolls around. So there is no way to support
        // maxRows with DYNAMIC scrollable cursors.
        if (SQLServerResultSet.TYPE_SS_SCROLL_DYNAMIC != resultSetType)
            maxRows = max;
        loggerExternal.exiting(getClassNameLogging(), "setMaxRows");
    }

    @Override
    public final void setLargeMaxRows(long max) throws SQLServerException {

        if (loggerExternal.isLoggable(java.util.logging.Level.FINER))
            loggerExternal.entering(getClassNameLogging(), "setLargeMaxRows", max);

        // SQL server only supports integer limits for setting max rows.
        // If <max> is bigger than integer limits then throw an exception, otherwise call setMaxRows(int)
        if (max > Integer.MAX_VALUE) {
            MessageFormat form = new MessageFormat(SQLServerException.getErrString("R_invalidMaxRows"));
            Object[] msgArgs = {max};
            SQLServerException.makeFromDriverError(connection, this, form.format(msgArgs), null, true);
        }
        setMaxRows((int) max);
        loggerExternal.exiting(getClassNameLogging(), "setLargeMaxRows");
    }

    @Override
    public final void setEscapeProcessing(boolean enable) throws SQLServerException {
        if (loggerExternal.isLoggable(java.util.logging.Level.FINER))
            loggerExternal.entering(getClassNameLogging(), "setEscapeProcessing", enable);
        checkClosed();
        escapeProcessing = enable;
        loggerExternal.exiting(getClassNameLogging(), "setEscapeProcessing");
    }

    @Override
    public final int getQueryTimeout() throws SQLServerException {
        loggerExternal.entering(getClassNameLogging(), "getQueryTimeout");
        checkClosed();
        loggerExternal.exiting(getClassNameLogging(), "getQueryTimeout", queryTimeout);
        return queryTimeout;
    }

    @Override
    public final void setQueryTimeout(int seconds) throws SQLServerException {
        loggerExternal.entering(getClassNameLogging(), "setQueryTimeout", seconds);
        checkClosed();
        if (seconds < 0) {
            MessageFormat form = new MessageFormat(SQLServerException.getErrString("R_invalidQueryTimeOutValue"));
            Object[] msgArgs = {seconds};
            SQLServerException.makeFromDriverError(connection, this, form.format(msgArgs), null, true);
        }
        queryTimeout = seconds;
        loggerExternal.exiting(getClassNameLogging(), "setQueryTimeout");
    }

    @Override
    public final int getCancelQueryTimeout() throws SQLServerException {
        loggerExternal.entering(getClassNameLogging(), "getCancelQueryTimeout");
        checkClosed();
        loggerExternal.exiting(getClassNameLogging(), "getCancelQueryTimeout", cancelQueryTimeoutSeconds);
        return cancelQueryTimeoutSeconds;
    }

    @Override
    public final void setCancelQueryTimeout(int seconds) throws SQLServerException {
        loggerExternal.entering(getClassNameLogging(), "setCancelQueryTimeout", seconds);
        checkClosed();
        if (seconds < 0) {
            MessageFormat form = new MessageFormat(SQLServerException.getErrString("R_invalidCancelQueryTimeout"));
            Object[] msgArgs = {seconds};
            SQLServerException.makeFromDriverError(connection, this, form.format(msgArgs), null, true);
        }
        cancelQueryTimeoutSeconds = seconds;
        loggerExternal.exiting(getClassNameLogging(), "setCancelQueryTimeout");
    }

    @Override
    public final void cancel() throws SQLServerException {
        loggerExternal.entering(getClassNameLogging(), "cancel");
        checkClosed();

        // Cancel the currently executing statement.
        if (null != currentCommand)
            currentCommand.interrupt(SQLServerException.getErrString("R_queryCanceled"));
        loggerExternal.exiting(getClassNameLogging(), "cancel");
    }

    /** the SQL warnings chain */
    Vector<SQLWarning> sqlWarnings;

    /** Flag to indicate that it is an internal query to retrieve encryption metadata. */
    boolean isInternalEncryptionQuery;

    @Override
    public final SQLWarning getWarnings() throws SQLServerException {
        loggerExternal.entering(getClassNameLogging(), "getWarnings");
        checkClosed();
        if (sqlWarnings == null)
            return null;
        SQLWarning warn = sqlWarnings.elementAt(0);
        loggerExternal.exiting(getClassNameLogging(), "getWarnings", warn);
        return warn;
    }

    @Override
    public final void clearWarnings() throws SQLServerException {
        loggerExternal.entering(getClassNameLogging(), "clearWarnings");
        checkClosed();
        sqlWarnings = null;
        loggerExternal.exiting(getClassNameLogging(), "clearWarnings");
    }

    @Override
    public final void setCursorName(String name) throws SQLServerException {
        loggerExternal.entering(getClassNameLogging(), "setCursorName", name);
        checkClosed();
        cursorName = name;
        loggerExternal.exiting(getClassNameLogging(), "setCursorName");
    }

    final String getCursorName() {
        return cursorName;
    }

    @Override
    public final java.sql.ResultSet getResultSet() throws SQLServerException {
        loggerExternal.entering(getClassNameLogging(), "getResultSet");
        checkClosed();
        loggerExternal.exiting(getClassNameLogging(), "getResultSet", resultSet);
        return resultSet;
    }

    @Override
    public final int getUpdateCount() throws SQLServerException {
        loggerExternal.entering(getClassNameLogging(), "getUpdateCount");

        checkClosed();

        // this shouldn't happen, caller probably meant to call getLargeUpdateCount
        if (updateCount < Integer.MIN_VALUE || updateCount > Integer.MAX_VALUE)
            SQLServerException.makeFromDriverError(connection, this,
                    SQLServerException.getErrString("R_updateCountOutofRange"), null, true);

        loggerExternal.exiting(getClassNameLogging(), "getUpdateCount", updateCount);

        return (int) updateCount;
    }

    @Override
    public final long getLargeUpdateCount() throws SQLServerException {

        loggerExternal.entering(getClassNameLogging(), "getUpdateCount");
        checkClosed();
        loggerExternal.exiting(getClassNameLogging(), "getUpdateCount", updateCount);
        return updateCount;
    }

    final void ensureExecuteResultsReader(TDSReader tdsReader) {
        this.tdsReader = tdsReader;
    }

    final void processExecuteResults() throws SQLServerException {
        if (wasExecuted()) {
            processBatch();
            checkClosed(); // processBatch could have resulted in a closed connection if isCloseOnCompletion is set
            TDSParser.parse(resultsReader(), "batch completion");
            ensureExecuteResultsReader(null);
        }
    }

    void processBatch() throws SQLServerException {
        processResults();
    }

    final void processResults() throws SQLServerException {
        SQLServerException interruptException = null;

        while (moreResults) {
            // Get the next result
            try {
                getNextResult(true);
            } catch (SQLServerException e) {
                // If an exception is thrown while processing the results
                // then decide what to do with it:
                if (moreResults) {
                    // Silently discard database errors and continue processing the remaining results
                    if (SQLServerException.DRIVER_ERROR_FROM_DATABASE == e.getDriverErrorCode()) {
                        if (stmtlogger.isLoggable(java.util.logging.Level.FINEST)) {
                            stmtlogger.finest(
                                    this + " ignoring database error: " + e.getErrorCode() + " " + e.getMessage());
                        }

                        continue;
                    }

                    // If statement execution was canceled then continue processing the
                    // remaining results before throwing the "statement canceled" exception.
                    if (e.getSQLState() != null
                            && e.getSQLState().equals(SQLState.STATEMENT_CANCELED.getSQLStateCode())) {
                        interruptException = e;
                        continue;
                    }
                }

                // Propagate up more serious exceptions to the caller
                moreResults = false;
                throw e;
            }
        }

        clearLastResult();

        if (null != interruptException)
            throw interruptException;
    }

    /**
     * Returns more results in the TDS stream.
     *
     * @return true if the next result is a ResultSet object; false if it is an integer (indicating that it is an update
     *         count or there are no more results).
     */
    @Override
    public final boolean getMoreResults() throws SQLServerException {
        loggerExternal.entering(getClassNameLogging(), "getMoreResults");
        checkClosed();

        // Get the next result, whatever it is (ResultSet or update count).
        // Don't just return the value from the getNextResult() call, however.
        // The getMoreResults method has a subtle spec for its return value (see above).
        getNextResult(true);
        loggerExternal.exiting(getClassNameLogging(), "getMoreResults", null != resultSet);
        return null != resultSet;
    }

    /**
     * Clears the most recent result (ResultSet or update count) from this statement.
     *
     * This method is used to clean up before moving to the next result and after processing the last result.
     *
     * Note that errors closing the ResultSet (if the last result is a ResultSet) are caught, logged, and ignored. The
     * reason for this is that this method is only for cleanup for when the app fails to do the cleanup itself (for
     * example by leaving a ResultSet open when closing the statement). If the app wants to be able to handle errors
     * from closing the current result set, then it should close that ResultSet itself before closing the statement,
     * moving to the next result, or whatever. This is the recommended practice with JDBC.
     */
    final void clearLastResult() {
        // Clear any update count result
        updateCount = -1;

        // Clear any ResultSet result
        if (null != resultSet) {
            // Try closing the ResultSet. If closing fails, log the error and ignore it.
            // Then just drop our reference to the ResultSet object -- we're done with
            // it anyhow.
            try {
                resultSet.close();
            } catch (SQLServerException e) {
                stmtlogger.finest(this + " clearing last result; ignored error closing ResultSet: " + e.getErrorCode()
                        + " " + e.getMessage());
            } finally {
                resultSet = null;
            }
        }
    }

    /**
     * Returns the next result in the TDS response token stream, which may be a result set, update count or exception.
     *
     * @param clearFlag
     *        Boolean Flag if set to true, clears the last stored results in ResultSet. If set to false, does not clear
     *        ResultSet and continues processing TDS Stream for more results.
     * 
     * @return true if another result (ResultSet or update count) was available; false if there were no more results.
     */
    final boolean getNextResult(boolean clearFlag) throws SQLServerException {
        /**
         * TDS response token stream handler used to locate the next result in the TDS response token stream.
         */
        final class NextResult extends TDSTokenHandler {
            private StreamDone stmtDoneToken = null;

            final boolean isUpdateCount() {
                return null != stmtDoneToken;
            }

            final long getUpdateCount() {
                return stmtDoneToken.getUpdateCount();
            }

            private boolean isResultSet = false;

            final boolean isResultSet() {
                return isResultSet;
            }

            private StreamRetStatus procedureRetStatToken = null;

            NextResult() {
                super("getNextResult");
            }

            boolean onColMetaData(TDSReader tdsReader) throws SQLServerException {
                /*
                 * If we have an update count from a previous command that we haven't acknowledged because we didn't
                 * know at the time whether it was the undesired result from a trigger, and if we did not encounter an
                 * ERROR token before hitting this COLMETADATA token, with any intervening DONE token (does not indicate
                 * an error result), then go ahead.
                 */
                if (null == stmtDoneToken && null == getDatabaseError()) {
                    // If both conditions are true, column metadata indicates the start of a ResultSet
                    isResultSet = true;
                }
                return false;
            }

            boolean onDone(TDSReader tdsReader) throws SQLServerException {
                // Consume the done token and decide what to do with it...
                // Handling DONE/DONEPROC/DONEINPROC tokens is a little tricky...
                StreamDone doneToken = new StreamDone();
                doneToken.setFromTDS(tdsReader);
                connection.getSessionRecovery().decrementUnprocessedResponseCount();

                // If the done token has the attention ack bit set, then record
                // it as the attention ack DONE token. We may or may not throw
                // an statement canceled/timed out exception later based on
                // whether we've seen this ack.
                if (doneToken.isAttnAck())
                    return false;

                // The meaning of other done tokens depends on several things ...
                //
                // A done token from a DML or DDL command normally contains an update
                // count that is usually returned as the next result. But processing
                // doesn't stop until we reach the end of the result, which may include
                // other tokens. And there are exceptions to that rule ...
                if (doneToken.cmdIsDMLOrDDL()) {
                    // If update counts are suppressed (i.e. SET NOCOUNT ON was used) then
                    // the DML/DDL update count is not valid, and this result should be skipped
                    // unless it's for a batch where it's ok to report a "done without count"
                    // status (Statement.SUCCESS_NO_INFO)
                    if (-1 == doneToken.getUpdateCount() && EXECUTE_BATCH != executeMethod)
                        return true;

                    if (-1 != doneToken.getUpdateCount() && EXECUTE_QUERY == executeMethod)
                        return true;

                    // Otherwise, the update count is valid. Now determine whether we should
                    // return it as a result...
                    stmtDoneToken = doneToken;

                    // Always return update counts from directly executed SQL statements.
                    // This encompases both batch execution in normal SQLServerStatement objects
                    // and compound statement execution, which are indistinguishable from one
                    // another as they are both just concatenated statements.
                    if (TDS.TDS_DONEINPROC != doneToken.getTokenType())
                        return false;

                    if (EXECUTE_BATCH != executeMethod) {
                        // Always return update counts from statements executed in stored procedure calls.
                        if (null != procedureName)
                            return false;

                        // Always return all update counts from statements executed through Statement.execute()
                        if (EXECUTE == executeMethod)
                            return false;

                        // Statement.executeUpdate() may or may not return this update count depending on the
                        // setting of the lastUpdateCount connection property:
                        //
                        // If lastUpdateCount=true (the default), then skip this update count and continue.
                        // Otherwise (lastUpdateCount=false), return this update count.
                        if (!connection.useLastUpdateCount())
                            return false;

                        // An update count from a statement that appears to have been executed in a stored
                        // procedure call, when no stored procedure was called, is assumed to be the result of
                        // a trigger firing. Skip it for now until/unless it is shown to be the last update
                        // count of a statement's execution.
                    }
                }

                // A done token without an update count usually just indicates the execution
                // of a SQL statement that isn't an INSERT, UPDATE, DELETE or DDL, and it should
                // be ignored. However, some of these done tokens have special meaning that we
                // need to consider...
                else {
                    // The final done token in the response always marks the end of the result,
                    // even if there is no update count.
                    if (doneToken.isFinal()) {
                        moreResults = false;
                        return false;
                    }

                    if (EXECUTE_BATCH == executeMethod) {
                        // The done token that marks the end of a batch always marks the end
                        // of the result, even if there is no update count.
                        if (TDS.TDS_DONEINPROC != doneToken.getTokenType() || doneToken.wasRPCInBatch()) {
                            moreResults = false;
                            return false;
                        }
                    }
                }

                // If the current command (whatever it was) produced an error then stop parsing and propagate it up.
                // In this case, the command is likely to be a RAISERROR, but it could be anything.
                if (doneToken.isError())
                    return false;

                // In all other cases, keep parsing
                return true;
            }

            boolean onRetStatus(TDSReader tdsReader) throws SQLServerException {
                // If this return status token marks the start of statement execution OUT parameters,
                // then consume those OUT parameters, setting server cursor ID, row count, and/or
                // the prepared statement handle from them.
                if (consumeExecOutParam(tdsReader)) {
                    moreResults = false;
                }

                // If this RETSTATUS token is not the one that begins the statement execution OUT
                // parameters, then it must be one from a stored procedure that was called by
                // the query itself. In that case, it should be ignored as it does not contribute
                // to any result. It may mark the start of application OUT parameters, however,
                // so remember that we've seen it so that we don't ignore the RETVALUE tokens that
                // may follow.
                else {
                    procedureRetStatToken = new StreamRetStatus();
                    procedureRetStatToken.setFromTDS(tdsReader);
                }

                return true;
            }

            boolean onRetValue(TDSReader tdsReader) throws SQLServerException {
                // We are only interested in return values that are statement OUT parameters,
                // in which case we need to stop parsing and let CallableStatement take over.
                // A RETVALUE token appearing in the execution results, but before any RETSTATUS
                // token, is a TEXTPTR return value that should be ignored.
                if (moreResults && null == procedureRetStatToken) {
                    Parameter p = new Parameter(
                            Util.shouldHonorAEForParameters(stmtColumnEncriptionSetting, connection));
                    p.skipRetValStatus(tdsReader);
                    p.skipValue(tdsReader, true);
                    return true;
                }

                return false;
            }

            boolean onInfo(TDSReader tdsReader) throws SQLServerException {
                StreamInfo infoToken = new StreamInfo();
                infoToken.setFromTDS(tdsReader);

                // Under some circumstances the server cannot produce the cursored result set
                // that we requested, but produces a client-side (default) result set instead.
                // When this happens, there are no cursor ID or rowcount OUT parameters -- the
                // result set rows are returned directly as if this were a client-cursored
                // result set.
                //
                // ErrorNumber: 16954
                // ErrorSeverity: EX_USER
                // ErrorFormat: Executing SQL directly; no cursor.
                // ErrorCause: Server cursor is not supported on the specified SQL, falling back to default result set
                // ErrorCorrectiveAction: None required
                //
                if (16954 == infoToken.msg.getErrorNumber())
                    executedSqlDirectly = true;

                SQLWarning warning = new SQLWarning(
                        infoToken.msg.getErrorMessage(), SQLServerException.generateStateCode(connection,
                                infoToken.msg.getErrorNumber(), infoToken.msg.getErrorState()),
                        infoToken.msg.getErrorNumber());

                if (sqlWarnings == null) {
                    sqlWarnings = new Vector<>();
                } else {
                    int n = sqlWarnings.size();
                    SQLWarning w = sqlWarnings.elementAt(n - 1);
                    w.setNextWarning(warning);
                }
                sqlWarnings.add(warning);
                return true;
            }
        }

        // If the statement has no results yet, then return
        if (!wasExecuted()) {
            moreResults = false;
            return false;
        }

        // Clear out previous results only when clearFlag = true
        if (clearFlag) {
            clearLastResult();
        }

        // If there are no more results, then we're done. All we had to do was to close out the previous results.
        if (!moreResults) {
            return false;
        }

        // Figure out the next result.
        NextResult nextResult = new NextResult();

        // Signal to not read all token other than TDS_MSG if reading only warnings
        TDSParser.parse(resultsReader(), nextResult, !clearFlag);

        // Check for errors first.
        if (null != nextResult.getDatabaseError()) {
            SQLServerException.makeFromDatabaseError(connection, null, nextResult.getDatabaseError().getErrorMessage(),
                    nextResult.getDatabaseError(), false);
        }

        // If we didn't clear current ResultSet, we wanted to read only warnings. Return back from here.
        if (!clearFlag)
            return false;

        // Not an error. Is it a result set?
        else if (nextResult.isResultSet()) {
            resultSet = new SQLServerResultSet(this);
            return true;
        }

        // Nope. Not an error or a result set. Maybe a result from a T-SQL statement?
        // That is, one of the following:
        // - a positive count of the number of rows affected (from INSERT, UPDATE, or DELETE),
        // - a zero indicating no rows affected, or the statement was DDL, or
        // - a -1 indicating the statement succeeded, but there is no update count
        // information available (translates to Statement.SUCCESS_NO_INFO in batch
        // update count arrays).
        else if (nextResult.isUpdateCount()) {
            updateCount = nextResult.getUpdateCount();
            return true;
        }

        // None of the above. Last chance here... Going into the parser above, we know
        // moreResults was initially true. If we come out with moreResults false, then
        // we hit a DONE token (either DONE (FINAL) or DONE (RPC in batch)) that indicates
        // that the batch succeeded overall, but that there is no information on individual
        // statements' update counts. This is similar to the last case above, except that
        // there is no update count. That is: we have a successful result (return true),
        // but we have no other information about it (updateCount = -1).
        updateCount = -1;
        if (!moreResults) {
            return true;
        }

        // Only way to get here (moreResults is still true, but no apparent results of any kind)
        // is if the TDSParser didn't actually parse _anything_. That is, we are at EOF in the
        // response. In that case, there truly are no more results. We're done.
        moreResults = false;
        return false;
    }

    /**
     * Consumes the OUT parameter for the statement object itself.
     *
     * Normal Statement objects consume the server cursor OUT params when present. PreparedStatement and
     * CallableStatement objects override this method to consume the prepared statement handle as well.
     */
    boolean consumeExecOutParam(TDSReader tdsReader) throws SQLServerException {
        if (expectCursorOutParams) {
            TDSParser.parse(tdsReader, new StmtExecOutParamHandler(this));
            return true;
        }

        return false;
    }

    // --------------------------JDBC 2.0-----------------------------

    @Override
    public final void setFetchDirection(int nDir) throws SQLServerException {
        if (loggerExternal.isLoggable(java.util.logging.Level.FINER))
            loggerExternal.entering(getClassNameLogging(), "setFetchDirection", nDir);
        checkClosed();
        if ((ResultSet.FETCH_FORWARD != nDir && ResultSet.FETCH_REVERSE != nDir && ResultSet.FETCH_UNKNOWN != nDir) ||

                (ResultSet.FETCH_FORWARD != nDir && (SQLServerResultSet.TYPE_SS_DIRECT_FORWARD_ONLY == resultSetType
                        || SQLServerResultSet.TYPE_SS_SERVER_CURSOR_FORWARD_ONLY == resultSetType))) {
            MessageFormat form = new MessageFormat(SQLServerException.getErrString("R_invalidFetchDirection"));
            Object[] msgArgs = {nDir};
            SQLServerException.makeFromDriverError(connection, this, form.format(msgArgs), null, false);
        }

        nFetchDirection = nDir;
        loggerExternal.exiting(getClassNameLogging(), "setFetchDirection");
    }

    @Override
    public final int getFetchDirection() throws SQLServerException {
        loggerExternal.entering(getClassNameLogging(), "getFetchDirection");
        checkClosed();
        loggerExternal.exiting(getClassNameLogging(), "getFetchDirection", nFetchDirection);
        return nFetchDirection;
    }

    @Override
    public final void setFetchSize(int rows) throws SQLServerException {
        if (loggerExternal.isLoggable(java.util.logging.Level.FINER))
            loggerExternal.entering(getClassNameLogging(), "setFetchSize", rows);
        checkClosed();
        if (rows < 0)
            SQLServerException.makeFromDriverError(connection, this,
                    SQLServerException.getErrString("R_invalidFetchSize"), null, false);

        nFetchSize = (0 == rows) ? defaultFetchSize : rows;
        loggerExternal.exiting(getClassNameLogging(), "setFetchSize");
    }

    @Override
    public final int getFetchSize() throws SQLServerException {
        loggerExternal.entering(getClassNameLogging(), "getFetchSize");
        checkClosed();
        loggerExternal.exiting(getClassNameLogging(), "getFetchSize", nFetchSize);
        return nFetchSize;
    }

    @Override
    public final int getResultSetConcurrency() throws SQLServerException {
        loggerExternal.entering(getClassNameLogging(), "getResultSetConcurrency");
        checkClosed();
        loggerExternal.exiting(getClassNameLogging(), "getResultSetConcurrency", resultSetConcurrency);
        return resultSetConcurrency;
    }

    @Override
    public final int getResultSetType() throws SQLServerException {
        loggerExternal.entering(getClassNameLogging(), "getResultSetType");
        checkClosed();
        loggerExternal.exiting(getClassNameLogging(), "getResultSetType", appResultSetType);
        return appResultSetType;
    }

    @Override
    public void addBatch(String sql) throws SQLServerException {
        loggerExternal.entering(getClassNameLogging(), "addBatch", sql);
        checkClosed();

        // Apps can use JDBC call syntax to call unparameterized stored procedures
        // through regular Statement objects. We need to ensure that any such JDBC
        // call syntax is rewritten here as SQL exec syntax.
        sql = ensureSQLSyntax(sql);

        batchStatementBuffer.add(sql);
        loggerExternal.exiting(getClassNameLogging(), "addBatch");
    }

    @Override
    public void clearBatch() throws SQLServerException {
        loggerExternal.entering(getClassNameLogging(), "clearBatch");
        checkClosed();
        batchStatementBuffer.clear();
        loggerExternal.exiting(getClassNameLogging(), "clearBatch");
    }

    /**
     * Sends a batch of statements to the database.
     */
    @Override
    public int[] executeBatch() throws SQLServerException, BatchUpdateException, SQLTimeoutException {
        loggerExternal.entering(getClassNameLogging(), "executeBatch");
        if (loggerExternal.isLoggable(Level.FINER) && Util.isActivityTraceOn()) {
            loggerExternal.finer(toString() + " ActivityId: " + ActivityCorrelator.getNext().toString());
        }
        checkClosed();
        discardLastExecutionResults();

        try {
            // Initialize all the update counts to EXECUTE_FAILED. This is so that if the server
            // returns fewer update counts than we expected (for example, due to closing the connection
            // on a severe error), we will return errors for the unexecuted batches.
            final int batchSize = batchStatementBuffer.size();
            int[] updateCounts = new int[batchSize];
            for (int batchNum = 0; batchNum < batchSize; batchNum++)
                updateCounts[batchNum] = Statement.EXECUTE_FAILED;

            // Last exception thrown. If database errors are returned, then executeBatch throws a
            // BatchUpdateException with this exception and the update counts, including errors.
            SQLServerException lastError = null;

            for (int batchNum = 0; batchNum < batchSize; batchNum++) {
                // NOTE:
                // When making changes to anything below, consider whether similar changes need
                // to be made to PreparedStatement batch execution.

                try {
                    if (0 == batchNum) {
                        // First time through, execute the entire set of batches and return the first result
                        executeStatement(new StmtBatchExecCmd(this));
                    } else {
                        // Subsequent times through, just get the result from the next batch.
                        // If there are not enough results (update counts) to satisfy the number of batches,
                        // then bail, leaving EXECUTE_FAILED in the remaining slots of the update count array.
                        startResults();
                        if (!getNextResult(true))
                            break;
                    }

                    if (null != resultSet) {
                        SQLServerException.makeFromDriverError(connection, this,
                                SQLServerException.getErrString("R_resultsetGeneratedForUpdate"), null, true);
                    } else {
                        updateCounts[batchNum] = (-1 != (int) updateCount) ? (int) updateCount
                                                                           : Statement.SUCCESS_NO_INFO;
                    }
                } catch (SQLServerException e) {
                    // If the failure was severe enough to close the connection or roll back a
                    // manual transaction, then propagate the error up as a SQLServerException
                    // now, rather than continue with the batch.
                    if (connection.isSessionUnAvailable() || connection.rolledBackTransaction())
                        throw e;

                    // Otherwise, the connection is OK and the transaction is still intact,
                    // so just record the failure for the particular batch item.
                    lastError = e;
                }
            }

            // If we had any errors then throw a BatchUpdateException with the partial results.
            if (null != lastError) {
                throw new BatchUpdateException(lastError.getMessage(), lastError.getSQLState(),
                        lastError.getErrorCode(), updateCounts);
            }
            loggerExternal.exiting(getClassNameLogging(), "executeBatch", updateCounts);
            return updateCounts;

        } finally {
            // Regardless what happens, always clear out the batch after execution.
            // Note: Don't use the clearBatch API as it checks that the statement is
            // not closed, which it might be in the event of a severe error.
            batchStatementBuffer.clear();
        }
    } // executeBatch

    @Override
    public long[] executeLargeBatch() throws SQLServerException, BatchUpdateException, SQLTimeoutException {

        loggerExternal.entering(getClassNameLogging(), "executeLargeBatch");
        if (loggerExternal.isLoggable(Level.FINER) && Util.isActivityTraceOn()) {
            loggerExternal.finer(toString() + " ActivityId: " + ActivityCorrelator.getNext().toString());
        }
        checkClosed();
        discardLastExecutionResults();

        try {
            // Initialize all the update counts to EXECUTE_FAILED. This is so that if the server
            // returns fewer update counts than we expected (for example, due to closing the connection
            // on a severe error), we will return errors for the unexecuted batches.
            final int batchSize = batchStatementBuffer.size();
            long[] updateCounts = new long[batchSize];
            for (int batchNum = 0; batchNum < batchSize; batchNum++)
                updateCounts[batchNum] = Statement.EXECUTE_FAILED;

            // Last exception thrown. If database errors are returned, then executeBatch throws a
            // BatchUpdateException with this exception and the update counts, including errors.
            SQLServerException lastError = null;

            for (int batchNum = 0; batchNum < batchSize; batchNum++) {
                // NOTE:
                // When making changes to anything below, consider whether similar changes need
                // to be made to PreparedStatement batch execution.

                try {
                    if (0 == batchNum) {
                        // First time through, execute the entire set of batches and return the first result
                        executeStatement(new StmtBatchExecCmd(this));
                    } else {
                        // Subsequent times through, just get the result from the next batch.
                        // If there are not enough results (update counts) to satisfy the number of batches,
                        // then bail, leaving EXECUTE_FAILED in the remaining slots of the update count array.
                        startResults();
                        if (!getNextResult(true))
                            break;
                    }

                    if (null != resultSet) {
                        SQLServerException.makeFromDriverError(connection, this,
                                SQLServerException.getErrString("R_resultsetGeneratedForUpdate"), null, true);
                    } else {
                        updateCounts[batchNum] = (-1 != updateCount) ? updateCount : Statement.SUCCESS_NO_INFO;
                    }
                } catch (SQLServerException e) {
                    // If the failure was severe enough to close the connection or roll back a
                    // manual transaction, then propagate the error up as a SQLServerException
                    // now, rather than continue with the batch.
                    if (connection.isSessionUnAvailable() || connection.rolledBackTransaction())
                        throw e;

                    // Otherwise, the connection is OK and the transaction is still intact,
                    // so just record the failure for the particular batch item.
                    lastError = e;
                }
            }

            // If we had any errors then throw a BatchUpdateException with the partial results.
            if (null != lastError) {
                DriverJDBCVersion.throwBatchUpdateException(lastError, updateCounts);
            }
            loggerExternal.exiting(getClassNameLogging(), "executeLargeBatch", updateCounts);
            return updateCounts;

        } finally {
            // Regardless what happens, always clear out the batch after execution.
            // Note: Don't use the clearBatch API as it checks that the statement is
            // not closed, which it might be in the event of a severe error.
            batchStatementBuffer.clear();
        }
    } // executeLargeBatch

    /**
     * Returns the statement's connection.
     * 
     * @throws SQLServerException
     *         when an error occurs
     * @return the connection
     */
    @Override
    public final java.sql.Connection getConnection() throws SQLServerException {
        loggerExternal.entering(getClassNameLogging(), "getConnection");
        if (bIsClosed) {
            SQLServerException.makeFromDriverError(connection, this,
                    SQLServerException.getErrString("R_statementIsClosed"), null, false);
        }
        java.sql.Connection con = connection.getConnection();
        loggerExternal.exiting(getClassNameLogging(), "getConnection", con);
        return con;
    }

    /* ----------------- Server side cursor support -------------------------- */

    final int getResultSetScrollOpt() {
        int scrollOpt = (null == inOutParam) ? 0 : TDS.SCROLLOPT_PARAMETERIZED_STMT;

        switch (resultSetType) {
            case SQLServerResultSet.TYPE_SS_SERVER_CURSOR_FORWARD_ONLY:
                return scrollOpt | ((ResultSet.CONCUR_READ_ONLY == resultSetConcurrency) ? TDS.SCROLLOPT_FAST_FORWARD
                                                                                         : TDS.SCROLLOPT_FORWARD_ONLY);

            case SQLServerResultSet.TYPE_SS_SCROLL_DYNAMIC:
                return scrollOpt | TDS.SCROLLOPT_DYNAMIC;

            case SQLServerResultSet.TYPE_SS_SCROLL_KEYSET:
                return scrollOpt | TDS.SCROLLOPT_KEYSET;

            case SQLServerResultSet.TYPE_SS_SCROLL_STATIC:
                return scrollOpt | TDS.SCROLLOPT_STATIC;

            // Other (invalid) values were caught by the constructor.
            default:
                return 0;
        }
    }

    final int getResultSetCCOpt() {
        switch (resultSetConcurrency) {
            case ResultSet.CONCUR_READ_ONLY:
                return TDS.CCOPT_READ_ONLY | TDS.CCOPT_ALLOW_DIRECT;

            case SQLServerResultSet.CONCUR_SS_OPTIMISTIC_CC:
                // aka case ResultSet.CONCUR_UPDATABLE:
                return TDS.CCOPT_OPTIMISTIC_CC | TDS.CCOPT_UPDT_IN_PLACE | TDS.CCOPT_ALLOW_DIRECT;

            case SQLServerResultSet.CONCUR_SS_SCROLL_LOCKS:
                return TDS.CCOPT_SCROLL_LOCKS | TDS.CCOPT_UPDT_IN_PLACE | TDS.CCOPT_ALLOW_DIRECT;

            case SQLServerResultSet.CONCUR_SS_OPTIMISTIC_CCVAL:
                return TDS.CCOPT_OPTIMISTIC_CCVAL | TDS.CCOPT_UPDT_IN_PLACE | TDS.CCOPT_ALLOW_DIRECT;

            // Other (invalid) values were caught by the constructor.
            default:
                return 0;
        }
    }

    private void doExecuteCursored(StmtExecCmd execCmd, String sql) throws SQLServerException {
        if (stmtlogger.isLoggable(java.util.logging.Level.FINER)) {
            stmtlogger.finer(toString() + " Execute for cursor open" + " SQL:" + sql + " Scrollability:"
                    + getResultSetScrollOpt() + " Concurrency:" + getResultSetCCOpt());
        }

        executedSqlDirectly = false;
        expectCursorOutParams = true;
        TDSWriter tdsWriter = execCmd.startRequest(TDS.PKT_RPC);
        tdsWriter.writeShort((short) 0xFFFF); // procedure name length -> use ProcIDs
        tdsWriter.writeShort(TDS.PROCID_SP_CURSOROPEN);
        tdsWriter.writeByte((byte) 0); // RPC procedure option 1
        tdsWriter.writeByte((byte) 0); // RPC procedure option 2
        tdsWriter.sendEnclavePackage(sql, execCmd.enclaveCEKs);

        // <cursor> OUT
        tdsWriter.writeRPCInt(null, 0, true);

        // <stmt> IN
        tdsWriter.writeRPCStringUnicode(sql);

        // <scrollopt> IN
        tdsWriter.writeRPCInt(null, getResultSetScrollOpt(), false);

        // <ccopt> IN
        tdsWriter.writeRPCInt(null, getResultSetCCOpt(), false);

        // <rowcount> OUT
        tdsWriter.writeRPCInt(null, 0, true);

        ensureExecuteResultsReader(execCmd.startResponse(isResponseBufferingAdaptive));
        startResults();
        getNextResult(true);
    }

    /* JDBC 3.0 */

    @Override
    public final int getResultSetHoldability() throws SQLException {
        loggerExternal.entering(getClassNameLogging(), "getResultSetHoldability");
        checkClosed();
        int holdability = connection.getHoldability(); // For SQL Server must be the same as the connection
        loggerExternal.exiting(getClassNameLogging(), "getResultSetHoldability", holdability);
        return holdability;
    }

    @Override
    public final boolean execute(java.lang.String sql,
            int autoGeneratedKeys) throws SQLServerException, SQLTimeoutException {
        if (loggerExternal.isLoggable(java.util.logging.Level.FINER)) {
            loggerExternal.entering(getClassNameLogging(), "execute", new Object[] {sql, autoGeneratedKeys});
            if (Util.isActivityTraceOn()) {
                loggerExternal.finer(toString() + " ActivityId: " + ActivityCorrelator.getNext().toString());
            }
        }
        checkClosed();
        if (autoGeneratedKeys != Statement.RETURN_GENERATED_KEYS && autoGeneratedKeys != Statement.NO_GENERATED_KEYS) {
            MessageFormat form = new MessageFormat(SQLServerException.getErrString("R_invalidAutoGeneratedKeys"));
            Object[] msgArgs = {autoGeneratedKeys};
            SQLServerException.makeFromDriverError(connection, this, form.format(msgArgs), null, false);
        }

        executeStatement(new StmtExecCmd(this, sql, EXECUTE, autoGeneratedKeys));
        loggerExternal.exiting(getClassNameLogging(), "execute", null != resultSet);
        return null != resultSet;
    }

    @Override
    public final boolean execute(java.lang.String sql,
            int[] columnIndexes) throws SQLServerException, SQLTimeoutException {
        if (loggerExternal.isLoggable(java.util.logging.Level.FINER))
            loggerExternal.entering(getClassNameLogging(), "execute", new Object[] {sql, columnIndexes});
        checkClosed();
        if (columnIndexes == null || columnIndexes.length != 1) {
            SQLServerException.makeFromDriverError(connection, this,
                    SQLServerException.getErrString("R_invalidColumnArrayLength"), null, false);
        }
        boolean fSuccess = execute(sql, Statement.RETURN_GENERATED_KEYS);
        loggerExternal.exiting(getClassNameLogging(), "execute", fSuccess);
        return fSuccess;
    }

    @Override
    public final boolean execute(java.lang.String sql,
            java.lang.String[] columnNames) throws SQLServerException, SQLTimeoutException {
        if (loggerExternal.isLoggable(java.util.logging.Level.FINER))
            loggerExternal.entering(getClassNameLogging(), "execute", new Object[] {sql, columnNames});
        checkClosed();
        if (columnNames == null || columnNames.length != 1) {
            SQLServerException.makeFromDriverError(connection, this,
                    SQLServerException.getErrString("R_invalidColumnArrayLength"), null, false);
        }
        boolean fSuccess = execute(sql, Statement.RETURN_GENERATED_KEYS);
        loggerExternal.exiting(getClassNameLogging(), "execute", fSuccess);
        return fSuccess;
    }

    @Override
    public final int executeUpdate(String sql, int autoGeneratedKeys) throws SQLServerException, SQLTimeoutException {
        if (loggerExternal.isLoggable(java.util.logging.Level.FINER)) {
            loggerExternal.entering(getClassNameLogging(), "executeUpdate", new Object[] {sql, autoGeneratedKeys});
            if (Util.isActivityTraceOn()) {
                loggerExternal.finer(toString() + " ActivityId: " + ActivityCorrelator.getNext().toString());
            }
        }
        checkClosed();
        if (autoGeneratedKeys != Statement.RETURN_GENERATED_KEYS && autoGeneratedKeys != Statement.NO_GENERATED_KEYS) {
            MessageFormat form = new MessageFormat(SQLServerException.getErrString("R_invalidAutoGeneratedKeys"));
            Object[] msgArgs = {autoGeneratedKeys};
            SQLServerException.makeFromDriverError(connection, this, form.format(msgArgs), null, false);
        }
        executeStatement(new StmtExecCmd(this, sql, EXECUTE_UPDATE, autoGeneratedKeys));

        // this shouldn't happen, caller probably meant to call executeLargeUpdate
        if (updateCount < Integer.MIN_VALUE || updateCount > Integer.MAX_VALUE)
            SQLServerException.makeFromDriverError(connection, this,
                    SQLServerException.getErrString("R_updateCountOutofRange"), null, true);

        loggerExternal.exiting(getClassNameLogging(), "executeUpdate", updateCount);

        return (int) updateCount;
    }

    @Override
    public final long executeLargeUpdate(String sql,
            int autoGeneratedKeys) throws SQLServerException, SQLTimeoutException {

        if (loggerExternal.isLoggable(java.util.logging.Level.FINER)) {
            loggerExternal.entering(getClassNameLogging(), "executeLargeUpdate", new Object[] {sql, autoGeneratedKeys});
            if (Util.isActivityTraceOn()) {
                loggerExternal.finer(toString() + " ActivityId: " + ActivityCorrelator.getNext().toString());
            }
        }
        checkClosed();
        if (autoGeneratedKeys != Statement.RETURN_GENERATED_KEYS && autoGeneratedKeys != Statement.NO_GENERATED_KEYS) {
            MessageFormat form = new MessageFormat(SQLServerException.getErrString("R_invalidAutoGeneratedKeys"));
            Object[] msgArgs = {autoGeneratedKeys};
            SQLServerException.makeFromDriverError(connection, this, form.format(msgArgs), null, false);
        }
        executeStatement(new StmtExecCmd(this, sql, EXECUTE_UPDATE, autoGeneratedKeys));
        loggerExternal.exiting(getClassNameLogging(), "executeLargeUpdate", updateCount);
        return updateCount;
    }

    @Override
    public final int executeUpdate(java.lang.String sql,
            int[] columnIndexes) throws SQLServerException, SQLTimeoutException {
        if (loggerExternal.isLoggable(java.util.logging.Level.FINER))
            loggerExternal.entering(getClassNameLogging(), "executeUpdate", new Object[] {sql, columnIndexes});
        checkClosed();
        if (columnIndexes == null || columnIndexes.length != 1) {
            SQLServerException.makeFromDriverError(connection, this,
                    SQLServerException.getErrString("R_invalidColumnArrayLength"), null, false);
        }
        int count = executeUpdate(sql, Statement.RETURN_GENERATED_KEYS);
        loggerExternal.exiting(getClassNameLogging(), "executeUpdate", count);
        return count;
    }

    @Override
    public final long executeLargeUpdate(java.lang.String sql,
            int[] columnIndexes) throws SQLServerException, SQLTimeoutException {

        if (loggerExternal.isLoggable(java.util.logging.Level.FINER))
            loggerExternal.entering(getClassNameLogging(), "executeLargeUpdate", new Object[] {sql, columnIndexes});
        checkClosed();
        if (columnIndexes == null || columnIndexes.length != 1) {
            SQLServerException.makeFromDriverError(connection, this,
                    SQLServerException.getErrString("R_invalidColumnArrayLength"), null, false);
        }
        long count = executeLargeUpdate(sql, Statement.RETURN_GENERATED_KEYS);
        loggerExternal.exiting(getClassNameLogging(), "executeLargeUpdate", count);
        return count;
    }

    @Override
    public final int executeUpdate(java.lang.String sql,
            String[] columnNames) throws SQLServerException, SQLTimeoutException {
        if (loggerExternal.isLoggable(java.util.logging.Level.FINER))
            loggerExternal.entering(getClassNameLogging(), "executeUpdate", new Object[] {sql, columnNames});
        checkClosed();
        if (columnNames == null || columnNames.length != 1) {
            SQLServerException.makeFromDriverError(connection, this,
                    SQLServerException.getErrString("R_invalidColumnArrayLength"), null, false);
        }
        int count = executeUpdate(sql, Statement.RETURN_GENERATED_KEYS);
        loggerExternal.exiting(getClassNameLogging(), "executeUpdate", count);
        return count;
    }

    @Override
    public final long executeLargeUpdate(java.lang.String sql,
            String[] columnNames) throws SQLServerException, SQLTimeoutException {

        if (loggerExternal.isLoggable(java.util.logging.Level.FINER))
            loggerExternal.entering(getClassNameLogging(), "executeLargeUpdate", new Object[] {sql, columnNames});
        checkClosed();
        if (columnNames == null || columnNames.length != 1) {
            SQLServerException.makeFromDriverError(connection, this,
                    SQLServerException.getErrString("R_invalidColumnArrayLength"), null, false);
        }
        long count = executeLargeUpdate(sql, Statement.RETURN_GENERATED_KEYS);
        loggerExternal.exiting(getClassNameLogging(), "executeLargeUpdate", count);
        return count;
    }

    @Override
    public final ResultSet getGeneratedKeys() throws SQLServerException {
        loggerExternal.entering(getClassNameLogging(), "getGeneratedKeys");
        checkClosed();

        if (null == autoGeneratedKeys) {
            long orgUpd = updateCount;

            // Generated keys are returned in a ResultSet result right after the update count.
            // Try to get that ResultSet. If there are no more results after the update count,
            // or if the next result isn't a ResultSet, then something is wrong.
            if (!getNextResult(true) || null == resultSet) {
                SQLServerException.makeFromDriverError(connection, this,
                        SQLServerException.getErrString("R_statementMustBeExecuted"), null, false);
            }

            autoGeneratedKeys = resultSet;
            updateCount = orgUpd;
        }
        loggerExternal.exiting(getClassNameLogging(), "getGeneratedKeys", autoGeneratedKeys);
        return autoGeneratedKeys;
    }

    @Override
    public final boolean getMoreResults(int mode) throws SQLException {
        if (loggerExternal.isLoggable(java.util.logging.Level.FINER))
            loggerExternal.entering(getClassNameLogging(), "getMoreResults", mode);
        checkClosed();
        if (KEEP_CURRENT_RESULT == mode) {
            SQLServerException.throwNotSupportedException(connection, this);
        }

        if (CLOSE_CURRENT_RESULT != mode && CLOSE_ALL_RESULTS != mode)
            SQLServerException.makeFromDriverError(connection, this,
                    SQLServerException.getErrString("R_modeSuppliedNotValid"), null, true);

        ResultSet rsPrevious = resultSet;
        boolean fResults = getMoreResults();
        if (rsPrevious != null) {
            try {
                rsPrevious.close();
            } catch (SQLException e) {
                throw new SQLServerException(e.getMessage(), null, 0, e);
            }
        }

        loggerExternal.exiting(getClassNameLogging(), "getMoreResults", fResults);
        return fResults;
    }

    @Override
    public boolean isClosed() throws SQLException {
        loggerExternal.entering(getClassNameLogging(), "isClosed");
        boolean result = bIsClosed || connection.isSessionUnAvailable();
        loggerExternal.exiting(getClassNameLogging(), "isClosed", result);
        return result;
    }

    @Override
    public boolean isCloseOnCompletion() throws SQLException {
        loggerExternal.entering(getClassNameLogging(), "isCloseOnCompletion");
        checkClosed();
        loggerExternal.exiting(getClassNameLogging(), "isCloseOnCompletion", isCloseOnCompletion);
        return isCloseOnCompletion;
    }

    @Override
    public boolean isPoolable() throws SQLException {
        loggerExternal.entering(getClassNameLogging(), "isPoolable");
        checkClosed();
        loggerExternal.exiting(getClassNameLogging(), "isPoolable", stmtPoolable);
        return stmtPoolable;
    }

    @Override
    public void setPoolable(boolean poolable) throws SQLException {
        loggerExternal.entering(getClassNameLogging(), "setPoolable", poolable);
        checkClosed();
        stmtPoolable = poolable;
        loggerExternal.exiting(getClassNameLogging(), "setPoolable");
    }

    @Override
    public boolean isWrapperFor(Class<?> iface) throws SQLException {
        loggerExternal.entering(getClassNameLogging(), "isWrapperFor");
        boolean f = iface.isInstance(this);
        loggerExternal.exiting(getClassNameLogging(), "isWrapperFor", f);
        return f;
    }

    @Override
    public <T> T unwrap(Class<T> iface) throws SQLException {
        loggerExternal.entering(getClassNameLogging(), "unwrap");
        T t;
        try {
            t = iface.cast(this);
        } catch (ClassCastException e) {
            throw new SQLServerException(e.getMessage(), e);
        }
        loggerExternal.exiting(getClassNameLogging(), "unwrap", t);
        return t;
    }

    // responseBuffering controls the driver's buffering of responses from SQL Server.
    // Possible values are:
    //
    // "full" - Fully buffer the response at execution time.
    // Advantages:
    // 100% back compat with v1.1 driver
    // Maximizes concurrency on the server
    // Disadvantages:
    // Consumes more client-side memory
    // Client scalability limits with large responses
    // More execute latency
    //
    // "adaptive" - Data Pipe adaptive buffering
    // Advantages:
    // Buffers only when necessary, only as much as necessary
    // Enables handling very large responses, values
    // Disadvantages
    // Reduced concurrency on the server

    @Override
    public final void setResponseBuffering(String value) throws SQLServerException {
        loggerExternal.entering(getClassNameLogging(), "setResponseBuffering", value);
        checkClosed();
        if ("full".equalsIgnoreCase(value)) {
            isResponseBufferingAdaptive = false;
            wasResponseBufferingSet = true;
        } else if ("adaptive".equalsIgnoreCase(value)) {
            isResponseBufferingAdaptive = true;
            wasResponseBufferingSet = true;
        } else {
            MessageFormat form = new MessageFormat(SQLServerException.getErrString("R_invalidresponseBuffering"));
            Object[] msgArgs = {value};
            SQLServerException.makeFromDriverError(connection, this, form.format(msgArgs), null, false);
        }
        loggerExternal.exiting(getClassNameLogging(), "setResponseBuffering");
    }

    @Override
    public final String getResponseBuffering() throws SQLServerException {
        loggerExternal.entering(getClassNameLogging(), "getResponseBuffering");
        checkClosed();
        String responseBuff;
        if (wasResponseBufferingSet) {
            if (isResponseBufferingAdaptive)
                responseBuff = "adaptive";
            else
                responseBuff = "full";
        } else {
            responseBuff = connection.getResponseBuffering();
        }
        loggerExternal.exiting(getClassNameLogging(), "getResponseBuffering", responseBuff);
        return responseBuff;
    }

    /** This is a per-statement store provider. */
    Map<String, SQLServerColumnEncryptionKeyStoreProvider> statementColumnEncryptionKeyStoreProviders = new HashMap<>();

<<<<<<< HEAD
    /** Reentrant lock. **/
=======
    /** reentrant lock */
>>>>>>> 1797e17d
    private final Lock lock = new ReentrantLock();

    /**
     * Registers statement-level key store providers, replacing all existing providers.
     * 
     * @param clientKeyStoreProviders
     *        a map containing the store providers information.
     * @throws SQLServerException
     *         when an error occurs
     */
    public void registerColumnEncryptionKeyStoreProvidersOnStatement(
            Map<String, SQLServerColumnEncryptionKeyStoreProvider> clientKeyStoreProviders) throws SQLServerException {
        loggerExternal.entering(loggingClassName, "registerColumnEncryptionKeyStoreProvidersOnStatement",
                "Registering Column Encryption Key Store Providers on Statement");

        lock.lock();
        try {
            checkClosed();

            if (null == clientKeyStoreProviders) {
                throw new SQLServerException(null, SQLServerException.getErrString("R_CustomKeyStoreProviderMapNull"),
                        null, 0, false);
            }

            statementColumnEncryptionKeyStoreProviders.clear();

            for (Map.Entry<String, SQLServerColumnEncryptionKeyStoreProvider> entry : clientKeyStoreProviders
                    .entrySet()) {
                String providerName = entry.getKey();
                if (null == providerName || 0 == providerName.trim().length()) {
                    throw new SQLServerException(null,
                            SQLServerException.getErrString("R_EmptyCustomKeyStoreProviderName"), null, 0, false);
                }

                // MSSQL_CERTIFICATE_STORE not allowed on statement level
                if ((providerName.equalsIgnoreCase(WINDOWS_KEY_STORE_NAME))) {
                    MessageFormat form = new MessageFormat(
                            SQLServerException.getErrString("R_InvalidCustomKeyStoreProviderName"));
                    Object[] msgArgs = {providerName, WINDOWS_KEY_STORE_NAME};
                    throw new SQLServerException(null, form.format(msgArgs), null, 0, false);
                }

                if (null == entry.getValue()) {
                    throw new SQLServerException(null, String
                            .format(SQLServerException.getErrString("R_CustomKeyStoreProviderValueNull"), providerName),
                            null, 0, false);
                }

                statementColumnEncryptionKeyStoreProviders.put(entry.getKey(), entry.getValue());
            }
        } finally {
            lock.unlock();
        }

        loggerExternal.exiting(loggingClassName, "registerColumnEncryptionKeyStoreProvidersOnStatement",
                "Number of statement-level Key store providers that are registered: "
                        + statementColumnEncryptionKeyStoreProviders.size());
    }

    String getAllStatementColumnEncryptionKeyStoreProviders() {
        lock.lock();
        try {
            String keyStores = "";
            if (0 != statementColumnEncryptionKeyStoreProviders.size()) {
                keyStores = statementColumnEncryptionKeyStoreProviders.keySet().toString();
            }
            return keyStores;
        } finally {
            lock.unlock();
        }
    }

    boolean hasColumnEncryptionKeyStoreProvidersRegistered() {
        lock.lock();
        try {
            return null != statementColumnEncryptionKeyStoreProviders
                    && statementColumnEncryptionKeyStoreProviders.size() > 0;
        } finally {
            lock.unlock();
        }
    }

    SQLServerColumnEncryptionKeyStoreProvider getColumnEncryptionKeyStoreProvider(
            String providerName) throws SQLServerException {
        lock.lock();
        try {
            // Check for a statement-level provider first
            if (null != statementColumnEncryptionKeyStoreProviders
                    && statementColumnEncryptionKeyStoreProviders.size() > 0) {
                // If any statement-level providers are registered, we don't fall back to connection-level providers
                if (statementColumnEncryptionKeyStoreProviders.containsKey(providerName)) {
                    return statementColumnEncryptionKeyStoreProviders.get(providerName);
                } else {
                    MessageFormat form = new MessageFormat(
                            SQLServerException.getErrString("R_UnrecognizedStatementKeyStoreProviderName"));
                    Object[] msgArgs = {providerName, getAllStatementColumnEncryptionKeyStoreProviders()};
                    throw new SQLServerException(form.format(msgArgs), null);
                }
            }

            return null;
        } finally {
            lock.unlock();
        }
    }
}


/**
 * Provides a helper class that does some basic parsing work for SQL statements that are stored procedure calls.
 *
 * - Determines whether the SQL uses JDBC call syntax ("{[? =] call procedure_name...}") or T-SQL EXECUTE syntax ("EXEC
 * [@p0 =] procedure_name..."). If JDBC call syntax is present, it gets rewritten as T-SQL EXECUTE syntax.
 *
 * - Determines whether the caller expects a return value from the stored procedure (see the optional return value
 * syntax in [] above).
 *
 * - Extracts the stored procedure name from the call.
 *
 * SQL statements that are not stored procedure calls are passed through unchanged.
 */
final class JDBCSyntaxTranslator {
    private String procedureName = null;

    String getProcedureName() {
        return procedureName;
    }

    private boolean hasReturnValueSyntax = false;

    boolean hasReturnValueSyntax() {
        return hasReturnValueSyntax;
    }

    /*
     * SQL Identifier regex Loosely follows the spec'd SQL identifier syntax: - anything between escape characters
     * (square brackets or double quotes), including escaped escape characters, OR - any contiguous string of
     * non-whitespace characters. - including multipart identifiers
     */
    private final static String sqlIdentifierPart = "(?:(?:\\[(?:[^\\]]|(?:\\]\\]))+?\\])|(?:\"(?:[^\"]|(?:\"\"))+?\")|(?:\\S+?))";

    private final static String sqlIdentifierWithoutGroups = "(" + sqlIdentifierPart + "(?:\\." + sqlIdentifierPart
            + "){0,3}?)";

    private final static String sqlIdentifierWithGroups = "(" + sqlIdentifierPart + ")" + "(?:\\." + "("
            + sqlIdentifierPart + "))?";

    // This is used in three part name matching.
    static String getSQLIdentifierWithGroups() {
        return sqlIdentifierWithGroups;
    }

    /*
     * JDBC call syntax regex From the JDBC spec: {call procedure_name} {call procedure_name(?, ?, ...)} {? = call
     * procedure_name[(?, ?, ...)]} allowing for arbitrary amounts of whitespace in the obvious places.
     */
    private final static Pattern jdbcCallSyntax = Pattern
            .compile("(?s)\\s*?\\{\\s*?(\\?\\s*?=)?\\s*?[cC][aA][lL][lL]\\s+?" + sqlIdentifierWithoutGroups
                    + "(?:\\s*?\\((.*)\\))?\\s*\\}.*+");

    /*
     * T-SQL EXECUTE syntax regex EXEC | EXECUTE [@return_result =] procedure_name [parameters] allowing for arbitrary
     * amounts of whitespace in the obvious places.
     */
    private final static Pattern sqlExecSyntax = Pattern.compile("\\s*?[eE][xX][eE][cC](?:[uU][tT][eE])??\\s+?("
            + sqlIdentifierWithoutGroups + "\\s*?=\\s+?)??" + sqlIdentifierWithoutGroups + "(?:$|(?:\\s+?.*+))");

    /*
     * JDBC limit escape syntax From the JDBC spec: {LIMIT <rows> [OFFSET <row_offset>]} The driver currently does not
     * support the OFFSET part. It will throw an exception if used.
     */
    enum State {
        START,
        END,
        SUBQUERY, // also handles anything inside any (), e.g. scalar functions
        SELECT,
        OPENQUERY,
        OPENROWSET,
        LIMIT,
        OFFSET,
        QUOTE,
        PROCESS
    }

    // This pattern matches the LIMIT syntax with an OFFSET clause. The driver does not support OFFSET expression in the
    // LIMIT clause.
    // It will throw an exception if OFFSET is present in the LIMIT escape syntax.
    private final static Pattern limitSyntaxWithOffset = Pattern
            .compile("\\{\\s*[lL][iI][mM][iI][tT]\\s+(.*)\\s+[oO][fF][fF][sS][eE][tT]\\s+(.*)\\}");
    // This pattern is used to determine if the query has LIMIT escape syntax. If so, then the query is further
    // processed to translate the syntax.
    private final static Pattern limitSyntaxGeneric = Pattern
            .compile("\\{\\s*[lL][iI][mM][iI][tT]\\s+(.*)(\\s+[oO][fF][fF][sS][eE][tT](.*)\\}|\\s*\\})");

    private final static Pattern selectPattern = Pattern.compile("([sS][eE][lL][eE][cC][tT])\\s+");

    // OPENQUERY ( linked_server ,'query' )
    private final static Pattern openQueryPattern = Pattern
            .compile("[oO][pP][eE][nN][qQ][uU][eE][rR][yY]\\s*\\(.*,\\s*'(.*)'\\s*\\)");
    /*
     * OPENROWSET ( 'provider_name', { 'datasource' ; 'user_id' ; 'password' | 'provider_string' }, { [ catalog. ] [
     * schema. ] object | 'query' } )
     */
    private final static Pattern openRowsetPattern = Pattern
            .compile("[oO][pP][eE][nN][rR][oO][wW][sS][eE][tT]\\s*\\(.*,.*,\\s*'(.*)'\\s*\\)");

    /*
     * {limit 30} {limit ?} {limit (?)}
     */
    private final static Pattern limitOnlyPattern = Pattern
            .compile("\\{\\s*[lL][iI][mM][iI][tT]\\s+(((\\(|\\s)*)(\\d*|\\?)((\\)|\\s)*))\\s*\\}");

    /**
     * Translates the LIMIT escape syntax, {LIMIT <row> [OFFSET <offset>]} SQL Server does not support LIMIT syntax, the
     * LIMIT escape syntax is thus translated to use "TOP" syntax The OFFSET clause is not supported, and will throw an
     * exception if used.
     * 
     * @param sql
     *        the SQL query
     * 
     * @param indx
     *        Position in the query from where to start translation
     * 
     * @param endChar
     *        The character that marks the end of translation
     * 
     * @throws SQLServerException
     * 
     * @return the number of characters that have been translated
     * 
     */
    int translateLimit(StringBuffer sql, int indx, char endChar) throws SQLServerException {
        Matcher selectMatcher = selectPattern.matcher(sql);
        Matcher openQueryMatcher = openQueryPattern.matcher(sql);
        Matcher openRowsetMatcher = openRowsetPattern.matcher(sql);
        Matcher limitMatcher = limitOnlyPattern.matcher(sql);
        Matcher offsetMatcher = limitSyntaxWithOffset.matcher(sql);

        int startIndx = indx;
        Stack<Integer> topPosition = new Stack<>();
        State nextState = State.START;

        while (indx < sql.length()) {
            char ch = sql.charAt(indx);

            switch (nextState) {
                case START:
                    nextState = State.PROCESS;
                    break;
                case PROCESS:
                    // The search for endChar should come before the search for quote (') as openquery has quote(') as
                    // the endChar
                    if (endChar == ch) {
                        nextState = State.END;
                    } else if ('\'' == ch) {
                        nextState = State.QUOTE;
                    } else if ('(' == ch) {
                        nextState = State.SUBQUERY;
                    } else if (limitMatcher.find(indx) && indx == limitMatcher.start()) {
                        nextState = State.LIMIT;
                    } else if (offsetMatcher.find(indx) && indx == offsetMatcher.start()) {
                        nextState = State.OFFSET;
                    } else if (openQueryMatcher.find(indx) && indx == openQueryMatcher.start()) {
                        nextState = State.OPENQUERY;
                    } else if (openRowsetMatcher.find(indx) && indx == openRowsetMatcher.start()) {
                        nextState = State.OPENROWSET;
                    } else if (selectMatcher.find(indx) && indx == selectMatcher.start()) {
                        nextState = State.SELECT;
                    } else
                        indx++;
                    break;
                case OFFSET:
                    // throw exception as OFFSET is not supported
                    // SQLState is null as this error is generated in the driver
                    throw new SQLServerException(SQLServerException.getErrString("R_limitOffsetNotSupported"), null, 0, // Use
                                                                                                                        // 0
                                                                                                                        // instead
                                                                                                                        // of
                                                                                                                        // DriverError.NOT_SET
                                                                                                                        // to
                                                                                                                        // use
                                                                                                                        // the
                                                                                                                        // correct
                                                                                                                        // constructor
                            null);
                case LIMIT:
                    // Check if the number of opening/closing parentheses surrounding the digits or "?" in LIMIT match
                    // Count the number of opening parentheses.
                    int openingParentheses = 0, closingParentheses = 0;
                    int pos = -1;
                    String openingStr = limitMatcher.group(2);
                    String closingStr = limitMatcher.group(5);
                    while (-1 != (pos = openingStr.indexOf('(', pos + 1))) {
                        openingParentheses++;
                    }
                    pos = -1;
                    while (-1 != (pos = closingStr.indexOf(')', pos + 1))) {
                        closingParentheses++;
                    }
                    if (openingParentheses != closingParentheses) {
                        // SQLState is null as this error is generated in the driver
                        throw new SQLServerException(SQLServerException.getErrString("R_limitEscapeSyntaxError"), null,
                                0, // Use 0 instead of DriverError.NOT_SET to use the correct constructor
                                null);
                    }

                    /*
                     * 'topPosition' is a stack that keeps track of the positions where the next "TOP" should be
                     * inserted. The SELECT expressions are matched with the closest LIMIT expressions unless in a
                     * subquery with explicit parentheses, that's why it needs to be a stack. To translate, we add the
                     * clause <TOP rows> after SELECT and delete the clause {LIMIT rows}.
                     */
                    if (!topPosition.empty()) {
                        Integer top = topPosition.pop();
                        String rows = limitMatcher.group(1);
                        // Delete the LIMIT clause.
                        sql.delete(limitMatcher.start() - 1, limitMatcher.end());
                        // Add the TOP clause.
                        if ('?' == rows.charAt(0)) {
                            // For parameterized queries the '?' needs to wrapped in parentheses.
                            sql.insert(top, " TOP (" + rows + ")");
                            // add the letters/spaces inserted with TOP, add the digits from LIMIT, subtract one because
                            // the
                            // current letter at the index is deleted.
                            indx += 7 + rows.length() - 1;
                        } else {
                            sql.insert(top, " TOP " + rows);
                            indx += 5 + rows.length() - 1;
                        }
                    } else {
                        // Could not match LIMIT with a SELECT, should never occur.
                        // But if it does, just ignore
                        // Matcher.end() returns offset after the last character of matched string
                        indx = limitMatcher.end() - 1;
                    }
                    nextState = State.PROCESS;
                    break;
                case SELECT:
                    indx = selectMatcher.end(1);
                    topPosition.push(indx);
                    nextState = State.PROCESS;
                    break;
                case QUOTE:
                    // Consume the current character
                    indx++;
                    if (sql.length() > indx && '\'' == sql.charAt(indx)) {
                        // Consume the quote.
                        // If this is part of an escaped quote, stay in QUOTE state, else go to PROCESS
                        // To escape a quote SQL Server requires two quotes
                        indx++;
                        if (sql.length() > indx && '\'' == sql.charAt(indx)) {
                            nextState = State.QUOTE;
                        } else {
                            nextState = State.PROCESS;
                        }
                    } else {
                        nextState = State.QUOTE;
                    }
                    break;
                case SUBQUERY:
                    // Consume the opening bracket.
                    indx++;
                    // Consume the subquery.
                    indx += translateLimit(sql, indx, ')');
                    nextState = State.PROCESS;
                    break;
                case OPENQUERY:
                    // skip the characters until query start.
                    indx = openQueryMatcher.start(1);
                    indx += translateLimit(sql, indx, '\'');
                    nextState = State.PROCESS;
                    break;
                case OPENROWSET:
                    // skip the characters until query start.
                    indx = openRowsetMatcher.start(1);
                    indx += translateLimit(sql, indx, '\'');
                    nextState = State.PROCESS;
                    break;
                case END:
                    // Consume the endChar character found
                    indx++;
                    return indx - startIndx;
                default:
                    // This should never occur.
                    // throw
                    break;
            }
        } // end of while
        return indx - startIndx;
    }

    String translate(String sql) throws SQLServerException {
        Matcher matcher;

        matcher = jdbcCallSyntax.matcher(sql);
        if (matcher.matches()) {

            // Figure out the procedure name and whether there is a return value and then
            // rewrite the JDBC call syntax as T-SQL EXEC syntax.
            hasReturnValueSyntax = (null != matcher.group(1));
            procedureName = matcher.group(2);
            String args = matcher.group(3);
            sql = "EXEC " + (hasReturnValueSyntax ? "? = " : "") + procedureName + ((null != args) ? (" " + args) : "");
        } else {
            matcher = sqlExecSyntax.matcher(sql);
            if (matcher.matches()) {

                // Figure out the procedure name and whether there is a return value,
                // but do not rewrite the statement as it is already in T-SQL EXEC syntax.
                hasReturnValueSyntax = (null != matcher.group(1));
                procedureName = matcher.group(3);
            }
        }

        // Search for LIMIT escape syntax. Do further processing if present.
        matcher = limitSyntaxGeneric.matcher(sql);
        if (matcher.find()) {
            StringBuffer sqlbuf = new StringBuffer(sql);
            translateLimit(sqlbuf, 0, '\0');
            return sqlbuf.toString();
        }

        // 'sql' is modified if CALL or LIMIT escape sequence is present, Otherwise pass it straight through.
        return sql;
    }
}<|MERGE_RESOLUTION|>--- conflicted
+++ resolved
@@ -2414,11 +2414,7 @@
     /** This is a per-statement store provider. */
     Map<String, SQLServerColumnEncryptionKeyStoreProvider> statementColumnEncryptionKeyStoreProviders = new HashMap<>();
 
-<<<<<<< HEAD
-    /** Reentrant lock. **/
-=======
     /** reentrant lock */
->>>>>>> 1797e17d
     private final Lock lock = new ReentrantLock();
 
     /**
