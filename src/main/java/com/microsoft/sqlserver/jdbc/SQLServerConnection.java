--- conflicted
+++ resolved
@@ -880,7 +880,7 @@
                 loggerExternal.finer(toString() + " ActivityId: " + ActivityCorrelator.getNext().toString());
             }
             // If no limit on field size, set text size to max (2147483647), NOT default (0 --> 4K)
-            connectionCommand("SET TEXTSIZE " + ((0 == limit) ? 2147483647 : limit), "setMaxFieldSize");
+            connectionCommand("SET TEXTSIZE " + ((0 == limit) ? Integer.MAX_VALUE : limit), "setMaxFieldSize");
             maxFieldSize = limit;
         }
     }
@@ -2041,10 +2041,15 @@
 
         // For non-dbmirroring, non-tnir and non-multisubnetfailover scenarios, full time out would be used as time
         // slice.
-        timeoutUnitInterval = (isDBMirroring || useParallel) ? (long) (TIMEOUTSTEP * timerTimeout)
-                                                             : useTnir ? (long) (TIMEOUTSTEP_TNIR * timerTimeout)
-                                                                       : timerTimeout;
+        if (isDBMirroring || useParallel) {
+            timeoutUnitInterval = (long) (TIMEOUTSTEP * timerTimeout);
+        } else if (useTnir) {
+            timeoutUnitInterval = (long) (TIMEOUTSTEP_TNIR * timerTimeout);
+        } else {
+            timeoutUnitInterval = timerTimeout;
+        }
         intervalExpire = timerStart + timeoutUnitInterval;
+
         // This is needed when the host resolves to more than 64 IP addresses. In that case, TNIR is ignored
         // and the original timeout is used instead of the timeout slice.
         long intervalExpireFullTimeout = timerStart + timerTimeout;
@@ -2458,9 +2463,6 @@
             fedAuthRequiredByUser = true;
         }
 
-        fedAuthRequiredByUser = (!authenticationString.equalsIgnoreCase(SqlAuthentication.NotSpecified.toString()))
-                || (null != accessTokenInByte);
-
         // Message length (incl. header)
         final byte messageLength;
         final byte fedAuthOffset;
@@ -4806,14 +4808,9 @@
         final int TDS_LOGIN_REQUEST_BASE_LEN = 94;
         TDSWriter tdsWriter = logonCommand.startRequest(TDS.PKT_LOGON70);
 
-<<<<<<< HEAD
-        int len2 = TDS_LOGIN_REQUEST_BASE_LEN + hostnameBytes.length + appNameBytes.length + serverNameBytes.length
+        int len = TDS_LOGIN_REQUEST_BASE_LEN + hostnameBytes.length + appNameBytes.length + serverNameBytes.length
                 + interfaceLibNameBytes.length + databaseNameBytes.length + ((secBlob != null) ? secBlob.length : 0)
                 + 4;// AE is always on;
-=======
-        int len = TDS_LOGIN_REQUEST_BASE_LEN + hostnameBytes.length + appNameBytes.length + serverNameBytes.length
-                + interfaceLibNameBytes.length + databaseNameBytes.length + secBlob.length + 4;// AE is always on;
->>>>>>> 51d6c40a
 
         // only add lengths of password and username if not using SSPI or requesting federated authentication info
         if (!integratedSecurity && !(federatedAuthenticationInfoRequested || federatedAuthenticationRequested)) {
@@ -4835,12 +4832,7 @@
         len = len + 1; // add 1 to length because of FeatureEx terminator
 
         // Length of entire Login 7 packet
-<<<<<<< HEAD
-        tdsWriter.writeInt(len2);
-
-=======
         tdsWriter.writeInt(len);
->>>>>>> 51d6c40a
         tdsWriter.writeInt(tdsVersion);
         tdsWriter.writeInt(requestedPacketSize);
         tdsWriter.writeBytes(interfaceLibVersionBytes); // writeBytes() is little endian
@@ -6214,16 +6206,17 @@
     }
 
     /**
-<<<<<<< HEAD
+     * <<<<<<< HEAD
+     * 
      * <pre>
      * SERVERPROPERTY('EngineEdition') can be used to determine whether the db server is SQL Azure.
      * It should return 6 for SQL Azure DW. This is more reliable than @@version or
      * serverproperty('edition').
-=======
+    =======
      * SERVERPROPERTY('EngineEdition') can be used to determine whether the db server is SQL Azure. It should return 6
      * for SQL Azure DW. This is more reliable than @@version or serverproperty('edition').
      * 
->>>>>>> 51d6c40a
+    >>>>>>> upstream/dev
      * Reference: http://msdn.microsoft.com/en-us/library/ee336261.aspx
      * 
      * <pre>
