/*
 * Microsoft JDBC Driver for SQL Server
 * 
 * Copyright(c) Microsoft Corporation All rights reserved.
 * 
 * This program is made available under the terms of the MIT License. See the LICENSE file in the project root for more information.
 */

package com.microsoft.sqlserver.jdbc;

import static java.nio.charset.StandardCharsets.UTF_16LE;

import java.io.IOException;
import java.io.UnsupportedEncodingException;
import java.net.DatagramPacket;
import java.net.DatagramSocket;
import java.net.IDN;
import java.net.InetAddress;
import java.net.SocketException;
import java.net.UnknownHostException;
import java.sql.Blob;
import java.sql.CallableStatement;
import java.sql.Clob;
import java.sql.Connection;
import java.sql.DatabaseMetaData;
import java.sql.NClob;
import java.sql.PreparedStatement;
import java.sql.ResultSet;
import java.sql.SQLClientInfoException;
import java.sql.SQLException;
import java.sql.SQLFeatureNotSupportedException;
import java.sql.SQLPermission;
import java.sql.SQLWarning;
import java.sql.SQLXML;
import java.sql.Savepoint;
import java.sql.Statement;
import java.sql.Struct;
import java.text.MessageFormat;
import java.util.Arrays;
import java.util.Enumeration;
import java.util.HashMap;
import java.util.List;
import java.util.Locale;
import java.util.Map;
import java.util.Properties;
import java.util.UUID;
import java.util.concurrent.Executor;
import java.util.concurrent.TimeUnit;
import java.util.concurrent.atomic.AtomicInteger;
import java.util.concurrent.ConcurrentLinkedQueue;
import java.util.logging.Level;

import javax.sql.XAConnection;
import javax.xml.bind.DatatypeConverter;

import org.ietf.jgss.GSSCredential;
import org.ietf.jgss.GSSException;

/**
 * SQLServerConnection implements a JDBC connection to SQL Server. SQLServerConnections support JDBC connection pooling and may be either physical
 * JDBC connections or logical JDBC connections.
 * <p>
 * SQLServerConnection manages transaction control for all statements that were created from it. SQLServerConnection may participate in XA distributed
 * transactions managed via an XAResource adapter.
 * <p>
 * SQLServerConnection instantiates a new TDSChannel object for use by itself and all statement objects that are created under this connection.
 * SQLServerConnection is thread safe.
 * <p>
 * SQLServerConnection manages a pool of prepared statement handles. Prepared statements are prepared once and typically executed many times with
 * different data values for their parameters. Prepared statements are also maintained across logical (pooled) connection closes.
 * <p>
 * SQLServerConnection is not thread safe, however multiple statements created from a single connection can be processing simultaneously in concurrent
 * threads.
 * <p>
 * This class's public functions need to be kept identical to the SQLServerConnectionPoolProxy's.
 * <p>
 * The API javadoc for JDBC API methods that this class implements are not repeated here. Please see Sun's JDBC API interfaces javadoc for those
 * details.
 */

// Note all the public functions in this class also need to be defined in SQLServerConnectionPoolProxy.
public class SQLServerConnection implements ISQLServerConnection {
    long timerExpire;
    boolean attemptRefreshTokenLocked = false;

<<<<<<< HEAD
    private InetAddress[] inetAddrs = null;
    
=======
    // Threasholds related to when prepared statement handles are cleaned-up. 1 == immediately.
    /**
     * The initial default on application start-up for the prepared statement clean-up action threshold (i.e. when sp_unprepare is called). 
     */    
    static final private int INITIAL_DEFAULT_SERVER_PREPARED_STATEMENT_DISCARD_THRESHOLD = 10; // Used to set the initial default, can be changed later.
    static private int defaultServerPreparedStatementDiscardThreshold = -1; // Current default for new connections
    private int serverPreparedStatementDiscardThreshold = -1; // Current limit for this particular connection.

    /**
     * The initial default on application start-up for if prepared statements should execute sp_executesql before following the prepare, unprepare pattern. 
     */    
    static final private boolean INITIAL_DEFAULT_ENABLE_PREPARE_ON_FIRST_PREPARED_STATEMENT_CALL = false; // Used to set the initial default, can be changed later. false == use sp_executesql -> sp_prepexec -> sp_execute -> batched -> sp_unprepare pattern, true == skip sp_executesql part of pattern.
    static private Boolean defaultEnablePrepareOnFirstPreparedStatementCall = null; // Current default for new connections
    private Boolean enablePrepareOnFirstPreparedStatementCall = null; // Current limit for this particular connection.

    // Handle the actual queue of discarded prepared statements.
    private ConcurrentLinkedQueue<PreparedStatementDiscardItem> discardedPreparedStatementHandles = new ConcurrentLinkedQueue<PreparedStatementDiscardItem>();
    private AtomicInteger discardedPreparedStatementHandleQueueCount = new AtomicInteger(0);

>>>>>>> 0a0f330d
    private boolean fedAuthRequiredByUser = false;
    private boolean fedAuthRequiredPreLoginResponse = false;
    private boolean federatedAuthenticationAcknowledged = false;
    private boolean federatedAuthenticationRequested = false;
    private boolean federatedAuthenticationInfoRequested = false; // Keep this distinct from _federatedAuthenticationRequested, since some fedauth
                                                                  // library types may not need more info

    private FederatedAuthenticationFeatureExtensionData fedAuthFeatureExtensionData = null;
    private String authenticationString = null;
    private byte[] accessTokenInByte = null;

    private SqlFedAuthToken fedAuthToken = null;

    SqlFedAuthToken getAuthenticationResult() {
        return fedAuthToken;
    }

    /**
     * Struct encapsulating the data to be sent to the server as part of Federated Authentication Feature Extension.
     */
    class FederatedAuthenticationFeatureExtensionData {
        boolean fedAuthRequiredPreLoginResponse;
        int libraryType = -1;
        byte[] accessToken = null;
        SqlAuthentication authentication = null;

        FederatedAuthenticationFeatureExtensionData(int libraryType,
                String authenticationString,
                boolean fedAuthRequiredPreLoginResponse) throws SQLServerException {
            this.libraryType = libraryType;
            this.fedAuthRequiredPreLoginResponse = fedAuthRequiredPreLoginResponse;

            switch (authenticationString.toUpperCase(Locale.ENGLISH).trim()) {
                case "ACTIVEDIRECTORYPASSWORD":
                    this.authentication = SqlAuthentication.ActiveDirectoryPassword;
                    break;
                case "ACTIVEDIRECTORYINTEGRATED":
                    this.authentication = SqlAuthentication.ActiveDirectoryIntegrated;
                    break;
                default:
                    assert (false);
                    MessageFormat form = new MessageFormat(SQLServerException.getErrString("R_InvalidConnectionSetting"));
                    Object[] msgArgs = {"authentication", authenticationString};
                    throw new SQLServerException(null, form.format(msgArgs), null, 0, false);
            }
        }

        FederatedAuthenticationFeatureExtensionData(int libraryType,
                boolean fedAuthRequiredPreLoginResponse,
                byte[] accessToken) {
            this.libraryType = libraryType;
            this.fedAuthRequiredPreLoginResponse = fedAuthRequiredPreLoginResponse;
            this.accessToken = accessToken;
        }
    }

    class SqlFedAuthInfo {
        String spn;
        String stsurl;

        @Override
        public String toString() {
            return "STSURL: " + stsurl + ", SPN: " + spn;
        }
    }

    

    class ActiveDirectoryAuthentication {
        static final String JDBC_FEDAUTH_CLIENT_ID = "7f98cb04-cd1e-40df-9140-3bf7e2cea4db";
        static final String ADAL_GET_ACCESS_TOKEN_FUNCTION_NAME = "ADALGetAccessToken";
        static final int GET_ACCESS_TOKEN_SUCCESS = 0;
        static final int GET_ACCESS_TOKEN_INVALID_GRANT = 1;
        static final int GET_ACCESS_TOKEN_TANSISENT_ERROR = 2;
        static final int GET_ACCESS_TOKEN_OTHER_ERROR = 3;
    }

    /**
     * denotes the state of the SqlServerConnection
     */
    private enum State {
        Initialized,// default value on calling SQLServerConnection constructor
        Connected,  // indicates that the TCP connection has completed
        Opened,     // indicates that the prelogin, login have completed, the database session established and the connection is ready for use.
        Closed      // indicates that the connection has been closed.
    }

    private final static float TIMEOUTSTEP = 0.08F;    // fraction of timeout to use for fast failover connections
    private final static float TIMEOUTSTEP_TNIR = 0.125F;
    final static int TnirFirstAttemptTimeoutMs = 500;    // fraction of timeout to use for fast failover connections

    /*
     * Connection state variables. NB If new state is added then logical connections derived from a physical connection must inherit the same state.
     * If state variables are added they must be added also in connection cloning method clone()
     */

    private final static int INTERMITTENT_TLS_MAX_RETRY = 5;

    // Indicates if we received a routing ENVCHANGE in the current connection attempt
    private boolean isRoutedInCurrentAttempt = false;

    // Contains the routing info received from routing ENVCHANGE
    private ServerPortPlaceHolder routingInfo = null;

    ServerPortPlaceHolder getRoutingInfo() {
        return routingInfo;
    }

    // Permission targets
    // currently only callAbort is implemented
    private static final String callAbortPerm = "callAbort";

    private boolean sendStringParametersAsUnicode = SQLServerDriverBooleanProperty.SEND_STRING_PARAMETERS_AS_UNICODE.getDefaultValue();        // see
                                                                                                                                               // connection
                                                                                                                                               // properties
                                                                                                                                               // doc
                                                                                                                                               // (default
                                                                                                                                               // is
                                                                                                                                               // false).

    boolean sendStringParametersAsUnicode() {
        return sendStringParametersAsUnicode;
    }

    private boolean lastUpdateCount;              // see connection properties doc

    final boolean useLastUpdateCount() {
        return lastUpdateCount;
    }

    // Translates the serverName from Unicode to ASCII Compatible Encoding (ACE), as defined by the ToASCII operation of RFC 3490
    private boolean serverNameAsACE = SQLServerDriverBooleanProperty.SERVER_NAME_AS_ACE.getDefaultValue();

    boolean serverNameAsACE() {
        return serverNameAsACE;
    }

    // see feature_connection_director_multi_subnet_JDBC.docx
    private boolean multiSubnetFailover;

    final boolean getMultiSubnetFailover() {
        return multiSubnetFailover;
    }

    private boolean transparentNetworkIPResolution;

    final boolean getTransparentNetworkIPResolution() {
        return transparentNetworkIPResolution;
    }

    private ApplicationIntent applicationIntent = null;

    final ApplicationIntent getApplicationIntent() {
        return applicationIntent;
    }

    private int nLockTimeout;                     // see connection properties doc
    private String selectMethod;         // see connection properties doc 4.0 new property

    final String getSelectMethod() {
        return selectMethod;
    }

    private String responseBuffering;

    final String getResponseBuffering() {
        return responseBuffering;
    }

    private int queryTimeoutSeconds;

    final int getQueryTimeoutSeconds() {
        return queryTimeoutSeconds;
    }

    private int socketTimeoutMilliseconds;

    final int getSocketTimeoutMilliseconds() {
        return socketTimeoutMilliseconds;
    }
    
    boolean userSetTNIR = true;

    private boolean sendTimeAsDatetime = SQLServerDriverBooleanProperty.SEND_TIME_AS_DATETIME.getDefaultValue();

    /**
     * Checks the sendTimeAsDatetime property.
     * 
     * @return boolean value of sendTimeAsDatetime
     */
    public synchronized final boolean getSendTimeAsDatetime() {
        return !isKatmaiOrLater() || sendTimeAsDatetime;
    }

    final int baseYear() {
        return getSendTimeAsDatetime() ? TDS.BASE_YEAR_1970 : TDS.BASE_YEAR_1900;
    }

    private byte requestedEncryptionLevel = TDS.ENCRYPT_INVALID;

    final byte getRequestedEncryptionLevel() {
        assert TDS.ENCRYPT_INVALID != requestedEncryptionLevel;
        return requestedEncryptionLevel;
    }

    private boolean trustServerCertificate;

    final boolean trustServerCertificate() {
        return trustServerCertificate;
    }

    private byte negotiatedEncryptionLevel = TDS.ENCRYPT_INVALID;

    final byte getNegotiatedEncryptionLevel() {
        assert TDS.ENCRYPT_INVALID != negotiatedEncryptionLevel;
        return negotiatedEncryptionLevel;
    }

    static final String RESERVED_PROVIDER_NAME_PREFIX = "MSSQL_";
    String columnEncryptionSetting = null;

    boolean isColumnEncryptionSettingEnabled() {
        return (columnEncryptionSetting.equalsIgnoreCase(ColumnEncryptionSetting.Enabled.toString()));
    }

    String keyStoreAuthentication = null;
    String keyStoreSecret = null;
    String keyStoreLocation = null;

    private boolean serverSupportsColumnEncryption = false;

    boolean getServerSupportsColumnEncryption() {
        return serverSupportsColumnEncryption;
    }

    static boolean isWindows;
    static Map<String, SQLServerColumnEncryptionKeyStoreProvider> globalSystemColumnEncryptionKeyStoreProviders = new HashMap<String, SQLServerColumnEncryptionKeyStoreProvider>();
    static {
        if (System.getProperty("os.name").toLowerCase(Locale.ENGLISH).startsWith("windows")) {
            isWindows = true;
            SQLServerColumnEncryptionCertificateStoreProvider provider = new SQLServerColumnEncryptionCertificateStoreProvider();
            globalSystemColumnEncryptionKeyStoreProviders.put(provider.getName(), provider);
        }
        else {
            isWindows = false;
        }
    }
    static Map<String, SQLServerColumnEncryptionKeyStoreProvider> globalCustomColumnEncryptionKeyStoreProviders = null;
    // This is a per-connection store provider. It can be JKS or AKV.
    Map<String, SQLServerColumnEncryptionKeyStoreProvider> systemColumnEncryptionKeyStoreProvider = new HashMap<String, SQLServerColumnEncryptionKeyStoreProvider>();

    /**
     * Registers key store providers in the globalCustomColumnEncryptionKeyStoreProviders.
     * 
     * @param clientKeyStoreProviders
     *            a map containing the store providers information.
     * @throws SQLServerException
     *             when an error occurs
     */
    public static synchronized void registerColumnEncryptionKeyStoreProviders(
            Map<String, SQLServerColumnEncryptionKeyStoreProvider> clientKeyStoreProviders) throws SQLServerException {
        loggerExternal.entering(SQLServerConnection.class.getName(), "registerColumnEncryptionKeyStoreProviders",
                "Registering Column Encryption Key Store Providers");

        if (null == clientKeyStoreProviders) {
            throw new SQLServerException(null, SQLServerException.getErrString("R_CustomKeyStoreProviderMapNull"), null, 0, false);
        }

        if (null != globalCustomColumnEncryptionKeyStoreProviders) {
            throw new SQLServerException(null, SQLServerException.getErrString("R_CustomKeyStoreProviderSetOnce"), null, 0, false);
        }

        globalCustomColumnEncryptionKeyStoreProviders = new HashMap<String, SQLServerColumnEncryptionKeyStoreProvider>();

        for (Map.Entry<String, SQLServerColumnEncryptionKeyStoreProvider> entry : clientKeyStoreProviders.entrySet()) {
            String providerName = entry.getKey();
            if (null == providerName || 0 == providerName.length()) {
                throw new SQLServerException(null, SQLServerException.getErrString("R_EmptyCustomKeyStoreProviderName"), null, 0, false);
            }
            if ((providerName.substring(0, 6).equalsIgnoreCase(RESERVED_PROVIDER_NAME_PREFIX))) {
                MessageFormat form = new MessageFormat(SQLServerException.getErrString("R_InvalidCustomKeyStoreProviderName"));
                Object[] msgArgs = {providerName, RESERVED_PROVIDER_NAME_PREFIX};
                throw new SQLServerException(null, form.format(msgArgs), null, 0, false);
            }
            if (null == entry.getValue()) {
                MessageFormat form = new MessageFormat(SQLServerException.getErrString("R_CustomKeyStoreProviderValueNull"));
                Object[] msgArgs = {providerName, RESERVED_PROVIDER_NAME_PREFIX};
                throw new SQLServerException(null, form.format(msgArgs), null, 0, false);
            }
            globalCustomColumnEncryptionKeyStoreProviders.put(entry.getKey(), entry.getValue());
        }

        loggerExternal.exiting(SQLServerConnection.class.getName(), "registerColumnEncryptionKeyStoreProviders",
                "Number of Key store providers that are registered:" + globalCustomColumnEncryptionKeyStoreProviders.size());
    }

    static synchronized SQLServerColumnEncryptionKeyStoreProvider getGlobalSystemColumnEncryptionKeyStoreProvider(String providerName) {
        if (null != globalSystemColumnEncryptionKeyStoreProviders && globalSystemColumnEncryptionKeyStoreProviders.containsKey(providerName)) {
            return globalSystemColumnEncryptionKeyStoreProviders.get(providerName);
        }
        return null;
    }

    static synchronized String getAllGlobalCustomSystemColumnEncryptionKeyStoreProviders() {
        if (null != globalCustomColumnEncryptionKeyStoreProviders)
            return globalCustomColumnEncryptionKeyStoreProviders.keySet().toString();
        else
            return null;
    }

    synchronized String getAllSystemColumnEncryptionKeyStoreProviders() {
        String keyStores = "";
        if (0 != systemColumnEncryptionKeyStoreProvider.size())
            keyStores = systemColumnEncryptionKeyStoreProvider.keySet().toString();
        if (0 != SQLServerConnection.globalSystemColumnEncryptionKeyStoreProviders.size())
            keyStores += "," + SQLServerConnection.globalSystemColumnEncryptionKeyStoreProviders.keySet().toString();
        return keyStores;
    }

    static synchronized SQLServerColumnEncryptionKeyStoreProvider getGlobalCustomColumnEncryptionKeyStoreProvider(String providerName) {
        if (null != globalCustomColumnEncryptionKeyStoreProviders && globalCustomColumnEncryptionKeyStoreProviders.containsKey(providerName)) {
            return globalCustomColumnEncryptionKeyStoreProviders.get(providerName);
        }
        return null;
    }

    synchronized SQLServerColumnEncryptionKeyStoreProvider getSystemColumnEncryptionKeyStoreProvider(String providerName) {
        if ((null != systemColumnEncryptionKeyStoreProvider) && (systemColumnEncryptionKeyStoreProvider.containsKey(providerName))) {
            return systemColumnEncryptionKeyStoreProvider.get(providerName);
        }
        else {
            return null;
        }
    }

    private String trustedServerNameAE = null;
    private static Map<String, List<String>> columnEncryptionTrustedMasterKeyPaths = new HashMap<String, List<String>>();

    /**
     * Sets Trusted Master Key Paths in the columnEncryptionTrustedMasterKeyPaths.
     * 
     * @param trustedKeyPaths
     *            all master key paths that are trusted
     */
    public static synchronized void setColumnEncryptionTrustedMasterKeyPaths(Map<String, List<String>> trustedKeyPaths) {
        loggerExternal.entering(SQLServerConnection.class.getName(), "setColumnEncryptionTrustedMasterKeyPaths", "Setting Trusted Master Key Paths");

        // Use upper case for server and instance names.
        columnEncryptionTrustedMasterKeyPaths.clear();
        for (Map.Entry<String, List<String>> entry : trustedKeyPaths.entrySet()) {
            columnEncryptionTrustedMasterKeyPaths.put(entry.getKey().toUpperCase(), entry.getValue());
        }

        loggerExternal.exiting(SQLServerConnection.class.getName(), "setColumnEncryptionTrustedMasterKeyPaths",
                "Number of Trusted Master Key Paths: " + columnEncryptionTrustedMasterKeyPaths.size());
    }

    /**
     * Updates the columnEncryptionTrustedMasterKeyPaths with the new Server and trustedKeyPaths.
     * 
     * @param server
     *            String server name
     * @param trustedKeyPaths
     *            all master key paths that are trusted
     */
    public static synchronized void updateColumnEncryptionTrustedMasterKeyPaths(String server,
            List<String> trustedKeyPaths) {
        loggerExternal.entering(SQLServerConnection.class.getName(), "updateColumnEncryptionTrustedMasterKeyPaths",
                "Updating Trusted Master Key Paths");

        // Use upper case for server and instance names.
        columnEncryptionTrustedMasterKeyPaths.put(server.toUpperCase(), trustedKeyPaths);

        loggerExternal.exiting(SQLServerConnection.class.getName(), "updateColumnEncryptionTrustedMasterKeyPaths",
                "Number of Trusted Master Key Paths: " + columnEncryptionTrustedMasterKeyPaths.size());
    }

    /**
     * Removes the trusted Master key Path from the columnEncryptionTrustedMasterKeyPaths.
     * 
     * @param server
     *            String server name
     */
    public static synchronized void removeColumnEncryptionTrustedMasterKeyPaths(String server) {
        loggerExternal.entering(SQLServerConnection.class.getName(), "removeColumnEncryptionTrustedMasterKeyPaths",
                "Removing Trusted Master Key Paths");

        // Use upper case for server and instance names.
        columnEncryptionTrustedMasterKeyPaths.remove(server.toUpperCase());

        loggerExternal.exiting(SQLServerConnection.class.getName(), "removeColumnEncryptionTrustedMasterKeyPaths",
                "Number of Trusted Master Key Paths: " + columnEncryptionTrustedMasterKeyPaths.size());
    }

    /**
     * Retrieves the Trusted Master Key Paths.
     * 
     * @return columnEncryptionTrustedMasterKeyPaths.
     */
    public static synchronized Map<String, List<String>> getColumnEncryptionTrustedMasterKeyPaths() {
        loggerExternal.entering(SQLServerConnection.class.getName(), "getColumnEncryptionTrustedMasterKeyPaths", "Getting Trusted Master Key Paths");

        Map<String, List<String>> masterKeyPathCopy = new HashMap<String, List<String>>();

        for (Map.Entry<String, List<String>> entry : columnEncryptionTrustedMasterKeyPaths.entrySet()) {
            masterKeyPathCopy.put(entry.getKey(), entry.getValue());
        }

        loggerExternal.exiting(SQLServerConnection.class.getName(), "getColumnEncryptionTrustedMasterKeyPaths",
                "Number of Trusted Master Key Paths: " + masterKeyPathCopy.size());

        return masterKeyPathCopy;
    }

    static synchronized List<String> getColumnEncryptionTrustedMasterKeyPaths(String server,
            Boolean[] hasEntry) {
        if (columnEncryptionTrustedMasterKeyPaths.containsKey(server)) {
            hasEntry[0] = true;
            return columnEncryptionTrustedMasterKeyPaths.get(server);
        }
        else {
            hasEntry[0] = false;
            return null;
        }
    }

    Properties activeConnectionProperties; // the active set of connection properties
    private boolean integratedSecurity = SQLServerDriverBooleanProperty.INTEGRATED_SECURITY.getDefaultValue();
    private AuthenticationScheme intAuthScheme = AuthenticationScheme.nativeAuthentication;
    private GSSCredential ImpersonatedUserCred ;
    // This is the current connect place holder this should point one of the primary or failover place holder
    ServerPortPlaceHolder currentConnectPlaceHolder = null;

    String sqlServerVersion;              // SQL Server version string
    boolean xopenStates;                  // XOPEN or SQL 92 state codes?
    private boolean databaseAutoCommitMode;
    private boolean inXATransaction = false; // Set to true when in an XA transaction.
    private byte[] transactionDescriptor = new byte[8];

    // Flag (Yukon and later) set to true whenever a transaction is rolled back.
    // The flag's value is reset to false when a new transaction starts or when the autoCommit mode changes.
    private boolean rolledBackTransaction;

    final boolean rolledBackTransaction() {
        return rolledBackTransaction;
    }

    private State state = State.Initialized;                      // connection state

    private void setState(State state) {
        this.state = state;
    }

    // This function actually represents whether a database session is not open.
    // The session is not available before the session is established and
    // after the session is closed.
    final boolean isSessionUnAvailable() {
        return !(state.equals(State.Opened));
    }

    final static int maxDecimalPrecision = 38;         // @@max_precision for SQL 2000 and 2005 is 38.
    final static int defaultDecimalPrecision = 18;
    final String traceID;

    /** Limit for the size of data (in bytes) returned for value on this connection */
    private int maxFieldSize; // default: 0 --> no limit

    final void setMaxFieldSize(int limit) throws SQLServerException {
        // assert limit >= 0;
        if (maxFieldSize != limit) {
            if (loggerExternal.isLoggable(Level.FINER) && Util.IsActivityTraceOn()) {
                loggerExternal.finer(toString() + " ActivityId: " + ActivityCorrelator.getNext().toString());
            }
            // If no limit on field size, set text size to max (2147483647), NOT default (0 --> 4K)
            connectionCommand("SET TEXTSIZE " + ((0 == limit) ? 2147483647 : limit), "setMaxFieldSize");
            maxFieldSize = limit;
        }
    }

    // This function is used both to init the values on creation of connection
    // and resetting the values after the connection is released to the pool for reuse.
    final void initResettableValues() {
        rolledBackTransaction = false;
        transactionIsolationLevel = Connection.TRANSACTION_READ_COMMITTED;// default isolation level
        maxFieldSize = 0;  // default: 0 --> no limit
        maxRows = 0; // default: 0 --> no limit
        nLockTimeout = -1;
        databaseAutoCommitMode = true;// auto commit mode
        holdability = ResultSet.HOLD_CURSORS_OVER_COMMIT;
        sqlWarnings = null;
        sCatalog = originalCatalog;
        databaseMetaData = null;
    }

    /** Limit for the maximum number of rows returned from queries on this connection */
    private int maxRows; // default: 0 --> no limit

    final void setMaxRows(int limit) throws SQLServerException {
        // assert limit >= 0;
        if (maxRows != limit) {
            if (loggerExternal.isLoggable(Level.FINER) && Util.IsActivityTraceOn()) {
                loggerExternal.finer(toString() + " ActivityId: " + ActivityCorrelator.getNext().toString());
            }
            connectionCommand("SET ROWCOUNT " + limit, "setMaxRows");
            maxRows = limit;
        }
    }

    private SQLCollation databaseCollation;	// Default database collation read from ENVCHANGE_SQLCOLLATION token.

    final SQLCollation getDatabaseCollation() {
        return databaseCollation;
    }

    static private final AtomicInteger baseConnectionID = new AtomicInteger(0);       // connection id dispenser
    // This is the current catalog
    private String sCatalog = "master";                     // the database catalog
    // This is the catalog immediately after login.
    private String originalCatalog = "master";

    private int transactionIsolationLevel;
    private SQLServerPooledConnection pooledConnectionParent;
    private DatabaseMetaData databaseMetaData; // the meta data for this connection
    private int nNextSavePointId = 10000;      // first save point id

    static final private java.util.logging.Logger connectionlogger = java.util.logging.Logger
            .getLogger("com.microsoft.sqlserver.jdbc.internals.SQLServerConnection");
    static final private java.util.logging.Logger loggerExternal = java.util.logging.Logger.getLogger("com.microsoft.sqlserver.jdbc.Connection");
    private final String loggingClassName;

    // there are three ways to get a failover partner
    // connection string, from the failover map, the connecting server returned
    // the following variable only stores the serverReturned failver information.
    private String failoverPartnerServerProvided = null;

    private int holdability;

    final int getHoldabilityInternal() {
        return holdability;
    }

    // Default TDS packet size used after logon if no other value was set via
    // the packetSize connection property. The value was chosen to take maximum
    // advantage of SQL Server's default page size.
    private int tdsPacketSize = TDS.INITIAL_PACKET_SIZE;
    private int requestedPacketSize = TDS.DEFAULT_PACKET_SIZE;

    final int getTDSPacketSize() {
        return tdsPacketSize;
    }

    private TDSChannel tdsChannel;

    private TDSCommand currentCommand = null;

    private int tdsVersion = TDS.VER_UNKNOWN;

    final boolean isKatmaiOrLater() {
        assert TDS.VER_UNKNOWN != tdsVersion;
        assert tdsVersion >= TDS.VER_YUKON;
        return tdsVersion >= TDS.VER_KATMAI;
    }

    final boolean isDenaliOrLater() {
        return tdsVersion >= TDS.VER_DENALI;
    }

    private int serverMajorVersion;

    int getServerMajorVersion() {
        return serverMajorVersion;
    }

    private SQLServerConnectionPoolProxy proxy;

    private UUID clientConnectionId = null;

    /**
     * Retrieves the clientConnectionID.
     * 
     * @throws SQLServerException
     *             when an error occurs
     */
    public UUID getClientConnectionId() throws SQLServerException {
        // If the connection is closed, we do not allow external application to get
        // ClientConnectionId.
        checkClosed();
        return clientConnectionId;
    }

    // This function is called internally, e.g. when login process fails, we
    // need to append the ClientConnectionId to error string.
    final UUID getClientConIdInternal() {
        return clientConnectionId;
    }

    final boolean attachConnId() {
        return state.equals(State.Connected);
    }

    @SuppressWarnings("unused")
    SQLServerConnection(String parentInfo) throws SQLServerException {
        int connectionID = nextConnectionID();                   // sequential connection id
        traceID = "ConnectionID:" + connectionID;
        loggingClassName = "com.microsoft.sqlserver.jdbc.SQLServerConnection:" + connectionID;
        if (connectionlogger.isLoggable(Level.FINE))
            connectionlogger.fine(toString() + " created by (" + parentInfo + ")");
        initResettableValues();

        // JDBC 3 driver only works with 1.5 JRE
        if (3 == DriverJDBCVersion.major && !Util.SYSTEM_SPEC_VERSION.equals("1.5")) {
            MessageFormat form = new MessageFormat(SQLServerException.getErrString("R_unsupportedJREVersion"));
            Object[] msgArgs = {Util.SYSTEM_SPEC_VERSION};
            String message = form.format(msgArgs);
            connectionlogger.severe(message);
            throw new UnsupportedOperationException(message);
        }
    }

    void setFailoverPartnerServerProvided(String partner) {
        failoverPartnerServerProvided = partner;
        // after login this info should be added to the map
    }

    final void setAssociatedProxy(SQLServerConnectionPoolProxy proxy) {
        this.proxy = proxy;
    }

    /*
     * This function is used by the functions that return a connection object to outside world. E.g. stmt.getConnection, these functions should return
     * the proxy not the actual physical connection when the physical connection is pooled and the user should be accessing the connection functions
     * via the proxy object.
     */
    final Connection getConnection() {
        if (null != proxy)
            return proxy;
        else
            return this;
    }

    final void resetPooledConnection() {
        tdsChannel.resetPooledConnection();
        initResettableValues();
    }

    /**
     * Generate the next unique connection id.
     * 
     * @return the next conn id
     */
    /* L0 */ private static int nextConnectionID() {
        return baseConnectionID.incrementAndGet(); // 4.04 Ensure thread safe id allocation
    }

    java.util.logging.Logger getConnectionLogger() {
        return connectionlogger;
    }

    String getClassNameLogging() {
        return loggingClassName;
    }

    /**
     * This is a helper function to provide an ID string suitable for tracing.
     */
    public String toString() {
        if (null != clientConnectionId)
            return traceID + " ClientConnectionId: " + clientConnectionId.toString();
        else
            return traceID;
    }

    /**
     * Throw a not implemeneted exception.
     * 
     * @throws SQLServerException
     */
    /* L0 */ void NotImplemented() throws SQLServerException {
        SQLServerException.makeFromDriverError(this, this, SQLServerException.getErrString("R_notSupported"), null, false);
    }

    /**
     * Check if the connection is closed Create a new connection if it's a fedauth connection and the access token is going to expire.
     * 
     * @throws SQLServerException
     */
    /* L0 */ void checkClosed() throws SQLServerException {
        if (isSessionUnAvailable()) {
            SQLServerException.makeFromDriverError(null, null, SQLServerException.getErrString("R_connectionIsClosed"), null, false);
        }

        if (null != fedAuthToken) {
            if (Util.checkIfNeedNewAccessToken(this)) {
                connect(this.activeConnectionProperties, null);
            }
        }
    }

    /**
     * Check if a string property is enabled.
     * 
     * @param propName
     *            the string property name
     * @param propValue
     *            the string property value.
     * @return false if p == null (meaning take default).
     * @return true if p == "true" (case-insensitive).
     * @return false if p == "false" (case-insensitive).
     * @exception SQLServerException
     *                thrown if value is not recognized.
     */
    /* L0 */ private boolean booleanPropertyOn(String propName,
            String propValue) throws SQLServerException {
        // Null means take the default of false.
        if (null == propValue)
            return false;
        String lcpropValue = propValue.toLowerCase(Locale.US);

        if (lcpropValue.equals("true"))
            return true;
        if (lcpropValue.equals("false"))
            return false;
        MessageFormat form = new MessageFormat(SQLServerException.getErrString("R_invalidBooleanValue"));
        Object[] msgArgs = {propName};
        SQLServerException.makeFromDriverError(this, this, form.format(msgArgs), null, false);
        // Adding return false here for compiler's sake, this code is unreachable.
        return false;
    }

    // Maximum number of wide characters for a SQL login record name (such as instance name, application name, etc...).
    // See TDS specification, "Login Data Validation Rules" section.
    final static int MAX_SQL_LOGIN_NAME_WCHARS = 128;

    /**
     * Validates propName against maximum allowed length MAX_SQL_LOGIN_NAME_WCHARS. Throws exception if name length exceeded.
     * 
     * @param propName
     *            the name of the property.
     * @param propValue
     *            the value of the property.
     * @throws SQLServerException
     */
    void ValidateMaxSQLLoginName(String propName,
            String propValue) throws SQLServerException {
        if (propValue != null && propValue.length() > MAX_SQL_LOGIN_NAME_WCHARS) {
            MessageFormat form = new MessageFormat(SQLServerException.getErrString("R_propertyMaximumExceedsChars"));
            Object[] msgArgs = {propName, Integer.toString(MAX_SQL_LOGIN_NAME_WCHARS)};
            SQLServerException.makeFromDriverError(this, this, form.format(msgArgs), null, false);
        }
    }

    Connection connect(Properties propsIn,
            SQLServerPooledConnection pooledConnection) throws SQLServerException {
        int loginTimeoutSeconds = 0; // Will be set during the first retry attempt.
        long start = System.currentTimeMillis();

        for (int retryAttempt = 0;;) {
            try {
                return connectInternal(propsIn, pooledConnection);
            }
            catch (SQLServerException e) {
                // Catch only the TLS 1.2 specific intermittent error.
                if (SQLServerException.DRIVER_ERROR_INTERMITTENT_TLS_FAILED != e.getDriverErrorCode()) {
                    // Re-throw all other exceptions.
                    throw e;
                }
                else {
                    // Special handling of the retry logic for TLS 1.2 intermittent issue.

                    // If timeout is not set yet, set it once.
                    if (0 == retryAttempt) {
                        // We do not need to check for exceptions here, as the connection properties are already
                        // verified during the first try. Also, we would like to do this calculation
                        // only for the TLS 1.2 exception case.
                        loginTimeoutSeconds = SQLServerDriverIntProperty.LOGIN_TIMEOUT.getDefaultValue(); // if the user does not specify a default
                                                                                                          // timeout, default is 15 per spec
                        String sPropValue = propsIn.getProperty(SQLServerDriverIntProperty.LOGIN_TIMEOUT.toString());
                        if (null != sPropValue && sPropValue.length() > 0) {
                            loginTimeoutSeconds = Integer.parseInt(sPropValue);
                        }
                    }

                    retryAttempt++;
                    long elapsedSeconds = ((System.currentTimeMillis() - start) / 1000L);

                    if (INTERMITTENT_TLS_MAX_RETRY < retryAttempt) {
                        // Re-throw the exception if we have reached the maximum retry attempts.
                        if (connectionlogger.isLoggable(Level.FINE)) {
                            connectionlogger.fine(
                                    "Connection failed during SSL handshake. Maximum retry attempt (" + INTERMITTENT_TLS_MAX_RETRY + ") reached.  ");
                        }
                        throw e;
                    }
                    else if (elapsedSeconds >= loginTimeoutSeconds) {
                        // Re-throw the exception if we do not have any time left to retry.
                        if (connectionlogger.isLoggable(Level.FINE)) {
                            connectionlogger.fine("Connection failed during SSL handshake. Not retrying as timeout expired.");
                        }
                        throw e;
                    }
                    else {
                        // Retry the connection.
                        if (connectionlogger.isLoggable(Level.FINE)) {
                            connectionlogger
                                    .fine("Connection failed during SSL handshake. Retrying due to an intermittent TLS 1.2 failure issue. Retry attempt = "
                                            + retryAttempt + ".");
                        }
                    }
                }
            }
        }
    }

    private void registerKeyStoreProviderOnConnection(String keyStoreAuth,
            String keyStoreSecret,
            String keyStoreLocation) throws SQLServerException {
        if (null == keyStoreAuth) {
            // secret and location must be null too.
            if ((null != keyStoreSecret)) {
                MessageFormat form = new MessageFormat(SQLServerException.getErrString("R_keyStoreAuthenticationNotSet"));
                Object[] msgArgs = {"keyStoreSecret"};
                throw new SQLServerException(form.format(msgArgs), null);
            }
            if (null != keyStoreLocation) {
                MessageFormat form = new MessageFormat(SQLServerException.getErrString("R_keyStoreAuthenticationNotSet"));
                Object[] msgArgs = {"keyStoreLocation"};
                throw new SQLServerException(form.format(msgArgs), null);
            }
        }
        else {
            KeyStoreAuthentication keyStoreAuthentication = KeyStoreAuthentication.valueOfString(keyStoreAuth);
            switch (keyStoreAuthentication) {
                case JavaKeyStorePassword:
                    // both secret and location must be set for JKS.
                    if ((null == keyStoreSecret) || (null == keyStoreLocation)) {
                        throw new SQLServerException(SQLServerException.getErrString("R_keyStoreSecretOrLocationNotSet"), null);
                    }
                    else {
                        SQLServerColumnEncryptionJavaKeyStoreProvider provider = new SQLServerColumnEncryptionJavaKeyStoreProvider(keyStoreLocation,
                                keyStoreSecret.toCharArray());
                        systemColumnEncryptionKeyStoreProvider.put(provider.getName(), provider);
                    }
                    break;

                default:
                    // valueOfString would throw an exception if the keyStoreAuthentication is not valid.
                    break;
            }
        }
    }

    /**
     * Establish a physical database connection based on the user specified connection properties. Logon to the database.
     *
     * @param propsIn
     *            the connection properties
     * @param pooledConnection
     *            a parent pooled connection if this is a logical connection
     * @throws SQLServerException
     * @return the database connection
     */
    Connection connectInternal(Properties propsIn,
            SQLServerPooledConnection pooledConnection) throws SQLServerException {
        try {
            activeConnectionProperties = (Properties) propsIn.clone();

            pooledConnectionParent = pooledConnection;

            String sPropKey = null;
            String sPropValue = null;

            sPropKey = SQLServerDriverStringProperty.USER.toString();
            sPropValue = activeConnectionProperties.getProperty(sPropKey);
            if (sPropValue == null) {
                sPropValue = SQLServerDriverStringProperty.USER.getDefaultValue();
                activeConnectionProperties.setProperty(sPropKey, sPropValue);
            }
            ValidateMaxSQLLoginName(sPropKey, sPropValue);

            sPropKey = SQLServerDriverStringProperty.PASSWORD.toString();
            sPropValue = activeConnectionProperties.getProperty(sPropKey);
            if (sPropValue == null) {
                sPropValue = SQLServerDriverStringProperty.PASSWORD.getDefaultValue();
                activeConnectionProperties.setProperty(sPropKey, sPropValue);
            }
            ValidateMaxSQLLoginName(sPropKey, sPropValue);

            sPropKey = SQLServerDriverStringProperty.DATABASE_NAME.toString();
            sPropValue = activeConnectionProperties.getProperty(sPropKey);
            ValidateMaxSQLLoginName(sPropKey, sPropValue);

            int loginTimeoutSeconds = SQLServerDriverIntProperty.LOGIN_TIMEOUT.getDefaultValue(); // if the user does not specify a default timeout,
                                                                                                  // default is 15 per spec
            sPropValue = activeConnectionProperties.getProperty(SQLServerDriverIntProperty.LOGIN_TIMEOUT.toString());
            if (null != sPropValue && sPropValue.length() > 0) {
                try {
                    loginTimeoutSeconds = Integer.parseInt(sPropValue);
                }
                catch (NumberFormatException e) {
                    MessageFormat form = new MessageFormat(SQLServerException.getErrString("R_invalidTimeOut"));
                    Object[] msgArgs = {sPropValue};
                    SQLServerException.makeFromDriverError(this, this, form.format(msgArgs), null, false);
                }

                if (loginTimeoutSeconds < 0 || loginTimeoutSeconds > 65535) {
                    MessageFormat form = new MessageFormat(SQLServerException.getErrString("R_invalidTimeOut"));
                    Object[] msgArgs = {sPropValue};
                    SQLServerException.makeFromDriverError(this, this, form.format(msgArgs), null, false);
                }
            }

            // Translates the serverName from Unicode to ASCII Compatible Encoding (ACE), as defined by the ToASCII operation of RFC 3490.
            sPropKey = SQLServerDriverBooleanProperty.SERVER_NAME_AS_ACE.toString();
            sPropValue = activeConnectionProperties.getProperty(sPropKey);
            if (sPropValue == null) {
                sPropValue = Boolean.toString(SQLServerDriverBooleanProperty.SERVER_NAME_AS_ACE.getDefaultValue());
                activeConnectionProperties.setProperty(sPropKey, sPropValue);
            }
            serverNameAsACE = booleanPropertyOn(sPropKey, sPropValue);

            // get the server name from the properties if it has instance name in it, getProperty the instance name
            // if there is a port number specified do not get the port number from the instance name
            sPropKey = SQLServerDriverStringProperty.SERVER_NAME.toString();
            sPropValue = activeConnectionProperties.getProperty(sPropKey);

            if (sPropValue == null) {
                sPropValue = "localhost";
            }

            String sPropKeyPort = SQLServerDriverIntProperty.PORT_NUMBER.toString();
            String sPropValuePort = activeConnectionProperties.getProperty(sPropKeyPort);

            int px = sPropValue.indexOf('\\');

            String instancePort = null;
            String instanceValue = null;

            String instanceNameProperty = SQLServerDriverStringProperty.INSTANCE_NAME.toString();
            // found the instance name with the severname
            if (px >= 0) {
                instanceValue = sPropValue.substring(px + 1, sPropValue.length());
                ValidateMaxSQLLoginName(instanceNameProperty, instanceValue);
                sPropValue = sPropValue.substring(0, px);
            }
            trustedServerNameAE = sPropValue;

            if (true == serverNameAsACE) {
                try {
                    sPropValue = IDN.toASCII(sPropValue);
                }
                catch (IllegalArgumentException ex) {
                    MessageFormat form = new MessageFormat(SQLServerException.getErrString("R_InvalidConnectionSetting"));
                    Object[] msgArgs = {"serverNameAsACE", sPropValue};
                    throw new SQLServerException(form.format(msgArgs), ex);
                }
            }
            activeConnectionProperties.setProperty(sPropKey, sPropValue);

            String instanceValueFromProp = activeConnectionProperties.getProperty(instanceNameProperty);
            // property takes precedence
            if (null != instanceValueFromProp)
                instanceValue = instanceValueFromProp;

            if (instanceValue != null) {
                ValidateMaxSQLLoginName(instanceNameProperty, instanceValue);
                // only get port if the port is not specified
                activeConnectionProperties.setProperty(instanceNameProperty, instanceValue);
                trustedServerNameAE += "\\" + instanceValue;
            }

            if (null != sPropValuePort) {
                trustedServerNameAE += ":" + sPropValuePort;
            }

            sPropKey = SQLServerDriverStringProperty.APPLICATION_NAME.toString();
            sPropValue = activeConnectionProperties.getProperty(sPropKey);
            if (sPropValue != null)
                ValidateMaxSQLLoginName(sPropKey, sPropValue);
            else
                activeConnectionProperties.setProperty(sPropKey, SQLServerDriver.DEFAULT_APP_NAME);

            sPropKey = SQLServerDriverBooleanProperty.LAST_UPDATE_COUNT.toString();
            sPropValue = activeConnectionProperties.getProperty(sPropKey);
            if (sPropValue == null) {
                sPropValue = Boolean.toString(SQLServerDriverBooleanProperty.LAST_UPDATE_COUNT.getDefaultValue());
                activeConnectionProperties.setProperty(sPropKey, sPropValue);
            }

            sPropKey = SQLServerDriverStringProperty.COLUMN_ENCRYPTION.toString();
            sPropValue = activeConnectionProperties.getProperty(sPropKey);
            if (null == sPropValue) {
                sPropValue = SQLServerDriverStringProperty.COLUMN_ENCRYPTION.getDefaultValue();
                activeConnectionProperties.setProperty(sPropKey, sPropValue);
            }
            columnEncryptionSetting = ColumnEncryptionSetting.valueOfString(sPropValue).toString();

            sPropKey = SQLServerDriverStringProperty.KEY_STORE_AUTHENTICATION.toString();
            sPropValue = activeConnectionProperties.getProperty(sPropKey);
            if (null != sPropValue) {
                keyStoreAuthentication = KeyStoreAuthentication.valueOfString(sPropValue).toString();
            }

            sPropKey = SQLServerDriverStringProperty.KEY_STORE_SECRET.toString();
            sPropValue = activeConnectionProperties.getProperty(sPropKey);
            if (null != sPropValue) {
                keyStoreSecret = sPropValue;
            }

            sPropKey = SQLServerDriverStringProperty.KEY_STORE_LOCATION.toString();
            sPropValue = activeConnectionProperties.getProperty(sPropKey);
            if (null != sPropValue) {
                keyStoreLocation = sPropValue;
            }

            registerKeyStoreProviderOnConnection(keyStoreAuthentication, keyStoreSecret, keyStoreLocation);

            sPropKey = SQLServerDriverBooleanProperty.MULTI_SUBNET_FAILOVER.toString();
            sPropValue = activeConnectionProperties.getProperty(sPropKey);
            if (sPropValue == null) {
                sPropValue = Boolean.toString(SQLServerDriverBooleanProperty.MULTI_SUBNET_FAILOVER.getDefaultValue());
                activeConnectionProperties.setProperty(sPropKey, sPropValue);
            }
            multiSubnetFailover = booleanPropertyOn(sPropKey, sPropValue);

            sPropKey = SQLServerDriverBooleanProperty.TRANSPARENT_NETWORK_IP_RESOLUTION.toString();
            sPropValue = activeConnectionProperties.getProperty(sPropKey);
            if (sPropValue == null) {
                userSetTNIR = false;
                sPropValue = Boolean.toString(SQLServerDriverBooleanProperty.TRANSPARENT_NETWORK_IP_RESOLUTION.getDefaultValue());
                activeConnectionProperties.setProperty(sPropKey, sPropValue);
            }
            transparentNetworkIPResolution = booleanPropertyOn(sPropKey, sPropValue);

            sPropKey = SQLServerDriverBooleanProperty.ENCRYPT.toString();
            sPropValue = activeConnectionProperties.getProperty(sPropKey);
            if (sPropValue == null) {
                sPropValue = Boolean.toString(SQLServerDriverBooleanProperty.ENCRYPT.getDefaultValue());
                activeConnectionProperties.setProperty(sPropKey, sPropValue);
            }

            // Set requestedEncryptionLevel according to the value of the encrypt connection property
            requestedEncryptionLevel = booleanPropertyOn(sPropKey, sPropValue) ? TDS.ENCRYPT_ON : TDS.ENCRYPT_OFF;

            sPropKey = SQLServerDriverBooleanProperty.TRUST_SERVER_CERTIFICATE.toString();
            sPropValue = activeConnectionProperties.getProperty(sPropKey);
            if (sPropValue == null) {
                sPropValue = Boolean.toString(SQLServerDriverBooleanProperty.TRUST_SERVER_CERTIFICATE.getDefaultValue());
                activeConnectionProperties.setProperty(sPropKey, sPropValue);
            }

            trustServerCertificate = booleanPropertyOn(sPropKey, sPropValue);

            sPropKey = SQLServerDriverStringProperty.SELECT_METHOD.toString();
            sPropValue = activeConnectionProperties.getProperty(sPropKey);
            if (sPropValue == null)
                sPropValue = SQLServerDriverStringProperty.SELECT_METHOD.getDefaultValue();
            if (sPropValue.equalsIgnoreCase("cursor") || sPropValue.equalsIgnoreCase("direct")) {
                activeConnectionProperties.setProperty(sPropKey, sPropValue.toLowerCase());
            }
            else {
                MessageFormat form = new MessageFormat(SQLServerException.getErrString("R_invalidselectMethod"));
                Object[] msgArgs = {sPropValue};
                SQLServerException.makeFromDriverError(this, this, form.format(msgArgs), null, false);
            }

            sPropKey = SQLServerDriverStringProperty.RESPONSE_BUFFERING.toString();
            sPropValue = activeConnectionProperties.getProperty(sPropKey);
            if (sPropValue == null)
                sPropValue = SQLServerDriverStringProperty.RESPONSE_BUFFERING.getDefaultValue();
            if (sPropValue.equalsIgnoreCase("full") || sPropValue.equalsIgnoreCase("adaptive")) {
                activeConnectionProperties.setProperty(sPropKey, sPropValue.toLowerCase());
            }
            else {
                MessageFormat form = new MessageFormat(SQLServerException.getErrString("R_invalidresponseBuffering"));
                Object[] msgArgs = {sPropValue};
                SQLServerException.makeFromDriverError(this, this, form.format(msgArgs), null, false);
            }

            sPropKey = SQLServerDriverStringProperty.APPLICATION_INTENT.toString();
            sPropValue = activeConnectionProperties.getProperty(sPropKey);
            if (sPropValue == null)
                sPropValue = SQLServerDriverStringProperty.APPLICATION_INTENT.getDefaultValue();
            applicationIntent = ApplicationIntent.valueOfString(sPropValue);
            activeConnectionProperties.setProperty(sPropKey, applicationIntent.toString());

            sPropKey = SQLServerDriverBooleanProperty.SEND_TIME_AS_DATETIME.toString();
            sPropValue = activeConnectionProperties.getProperty(sPropKey);
            if (sPropValue == null) {
                sPropValue = Boolean.toString(SQLServerDriverBooleanProperty.SEND_TIME_AS_DATETIME.getDefaultValue());
                activeConnectionProperties.setProperty(sPropKey, sPropValue);
            }

            sendTimeAsDatetime = booleanPropertyOn(sPropKey, sPropValue);

            sPropKey = SQLServerDriverBooleanProperty.DISABLE_STATEMENT_POOLING.toString();
            sPropValue = activeConnectionProperties.getProperty(sPropKey);
            if (sPropValue != null) // if the user does not set it, it is ok but if set the value can only be true
                if (false == booleanPropertyOn(sPropKey, sPropValue)) {
                    MessageFormat form = new MessageFormat(SQLServerException.getErrString("R_invaliddisableStatementPooling"));
                    Object[] msgArgs = {new String(sPropValue)};
                    SQLServerException.makeFromDriverError(this, this, form.format(msgArgs), null, false);
                }

            sPropKey = SQLServerDriverBooleanProperty.INTEGRATED_SECURITY.toString();
            sPropValue = activeConnectionProperties.getProperty(sPropKey);
            if (sPropValue != null) {
                integratedSecurity = booleanPropertyOn(sPropKey, sPropValue);
            }

            // Ignore authenticationScheme setting if integrated authentication not specified
            if (integratedSecurity) {
                sPropKey = SQLServerDriverStringProperty.AUTHENTICATION_SCHEME.toString();
                sPropValue = activeConnectionProperties.getProperty(sPropKey);
                if (sPropValue != null) {
                    intAuthScheme = AuthenticationScheme.valueOfString(sPropValue);
                }
            }

            if(intAuthScheme == AuthenticationScheme.javaKerberos){
                sPropKey = SQLServerDriverObjectProperty.GSS_CREDENTIAL.toString();
                if(activeConnectionProperties.containsKey(sPropKey))
                    ImpersonatedUserCred = (GSSCredential) activeConnectionProperties.get(sPropKey);
            }
            
            sPropKey = SQLServerDriverStringProperty.AUTHENTICATION.toString();
            sPropValue = activeConnectionProperties.getProperty(sPropKey);
            if (sPropValue == null) {
                sPropValue = SQLServerDriverStringProperty.AUTHENTICATION.getDefaultValue();
            }
            authenticationString = SqlAuthentication.valueOfString(sPropValue).toString();

            if ((true == integratedSecurity) && (!authenticationString.equalsIgnoreCase(SqlAuthentication.NotSpecified.toString()))) {
                connectionlogger.severe(toString() + " " + SQLServerException.getErrString("R_SetAuthenticationWhenIntegratedSecurityTrue"));
                throw new SQLServerException(SQLServerException.getErrString("R_SetAuthenticationWhenIntegratedSecurityTrue"), null);
            }

            if (authenticationString.equalsIgnoreCase(SqlAuthentication.ActiveDirectoryIntegrated.toString())
                    && ((!activeConnectionProperties.getProperty(SQLServerDriverStringProperty.USER.toString()).isEmpty())
                            || (!activeConnectionProperties.getProperty(SQLServerDriverStringProperty.PASSWORD.toString()).isEmpty()))) {
                connectionlogger.severe(toString() + " " + SQLServerException.getErrString("R_IntegratedAuthenticationWithUserPassword"));
                throw new SQLServerException(SQLServerException.getErrString("R_IntegratedAuthenticationWithUserPassword"), null);
            }

            if (authenticationString.equalsIgnoreCase(SqlAuthentication.ActiveDirectoryPassword.toString())
                    && ((activeConnectionProperties.getProperty(SQLServerDriverStringProperty.USER.toString()).isEmpty())
                            || (activeConnectionProperties.getProperty(SQLServerDriverStringProperty.PASSWORD.toString()).isEmpty()))) {
                connectionlogger.severe(toString() + " " + SQLServerException.getErrString("R_NoUserPasswordForActivePassword"));
                throw new SQLServerException(SQLServerException.getErrString("R_NoUserPasswordForActivePassword"), null);
            }

            if (authenticationString.equalsIgnoreCase(SqlAuthentication.SqlPassword.toString())
                    && ((activeConnectionProperties.getProperty(SQLServerDriverStringProperty.USER.toString()).isEmpty())
                            || (activeConnectionProperties.getProperty(SQLServerDriverStringProperty.PASSWORD.toString()).isEmpty()))) {
                connectionlogger.severe(toString() + " " + SQLServerException.getErrString("R_NoUserPasswordForSqlPassword"));
                throw new SQLServerException(SQLServerException.getErrString("R_NoUserPasswordForSqlPassword"), null);
            }

            sPropKey = SQLServerDriverStringProperty.ACCESS_TOKEN.toString();
            sPropValue = activeConnectionProperties.getProperty(sPropKey);
            if (null != sPropValue) {
                accessTokenInByte = sPropValue.getBytes(UTF_16LE);
            }

            if ((null != accessTokenInByte) && 0 == accessTokenInByte.length) {
                connectionlogger.severe(toString() + " " + SQLServerException.getErrString("R_AccessTokenCannotBeEmpty"));
                throw new SQLServerException(SQLServerException.getErrString("R_AccessTokenCannotBeEmpty"), null);
            }

            if ((true == integratedSecurity) && (null != accessTokenInByte)) {
                connectionlogger.severe(toString() + " " + SQLServerException.getErrString("R_SetAccesstokenWhenIntegratedSecurityTrue"));
                throw new SQLServerException(SQLServerException.getErrString("R_SetAccesstokenWhenIntegratedSecurityTrue"), null);
            }

            if ((!authenticationString.equalsIgnoreCase(SqlAuthentication.NotSpecified.toString())) && (null != accessTokenInByte)) {
                connectionlogger.severe(toString() + " " + SQLServerException.getErrString("R_SetBothAuthenticationAndAccessToken"));
                throw new SQLServerException(SQLServerException.getErrString("R_SetBothAuthenticationAndAccessToken"), null);
            }

            if ((null != accessTokenInByte) && ((!activeConnectionProperties.getProperty(SQLServerDriverStringProperty.USER.toString()).isEmpty())
                    || (!activeConnectionProperties.getProperty(SQLServerDriverStringProperty.PASSWORD.toString()).isEmpty()))) {
                connectionlogger.severe(toString() + " " + SQLServerException.getErrString("R_AccessTokenWithUserPassword"));
                throw new SQLServerException(SQLServerException.getErrString("R_AccessTokenWithUserPassword"), null);
            }

            if ((!System.getProperty("os.name").toLowerCase().startsWith("windows"))
                    && (authenticationString.equalsIgnoreCase(SqlAuthentication.ActiveDirectoryIntegrated.toString()))) {
                throw new SQLServerException(SQLServerException.getErrString("R_AADIntegratedOnNonWindows"), null);
            }

            sPropKey = SQLServerDriverStringProperty.WORKSTATION_ID.toString();
            sPropValue = activeConnectionProperties.getProperty(sPropKey);
            ValidateMaxSQLLoginName(sPropKey, sPropValue);

            int nPort = 0;
            sPropKey = SQLServerDriverIntProperty.PORT_NUMBER.toString();
            try {
                String strPort = activeConnectionProperties.getProperty(sPropKey);
                if (null != strPort) {
                    nPort = (new Integer(strPort)).intValue();

                    if ((nPort < 0) || (nPort > 65535)) {
                        MessageFormat form = new MessageFormat(SQLServerException.getErrString("R_invalidPortNumber"));
                        Object[] msgArgs = {Integer.toString(nPort)};
                        SQLServerException.makeFromDriverError(this, this, form.format(msgArgs), null, false);
                    }
                }
            }
            catch (NumberFormatException e) {
                MessageFormat form = new MessageFormat(SQLServerException.getErrString("R_invalidPortNumber"));
                Object[] msgArgs = {activeConnectionProperties.getProperty(sPropKey)};
                SQLServerException.makeFromDriverError(this, this, form.format(msgArgs), null, false);
            }

            // Handle optional packetSize property
            sPropKey = SQLServerDriverIntProperty.PACKET_SIZE.toString();
            sPropValue = activeConnectionProperties.getProperty(sPropKey);
            if (null != sPropValue && sPropValue.length() > 0) {
                try {
                    requestedPacketSize = Integer.parseInt(sPropValue);

                    // -1 --> Use server default
                    if (-1 == requestedPacketSize)
                        requestedPacketSize = TDS.SERVER_PACKET_SIZE;

                    // 0 --> Use maximum size
                    else if (0 == requestedPacketSize)
                        requestedPacketSize = TDS.MAX_PACKET_SIZE;
                }
                catch (NumberFormatException e) {
                    // Ensure that an invalid prop value results in an invalid packet size that
                    // is not acceptable to the server.
                    requestedPacketSize = TDS.INVALID_PACKET_SIZE;
                }

                if (TDS.SERVER_PACKET_SIZE != requestedPacketSize) {
                    // Complain if the packet size is not in the range acceptable to the server.
                    if (requestedPacketSize < TDS.MIN_PACKET_SIZE || requestedPacketSize > TDS.MAX_PACKET_SIZE) {
                        MessageFormat form = new MessageFormat(SQLServerException.getErrString("R_invalidPacketSize"));
                        Object[] msgArgs = {sPropValue};
                        SQLServerException.makeFromDriverError(this, this, form.format(msgArgs), null, false);
                    }
                }
            }

            // Note booleanPropertyOn will throw exception if parsed value is not valid.

            // have to check for null before calling booleanPropertyOn, because booleanPropertyOn
            // assumes that the null property defaults to false.
            sPropKey = SQLServerDriverBooleanProperty.SEND_STRING_PARAMETERS_AS_UNICODE.toString();
            if (null == activeConnectionProperties.getProperty(sPropKey)) {
                sendStringParametersAsUnicode = SQLServerDriverBooleanProperty.SEND_STRING_PARAMETERS_AS_UNICODE.getDefaultValue();
            }
            else {
                sendStringParametersAsUnicode = booleanPropertyOn(sPropKey, activeConnectionProperties.getProperty(sPropKey));
            }

            sPropKey = SQLServerDriverBooleanProperty.LAST_UPDATE_COUNT.toString();
            lastUpdateCount = booleanPropertyOn(sPropKey, activeConnectionProperties.getProperty(sPropKey));
            sPropKey = SQLServerDriverBooleanProperty.XOPEN_STATES.toString();
            xopenStates = booleanPropertyOn(sPropKey, activeConnectionProperties.getProperty(sPropKey));

            sPropKey = SQLServerDriverStringProperty.SELECT_METHOD.toString();
            selectMethod = null;
            if (activeConnectionProperties.getProperty(sPropKey) != null && activeConnectionProperties.getProperty(sPropKey).length() > 0) {
                selectMethod = activeConnectionProperties.getProperty(sPropKey);
            }

            sPropKey = SQLServerDriverStringProperty.RESPONSE_BUFFERING.toString();
            responseBuffering = null;
            if (activeConnectionProperties.getProperty(sPropKey) != null && activeConnectionProperties.getProperty(sPropKey).length() > 0) {
                responseBuffering = activeConnectionProperties.getProperty(sPropKey);
            }

            sPropKey = SQLServerDriverIntProperty.LOCK_TIMEOUT.toString();
            int defaultLockTimeOut = SQLServerDriverIntProperty.LOCK_TIMEOUT.getDefaultValue();
            nLockTimeout = defaultLockTimeOut; // Wait forever
            if (activeConnectionProperties.getProperty(sPropKey) != null && activeConnectionProperties.getProperty(sPropKey).length() > 0) {
                try {
                    int n = (new Integer(activeConnectionProperties.getProperty(sPropKey))).intValue();
                    if (n >= defaultLockTimeOut)
                        nLockTimeout = n;
                    else {
                        MessageFormat form = new MessageFormat(SQLServerException.getErrString("R_invalidLockTimeOut"));
                        Object[] msgArgs = {activeConnectionProperties.getProperty(sPropKey)};
                        SQLServerException.makeFromDriverError(this, this, form.format(msgArgs), null, false);
                    }
                }
                catch (NumberFormatException e) {
                    MessageFormat form = new MessageFormat(SQLServerException.getErrString("R_invalidLockTimeOut"));
                    Object[] msgArgs = {activeConnectionProperties.getProperty(sPropKey)};
                    SQLServerException.makeFromDriverError(this, this, form.format(msgArgs), null, false);
                }
            }

            sPropKey = SQLServerDriverIntProperty.QUERY_TIMEOUT.toString();
            int defaultQueryTimeout = SQLServerDriverIntProperty.QUERY_TIMEOUT.getDefaultValue();
            queryTimeoutSeconds = defaultQueryTimeout; // Wait forever
            if (activeConnectionProperties.getProperty(sPropKey) != null && activeConnectionProperties.getProperty(sPropKey).length() > 0) {
                try {
                    int n = (new Integer(activeConnectionProperties.getProperty(sPropKey))).intValue();
                    if (n >= defaultQueryTimeout) {
                        queryTimeoutSeconds = n;
                    }
                    else {
                        MessageFormat form = new MessageFormat(SQLServerException.getErrString("R_invalidQueryTimeout"));
                        Object[] msgArgs = {activeConnectionProperties.getProperty(sPropKey)};
                        SQLServerException.makeFromDriverError(this, this, form.format(msgArgs), null, false);
                    }
                }
                catch (NumberFormatException e) {
                    MessageFormat form = new MessageFormat(SQLServerException.getErrString("R_invalidQueryTimeout"));
                    Object[] msgArgs = {activeConnectionProperties.getProperty(sPropKey)};
                    SQLServerException.makeFromDriverError(this, this, form.format(msgArgs), null, false);
                }
            }

            sPropKey = SQLServerDriverIntProperty.SOCKET_TIMEOUT.toString();
            int defaultSocketTimeout = SQLServerDriverIntProperty.SOCKET_TIMEOUT.getDefaultValue();
            socketTimeoutMilliseconds = defaultSocketTimeout; // Wait forever
            if (activeConnectionProperties.getProperty(sPropKey) != null && activeConnectionProperties.getProperty(sPropKey).length() > 0) {
                try {
                    int n = (new Integer(activeConnectionProperties.getProperty(sPropKey))).intValue();
                    if (n >= defaultSocketTimeout) {
                        socketTimeoutMilliseconds = n;
                    }
                    else {
                        MessageFormat form = new MessageFormat(SQLServerException.getErrString("R_invalidSocketTimeout"));
                        Object[] msgArgs = {activeConnectionProperties.getProperty(sPropKey)};
                        SQLServerException.makeFromDriverError(this, this, form.format(msgArgs), null, false);
                    }
                }
                catch (NumberFormatException e) {
                    MessageFormat form = new MessageFormat(SQLServerException.getErrString("R_invalidSocketTimeout"));
                    Object[] msgArgs = {activeConnectionProperties.getProperty(sPropKey)};
                    SQLServerException.makeFromDriverError(this, this, form.format(msgArgs), null, false);
                }
            }
            
            sPropKey = SQLServerDriverIntProperty.SERVER_PREPARED_STATEMENT_DISCARD_THRESHOLD.toString();
            if (activeConnectionProperties.getProperty(sPropKey) != null && activeConnectionProperties.getProperty(sPropKey).length() > 0) {
                try {
                    int n = (new Integer(activeConnectionProperties.getProperty(sPropKey))).intValue();
                    setServerPreparedStatementDiscardThreshold(n);
                }
                catch (NumberFormatException e) {
                    MessageFormat form = new MessageFormat(SQLServerException.getErrString("R_serverPreparedStatementDiscardThreshold"));
                    Object[] msgArgs = {activeConnectionProperties.getProperty(sPropKey)};
                    SQLServerException.makeFromDriverError(this, this, form.format(msgArgs), null, false);
                }
            }

            sPropKey = SQLServerDriverBooleanProperty.ENABLE_PREPARE_ON_FIRST_PREPARED_STATEMENT.toString();
            sPropValue = activeConnectionProperties.getProperty(sPropKey);
            if (null != sPropValue) {
                setEnablePrepareOnFirstPreparedStatementCall(booleanPropertyOn(sPropKey, sPropValue));
            }

            FailoverInfo fo = null;
            String databaseNameProperty = SQLServerDriverStringProperty.DATABASE_NAME.toString();
            String serverNameProperty = SQLServerDriverStringProperty.SERVER_NAME.toString();
            String failOverPartnerProperty = SQLServerDriverStringProperty.FAILOVER_PARTNER.toString();
            String failOverPartnerPropertyValue = activeConnectionProperties.getProperty(failOverPartnerProperty);

            // failoverPartner and multiSubnetFailover=true cannot be used together
            if (multiSubnetFailover && failOverPartnerPropertyValue != null) {
                SQLServerException.makeFromDriverError(this, this, SQLServerException.getErrString("R_dbMirroringWithMultiSubnetFailover"), null,
                        false);
            }

            // transparentNetworkIPResolution is ignored if multiSubnetFailover or DBMirroring is true.
            if (multiSubnetFailover || (null != failOverPartnerPropertyValue)) {
                transparentNetworkIPResolution = false;
            }

            // failoverPartner and applicationIntent=ReadOnly cannot be used together
            if ((applicationIntent != null) && applicationIntent.equals(ApplicationIntent.READ_ONLY) && failOverPartnerPropertyValue != null) {
                SQLServerException.makeFromDriverError(this, this, SQLServerException.getErrString("R_dbMirroringWithReadOnlyIntent"), null, false);
            }

            // check to see failover specified without DB error here if not.
            if (null != activeConnectionProperties.getProperty(databaseNameProperty)) {
                // look to see if there exists a failover
                fo = FailoverMapSingleton.getFailoverInfo(this, activeConnectionProperties.getProperty(serverNameProperty),
                        activeConnectionProperties.getProperty(instanceNameProperty), activeConnectionProperties.getProperty(databaseNameProperty));
            }
            else {
                // it is an error to specify failover without db.
                if (null != failOverPartnerPropertyValue)
                    SQLServerException.makeFromDriverError(this, this, SQLServerException.getErrString("R_failoverPartnerWithoutDB"), null, true);
            }

            String mirror = null;
            if (null == fo)
                mirror = failOverPartnerPropertyValue;

            long startTime = System.currentTimeMillis();
            login(activeConnectionProperties.getProperty(serverNameProperty), instanceValue, nPort, mirror, fo, loginTimeoutSeconds, startTime);

            // If SSL is to be used for the duration of the connection, then make sure
            // that the final negotiated TDS packet size is no larger than the SSL record size.
            if (TDS.ENCRYPT_ON == negotiatedEncryptionLevel || TDS.ENCRYPT_REQ == negotiatedEncryptionLevel) {
                // IBM (Websphere) security provider uses 8K SSL record size. All others use 16K.
                int sslRecordSize = Util.isIBM() ? 8192 : 16384;

                if (tdsPacketSize > sslRecordSize) {
                    connectionlogger.finer(toString() + " Negotiated tdsPacketSize " + tdsPacketSize + " is too large for SSL with JRE "
                            + Util.SYSTEM_JRE + " (max size is " + sslRecordSize + ")");
                    MessageFormat form = new MessageFormat(SQLServerException.getErrString("R_packetSizeTooBigForSSL"));
                    Object[] msgArgs = {Integer.toString(sslRecordSize)};
                    terminate(SQLServerException.DRIVER_ERROR_UNSUPPORTED_CONFIG, form.format(msgArgs));
                }
            }

            state = State.Opened;

            if (connectionlogger.isLoggable(Level.FINER)) {
                connectionlogger.finer(toString() + " End of connect");
            }
        }
        finally {
            // once we exit the connect function, the connection can be only in one of two
            // states, Opened or Closed(if an exception occurred)
            if (!state.equals(State.Opened)) {
                // if connection is not closed, close it
                if (!state.equals(State.Closed))
                    this.close();
            }
        }

        return this;

    }

    // This function is used by non failover and failover cases. Even when we make a standard connection the server can provide us with its
    // FO partner.
    // If no FO information is available a standard connection is made.
    // If the server returns a failover upon connection, we shall store the FO in our cache.
    //
    private void login(String primary,
            String primaryInstanceName,
            int primaryPortNumber,
            String mirror,
            FailoverInfo foActual,
            int timeout,
            long timerStart) throws SQLServerException {
        // standardLogin would be false only for db mirroring scenarios. It would be true
        // for all other cases, including multiSubnetFailover
        final boolean isDBMirroring = (null == mirror && null == foActual) ? false : true;
        int sleepInterval = 100;  // milliseconds to sleep (back off) between attempts.
        long timeoutUnitInterval = 0;
        long normalTimeoutUnitInterval;
        long parallelTimeoutUnitInterval;
        long tnirTimeoutUnitInterval;

        boolean useFailoverHost = false;
        FailoverInfo tempFailover = null;
        // This is the failover server info place holder
        ServerPortPlaceHolder currentFOPlaceHolder = null;
        // This is the primary server placeHolder
        ServerPortPlaceHolder currentPrimaryPlaceHolder = null;

        if (null != foActual) {
            tempFailover = foActual;
            useFailoverHost = foActual.getUseFailoverPartner();
        }
        else {
            if (isDBMirroring)
                // Create a temporary class with the mirror info from the user
                tempFailover = new FailoverInfo(mirror, this, false);
        }

        // useParallel is set to true only for the first connection
        // when multiSubnetFailover is set to true. In all other cases, it is set
        // to false.
        boolean useParallel = getMultiSubnetFailover();
        boolean useTnir = getTransparentNetworkIPResolution();

        long intervalExpire = 0;
        long normalIntervalExpire = 0;
        long parrallelIntervalExpire = 0;
        long tnirIntervalExpire = 0;

        if (0 == timeout) {
            timeout = SQLServerDriverIntProperty.LOGIN_TIMEOUT.getDefaultValue();
        }
        long timerTimeout = timeout * 1000;   // ConnectTimeout is in seconds, we need timer millis
        timerExpire = timerStart + timerTimeout;

        // For non-dbmirroring, non-tnir and non-multisubnetfailover scenarios, full time out would be used as time slice.
        parallelTimeoutUnitInterval = (long) (TIMEOUTSTEP * timerTimeout);
        tnirTimeoutUnitInterval = (long) (TIMEOUTSTEP_TNIR * timerTimeout);
        normalTimeoutUnitInterval = timerTimeout;

        parrallelIntervalExpire = timerStart + parallelTimeoutUnitInterval;
        tnirIntervalExpire = timerStart + tnirTimeoutUnitInterval;
        normalIntervalExpire = timerStart + normalTimeoutUnitInterval;
        // This is needed when the host resolves to more than 64 IP addresses. In that case, TNIR is ignored
        // and the original timeout is used instead of the timeout slice.
        long intervalExpireFullTimeout = timerStart + timerTimeout;
        // Initialize loop variables
        int attemptNumber = 0;

        // indicates the no of times the connection was routed to a different server
        int noOfRedirections = 0;

        // Only three ways out of this loop:
        // 1) Successfully connected
        // 2) Parser threw exception while main timer was expired
        // 3) Parser threw logon failure-related exception (LOGON_FAILED, PASSWORD_EXPIRED, etc)
        //
        // Of these methods, only #1 exits normally. This preserves the call stack on the exception
        // back into the parser for the error cases.
        while (true) {
            clientConnectionId = null;
            state = State.Initialized;

            try {
                if (isDBMirroring && useFailoverHost)

                {
                    if (null == currentFOPlaceHolder) {
                        // integrated security flag passed here to verify that the linked dll can be loaded
                        currentFOPlaceHolder = tempFailover.failoverPermissionCheck(this, integratedSecurity);
                    }
                    currentConnectPlaceHolder = currentFOPlaceHolder;
                }
                else {
                    if (routingInfo != null) {
                        currentPrimaryPlaceHolder = routingInfo;
                        routingInfo = null;
                    }
                    else if (null == currentPrimaryPlaceHolder) {
                        currentPrimaryPlaceHolder = primaryPermissionCheck(primary, primaryInstanceName, primaryPortNumber);
                    }
                    currentConnectPlaceHolder = currentPrimaryPlaceHolder;
                }

                // DNS resolution to retrieve all IP addresses if not done yet
                if (null == inetAddrs) {
                    try {
                        inetAddrs = InetAddress.getAllByName(currentConnectPlaceHolder.getServerName());
                    }
                    catch (IOException ex) {
                        SQLServerException.ConvertConnectExceptionToSQLServerException(currentConnectPlaceHolder.getServerName(),
                                currentConnectPlaceHolder.getPortNumber(), this, ex);
                    }
                }

                // if only one IP is resolved and user didn't set TNIR explicitly then set TNIR to false
                if ((1 == inetAddrs.length) && !userSetTNIR) {
                    useTnir = false;
                }

                // calculate timeout interval for the first attempt
                if (0 == attemptNumber) {
                    if (isDBMirroring || useParallel) {
                        timeoutUnitInterval = parallelTimeoutUnitInterval;
                        intervalExpire = parrallelIntervalExpire;
                    }
                    else if(useTnir){
                        timeoutUnitInterval = tnirTimeoutUnitInterval;
                        intervalExpire = tnirIntervalExpire;
                    }
                    else {
                        timeoutUnitInterval = normalTimeoutUnitInterval;
                        intervalExpire = normalIntervalExpire;
                    }

                    if (connectionlogger.isLoggable(Level.FINE)) {
                        connectionlogger.finer(toString() + " Start time: " + timerStart + " Time out time: " + timerExpire
                                + " Timeout Unit Interval: " + timeoutUnitInterval);
                    }
                }
                
                // logging code
                if (connectionlogger.isLoggable(Level.FINE)) {
                    connectionlogger.fine(toString() + " This attempt server name: " + currentConnectPlaceHolder.getServerName() + " port: "
                            + currentConnectPlaceHolder.getPortNumber() + " InstanceName: " + currentConnectPlaceHolder.getInstanceName()
                            + " useParallel: " + useParallel);
                    connectionlogger.fine(toString() + " This attempt endtime: " + intervalExpire);
                    connectionlogger.fine(toString() + " This attempt No: " + attemptNumber);
                }
                // end logging code

                // Attempt login.
                // use Place holder to make sure that the failoverdemand is done.

                connectHelper(currentConnectPlaceHolder, TimerRemaining(intervalExpire), timeout, useParallel, useTnir, (0 == attemptNumber), // Is
                                                                                                                                              // this
                                                                                                                                              // the
                                                                                                                                              // TNIR
                                                                                                                                              // first
                                                                                                                                              // attempt
                        TimerRemaining(intervalExpireFullTimeout), // Only used when host resolves to >64 IPs
                        inetAddrs);

                if (isRoutedInCurrentAttempt) {
                    // we ignore the failoverpartner ENVCHANGE, if we got routed.
                    // So, no error needs to be thrown for that case.
                    if (isDBMirroring) {
                        String msg = SQLServerException.getErrString("R_invalidRoutingInfo");
                        terminate(SQLServerException.DRIVER_ERROR_UNSUPPORTED_CONFIG, msg);
                    }

                    noOfRedirections++;

                    if (noOfRedirections > 1) {
                        String msg = SQLServerException.getErrString("R_multipleRedirections");
                        terminate(SQLServerException.DRIVER_ERROR_UNSUPPORTED_CONFIG, msg);
                    }

                    // close tds channel
                    if (tdsChannel != null)
                        tdsChannel.close();

                    initResettableValues();

                    // reset all params that could have been changed due to ENVCHANGE tokens
                    // to defaults, excluding those changed due to routing ENVCHANGE token
                    resetNonRoutingEnvchangeValues();

                    // increase the attempt number. This is not really necessary
                    // (in fact it does not matter whether we increase it or not) as
                    // we do not use any timeslicing for multisubnetfailover. However, this
                    // is done just to be consistent with the rest of the logic.
                    attemptNumber++;

                    // set isRoutedInCurrentAttempt to false for the next attempt
                    isRoutedInCurrentAttempt = false;

                    // useParallel and useTnir should be set to false once we get routed
                    useParallel = false;
                    useTnir = false;

                    // When connection is routed for read only application, remaining timer duration is used as a one full interval
                    intervalExpire = timerExpire;

                    // if timeout expired, throw.
                    if (timerHasExpired(timerExpire)) {
                        MessageFormat form = new MessageFormat(SQLServerException.getErrString("R_tcpipConnectionFailed"));
                        Object[] msgArgs = {currentConnectPlaceHolder.getServerName(), Integer.toString(currentConnectPlaceHolder.getPortNumber()),
                                SQLServerException.getErrString("R_timedOutBeforeRouting")};
                        String msg = form.format(msgArgs);
                        terminate(SQLServerException.DRIVER_ERROR_UNSUPPORTED_CONFIG, msg);
                    }
                    else {
                        continue;
                    }
                }
                else
                    break; // leave the while loop -- we've successfully connected
            }
            catch (SQLServerException sqlex) {
                if ((SQLServerException.LOGON_FAILED == sqlex.getErrorCode()) // actual logon failed, i.e. bad password
                        || (SQLServerException.PASSWORD_EXPIRED == sqlex.getErrorCode()) // actual logon failed, i.e. password isExpired
                        || (SQLServerException.DRIVER_ERROR_INVALID_TDS == sqlex.getDriverErrorCode()) // invalid TDS received from server
                        || (SQLServerException.DRIVER_ERROR_SSL_FAILED == sqlex.getDriverErrorCode()) // failure negotiating SSL
                        || (SQLServerException.DRIVER_ERROR_INTERMITTENT_TLS_FAILED == sqlex.getDriverErrorCode()) // failure TLS1.2
                        || (SQLServerException.DRIVER_ERROR_UNSUPPORTED_CONFIG == sqlex.getDriverErrorCode()) // unsupported configuration (e.g.
                                                                                                              // Sphinx, invalid packet size, etc.)
                        || (SQLServerException.ERROR_SOCKET_TIMEOUT == sqlex.getDriverErrorCode()) // socket timeout ocurred
                        || timerHasExpired(timerExpire)// no more time to try again
                        || (state.equals(State.Connected) && !isDBMirroring)
                // for non-dbmirroring cases, do not retry after tcp socket connection succeeds
                ) {

                    // close the connection and throw the error back
                    close();
                    throw sqlex;
                }
                else {
                    // Close the TDS channel from the failed connection attempt so that we don't
                    // hold onto network resources any longer than necessary.
                    if (null != tdsChannel)
                        tdsChannel.close();
                }

                // For standard connections and MultiSubnetFailover connections, change the sleep interval after every attempt.
                // For DB Mirroring, we only sleep after every other attempt.
                if (!isDBMirroring || 1 == attemptNumber % 2) {
                    // Check sleep interval to make sure we won't exceed the timeout
                    // Do this in the catch block so we can re-throw the current exception
                    long remainingMilliseconds = TimerRemaining(timerExpire);
                    if (remainingMilliseconds <= sleepInterval) {
                        throw sqlex;
                    }
                }
            }

            // We only get here when we failed to connect, but are going to re-try
            // After trying to connect to both servers fails, sleep for a bit to prevent clogging
            // the network with requests, then update sleep interval for next iteration (max 1 second interval)
            // We have to sleep for every attempt in case of non-dbMirroring scenarios (including multisubnetfailover),
            // Whereas for dbMirroring, we sleep for every two attempts as each attempt is to a different server.
            if (!isDBMirroring || (1 == attemptNumber % 2)) {
                if (connectionlogger.isLoggable(Level.FINE)) {
                    connectionlogger.fine(toString() + " sleeping milisec: " + sleepInterval);
                }
                try {
                    Thread.sleep(sleepInterval);
                }
                catch (InterruptedException e) {
                    // re-interrupt the current thread, in order to restore the thread's interrupt status.
                    Thread.currentThread().interrupt();
                }
                sleepInterval = (sleepInterval < 500) ? sleepInterval * 2 : 1000;
            }

            // Update timeout interval (but no more than the point where we're supposed to fail: timerExpire)
            attemptNumber++;

            if (useParallel) {
                intervalExpire = System.currentTimeMillis() + (timeoutUnitInterval * (attemptNumber + 1));
            }
            else if (isDBMirroring) {
                intervalExpire = System.currentTimeMillis() + (timeoutUnitInterval * ((attemptNumber / 2) + 1));
            }
            else if (useTnir) {
                long timeSlice = timeoutUnitInterval * ((long) Math.pow(2, attemptNumber));

                // In case the timeout for the first slice is less than 500 ms then bump it up to 500 ms
                if ((1 == attemptNumber) && (500 > timeSlice)) {
                    timeSlice = 500;
                }

                intervalExpire = System.currentTimeMillis() + timeSlice;
            }
            else
                intervalExpire = timerExpire;
            // Due to the below condition and the timerHasExpired check in catch block,
            // the multiSubnetFailover case or any other standardLogin case where timeOutInterval is full timeout would also be handled correctly.
            if (intervalExpire > timerExpire) {
                intervalExpire = timerExpire;
            }
            // try again, this time swapping primary/secondary servers
            if (isDBMirroring)
                useFailoverHost = !useFailoverHost;
        }

        // If we get here, connection/login succeeded! Just a few more checks & record-keeping
        // if connected to failover host, but said host doesn't have DbMirroring set up, throw an error
        if (useFailoverHost && null == failoverPartnerServerProvided) {
            String curserverinfo = currentConnectPlaceHolder.getServerName();
            if (null != currentFOPlaceHolder.getInstanceName()) {
                curserverinfo = curserverinfo + "\\";
                curserverinfo = curserverinfo + currentFOPlaceHolder.getInstanceName();
            }
            MessageFormat form = new MessageFormat(SQLServerException.getErrString("R_invalidPartnerConfiguration"));
            Object[] msgArgs = {activeConnectionProperties.getProperty(SQLServerDriverStringProperty.DATABASE_NAME.toString()), curserverinfo};
            terminate(SQLServerException.DRIVER_ERROR_UNSUPPORTED_CONFIG, form.format(msgArgs));
        }

        if (null != failoverPartnerServerProvided) {
            // if server returns failoverPartner when multiSubnetFailover keyword is used, fail
            if (multiSubnetFailover) {
                String msg = SQLServerException.getErrString("R_dbMirroringWithMultiSubnetFailover");
                terminate(SQLServerException.DRIVER_ERROR_UNSUPPORTED_CONFIG, msg);
            }

            // if server returns failoverPartner and applicationIntent=ReadOnly, fail
            if ((applicationIntent != null) && applicationIntent.equals(ApplicationIntent.READ_ONLY)) {
                String msg = SQLServerException.getErrString("R_dbMirroringWithReadOnlyIntent");
                terminate(SQLServerException.DRIVER_ERROR_UNSUPPORTED_CONFIG, msg);
            }

            if (null == tempFailover)
                tempFailover = new FailoverInfo(failoverPartnerServerProvided, this, false);
            // if the failover is not from the map already out this in the map, if it is from the map just make sure that we change the
            if (null != foActual) {
                // We must wait for CompleteLogin to finish for to have the
                // env change from the server to know its designated failover
                // partner; saved in failoverPartnerServerProvided
                foActual.failoverAdd(this, useFailoverHost, failoverPartnerServerProvided);
            }
            else {
                String databaseNameProperty = SQLServerDriverStringProperty.DATABASE_NAME.toString();
                String instanceNameProperty = SQLServerDriverStringProperty.INSTANCE_NAME.toString();
                String serverNameProperty = SQLServerDriverStringProperty.SERVER_NAME.toString();

                if (connectionlogger.isLoggable(Level.FINE)) {
                    connectionlogger
                            .fine(toString() + " adding new failover info server: " + activeConnectionProperties.getProperty(serverNameProperty)
                                    + " instance: " + activeConnectionProperties.getProperty(instanceNameProperty) + " database: "
                                    + activeConnectionProperties.getProperty(databaseNameProperty) + " server provided failover: "
                                    + failoverPartnerServerProvided);
                }

                tempFailover.failoverAdd(this, useFailoverHost, failoverPartnerServerProvided);
                FailoverMapSingleton.putFailoverInfo(this, primary, activeConnectionProperties.getProperty(instanceNameProperty),
                        activeConnectionProperties.getProperty(databaseNameProperty), tempFailover, useFailoverHost, failoverPartnerServerProvided);
            }
        }
    }

    // reset all params that could have been changed due to ENVCHANGE tokens to defaults,
    // excluding those changed due to routing ENVCHANGE token
    void resetNonRoutingEnvchangeValues() {
        tdsPacketSize = TDS.INITIAL_PACKET_SIZE;
        databaseCollation = null;
        rolledBackTransaction = false;
        Arrays.fill(getTransactionDescriptor(), (byte) 0);
        sCatalog = originalCatalog;
        failoverPartnerServerProvided = null;
    }

    static final int DEFAULTPORT = SQLServerDriverIntProperty.PORT_NUMBER.getDefaultValue();

    // This code should be similar to the code in FailOverInfo class's failoverPermissionCheck
    // Only difference is that this gets the instance port if the port number is zero where as failover
    // does not have port number available.
    ServerPortPlaceHolder primaryPermissionCheck(String primary,
            String primaryInstanceName,
            int primaryPortNumber) throws SQLServerException {
        String instancePort;
        // look to see primary port number is specified
        if (0 == primaryPortNumber) {
            if (null != primaryInstanceName) {
                instancePort = getInstancePort(primary, primaryInstanceName);
                if (connectionlogger.isLoggable(Level.FINER))
                    connectionlogger.fine(toString() + " SQL Server port returned by SQL Browser: " + instancePort);
                try {
                    if (null != instancePort) {
                        primaryPortNumber = (new Integer(instancePort)).intValue();

                        if ((primaryPortNumber < 0) || (primaryPortNumber > 65535)) {
                            MessageFormat form = new MessageFormat(SQLServerException.getErrString("R_invalidPortNumber"));
                            Object[] msgArgs = {Integer.toString(primaryPortNumber)};
                            SQLServerException.makeFromDriverError(this, this, form.format(msgArgs), null, false);
                        }
                    }
                    else
                        primaryPortNumber = DEFAULTPORT;
                }

                catch (NumberFormatException e) {
                    MessageFormat form = new MessageFormat(SQLServerException.getErrString("R_invalidPortNumber"));
                    Object[] msgArgs = {primaryPortNumber};
                    SQLServerException.makeFromDriverError(this, this, form.format(msgArgs), null, false);
                }
            }
            else
                primaryPortNumber = DEFAULTPORT;
        }

        // now we have determined the right port set the connection property back
        activeConnectionProperties.setProperty(SQLServerDriverIntProperty.PORT_NUMBER.toString(), String.valueOf(primaryPortNumber));
        return new ServerPortPlaceHolder(primary, primaryPortNumber, primaryInstanceName, integratedSecurity);
    }

    static boolean timerHasExpired(long timerExpire) {
        boolean result = System.currentTimeMillis() > timerExpire;
        return result;
    }

    static int TimerRemaining(long timerExpire) {
        long timerNow = System.currentTimeMillis();
        long result = timerExpire - timerNow;
        // maximum timeout the socket takes is int max.
        if (result > Integer.MAX_VALUE)
            result = Integer.MAX_VALUE;
        // we have to make sure that we return atleast one ms
        // we want atleast one attempt to happen with a positive timeout passed by the user.
        if (result <= 0)
            result = 1;
        return (int) result;
    }

    /**
     * This is a helper function to connect this gets the port of the server to connect and the server name to connect and the timeout This function
     * achieves one connection attempt Create a prepared statement for internal use by the driver.
     * 
     * @param serverInfo
     * @param timeOutSliceInMillis
     *            -timeout value in milli seconds for one try
     * @param timeOutFullInSeconds
     *            - whole timeout value specified by the user in seconds
     * @param useParallel
     *            - It is used to indicate whether a parallel algorithm should be tried or not for resolving a hostName. Note that useParallel is set
     *            to false for a routed connection even if multiSubnetFailover is set to true.
     * @param useTnir
     * @param isTnirFirstAttempt
     * @param timeOutsliceInMillisForFullTimeout
     * @throws SQLServerException
     */
    private void connectHelper(ServerPortPlaceHolder serverInfo,
            int timeOutsliceInMillis,
            int timeOutFullInSeconds,
            boolean useParallel,
            boolean useTnir,
            boolean isTnirFirstAttempt,
            int timeOutsliceInMillisForFullTimeout,
            InetAddress[] inetAddrs) throws SQLServerException {
        // Make the initial tcp-ip connection.

        if (connectionlogger.isLoggable(Level.FINE)) {
            connectionlogger.fine(toString() + " Connecting with server: " + serverInfo.getServerName() + " port: " + serverInfo.getPortNumber()
                    + " Timeout slice: " + timeOutsliceInMillis + " Timeout Full: " + timeOutFullInSeconds);
        }
        // if the timeout is infinite slices are infinite too.
        tdsChannel = new TDSChannel(this);
        if (0 == timeOutFullInSeconds)
            tdsChannel.open(serverInfo.getServerName(), serverInfo.getPortNumber(), 0, useParallel, useTnir, isTnirFirstAttempt,
                    timeOutsliceInMillisForFullTimeout, inetAddrs);
        else
            tdsChannel.open(serverInfo.getServerName(), serverInfo.getPortNumber(), timeOutsliceInMillis, useParallel, useTnir, isTnirFirstAttempt,
                    timeOutsliceInMillisForFullTimeout, inetAddrs);

        setState(State.Connected);

        clientConnectionId = UUID.randomUUID();
        assert null != clientConnectionId;

        Prelogin(serverInfo.getServerName(), serverInfo.getPortNumber());

        // If prelogin negotiated SSL encryption then, enable it on the TDS channel.
        if (TDS.ENCRYPT_NOT_SUP != negotiatedEncryptionLevel) {
            tdsChannel.enableSSL(serverInfo.getServerName(), serverInfo.getPortNumber());
        }

        // We have successfully connected, now do the login. logon takes seconds timeout
        executeCommand(new LogonCommand());
    }

    /**
     * Negotiates prelogin information with the server
     */
    void Prelogin(String serverName,
            int portNumber) throws SQLServerException {
        // Build a TDS Pre-Login packet to send to the server.
        if ((!authenticationString.trim().equalsIgnoreCase(SqlAuthentication.NotSpecified.toString())) || (null != accessTokenInByte)) {
            fedAuthRequiredByUser = true;
        }

        // Message length (incl. header)
        final byte messageLength;
        final byte fedAuthOffset;
        if (fedAuthRequiredByUser) {
            messageLength = TDS.B_PRELOGIN_MESSAGE_LENGTH_WITH_FEDAUTH;
            requestedEncryptionLevel = TDS.ENCRYPT_ON;

            // since we added one more line for prelogin option with fedauth,
            // we also needed to modify the offsets above, by adding 5 to each offset,
            // since the data session of each option is push 5 bytes behind.
            fedAuthOffset = 5;
        }
        else {
            messageLength = TDS.B_PRELOGIN_MESSAGE_LENGTH;
            fedAuthOffset = 0;
        }

        final byte[] preloginRequest = new byte[messageLength];

        int preloginRequestOffset = 0;

        byte[] bufferHeader = {
                // Buffer Header
                TDS.PKT_PRELOGIN, // Message Type
                TDS.STATUS_BIT_EOM, 0, messageLength, 0, 0,                 // SPID (not used)
                0,                    // Packet (not used)
                0,                    // Window (not used)
        };

        System.arraycopy(bufferHeader, 0, preloginRequest, preloginRequestOffset, bufferHeader.length);
        preloginRequestOffset = preloginRequestOffset + bufferHeader.length;

        byte[] preloginOptionsBeforeFedAuth = {
                // OPTION_TOKEN (BYTE), OFFSET (USHORT), LENGTH (USHORT)
                TDS.B_PRELOGIN_OPTION_VERSION, 0, (byte) (16 + fedAuthOffset), 0, 6, // UL_VERSION + US_SUBBUILD
                TDS.B_PRELOGIN_OPTION_ENCRYPTION, 0, (byte) (22 + fedAuthOffset), 0, 1, // B_FENCRYPTION
                TDS.B_PRELOGIN_OPTION_TRACEID, 0, (byte) (23 + fedAuthOffset), 0, 36, // ClientConnectionId + ActivityId
        };
        System.arraycopy(preloginOptionsBeforeFedAuth, 0, preloginRequest, preloginRequestOffset, preloginOptionsBeforeFedAuth.length);
        preloginRequestOffset = preloginRequestOffset + preloginOptionsBeforeFedAuth.length;

        if (fedAuthRequiredByUser) {
            byte[] preloginOptions2 = {TDS.B_PRELOGIN_OPTION_FEDAUTHREQUIRED, 0, 64, 0, 1,};
            System.arraycopy(preloginOptions2, 0, preloginRequest, preloginRequestOffset, preloginOptions2.length);
            preloginRequestOffset = preloginRequestOffset + preloginOptions2.length;
        }

        preloginRequest[preloginRequestOffset] = TDS.B_PRELOGIN_OPTION_TERMINATOR;
        preloginRequestOffset++;

        // PL_OPTION_DATA
        byte[] preloginOptionData = {
                // - Server version -
                // (out param, filled in by the server in the prelogin response).
                0, 0, 0, 0, 0, 0,

                // - Encryption -
                requestedEncryptionLevel,

                // TRACEID Data Session (ClientConnectionId + ActivityId) - Initialize to 0
                0, 0, 0, 0, 0, 0, 0, 0, 0, 0, 0, 0, 0, 0, 0, 0, 0, 0, 0, 0, 0, 0, 0, 0, 0, 0, 0, 0, 0, 0, 0, 0, 0, 0, 0, 0,};
        System.arraycopy(preloginOptionData, 0, preloginRequest, preloginRequestOffset, preloginOptionData.length);
        preloginRequestOffset = preloginRequestOffset + preloginOptionData.length;

        // If the client’s PRELOGIN request message contains the FEDAUTHREQUIRED option,
        // the client MUST specify 0x01 as the B_FEDAUTHREQUIRED value
        if (fedAuthRequiredByUser) {
            preloginRequest[preloginRequestOffset] = 1;
            preloginRequestOffset = preloginRequestOffset + 1;
        }

        final byte[] preloginResponse = new byte[TDS.INITIAL_PACKET_SIZE];
        String preloginErrorLogString = " Prelogin error: host " + serverName + " port " + portNumber;

        ActivityId activityId = ActivityCorrelator.getNext();
        final byte[] actIdByteArray = Util.asGuidByteArray(activityId.getId());
        final byte[] conIdByteArray = Util.asGuidByteArray(clientConnectionId);

        int offset;

        if (fedAuthRequiredByUser) {
            offset = preloginRequest.length - 36 - 1; // point to the TRACEID Data Session (one more byte for fedauth data session)
        }
        else {
            offset = preloginRequest.length - 36; // point to the TRACEID Data Session
        }

        // copy ClientConnectionId
        System.arraycopy(conIdByteArray, 0, preloginRequest, offset, conIdByteArray.length);
        offset += conIdByteArray.length;

        // copy ActivityId
        System.arraycopy(actIdByteArray, 0, preloginRequest, offset, actIdByteArray.length);
        offset += actIdByteArray.length;

        long seqNum = activityId.getSequence();
        Util.writeInt((int) seqNum, preloginRequest, offset);
        offset += 4;

        if (connectionlogger.isLoggable(Level.FINER)) {
            connectionlogger.finer(toString() + " Requesting encryption level:" + TDS.getEncryptionLevel(requestedEncryptionLevel));
            connectionlogger.finer(toString() + " ActivityId " + activityId.toString());
        }

        // Write the entire prelogin request
        if (tdsChannel.isLoggingPackets())
            tdsChannel.logPacket(preloginRequest, 0, preloginRequest.length, toString() + " Prelogin request");

        try {
            tdsChannel.write(preloginRequest, 0, preloginRequest.length);
            tdsChannel.flush();
        }
        catch (SQLServerException e) {
            connectionlogger.warning(toString() + preloginErrorLogString + " Error sending prelogin request: " + e.getMessage());
            throw e;
        }

        ActivityCorrelator.setCurrentActivityIdSentFlag();  // indicate current ActivityId is sent

        // Read the entire prelogin response
        int responseLength = preloginResponse.length;
        int responseBytesRead = 0;
        boolean processedResponseHeader = false;
        while (responseBytesRead < responseLength) {
            int bytesRead;

            try {
                bytesRead = tdsChannel.read(preloginResponse, responseBytesRead, responseLength - responseBytesRead);
            }
            catch (SQLServerException e) {
                connectionlogger.warning(toString() + preloginErrorLogString + " Error reading prelogin response: " + e.getMessage());
                throw e;
            }

            // If we reached EOF before the end of the prelogin response then something is wrong.
            //
            // Special case: If there was no response at all (i.e. the server closed the connection),
            // then maybe we are just trying to talk to an older server that doesn't support prelogin
            // (and that we don't support with this driver).
            if (-1 == bytesRead) {
                connectionlogger.warning(
                        toString() + preloginErrorLogString + " Unexpected end of prelogin response after " + responseBytesRead + " bytes read");
                MessageFormat form = new MessageFormat(SQLServerException.getErrString("R_tcpipConnectionFailed"));
                Object[] msgArgs = {serverName, Integer.toString(portNumber), SQLServerException.getErrString("R_notSQLServer")};
                terminate(SQLServerException.DRIVER_ERROR_IO_FAILED, form.format(msgArgs));
            }

            // Otherwise, we must have read some bytes...
            assert bytesRead >= 0;
            assert bytesRead <= responseLength - responseBytesRead;

            if (tdsChannel.isLoggingPackets())
                tdsChannel.logPacket(preloginResponse, responseBytesRead, bytesRead, toString() + " Prelogin response");

            responseBytesRead += bytesRead;

            // Validate the response header if we haven't already done so and
            // we've read enough of the response to do it.
            if (!processedResponseHeader && responseBytesRead >= TDS.PACKET_HEADER_SIZE) {
                // Verify that the response is actually a response...
                if (TDS.PKT_REPLY != preloginResponse[0]) {
                    connectionlogger.warning(toString() + preloginErrorLogString + " Unexpected response type:" + preloginResponse[0]);
                    MessageFormat form = new MessageFormat(SQLServerException.getErrString("R_tcpipConnectionFailed"));
                    Object[] msgArgs = {serverName, Integer.toString(portNumber), SQLServerException.getErrString("R_notSQLServer")};
                    terminate(SQLServerException.DRIVER_ERROR_IO_FAILED, form.format(msgArgs));
                }

                // Verify that the response claims to only be one TDS packet long.
                // In theory, it can be longer, but in current practice it isn't, as all of the
                // prelogin response items easily fit into a single 4K packet.
                if (TDS.STATUS_BIT_EOM != (TDS.STATUS_BIT_EOM & preloginResponse[1])) {
                    connectionlogger.warning(toString() + preloginErrorLogString + " Unexpected response status:" + preloginResponse[1]);
                    MessageFormat form = new MessageFormat(SQLServerException.getErrString("R_tcpipConnectionFailed"));
                    Object[] msgArgs = {serverName, Integer.toString(portNumber), SQLServerException.getErrString("R_notSQLServer")};
                    terminate(SQLServerException.DRIVER_ERROR_IO_FAILED, form.format(msgArgs));
                }

                // Verify that the length of the response claims to be small enough to fit in the allocated area
                responseLength = Util.readUnsignedShortBigEndian(preloginResponse, 2);
                assert responseLength >= 0;

                if (responseLength >= preloginResponse.length) {
                    connectionlogger.warning(toString() + preloginErrorLogString + " Response length:" + responseLength
                            + " is greater than allowed length:" + preloginResponse.length);
                    MessageFormat form = new MessageFormat(SQLServerException.getErrString("R_tcpipConnectionFailed"));
                    Object[] msgArgs = {serverName, Integer.toString(portNumber), SQLServerException.getErrString("R_notSQLServer")};
                    terminate(SQLServerException.DRIVER_ERROR_IO_FAILED, form.format(msgArgs));
                }

                processedResponseHeader = true;
            }
        }

        // Walk the response for prelogin options received. We expect at least to get
        // back the server version and the encryption level.
        boolean receivedVersionOption = false;
        negotiatedEncryptionLevel = TDS.ENCRYPT_INVALID;

        int responseIndex = TDS.PACKET_HEADER_SIZE;
        while (true) {
            // Get the option token
            if (responseIndex >= responseLength) {
                connectionlogger.warning(toString() + " Option token not found");
                throwInvalidTDS();
            }
            byte optionToken = preloginResponse[responseIndex++];

            // When we reach the option terminator, we're done processing option tokens
            if (TDS.B_PRELOGIN_OPTION_TERMINATOR == optionToken)
                break;

            // Get the offset and length that follows the option token
            if (responseIndex + 4 >= responseLength) {
                connectionlogger.warning(toString() + " Offset/Length not found for option:" + optionToken);
                throwInvalidTDS();
            }

            int optionOffset = Util.readUnsignedShortBigEndian(preloginResponse, responseIndex) + TDS.PACKET_HEADER_SIZE;
            responseIndex += 2;
            assert optionOffset >= 0;

            int optionLength = Util.readUnsignedShortBigEndian(preloginResponse, responseIndex);
            responseIndex += 2;
            assert optionLength >= 0;

            if (optionOffset + optionLength > responseLength) {
                connectionlogger.warning(
                        toString() + " Offset:" + optionOffset + " and length:" + optionLength + " exceed response length:" + responseLength);
                throwInvalidTDS();
            }

            switch (optionToken) {
                case TDS.B_PRELOGIN_OPTION_VERSION:
                    if (receivedVersionOption) {
                        connectionlogger.warning(toString() + " Version option already received");
                        throwInvalidTDS();
                    }

                    if (6 != optionLength) {
                        connectionlogger.warning(toString() + " Version option length:" + optionLength + " is incorrect.  Correct value is 6.");
                        throwInvalidTDS();
                    }

                    serverMajorVersion = preloginResponse[optionOffset];
                    if (serverMajorVersion < 9) {
                        connectionlogger.warning(toString() + " Server major version:" + serverMajorVersion + " is not supported by this driver.");
                        MessageFormat form = new MessageFormat(SQLServerException.getErrString("R_unsupportedServerVersion"));
                        Object[] msgArgs = {Integer.toString(preloginResponse[optionOffset])};
                        terminate(SQLServerException.DRIVER_ERROR_UNSUPPORTED_CONFIG, form.format(msgArgs));
                    }

                    if (connectionlogger.isLoggable(Level.FINE))
                        connectionlogger.fine(toString() + " Server returned major version:" + preloginResponse[optionOffset]);

                    receivedVersionOption = true;
                    break;

                case TDS.B_PRELOGIN_OPTION_ENCRYPTION:
                    if (TDS.ENCRYPT_INVALID != negotiatedEncryptionLevel) {
                        connectionlogger.warning(toString() + " Encryption option already received");
                        throwInvalidTDS();
                    }

                    if (1 != optionLength) {
                        connectionlogger.warning(toString() + " Encryption option length:" + optionLength + " is incorrect.  Correct value is 1.");
                        throwInvalidTDS();
                    }

                    negotiatedEncryptionLevel = preloginResponse[optionOffset];

                    // If the server did not return a valid encryption level, terminate the connection.
                    if (TDS.ENCRYPT_OFF != negotiatedEncryptionLevel && TDS.ENCRYPT_ON != negotiatedEncryptionLevel
                            && TDS.ENCRYPT_REQ != negotiatedEncryptionLevel && TDS.ENCRYPT_NOT_SUP != negotiatedEncryptionLevel) {
                        connectionlogger.warning(toString() + " Server returned " + TDS.getEncryptionLevel(negotiatedEncryptionLevel));
                        throwInvalidTDS();
                    }

                    if (connectionlogger.isLoggable(Level.FINER))
                        connectionlogger.finer(toString() + " Negotiated encryption level:" + TDS.getEncryptionLevel(negotiatedEncryptionLevel));

                    // If we requested SSL encryption and the server does not support it, then terminate the connection.
                    if (TDS.ENCRYPT_ON == requestedEncryptionLevel && TDS.ENCRYPT_ON != negotiatedEncryptionLevel
                            && TDS.ENCRYPT_REQ != negotiatedEncryptionLevel) {
                        terminate(SQLServerException.DRIVER_ERROR_SSL_FAILED, SQLServerException.getErrString("R_sslRequiredNoServerSupport"));
                    }

                    // If we say we don't support SSL and the server doesn't accept unencrypted connections,
                    // then terminate the connection.
                    if (TDS.ENCRYPT_NOT_SUP == requestedEncryptionLevel && TDS.ENCRYPT_NOT_SUP != negotiatedEncryptionLevel) {
                        // If the server required an encrypted connection then terminate with an appropriate error.
                        if (TDS.ENCRYPT_REQ == negotiatedEncryptionLevel)
                            terminate(SQLServerException.DRIVER_ERROR_SSL_FAILED, SQLServerException.getErrString("R_sslRequiredByServer"));

                        connectionlogger
                                .warning(toString() + " Client requested encryption level: " + TDS.getEncryptionLevel(requestedEncryptionLevel)
                                        + " Server returned unexpected encryption level: " + TDS.getEncryptionLevel(negotiatedEncryptionLevel));
                        throwInvalidTDS();
                    }
                    break;

                case TDS.B_PRELOGIN_OPTION_FEDAUTHREQUIRED:
                    // Only 0x00 and 0x01 are accepted values from the server.
                    if (0 != preloginResponse[optionOffset] && 1 != preloginResponse[optionOffset]) {
                        connectionlogger.severe(toString() + " Server sent an unexpected value for FedAuthRequired PreLogin Option. Value was "
                                + preloginResponse[optionOffset]);
                        MessageFormat form = new MessageFormat(SQLServerException.getErrString("R_FedAuthRequiredPreLoginResponseInvalidValue"));
                        throw new SQLServerException(form.format(new Object[] {preloginResponse[optionOffset]}), null);
                    }

                    // We must NOT use the response for the FEDAUTHREQUIRED PreLogin option, if the connection string option
                    // was not using the new Authentication keyword or in other words, if Authentication=NotSpecified
                    // Or AccessToken is not null, mean token based authentication is used.
                    if (((null != authenticationString) && (!authenticationString.equalsIgnoreCase(SqlAuthentication.NotSpecified.toString())))
                            || (null != accessTokenInByte)) {
                        fedAuthRequiredPreLoginResponse = (preloginResponse[optionOffset] == 1 ? true : false);
                    }
                    break;

                default:
                    if (connectionlogger.isLoggable(Level.FINER))
                        connectionlogger.finer(toString() + " Ignoring prelogin response option:" + optionToken);
                    break;
            }
        }

        if (!receivedVersionOption || TDS.ENCRYPT_INVALID == negotiatedEncryptionLevel) {
            connectionlogger.warning(toString() + " Prelogin response is missing version and/or encryption option.");
            throwInvalidTDS();
        }
    }

    final void throwInvalidTDS() throws SQLServerException {
        terminate(SQLServerException.DRIVER_ERROR_INVALID_TDS, SQLServerException.getErrString("R_invalidTDS"));
    }

    final void throwInvalidTDSToken(String tokenName) throws SQLServerException {
        MessageFormat form = new MessageFormat(SQLServerException.getErrString("R_unexpectedToken"));
        Object[] msgArgs = {tokenName};
        String message = SQLServerException.getErrString("R_invalidTDS") + form.format(msgArgs);
        terminate(SQLServerException.DRIVER_ERROR_INVALID_TDS, message);
    }

    /**
     * Terminates the connection and throws an exception detailing the reason for termination.
     *
     * This method is similar to SQLServerException.makeFromDriverError, except that it always terminates the connection, and does so with the
     * appropriate state code.
     */
    final void terminate(int driverErrorCode,
            String message) throws SQLServerException {
        terminate(driverErrorCode, message, null);
    }

    final void terminate(int driverErrorCode,
            String message,
            Throwable throwable) throws SQLServerException {
        String state = this.state.equals(State.Opened) ? SQLServerException.EXCEPTION_XOPEN_CONNECTION_FAILURE
                : SQLServerException.EXCEPTION_XOPEN_CONNECTION_CANT_ESTABLISH;

        if (!xopenStates)
            state = SQLServerException.mapFromXopen(state);

        SQLServerException ex = new SQLServerException(this, SQLServerException.checkAndAppendClientConnId(message, this), state,  // X/Open or SQL99
                                                                                                                                   // SQLState
                0,      // database error number (0 -> driver error)
                true);  // include stack trace in log

        if (null != throwable)
            ex.initCause(throwable);

        ex.setDriverErrorCode(driverErrorCode);

        notifyPooledConnection(ex);

        close();

        throw ex;
    }

    private final Object schedulerLock = new Object();

    /**
     * Executes a command through the scheduler.
     *
     * @param newCommand
     *            the command to execute
     */
    boolean executeCommand(TDSCommand newCommand) throws SQLServerException {
        synchronized (schedulerLock) {
            // Detach (buffer) the response from any previously executing
            // command so that we can execute the new command.
            //
            // Note that detaching the response does not process it. Detaching just
            // buffers the response off of the wire to clear the TDS channel.
            if (null != currentCommand) {
                currentCommand.detach();
                currentCommand = null;
            }

            // The implementation of this scheduler is pretty simple...
            // Since only one command at a time may use a connection
            // (to avoid TDS protocol errors), just synchronize to
            // serialize command execution.
            boolean commandComplete = false;
            try {
                commandComplete = newCommand.execute(tdsChannel.getWriter(), tdsChannel.getReader(newCommand));
            }
            finally {
                // We should never displace an existing currentCommand
                // assert null == currentCommand;

                // If execution of the new command left response bytes on the wire
                // (e.g. a large ResultSet or complex response with multiple results)
                // then remember it as the current command so that any subsequent call
                // to executeCommand will detach it before executing another new command.
                if (!commandComplete && !isSessionUnAvailable())
                    currentCommand = newCommand;
            }

            return commandComplete;
        }
    }

    void resetCurrentCommand() throws SQLServerException {
        if (null != currentCommand) {
            currentCommand.detach();
            currentCommand = null;
        }
    }

    /*
     * Executes a connection-level command
     */
    private void connectionCommand(String sql,
            String logContext) throws SQLServerException {
        final class ConnectionCommand extends UninterruptableTDSCommand {
            final String sql;

            ConnectionCommand(String sql,
                    String logContext) {
                super(logContext);
                this.sql = sql;
            }

            final boolean doExecute() throws SQLServerException {
                startRequest(TDS.PKT_QUERY).writeString(sql);
                TDSParser.parse(startResponse(), getLogContext());
                return true;
            }
        }

        executeCommand(new ConnectionCommand(sql, logContext));
    }

    /**
     * Build the syntax to initialize the connection at the database side.
     * 
     * @return the syntax string
     */
    /* L0 */ private String sqlStatementToInitialize() {
        String s = null;
        if (nLockTimeout > -1)
            s = " set lock_timeout " + nLockTimeout;
        return s;
    }

    /**
     * Return the syntax to set the database calatog to use.
     * 
     * @param sDB
     *            the new catalog
     * @return the required syntax
     */
    /* L0 */ void setCatalogName(String sDB) {
        if (sDB != null) {
            if (sDB.length() > 0) {
                sCatalog = sDB;
            }
        }
    }

    /**
     * Return the syntax to set the database isolation level.
     * 
     * @return the required syntax
     */
    /* L0 */ String sqlStatementToSetTransactionIsolationLevel() throws SQLServerException {
        String sql = "set transaction isolation level ";

        switch (transactionIsolationLevel) {
            case Connection.TRANSACTION_READ_UNCOMMITTED: {
                sql = sql + " read uncommitted ";
                break;
            }
            case Connection.TRANSACTION_READ_COMMITTED: {
                sql = sql + " read committed ";
                break;
            }
            case Connection.TRANSACTION_REPEATABLE_READ: {
                sql = sql + " repeatable read ";
                break;
            }
            case Connection.TRANSACTION_SERIALIZABLE: {
                sql = sql + " serializable ";
                break;
            }
            case SQLServerConnection.TRANSACTION_SNAPSHOT: {
                sql = sql + " snapshot ";
                break;
            }
            default: {
                MessageFormat form = new MessageFormat(SQLServerException.getErrString("R_invalidTransactionLevel"));
                Object[] msgArgs = {Integer.toString(transactionIsolationLevel)};
                SQLServerException.makeFromDriverError(this, this, form.format(msgArgs), null, false);
            }
        }
        return sql;
    }

    /**
     * Return the syntax to set the database commit mode.
     * 
     * @return the required syntax
     */
    static String sqlStatementToSetCommit(boolean autoCommit) {
        return (true == autoCommit) ? "set implicit_transactions off " : "set implicit_transactions on ";
    }

    /* L0 */ public Statement createStatement() throws SQLServerException {
        loggerExternal.entering(getClassNameLogging(), "createStatement");
        Statement st = createStatement(ResultSet.TYPE_FORWARD_ONLY, ResultSet.CONCUR_READ_ONLY);
        loggerExternal.exiting(getClassNameLogging(), "createStatement", st);
        return st;
    }

    /* L0 */ public PreparedStatement prepareStatement(String sql) throws SQLServerException {
        loggerExternal.entering(getClassNameLogging(), "prepareStatement", sql);
        PreparedStatement pst = prepareStatement(sql, ResultSet.TYPE_FORWARD_ONLY, ResultSet.CONCUR_READ_ONLY);
        loggerExternal.exiting(getClassNameLogging(), "prepareStatement", pst);
        return pst;
    }

    /* L0 */ public CallableStatement prepareCall(String sql) throws SQLServerException {
        loggerExternal.entering(getClassNameLogging(), "prepareCall", sql);
        CallableStatement st = prepareCall(sql, ResultSet.TYPE_FORWARD_ONLY, ResultSet.CONCUR_READ_ONLY);
        loggerExternal.exiting(getClassNameLogging(), "prepareCall", st);
        return st;
    }

    /* L0 */ public String nativeSQL(String sql) throws SQLServerException {
        loggerExternal.entering(getClassNameLogging(), "nativeSQL", sql);
        checkClosed();
        loggerExternal.exiting(getClassNameLogging(), "nativeSQL", sql);
        return sql;
    }

    public void setAutoCommit(boolean newAutoCommitMode) throws SQLServerException {
        if (loggerExternal.isLoggable(Level.FINER)) {
            loggerExternal.entering(getClassNameLogging(), "setAutoCommit", Boolean.valueOf(newAutoCommitMode));
            if (Util.IsActivityTraceOn())
                loggerExternal.finer(toString() + " ActivityId: " + ActivityCorrelator.getNext().toString());
        }
        String commitPendingTransaction = "";
        checkClosed();

        if (newAutoCommitMode == databaseAutoCommitMode) // No Change
            return;

        // When changing to auto-commit from inside an existing transaction,
        // commit that transaction first.
        if (newAutoCommitMode == true)
            commitPendingTransaction = "IF @@TRANCOUNT > 0 COMMIT TRAN ";

        if (connectionlogger.isLoggable(Level.FINER)) {
            connectionlogger.finer(toString() + " Autocommitmode current :" + databaseAutoCommitMode + " new: " + newAutoCommitMode);
        }

        rolledBackTransaction = false;
        connectionCommand(commitPendingTransaction + sqlStatementToSetCommit(newAutoCommitMode), "setAutoCommit");
        databaseAutoCommitMode = newAutoCommitMode;
        loggerExternal.exiting(getClassNameLogging(), "setAutoCommit");
    }

    /* L0 */ public boolean getAutoCommit() throws SQLServerException {
        loggerExternal.entering(getClassNameLogging(), "getAutoCommit");
        checkClosed();
        boolean res = !inXATransaction && databaseAutoCommitMode;
        if (loggerExternal.isLoggable(Level.FINER))
            loggerExternal.exiting(getClassNameLogging(), "getAutoCommit", Boolean.valueOf(res));
        return res;
    }

    /* LO */ final byte[] getTransactionDescriptor() {
        return transactionDescriptor;
    }

    /**
     * Commit a transcation. Per our transaction spec, see also SDT#410729, a commit in autocommit mode = true is a NO-OP.
     *
     * @throws SQLServerException
     *             if no transaction exists.
     */
    public void commit() throws SQLServerException {
        loggerExternal.entering(getClassNameLogging(), "commit");
        if (loggerExternal.isLoggable(Level.FINER) && Util.IsActivityTraceOn()) {
            loggerExternal.finer(toString() + " ActivityId: " + ActivityCorrelator.getNext().toString());
        }

        checkClosed();
        if (!databaseAutoCommitMode)
            connectionCommand("IF @@TRANCOUNT > 0 COMMIT TRAN", "Connection.commit");
        loggerExternal.exiting(getClassNameLogging(), "commit");
    }

    /**
     * Rollback a transcation.
     *
     * @throws SQLServerException
     *             if no transaction exists or if the connection is in auto-commit mode.
     */
    public void rollback() throws SQLServerException {
        loggerExternal.entering(getClassNameLogging(), "rollback");
        if (loggerExternal.isLoggable(Level.FINER) && Util.IsActivityTraceOn()) {
            loggerExternal.finer(toString() + " ActivityId: " + ActivityCorrelator.getNext().toString());
        }
        checkClosed();

        if (databaseAutoCommitMode) {
            SQLServerException.makeFromDriverError(this, this, SQLServerException.getErrString("R_cantInvokeRollback"), null, true);
        }
        else
            connectionCommand("IF @@TRANCOUNT > 0 ROLLBACK TRAN", "Connection.rollback");
        loggerExternal.exiting(getClassNameLogging(), "rollback");
    }

    public void abort(Executor executor) throws SQLException {
        loggerExternal.entering(getClassNameLogging(), "abort", executor);

        // nop if connection is closed
        if (isClosed())
            return;

        if (null == executor) {
            MessageFormat form = new MessageFormat(SQLServerException.getErrString("R_invalidArgument"));
            Object[] msgArgs = {"executor"};
            SQLServerException.makeFromDriverError(null, null, form.format(msgArgs), null, false);
        }

        // check for callAbort permission
        SecurityManager secMgr = System.getSecurityManager();
        if (secMgr != null) {
            try {
                SQLPermission perm = new SQLPermission(callAbortPerm);
                secMgr.checkPermission(perm);
            }
            catch (SecurityException ex) {
                MessageFormat form = new MessageFormat(SQLServerException.getErrString("R_permissionDenied"));
                Object[] msgArgs = {callAbortPerm};
                SQLServerException.makeFromDriverError(this, this, form.format(msgArgs), null, true);
            }
        }

        setState(State.Closed);

        executor.execute(new Runnable() {
            public void run() {
                if (null != tdsChannel) {
                    tdsChannel.close();
                }
            }
        });

        loggerExternal.exiting(getClassNameLogging(), "abort");
    }

    public void close() throws SQLServerException {
        loggerExternal.entering(getClassNameLogging(), "close");

        // Always report the connection as closed for any further use, no matter
        // what happens when we try to clean up the physical resources associated
        // with the connection.
        setState(State.Closed);

        // Close the TDS channel. When the channel is closed, the server automatically
        // rolls back any pending transactions and closes associated resources like
        // prepared handles.
        if (null != tdsChannel) {
            tdsChannel.close();
        }

        // Clean-up queue etc. related to batching of prepared statement discard actions (sp_unprepare).
        cleanupPreparedStatementDiscardActions();

        loggerExternal.exiting(getClassNameLogging(), "close");
    }

    // This function is used by the proxy for notifying the pool manager that this connection proxy is closed
    // This event will pool the connection
    final void poolCloseEventNotify() throws SQLServerException {
        if (state.equals(State.Opened) && null != pooledConnectionParent) {
            // autocommit = true => nothing to do when app closes connection
            // XA = true => the transaction manager is the only one who can invoke transactional APIs

            // Non XA and autocommit off =>
            // If there is a pending BEGIN TRAN from the last commit or rollback, dont propagate it to
            // the next allocated connection.
            // Also if the app closes a connection handle before committing or rolling back the uncompleted
            // transaction may lock other updates/queries so close the transaction now.
            if (!databaseAutoCommitMode && !(pooledConnectionParent instanceof XAConnection)) {
                connectionCommand("IF @@TRANCOUNT > 0 ROLLBACK TRAN" /* +close connection */, "close connection");
            }
            notifyPooledConnection(null);
            if (connectionlogger.isLoggable(Level.FINER)) {
                connectionlogger.finer(toString() + " Connection closed and returned to connection pool");
            }
        }

    }

    /* L0 */ public boolean isClosed() throws SQLServerException {
        loggerExternal.entering(getClassNameLogging(), "isClosed");
        loggerExternal.exiting(getClassNameLogging(), "isClosed", Boolean.valueOf(isSessionUnAvailable()));
        return isSessionUnAvailable();
    }

    /* L0 */ public DatabaseMetaData getMetaData() throws SQLServerException {
        loggerExternal.entering(getClassNameLogging(), "getMetaData");
        checkClosed();
        if (databaseMetaData == null) {
            databaseMetaData = new SQLServerDatabaseMetaData(this);
        }
        loggerExternal.exiting(getClassNameLogging(), "getMetaData", databaseMetaData);
        return databaseMetaData;
    }

    /* L0 */ public void setReadOnly(boolean readOnly) throws SQLServerException {
        if (loggerExternal.isLoggable(Level.FINER))
            loggerExternal.entering(getClassNameLogging(), "setReadOnly", Boolean.valueOf(readOnly));
        checkClosed();
        // do nothing per spec
        loggerExternal.exiting(getClassNameLogging(), "setReadOnly");
    }

    /* L0 */ public boolean isReadOnly() throws SQLServerException {
        loggerExternal.entering(getClassNameLogging(), "isReadOnly");
        checkClosed();
        if (loggerExternal.isLoggable(Level.FINER))
            loggerExternal.exiting(getClassNameLogging(), "isReadOnly", Boolean.valueOf(false));
        return false;
    }

    /* L0 */ public void setCatalog(String catalog) throws SQLServerException {
        loggerExternal.entering(getClassNameLogging(), "setCatalog", catalog);
        if (loggerExternal.isLoggable(Level.FINER) && Util.IsActivityTraceOn()) {
            loggerExternal.finer(toString() + " ActivityId: " + ActivityCorrelator.getNext().toString());
        }
        checkClosed();
        if (catalog != null) {
            connectionCommand("use " + Util.escapeSQLId(catalog), "setCatalog");
            sCatalog = catalog;
        }
        loggerExternal.exiting(getClassNameLogging(), "setCatalog");
    }

    /* L0 */ public String getCatalog() throws SQLServerException {
        loggerExternal.entering(getClassNameLogging(), "getCatalog");
        checkClosed();
        loggerExternal.exiting(getClassNameLogging(), "getCatalog", sCatalog);
        return sCatalog;
    }

    /* L0 */ public void setTransactionIsolation(int level) throws SQLServerException {
        if (loggerExternal.isLoggable(Level.FINER)) {
            loggerExternal.entering(getClassNameLogging(), "setTransactionIsolation", new Integer(level));
            if (Util.IsActivityTraceOn()) {
                loggerExternal.finer(toString() + " ActivityId: " + ActivityCorrelator.getNext().toString());
            }
        }

        checkClosed();
        if (level == Connection.TRANSACTION_NONE)
            return;
        String sql;
        transactionIsolationLevel = level;
        sql = sqlStatementToSetTransactionIsolationLevel();
        connectionCommand(sql, "setTransactionIsolation");
        loggerExternal.exiting(getClassNameLogging(), "setTransactionIsolation");
    }

    /* L0 */ public int getTransactionIsolation() throws SQLServerException {
        loggerExternal.entering(getClassNameLogging(), "getTransactionIsolation");
        checkClosed();
        if (loggerExternal.isLoggable(Level.FINER))
            loggerExternal.exiting(getClassNameLogging(), "getTransactionIsolation", new Integer(transactionIsolationLevel));
        return transactionIsolationLevel;
    }

    volatile SQLWarning sqlWarnings; // the SQL warnings chain
    Object warningSynchronization = new Object();

    // Think about returning a copy when we implement additional warnings.
    /* L0 */ public SQLWarning getWarnings() throws SQLServerException {
        loggerExternal.entering(getClassNameLogging(), "getWarnings");
        checkClosed();
        // check null warn wont crash
        loggerExternal.exiting(getClassNameLogging(), "getWarnings", sqlWarnings);
        return sqlWarnings;
    }

    // Any changes to SQLWarnings should be synchronized.
    private void addWarning(String warningString) {
        synchronized (warningSynchronization) {
            SQLWarning warning = new SQLWarning(warningString);

            if (null == sqlWarnings) {
                sqlWarnings = warning;
            }
            else {
                sqlWarnings.setNextWarning(warning);
            }
        }
    }

    /* L2 */ public void clearWarnings() throws SQLServerException {
        synchronized (warningSynchronization) {
            loggerExternal.entering(getClassNameLogging(), "clearWarnings");
            checkClosed();
            sqlWarnings = null;
            loggerExternal.exiting(getClassNameLogging(), "clearWarnings");
        }
    }

    // --------------------------JDBC 2.0-----------------------------
    public Statement createStatement(int resultSetType,
            int resultSetConcurrency) throws SQLServerException {
        if (loggerExternal.isLoggable(Level.FINER))
            loggerExternal.entering(getClassNameLogging(), "createStatement",
                    new Object[] {new Integer(resultSetType), new Integer(resultSetConcurrency)});
        checkClosed();
        Statement st = new SQLServerStatement(this, resultSetType, resultSetConcurrency,
                SQLServerStatementColumnEncryptionSetting.UseConnectionSetting);
        loggerExternal.exiting(getClassNameLogging(), "createStatement", st);
        return st;
    }

    public PreparedStatement prepareStatement(String sql,
            int resultSetType,
            int resultSetConcurrency) throws SQLServerException {
        if (loggerExternal.isLoggable(Level.FINER))
            loggerExternal.entering(getClassNameLogging(), "prepareStatement",
                    new Object[] {sql, new Integer(resultSetType), new Integer(resultSetConcurrency)});
        checkClosed();

        PreparedStatement st = null;

        if (Util.use42Wrapper()) {
            st = new SQLServerPreparedStatement42(this, sql, resultSetType, resultSetConcurrency,
                    SQLServerStatementColumnEncryptionSetting.UseConnectionSetting);
        }
        else {
            st = new SQLServerPreparedStatement(this, sql, resultSetType, resultSetConcurrency,
                    SQLServerStatementColumnEncryptionSetting.UseConnectionSetting);
        }

        loggerExternal.exiting(getClassNameLogging(), "prepareStatement", st);
        return st;
    }

    private PreparedStatement prepareStatement(String sql,
            int resultSetType,
            int resultSetConcurrency,
            SQLServerStatementColumnEncryptionSetting stmtColEncSetting) throws SQLServerException {
        if (loggerExternal.isLoggable(Level.FINER))
            loggerExternal.entering(getClassNameLogging(), "prepareStatement",
                    new Object[] {sql, new Integer(resultSetType), new Integer(resultSetConcurrency), stmtColEncSetting});
        checkClosed();

        PreparedStatement st = null;

        if (Util.use42Wrapper()) {
            st = new SQLServerPreparedStatement42(this, sql, resultSetType, resultSetConcurrency, stmtColEncSetting);
        }
        else {
            st = new SQLServerPreparedStatement(this, sql, resultSetType, resultSetConcurrency, stmtColEncSetting);
        }

        loggerExternal.exiting(getClassNameLogging(), "prepareStatement", st);
        return st;
    }

    public CallableStatement prepareCall(String sql,
            int resultSetType,
            int resultSetConcurrency) throws SQLServerException {
        if (loggerExternal.isLoggable(Level.FINER))
            loggerExternal.entering(getClassNameLogging(), "prepareCall",
                    new Object[] {sql, new Integer(resultSetType), new Integer(resultSetConcurrency)});
        checkClosed();

        CallableStatement st = null;

        if (Util.use42Wrapper()) {
            st = new SQLServerCallableStatement42(this, sql, resultSetType, resultSetConcurrency,
                    SQLServerStatementColumnEncryptionSetting.UseConnectionSetting);
        }
        else {
            st = new SQLServerCallableStatement(this, sql, resultSetType, resultSetConcurrency,
                    SQLServerStatementColumnEncryptionSetting.UseConnectionSetting);
        }

        loggerExternal.exiting(getClassNameLogging(), "prepareCall", st);
        return st;
    }

    /* L2 */ public void setTypeMap(java.util.Map<String, Class<?>> map) throws SQLServerException {
        loggerExternal.entering(getClassNameLogging(), "setTypeMap", map);
        checkClosed();
        if (map != null && (map instanceof java.util.HashMap)) {
            // we return an empty Hash map if the user gives this back make sure we accept it.
            if (map.isEmpty()) {
                loggerExternal.exiting(getClassNameLogging(), "setTypeMap");
                return;
            }

        }
        NotImplemented();
    }

    public java.util.Map<String, Class<?>> getTypeMap() throws SQLServerException {
        loggerExternal.entering(getClassNameLogging(), "getTypeMap");
        checkClosed();
        java.util.Map<String, Class<?>> mp = new java.util.HashMap<String, Class<?>>();
        loggerExternal.exiting(getClassNameLogging(), "getTypeMap", mp);
        return mp;
    }

    /* ---------------------- Logon --------------------------- */

    int writeAEFeatureRequest(boolean write,
            TDSWriter tdsWriter) throws SQLServerException /* if false just calculates the length */
    {
        // This includes the length of the terminator byte. If there are other extension features, re-adjust accordingly.
        int len = 6; // (1byte = featureID, 4bytes = featureData length, 1 bytes = Version)

        if (write) {
            tdsWriter.writeByte((byte) TDS.TDS_FEATURE_EXT_AE); // FEATUREEXT_TCE
            tdsWriter.writeInt(1);
            tdsWriter.writeByte((byte) TDS.MAX_SUPPORTED_TCE_VERSION);
        }
        return len;
    }

    int writeFedAuthFeatureRequest(boolean write,
            TDSWriter tdsWriter,
            FederatedAuthenticationFeatureExtensionData fedAuthFeatureExtensionData) throws SQLServerException { /*
                                                                                                                  * if false just calculates the
                                                                                                                  * length
                                                                                                                  */

        assert (fedAuthFeatureExtensionData.libraryType == TDS.TDS_FEDAUTH_LIBRARY_ADAL
                || fedAuthFeatureExtensionData.libraryType == TDS.TDS_FEDAUTH_LIBRARY_SECURITYTOKEN);

        int dataLen = 0;
        int totalLen = 0;

        // set dataLen and totalLen
        switch (fedAuthFeatureExtensionData.libraryType) {
            case TDS.TDS_FEDAUTH_LIBRARY_ADAL:
                dataLen = 2;  // length of feature data = 1 byte for library and echo + 1 byte for workflow
                break;
            case TDS.TDS_FEDAUTH_LIBRARY_SECURITYTOKEN:
                assert null != fedAuthFeatureExtensionData.accessToken;
                dataLen = 1 + 4 + fedAuthFeatureExtensionData.accessToken.length; // length of feature data = 1 byte for library and echo, security
                                                                                  // token length and sizeof(int) for token lengh itself
                break;
            default:
                assert (false);	// Unrecognized library type for fedauth feature extension request"
                break;
        }

        totalLen = dataLen + 5; // length of feature id (1 byte), data length field (4 bytes), and feature data (dataLen)

        // write feature id
        if (write) {
            tdsWriter.writeByte((byte) TDS.TDS_FEATURE_EXT_FEDAUTH); // FEATUREEXT_TCE

            // set options
            byte options = 0x00;

            // set upper 7 bits of options to indicate fed auth library type
            switch (fedAuthFeatureExtensionData.libraryType) {
                case TDS.TDS_FEDAUTH_LIBRARY_ADAL:
                    assert federatedAuthenticationInfoRequested == true;
                    options |= TDS.TDS_FEDAUTH_LIBRARY_ADAL << 1;
                    break;
                case TDS.TDS_FEDAUTH_LIBRARY_SECURITYTOKEN:
                    assert federatedAuthenticationRequested == true;
                    options |= TDS.TDS_FEDAUTH_LIBRARY_SECURITYTOKEN << 1;
                    break;
                default:
                    assert (false);	// Unrecognized library type for fedauth feature extension request
                    break;
            }

            options |= (byte) (fedAuthFeatureExtensionData.fedAuthRequiredPreLoginResponse == true ? 0x01 : 0x00);

            // write FeatureDataLen
            tdsWriter.writeInt(dataLen);

            // write FeatureData
            // write option
            tdsWriter.writeByte(options);

            // write workflow for FedAuthLibrary.ADAL
            // write accessToken for FedAuthLibrary.SecurityToken
            switch (fedAuthFeatureExtensionData.libraryType) {
                case TDS.TDS_FEDAUTH_LIBRARY_ADAL:
                    byte workflow = 0x00;
                    switch (fedAuthFeatureExtensionData.authentication) {
                        case ActiveDirectoryPassword:
                            workflow = TDS.ADALWORKFLOW_ACTIVEDIRECTORYPASSWORD;
                            break;
                        case ActiveDirectoryIntegrated:
                            workflow = TDS.ADALWORKFLOW_ACTIVEDIRECTORYINTEGRATED;
                            break;
                        default:
                            assert (false);	// Unrecognized Authentication type for fedauth ADAL request
                            break;
                    }

                    tdsWriter.writeByte(workflow);
                    break;
                case TDS.TDS_FEDAUTH_LIBRARY_SECURITYTOKEN:
                    tdsWriter.writeInt(fedAuthFeatureExtensionData.accessToken.length);
                    tdsWriter.writeBytes(fedAuthFeatureExtensionData.accessToken, 0, fedAuthFeatureExtensionData.accessToken.length);
                    break;
                default:
                    assert (false);	// Unrecognized FedAuthLibrary type for feature extension request
                    break;
            }
        }
        return totalLen;
    }

    private final class LogonCommand extends UninterruptableTDSCommand {
        LogonCommand() {
            super("logon");
        }

        final boolean doExecute() throws SQLServerException {
            logon(this);
            return true;
        }
    }

    /* L0 */ private void logon(LogonCommand command) throws SQLServerException {
        SSPIAuthentication authentication = null;
        if (integratedSecurity && AuthenticationScheme.nativeAuthentication == intAuthScheme)
            authentication = new AuthenticationJNI(this, currentConnectPlaceHolder.getServerName(), currentConnectPlaceHolder.getPortNumber());
        if (integratedSecurity && AuthenticationScheme.javaKerberos == intAuthScheme) {
            if (null != ImpersonatedUserCred)
                authentication = new KerbAuthentication(this, currentConnectPlaceHolder.getServerName(), currentConnectPlaceHolder.getPortNumber(),
                        ImpersonatedUserCred);
            else
                authentication = new KerbAuthentication(this, currentConnectPlaceHolder.getServerName(), currentConnectPlaceHolder.getPortNumber());
        }

        // If the workflow being used is Active Directory Password or Active Directory Integrated and server's prelogin response
        // for FEDAUTHREQUIRED option indicates Federated Authentication is required, we have to insert FedAuth Feature Extension
        // in Login7, indicating the intent to use Active Directory Authentication Library for SQL Server.
        if (authenticationString.trim().equalsIgnoreCase(SqlAuthentication.ActiveDirectoryPassword.toString())
                || (authenticationString.trim().equalsIgnoreCase(SqlAuthentication.ActiveDirectoryIntegrated.toString())
                        && fedAuthRequiredPreLoginResponse)) {
            federatedAuthenticationInfoRequested = true;
            fedAuthFeatureExtensionData = new FederatedAuthenticationFeatureExtensionData(TDS.TDS_FEDAUTH_LIBRARY_ADAL, authenticationString,
                    fedAuthRequiredPreLoginResponse);
        }

        if (null != accessTokenInByte) {
            fedAuthFeatureExtensionData = new FederatedAuthenticationFeatureExtensionData(TDS.TDS_FEDAUTH_LIBRARY_SECURITYTOKEN,
                    fedAuthRequiredPreLoginResponse, accessTokenInByte);
            // No need any further info from the server for token based authentication. So set _federatedAuthenticationRequested to true
            federatedAuthenticationRequested = true;
        }

        try {
            sendLogon(command, authentication, fedAuthFeatureExtensionData);

            // If we got routed in the current attempt,
            // the server closes the connection. So, we should not
            // be sending anymore commands to the server in that case.
            if (!isRoutedInCurrentAttempt) {
                originalCatalog = sCatalog;
                String sqlStmt = sqlStatementToInitialize();
                if (sqlStmt != null) {
                    connectionCommand(sqlStmt, "Change Settings");
                }
            }
        }
        finally {
            if (integratedSecurity) {
                if (null != authentication)
                    authentication.ReleaseClientContext();
                authentication = null;
                
                if (null != ImpersonatedUserCred) {
                    try {
                        ImpersonatedUserCred.dispose();
                    }
                    catch (GSSException e) {
                        if (connectionlogger.isLoggable(Level.FINER))
                            connectionlogger.finer(toString() + " Release of the credentials failed GSSException: " + e);
                    }
                }
            }
        }
    }

    private static final int ENVCHANGE_DATABASE = 1;
    private static final int ENVCHANGE_LANGUAGE = 2;
    private static final int ENVCHANGE_CHARSET = 3;
    private static final int ENVCHANGE_PACKETSIZE = 4;
    private static final int ENVCHANGE_SORTLOCALEID = 5;
    private static final int ENVCHANGE_SORTFLAGS = 6;
    private static final int ENVCHANGE_SQLCOLLATION = 7;
    private static final int ENVCHANGE_XACT_BEGIN = 8;
    private static final int ENVCHANGE_XACT_COMMIT = 9;
    private static final int ENVCHANGE_XACT_ROLLBACK = 10;
    private static final int ENVCHANGE_DTC_ENLIST = 11;
    private static final int ENVCHANGE_DTC_DEFECT = 12;
    private static final int ENVCHANGE_CHANGE_MIRROR = 13;
    private static final int ENVCHANGE_UNUSED_14 = 14;
    private static final int ENVCHANGE_DTC_PROMOTE = 15;
    private static final int ENVCHANGE_DTC_MGR_ADDR = 16;
    private static final int ENVCHANGE_XACT_ENDED = 17;
    private static final int ENVCHANGE_RESET_COMPLETE = 18;
    private static final int ENVCHANGE_USER_INFO = 19;
    private static final int ENVCHANGE_ROUTING = 20;

    final void processEnvChange(TDSReader tdsReader) throws SQLServerException {
        tdsReader.readUnsignedByte(); // token type
        final int envValueLength = tdsReader.readUnsignedShort();

        TDSReaderMark mark = tdsReader.mark();
        int envchange = tdsReader.readUnsignedByte();
        switch (envchange) {
            case ENVCHANGE_PACKETSIZE:
                // Set NEW value as new TDS packet size
                try {
                    tdsPacketSize = Integer.parseInt(tdsReader.readUnicodeString(tdsReader.readUnsignedByte()));
                }
                catch (NumberFormatException e) {
                    tdsReader.throwInvalidTDS();
                }
                if (connectionlogger.isLoggable(Level.FINER))
                    connectionlogger.finer(toString() + " Network packet size is " + tdsPacketSize + " bytes");
                break;

            case ENVCHANGE_SQLCOLLATION:
                if (SQLCollation.tdsLength() != tdsReader.readUnsignedByte())
                    tdsReader.throwInvalidTDS();

                try {
                    databaseCollation = new SQLCollation(tdsReader);
                }
                catch (UnsupportedEncodingException e) {
                    terminate(SQLServerException.DRIVER_ERROR_INVALID_TDS, e.getMessage(), e);
                }

                break;

            case ENVCHANGE_DTC_ENLIST:
            case ENVCHANGE_XACT_BEGIN:
                rolledBackTransaction = false;
                byte[] transactionDescriptor = getTransactionDescriptor();

                if (transactionDescriptor.length != tdsReader.readUnsignedByte())
                    tdsReader.throwInvalidTDS();

                tdsReader.readBytes(transactionDescriptor, 0, transactionDescriptor.length);

                if (connectionlogger.isLoggable(Level.FINER)) {
                    String op;
                    if (ENVCHANGE_XACT_BEGIN == envchange)
                        op = " started";
                    else
                        op = " enlisted";

                    connectionlogger.finer(toString() + op);
                }
                break;

            case ENVCHANGE_XACT_ROLLBACK:
                rolledBackTransaction = true;

                if (inXATransaction) {
                    if (connectionlogger.isLoggable(Level.FINER))
                        connectionlogger.finer(toString() + " rolled back. (DTC)");

                    // Do not clear the transaction descriptor if the connection is in DT.
                    // For a DTC transaction, a ENV_ROLLBACKTRAN token won't cleanup the xactID previously cached on the connection
                    // because user is required to explicitly un-enlist/defect a connection from a DTC.
                    // A ENV_DEFECTTRAN token though will clean the DTC xactID on the connection.
                }
                else {
                    if (connectionlogger.isLoggable(Level.FINER))
                        connectionlogger.finer(toString() + " rolled back");

                    Arrays.fill(getTransactionDescriptor(), (byte) 0);
                }

                break;

            case ENVCHANGE_XACT_COMMIT:
                if (connectionlogger.isLoggable(Level.FINER))
                    connectionlogger.finer(toString() + " committed");

                Arrays.fill(getTransactionDescriptor(), (byte) 0);

                break;

            case ENVCHANGE_DTC_DEFECT:
                if (connectionlogger.isLoggable(Level.FINER))
                    connectionlogger.finer(toString() + " defected");

                Arrays.fill(getTransactionDescriptor(), (byte) 0);

                break;

            case ENVCHANGE_DATABASE:
                setCatalogName(tdsReader.readUnicodeString(tdsReader.readUnsignedByte()));
                break;

            case ENVCHANGE_CHANGE_MIRROR:
                setFailoverPartnerServerProvided(tdsReader.readUnicodeString(tdsReader.readUnsignedByte()));
                break;
            // Skip unsupported, ENVCHANGES
            case ENVCHANGE_LANGUAGE:
            case ENVCHANGE_CHARSET:
            case ENVCHANGE_SORTLOCALEID:
            case ENVCHANGE_SORTFLAGS:
            case ENVCHANGE_DTC_PROMOTE:
            case ENVCHANGE_DTC_MGR_ADDR:
            case ENVCHANGE_XACT_ENDED:
            case ENVCHANGE_RESET_COMPLETE:
            case ENVCHANGE_USER_INFO:
                if (connectionlogger.isLoggable(Level.FINER))
                    connectionlogger.finer(toString() + " Ignored env change: " + envchange);
                break;
            case ENVCHANGE_ROUTING:

                // initialize to invalid values
                int routingDataValueLength, routingProtocol, routingPortNumber, routingServerNameLength;
                routingDataValueLength = routingProtocol = routingPortNumber = routingServerNameLength = -1;

                String routingServerName = null;

                try {
                    routingDataValueLength = tdsReader.readUnsignedShort();
                    if (routingDataValueLength <= 5)// (5 is the no of bytes in protocol + port number+ length field of server name)
                    {
                        throwInvalidTDS();
                    }

                    routingProtocol = tdsReader.readUnsignedByte();
                    if (routingProtocol != 0) {
                        throwInvalidTDS();
                    }

                    routingPortNumber = tdsReader.readUnsignedShort();
                    if (routingPortNumber <= 0 || routingPortNumber > 65535) {
                        throwInvalidTDS();
                    }

                    routingServerNameLength = tdsReader.readUnsignedShort();
                    if (routingServerNameLength <= 0 || routingServerNameLength > 1024) {
                        throwInvalidTDS();
                    }

                    routingServerName = tdsReader.readUnicodeString(routingServerNameLength);
                    assert routingServerName != null;

                }
                finally {
                    if (connectionlogger.isLoggable(Level.FINER)) {
                        connectionlogger.finer(toString() + " Received routing ENVCHANGE with the following values." + " routingDataValueLength:"
                                + routingDataValueLength + " protocol:" + routingProtocol + " portNumber:" + routingPortNumber + " serverNameLength:"
                                + routingServerNameLength + " serverName:" + ((routingServerName != null) ? routingServerName : "null"));
                    }
                }

                // Check if the hostNameInCertificate needs to be updated to handle the rerouted subdomain in Azure
                String currentHostName = activeConnectionProperties.getProperty("hostNameInCertificate");
                if (null != currentHostName && currentHostName.startsWith("*")
                        && (null != routingServerName) /* skip the check for hostNameInCertificate if routingServerName is null */
                        && routingServerName.indexOf('.') != -1) {
                    char[] currentHostNameCharArray = currentHostName.toCharArray();
                    char[] routingServerNameCharArray = routingServerName.toCharArray();
                    boolean hostNameNeedsUpdate = true;

                    /*
                     * Check if routingServerName and hostNameInCertificate are from same domain by verifying each character in currentHostName from
                     * last until it reaches the character before the wildcard symbol (i.e. currentHostNameCharArray[1])
                     */
                    for (int i = currentHostName.length() - 1, j = routingServerName.length() - 1; i > 0 && j > 0; i--, j--) {
                        if (routingServerNameCharArray[j] != currentHostNameCharArray[i]) {
                            hostNameNeedsUpdate = false;
                            break;
                        }
                    }

                    if (hostNameNeedsUpdate) {
                        String newHostName = "*" + routingServerName.substring(routingServerName.indexOf('.'));
                        activeConnectionProperties.setProperty("hostNameInCertificate", newHostName);

                        if (connectionlogger.isLoggable(Level.FINER)) {
                            connectionlogger.finer(toString() + "Using new host to validate the SSL certificate");
                        }
                    }
                }

                isRoutedInCurrentAttempt = true;
                routingInfo = new ServerPortPlaceHolder(routingServerName, routingPortNumber, null, integratedSecurity);

                break;

            // Error on unrecognized, unused ENVCHANGES
            default:
                connectionlogger.warning(toString() + " Unknown environment change: " + envchange);
                throwInvalidTDS();
                break;
        }

        // After extracting whatever value information we need, skip over whatever is left
        // that we're not interested in.
        tdsReader.reset(mark);
        tdsReader.readBytes(new byte[envValueLength], 0, envValueLength);
    }

    final void processFedAuthInfo(TDSReader tdsReader,
            TDSTokenHandler tdsTokenHandler) throws SQLServerException {
        SqlFedAuthInfo sqlFedAuthInfo = new SqlFedAuthInfo();

        tdsReader.readUnsignedByte(); // token type, 0xEE

        // TdsParser.TryGetTokenLength, for FEDAUTHINFO, it uses TryReadInt32()
        int tokenLen = tdsReader.readInt();

        if (connectionlogger.isLoggable(Level.FINER)) {
            connectionlogger.fine(toString() + " FEDAUTHINFO token stream length = " + tokenLen);
        }

        if (tokenLen < 4) {
            // the token must at least contain a DWORD(length is 4 bytes) indicating the number of info IDs
            connectionlogger.severe(toString() + "FEDAUTHINFO token stream length too short for CountOfInfoIDs.");
            throw new SQLServerException(SQLServerException.getErrString("R_FedAuthInfoLengthTooShortForCountOfInfoIds"), null);
        }

        // read how many FedAuthInfo options there are
        int optionsCount = tdsReader.readInt();

        tokenLen = tokenLen - 4; // remaining length is shortened since we read optCount, 4 is the size of int

        if (connectionlogger.isLoggable(Level.FINER)) {
            connectionlogger.fine(toString() + " CountOfInfoIDs = " + optionsCount);
        }

        if (tokenLen > 0) {
            // read the rest of the token
            byte[] tokenData = new byte[tokenLen];

            tdsReader.readBytes(tokenData, 0, tokenLen);

            if (connectionlogger.isLoggable(Level.FINER)) {
                connectionlogger.fine(toString() + " Read rest of FEDAUTHINFO token stream: " + Arrays.toString(tokenData));
            }

            // each FedAuthInfoOpt is 9 bytes:
            // 1 byte for FedAuthInfoID
            // 4 bytes for FedAuthInfoDataLen
            // 4 bytes for FedAuthInfoDataOffset
            // So this is the index in tokenData for the i-th option
            final int optionSize = 9;

            // the total number of bytes for all FedAuthInfoOpts together
            int totalOptionsSize = optionsCount * optionSize;

            for (int i = 0; i < optionsCount; i++) {
                int currentOptionOffset = i * optionSize;

                byte id = tokenData[currentOptionOffset];
                byte[] buffer = new byte[4];
                buffer[3] = tokenData[currentOptionOffset + 1];
                buffer[2] = tokenData[currentOptionOffset + 2];
                buffer[1] = tokenData[currentOptionOffset + 3];
                buffer[0] = tokenData[currentOptionOffset + 4];
                java.nio.ByteBuffer wrapped = java.nio.ByteBuffer.wrap(buffer); // big-endian by default
                int dataLen = wrapped.getInt();

                buffer = new byte[4];
                buffer[3] = tokenData[currentOptionOffset + 5];
                buffer[2] = tokenData[currentOptionOffset + 6];
                buffer[1] = tokenData[currentOptionOffset + 7];
                buffer[0] = tokenData[currentOptionOffset + 8];
                wrapped = java.nio.ByteBuffer.wrap(buffer); // big-endian by default
                int dataOffset = wrapped.getInt();

                if (connectionlogger.isLoggable(Level.FINER)) {
                    connectionlogger.fine(toString() + " FedAuthInfoOpt: ID=" + id + ", DataLen=" + dataLen + ", Offset=" + dataOffset);
                }

                // offset is measured from optCount, so subtract to make offset measured
                // from the beginning of tokenData, 4 is the size of int
                dataOffset = dataOffset - 4;

                // if dataOffset points to a region within FedAuthInfoOpt or after the end of the token, throw
                if (dataOffset < totalOptionsSize || dataOffset >= tokenLen) {
                    connectionlogger.severe(toString() + "FedAuthInfoDataOffset points to an invalid location.");
                    MessageFormat form = new MessageFormat(SQLServerException.getErrString("R_FedAuthInfoInvalidOffset"));
                    throw new SQLServerException(form.format(new Object[] {dataOffset}), null);
                }

                // try to read data and throw if the arguments are bad, meaning the server sent us a bad token
                String data = null;
                try {
                    byte[] dataArray = new byte[dataLen];
                    System.arraycopy(tokenData, dataOffset, dataArray, 0, dataLen);
                    data = new String(dataArray, UTF_16LE);
                }
                catch (Exception e) {
                    connectionlogger.severe(toString() + "Failed to read FedAuthInfoData.");
                    throw new SQLServerException(SQLServerException.getErrString("R_FedAuthInfoFailedToReadData"), e);
                }

                if (connectionlogger.isLoggable(Level.FINER)) {
                    connectionlogger.fine(toString() + " FedAuthInfoData: " + data);
                }

                // store data in tempFedAuthInfo
                switch (id) {
                    case TDS.FEDAUTH_INFO_ID_SPN:
                        sqlFedAuthInfo.spn = data;
                        break;
                    case TDS.FEDAUTH_INFO_ID_STSURL:
                        sqlFedAuthInfo.stsurl = data;
                        break;
                    default:
                        if (connectionlogger.isLoggable(Level.FINER)) {
                            connectionlogger.fine(toString() + " Ignoring unknown federated authentication info option: " + id);
                        }
                        break;
                }
            }
        }
        else {
            connectionlogger.severe(toString() + "FEDAUTHINFO token stream is not long enough to contain the data it claims to.");
            MessageFormat form = new MessageFormat(SQLServerException.getErrString("R_FedAuthInfoLengthTooShortForData"));
            throw new SQLServerException(form.format(new Object[] {tokenLen}), null);
        }

        if (null == sqlFedAuthInfo.spn || null == sqlFedAuthInfo.stsurl || sqlFedAuthInfo.spn.trim().isEmpty()
                || sqlFedAuthInfo.stsurl.trim().isEmpty()) {
            // We should be receiving both stsurl and spn
            connectionlogger.severe(toString() + "FEDAUTHINFO token stream does not contain both STSURL and SPN.");
            throw new SQLServerException(SQLServerException.getErrString("R_FedAuthInfoDoesNotContainStsurlAndSpn"), null);
        }

        onFedAuthInfo(sqlFedAuthInfo, tdsTokenHandler);
    }

    final class FedAuthTokenCommand extends UninterruptableTDSCommand {
        TDSTokenHandler tdsTokenHandler = null;
        SqlFedAuthToken fedAuthToken = null;

        FedAuthTokenCommand(SqlFedAuthToken fedAuthToken,
                TDSTokenHandler tdsTokenHandler) {
            super("FedAuth");
            this.tdsTokenHandler = tdsTokenHandler;
            this.fedAuthToken = fedAuthToken;
        }

        final boolean doExecute() throws SQLServerException {
            sendFedAuthToken(this, fedAuthToken, tdsTokenHandler);
            return true;
        }
    }

    /**
     * Generates (if appropriate) and sends a Federated Authentication Access token to the server, using the Federated Authentication Info.
     */
    void onFedAuthInfo(SqlFedAuthInfo fedAuthInfo,
            TDSTokenHandler tdsTokenHandler) throws SQLServerException {
        assert (null != activeConnectionProperties.getProperty(SQLServerDriverStringProperty.USER.toString())
                && null != activeConnectionProperties.getProperty(SQLServerDriverStringProperty.PASSWORD.toString()))
                || ((authenticationString.trim().equalsIgnoreCase(SqlAuthentication.ActiveDirectoryIntegrated.toString())
                        && fedAuthRequiredPreLoginResponse));
        assert null != fedAuthInfo;

        attemptRefreshTokenLocked = true;
        fedAuthToken = getFedAuthToken(fedAuthInfo);
        attemptRefreshTokenLocked = false;

        // fedAuthToken cannot be null.
        assert null != fedAuthToken;

        TDSCommand fedAuthCommand = new FedAuthTokenCommand(fedAuthToken, tdsTokenHandler);
        fedAuthCommand.execute(tdsChannel.getWriter(), tdsChannel.getReader(fedAuthCommand));
    }

    private SqlFedAuthToken getFedAuthToken(SqlFedAuthInfo fedAuthInfo) throws SQLServerException {
        SqlFedAuthToken fedAuthToken = null;

        // fedAuthInfo should not be null.
        assert null != fedAuthInfo;

        // No:of milliseconds to sleep for the inital back off.
        int sleepInterval = 100;

        // No:of attempts, for tracing purposes, if we underwent retries.
        int numberOfAttempts = 0;

        String user = activeConnectionProperties.getProperty(SQLServerDriverStringProperty.USER.toString());
        String password = activeConnectionProperties.getProperty(SQLServerDriverStringProperty.PASSWORD.toString());

        while (true) {
            numberOfAttempts++;

            if (authenticationString.trim().equalsIgnoreCase(SqlAuthentication.ActiveDirectoryPassword.toString())) {
                fedAuthToken = SQLServerADAL4JUtils.getSqlFedAuthToken(fedAuthInfo, user, password, authenticationString);

                // Break out of the retry loop in successful case.
                break;
            }
            else if (authenticationString.trim().equalsIgnoreCase(SqlAuthentication.ActiveDirectoryIntegrated.toString())) {
                try {
                    long expirationFileTime = 0;
                    FedAuthDllInfo dllInfo = AuthenticationJNI.getAccessTokenForWindowsIntegrated(fedAuthInfo.stsurl, fedAuthInfo.spn,
                            clientConnectionId.toString(), ActiveDirectoryAuthentication.JDBC_FEDAUTH_CLIENT_ID, expirationFileTime);

                    // AccessToken should not be null.
                    assert null != dllInfo.accessTokenBytes;

                    byte[] accessTokenFromDLL = dllInfo.accessTokenBytes;

                    String accessToken = new String(accessTokenFromDLL, UTF_16LE);

                    fedAuthToken = new SqlFedAuthToken(accessToken, dllInfo.expiresIn);

                    // Break out of the retry loop in successful case.
                    break;
                }
                catch (DLLException adalException) {

                    // the sqljdbc_auth.dll return -1 for errorCategory, if unable to load the adalsql.dll
                    int errorCategory = adalException.GetCategory();
                    if (-1 == errorCategory) {
                        MessageFormat form = new MessageFormat(SQLServerException.getErrString("R_UnableLoadADALSqlDll"));
                        Object[] msgArgs = {Integer.toHexString(adalException.GetState())};
                        throw new SQLServerException(form.format(msgArgs), null);
                    }

                    int millisecondsRemaining = TimerRemaining(timerExpire);
                    if (ActiveDirectoryAuthentication.GET_ACCESS_TOKEN_TANSISENT_ERROR != errorCategory || timerHasExpired(timerExpire)
                            || (sleepInterval >= millisecondsRemaining)) {

                        String errorStatus = Integer.toHexString(adalException.GetStatus());

                        if (connectionlogger.isLoggable(Level.FINER)) {
                            connectionlogger.fine(toString() + " SQLServerConnection.getFedAuthToken.AdalException category:" + errorCategory
                                    + " error: " + errorStatus);
                        }

                        MessageFormat form1 = new MessageFormat(SQLServerException.getErrString("R_ADALAuthenticationMiddleErrorMessage"));
                        String errorCode = Integer.toHexString(adalException.GetStatus()).toUpperCase();
                        Object[] msgArgs1 = {errorCode, adalException.GetState()};
                        SQLServerException middleException = new SQLServerException(form1.format(msgArgs1), adalException);

                        MessageFormat form = new MessageFormat(SQLServerException.getErrString("R_ADALExecution"));
                        Object[] msgArgs = {user, authenticationString};
                        throw new SQLServerException(form.format(msgArgs), null, 0, middleException);
                    }

                    if (connectionlogger.isLoggable(Level.FINER)) {
                        connectionlogger.fine(toString() + " SQLServerConnection.getFedAuthToken sleeping: " + sleepInterval + " milliseconds.");
                        connectionlogger
                                .fine(toString() + " SQLServerConnection.getFedAuthToken remaining: " + millisecondsRemaining + " milliseconds.");
                    }

                    try {
                        Thread.sleep(sleepInterval);
                    }
                    catch (InterruptedException e1) {
                        // re-interrupt the current thread, in order to restore the thread's interrupt status.
                        Thread.currentThread().interrupt();
                    }
                    sleepInterval = sleepInterval * 2;
                }
            }
        }

        return fedAuthToken;
    }

    /**
     * Send the access token to the server.
     */
    private void sendFedAuthToken(FedAuthTokenCommand fedAuthCommand,
            SqlFedAuthToken fedAuthToken,
            TDSTokenHandler tdsTokenHandler) throws SQLServerException {
        assert null != fedAuthToken;
        assert null != fedAuthToken.accessToken;

        if (connectionlogger.isLoggable(Level.FINER)) {
            connectionlogger.fine(toString() + " Sending federated authentication token.");
        }

        TDSWriter tdsWriter = fedAuthCommand.startRequest(TDS.PKT_FEDAUTH_TOKEN_MESSAGE);

        byte[] accessToken = fedAuthToken.accessToken.getBytes(UTF_16LE);

        // Send total length (length of token plus 4 bytes for the token length field)
        // If we were sending a nonce, this would include that length as well
        tdsWriter.writeInt(accessToken.length + 4);

        // Send length of token
        tdsWriter.writeInt(accessToken.length);

        // Send federated authentication access token.
        tdsWriter.writeBytes(accessToken, 0, accessToken.length);

        TDSReader tdsReader;
        tdsReader = fedAuthCommand.startResponse();

        federatedAuthenticationRequested = true;

        TDSParser.parse(tdsReader, tdsTokenHandler);
    }

    final void processFeatureExtAck(TDSReader tdsReader) throws SQLServerException {
        tdsReader.readUnsignedByte();	// Reading FEATUREEXTACK_TOKEN 0xAE

        // read feature ID
        byte featureId;
        do {
            featureId = (byte) tdsReader.readUnsignedByte();

            if (featureId != TDS.FEATURE_EXT_TERMINATOR) {
                int dataLen;
                dataLen = tdsReader.readInt();

                byte[] data = new byte[dataLen];
                if (dataLen > 0) {
                    tdsReader.readBytes(data, 0, dataLen);
                }
                onFeatureExtAck(featureId, data);
            }
        }
        while (featureId != TDS.FEATURE_EXT_TERMINATOR);
    }

    private void onFeatureExtAck(int featureId,
            byte[] data) throws SQLServerException {
        if (null != routingInfo) {
            return;
        }

        switch (featureId) {
            case TDS.TDS_FEATURE_EXT_FEDAUTH: {
                if (connectionlogger.isLoggable(Level.FINER)) {
                    connectionlogger.fine(toString() + " Received feature extension acknowledgement for federated authentication.");
                }

                if (!federatedAuthenticationRequested) {
                    connectionlogger.severe(toString() + " Did not request federated authentication.");
                    MessageFormat form = new MessageFormat(SQLServerException.getErrString("R_UnrequestedFeatureAckReceived"));
                    Object[] msgArgs = {featureId};
                    throw new SQLServerException(form.format(msgArgs), null);
                }

                // _fedAuthFeatureExtensionData must not be null when _federatedAuthenticatonRequested == true
                assert null != fedAuthFeatureExtensionData;

                switch (fedAuthFeatureExtensionData.libraryType) {
                    case TDS.TDS_FEDAUTH_LIBRARY_ADAL:
                    case TDS.TDS_FEDAUTH_LIBRARY_SECURITYTOKEN:
                        // The server shouldn't have sent any additional data with the ack (like a nonce)
                        if (0 != data.length) {
                            connectionlogger.severe(
                                    toString() + " Federated authentication feature extension ack for ADAL and Security Token includes extra data.");
                            throw new SQLServerException(SQLServerException.getErrString("R_FedAuthFeatureAckContainsExtraData"), null);
                        }
                        break;

                    default:
                        assert false;	// Unknown _fedAuthLibrary type
                        connectionlogger.severe(toString() + " Attempting to use unknown federated authentication library.");
                        MessageFormat form = new MessageFormat(SQLServerException.getErrString("R_FedAuthFeatureAckUnknownLibraryType"));
                        Object[] msgArgs = {fedAuthFeatureExtensionData.libraryType};
                        throw new SQLServerException(form.format(msgArgs), null);
                }
                federatedAuthenticationAcknowledged = true;

                break;
            }
            case TDS.TDS_FEATURE_EXT_AE: {
                if (connectionlogger.isLoggable(Level.FINER)) {
                    connectionlogger.fine(toString() + " Received feature extension acknowledgement for AE.");
                }

                if (1 > data.length) {
                    connectionlogger.severe(toString() + " Unknown version number for AE.");
                    throw new SQLServerException(SQLServerException.getErrString("R_InvalidAEVersionNumber"), null);
                }

                byte supportedTceVersion = data[0];
                if (0 == supportedTceVersion || supportedTceVersion > TDS.MAX_SUPPORTED_TCE_VERSION) {
                    connectionlogger.severe(toString() + " Invalid version number for AE.");
                    throw new SQLServerException(SQLServerException.getErrString("R_InvalidAEVersionNumber"), null);
                }

                assert supportedTceVersion == TDS.MAX_SUPPORTED_TCE_VERSION; // Client support TCE version 1
                serverSupportsColumnEncryption = true;
                break;
            }

            default: {
                // Unknown feature ack
                connectionlogger.severe(toString() + " Unknown feature ack.");
                throw new SQLServerException(SQLServerException.getErrString("R_UnknownFeatureAck"), null);
            }
        }
    }

    /*
     * Executes a DTC command
     */
    private void executeDTCCommand(int requestType,
            byte[] payload,
            String logContext) throws SQLServerException {
        final class DTCCommand extends UninterruptableTDSCommand {
            private final int requestType;
            private final byte[] payload;

            DTCCommand(int requestType,
                    byte[] payload,
                    String logContext) {
                super(logContext);
                this.requestType = requestType;
                this.payload = payload;
            }

            final boolean doExecute() throws SQLServerException {
                TDSWriter tdsWriter = startRequest(TDS.PKT_DTC);

                tdsWriter.writeShort((short) requestType);
                if (null == payload) {
                    tdsWriter.writeShort((short) 0);
                }
                else {
                    assert payload.length <= Short.MAX_VALUE;
                    tdsWriter.writeShort((short) payload.length);
                    tdsWriter.writeBytes(payload);
                }

                TDSParser.parse(startResponse(), getLogContext());
                return true;
            }
        }

        executeCommand(new DTCCommand(requestType, payload, logContext));
    }

    /**
     * Unenlist the local transaction with DTC.
     * 
     * @throws SQLServerException
     */
    final void JTAUnenlistConnection() throws SQLServerException {
        // Unenlist the connection
        executeDTCCommand(TDS.TM_PROPAGATE_XACT, null, "MS_DTC unenlist connection");
        inXATransaction = false;
    }

    /**
     * Enlist this connection's local transaction with MS DTC
     * 
     * @param cookie
     *            the cookie identifying the transaction
     * @throws SQLServerException
     */
    final void JTAEnlistConnection(byte cookie[]) throws SQLServerException {
        // Enlist the connection
        executeDTCCommand(TDS.TM_PROPAGATE_XACT, cookie, "MS_DTC enlist connection");

        // DTC sets the enlisted connection's isolation level to SERIALIZABLE by default.
        // Set the isolation level the way the app wants it.
        connectionCommand(sqlStatementToSetTransactionIsolationLevel(), "JTAEnlistConnection");
        inXATransaction = true;
    }

    /**
     * Convert to a String UCS16 encoding.
     * 
     * @param s
     *            the string
     * @throws SQLServerException
     * @return the encoded data
     */
    /* L0 */ private byte[] toUCS16(String s) throws SQLServerException {
        if (s == null)
            return new byte[0];
        int l = s.length();
        byte data[] = new byte[l * 2];
        int offset = 0;
        for (int i = 0; i < l; i++) {
            int c = s.charAt(i);
            byte b1 = (byte) (c & 0xFF);
            data[offset++] = b1;
            data[offset++] = (byte) ((c >> 8) & 0xFF); // Unicode MSB
        }
        return data;
    }

    /**
     * Encrypt a password for the SQL Server logon.
     * 
     * @param pwd
     *            the password
     * @return the encryption
     */
    /* L0 */ private byte[] encryptPassword(String pwd) {
        // Changed to handle non ascii passwords
        if (pwd == null)
            pwd = "";
        int len = pwd.length();
        byte data[] = new byte[len * 2];
        for (int i1 = 0; i1 < len; i1++) {
            int j1 = pwd.charAt(i1) ^ 0x5a5a;
            j1 = (j1 & 0xf) << 4 | (j1 & 0xf0) >> 4 | (j1 & 0xf00) << 4 | (j1 & 0xf000) >> 4;
            byte b1 = (byte) ((j1 & 0xFF00) >> 8);
            data[(i1 * 2) + 1] = b1;
            byte b2 = (byte) ((j1 & 0x00FF));
            data[(i1 * 2) + 0] = b2;
        }
        return data;
    }

    /**
     * Send a TDS 7.x logon packet.
     * 
     * @param secsTimeout
     *            (optional) if non-zero, seconds to wait for logon to be sent.
     * @throws SQLServerException
     */
    private void sendLogon(LogonCommand logonCommand,
            SSPIAuthentication authentication,
            FederatedAuthenticationFeatureExtensionData fedAuthFeatureExtensionData) throws SQLServerException {
        // TDS token handler class for processing logon responses.
        //
        // Note:
        // As a local inner class, LogonProcessor implicitly has access to private
        // members of SQLServerConnection. Certain JVM implementations generate
        // package scope accessors to any private members touched by this class,
        // effectively changing visibility of such members from private to package.
        // Therefore, it is IMPORTANT then for this class not to touch private
        // member variables in SQLServerConnection that contain secure information.
        final class LogonProcessor extends TDSTokenHandler {
            private final SSPIAuthentication auth;
            private byte[] secBlobOut = null;
            StreamLoginAck loginAckToken;

            LogonProcessor(SSPIAuthentication auth) {
                super("logon");
                this.auth = auth;
                this.loginAckToken = null;
            }

            boolean onSSPI(TDSReader tdsReader) throws SQLServerException {
                StreamSSPI ack = new StreamSSPI();
                ack.setFromTDS(tdsReader);

                // Extract SSPI data from the response. If another round trip is
                // required then we will start it after we finish processing the
                // rest of this response.
                boolean[] done = {false};
                secBlobOut = auth.GenerateClientContext(ack.sspiBlob, done);
                return true;
            }

            boolean onLoginAck(TDSReader tdsReader) throws SQLServerException {
                loginAckToken = new StreamLoginAck();
                loginAckToken.setFromTDS(tdsReader);
                sqlServerVersion = loginAckToken.sSQLServerVersion;
                tdsVersion = loginAckToken.tdsVersion;
                return true;
            }

            final boolean complete(LogonCommand logonCommand,
                    TDSReader tdsReader) throws SQLServerException {
                // If we have the login ack already then we're done processing.
                if (null != loginAckToken)
                    return true;

                // No login ack yet. Check if there is more SSPI handshake to do...
                if (null != secBlobOut && 0 != secBlobOut.length) {
                    // Yes, there is. So start the next SSPI round trip and indicate to
                    // our caller that it needs to keep the processing loop going.
                    logonCommand.startRequest(TDS.PKT_SSPI).writeBytes(secBlobOut, 0, secBlobOut.length);
                    return false;
                }

                // The login ack comes in its own complete TDS response message.
                // So integrated auth effectively receives more response messages from
                // the server than it sends request messages from the driver.
                // To ensure that the rest of the response can be read, fake another
                // request to the server so that the channel sees int auth login
                // as a symmetric conversation.
                logonCommand.startRequest(TDS.PKT_SSPI);
                logonCommand.onRequestComplete();
                ++tdsChannel.numMsgsSent;

                TDSParser.parse(tdsReader, this);
                return true;
            }
        }

        // Cannot use SSPI when server has responded 0x01 for FedAuthRequired PreLogin Option.
        assert !(integratedSecurity && fedAuthRequiredPreLoginResponse);
        // Cannot use both SSPI and FedAuth
        assert (!integratedSecurity) || !(federatedAuthenticationInfoRequested || federatedAuthenticationRequested);
        // fedAuthFeatureExtensionData provided without fed auth feature request
        assert (null == fedAuthFeatureExtensionData) || (federatedAuthenticationInfoRequested || federatedAuthenticationRequested);
        // Fed Auth feature requested without specifying fedAuthFeatureExtensionData.
        assert (null != fedAuthFeatureExtensionData || !(federatedAuthenticationInfoRequested || federatedAuthenticationRequested));

        String hostName = activeConnectionProperties.getProperty(SQLServerDriverStringProperty.WORKSTATION_ID.toString());
        String sUser = activeConnectionProperties.getProperty(SQLServerDriverStringProperty.USER.toString());
        String sPwd = activeConnectionProperties.getProperty(SQLServerDriverStringProperty.PASSWORD.toString());
        String appName = activeConnectionProperties.getProperty(SQLServerDriverStringProperty.APPLICATION_NAME.toString());
        String interfaceLibName = "Microsoft JDBC Driver " + SQLJdbcVersion.major + "." + SQLJdbcVersion.minor;
        String interfaceLibVersion = generateInterfaceLibVersion();
        String databaseName = activeConnectionProperties.getProperty(SQLServerDriverStringProperty.DATABASE_NAME.toString());
        String serverName = null;
        // currentConnectPlaceHolder should not be null here. Still doing the check for extra security.
        if (null != currentConnectPlaceHolder) {
            serverName = currentConnectPlaceHolder.getServerName();
        }
        else {
            serverName = activeConnectionProperties.getProperty(SQLServerDriverStringProperty.SERVER_NAME.toString());
        }

        if (serverName != null && serverName.length() > 128)
            serverName = serverName.substring(0, 128);

        if (hostName == null || hostName.length() == 0) {
            hostName = Util.lookupHostName();
        }

        byte[] secBlob = new byte[0];
        boolean[] done = {false};
        if (null != authentication) {
            secBlob = authentication.GenerateClientContext(secBlob, done);
            sUser = null;
            sPwd = null;
        }

        byte hostnameBytes[] = toUCS16(hostName);
        byte userBytes[] = toUCS16(sUser);
        byte passwordBytes[] = encryptPassword(sPwd);
        int passwordLen = passwordBytes != null ? passwordBytes.length : 0;
        byte appNameBytes[] = toUCS16(appName);
        byte serverNameBytes[] = toUCS16(serverName);
        byte interfaceLibNameBytes[] = toUCS16(interfaceLibName);
        byte interfaceLibVersionBytes[] = DatatypeConverter.parseHexBinary(interfaceLibVersion);
        byte databaseNameBytes[] = toUCS16(databaseName);
        byte netAddress[] = new byte[6];
        int len2 = 0;
        int dataLen = 0;

        final int TDS_LOGIN_REQUEST_BASE_LEN = 94;

        if (serverMajorVersion >= 11) // Denali --> TDS 7.4
        {
            tdsVersion = TDS.VER_DENALI;
        }
        else if (serverMajorVersion >= 10) // Katmai (10.0) & later 7.3B
        {
            tdsVersion = TDS.VER_KATMAI;
        }
        else if (serverMajorVersion >= 9) // Yukon (9.0) --> TDS 7.2 // Prelogin disconnects anything older
        {
            tdsVersion = TDS.VER_YUKON;
        }
        else // Shiloh (8.x) --> TDS 7.1
        {
            assert false : "prelogin did not disconnect for the old version: " + serverMajorVersion;
        }

        TDSWriter tdsWriter = logonCommand.startRequest(TDS.PKT_LOGON70);

        len2 = TDS_LOGIN_REQUEST_BASE_LEN + hostnameBytes.length + appNameBytes.length + serverNameBytes.length + interfaceLibNameBytes.length
                + databaseNameBytes.length + secBlob.length + 4;// AE is always on;

        // only add lengths of password and username if not using SSPI or requesting federated authentication info
        if (!integratedSecurity && !(federatedAuthenticationInfoRequested || federatedAuthenticationRequested)) {
            len2 = len2 + passwordLen + userBytes.length;
        }

        int aeOffset = len2;
        // AE is always ON
        len2 += writeAEFeatureRequest(false, tdsWriter);
        if (federatedAuthenticationInfoRequested || federatedAuthenticationRequested) {
            len2 = len2 + writeFedAuthFeatureRequest(false, tdsWriter, fedAuthFeatureExtensionData);
        }

        len2 = len2 + 1; // add 1 to length becaue of FeatureEx terminator

        // Length of entire Login 7 packet
        tdsWriter.writeInt(len2);
        tdsWriter.writeInt(tdsVersion);
        tdsWriter.writeInt(requestedPacketSize);
        tdsWriter.writeBytes(interfaceLibVersionBytes); // writeBytes() is little endian
        tdsWriter.writeInt(0); // Client process ID (0 = ??)
        tdsWriter.writeInt(0); // Primary server connection ID

        tdsWriter.writeByte((byte) (          // OptionFlags1:
        TDS.LOGIN_OPTION1_ORDER_X86 | // X86 byte order for numeric & datetime types
                TDS.LOGIN_OPTION1_CHARSET_ASCII | // ASCII character set
                TDS.LOGIN_OPTION1_FLOAT_IEEE_754 | // IEEE 754 floating point representation
                TDS.LOGIN_OPTION1_DUMPLOAD_ON | // Require dump/load BCP capabilities
                TDS.LOGIN_OPTION1_USE_DB_OFF | // No ENVCHANGE after USE DATABASE
                TDS.LOGIN_OPTION1_INIT_DB_FATAL | // Fail connection if initial database change fails
                TDS.LOGIN_OPTION1_SET_LANG_ON      // Warn on SET LANGUAGE stmt
        ));

        tdsWriter.writeByte((byte) (           // OptionFlags2:
        TDS.LOGIN_OPTION2_INIT_LANG_FATAL | // Fail connection if initial language change fails
                TDS.LOGIN_OPTION2_ODBC_ON | // Use ODBC defaults (ANSI_DEFAULTS ON, IMPLICIT_TRANSACTIONS OFF, TEXTSIZE inf, ROWCOUNT inf)
                (integratedSecurity ?               // Use integrated security if requested
                        TDS.LOGIN_OPTION2_INTEGRATED_SECURITY_ON : TDS.LOGIN_OPTION2_INTEGRATED_SECURITY_OFF)));

        // TypeFlags
        tdsWriter.writeByte((byte) (TDS.LOGIN_SQLTYPE_DEFAULT | (applicationIntent != null && applicationIntent.equals(ApplicationIntent.READ_ONLY)
                ? TDS.LOGIN_READ_ONLY_INTENT : TDS.LOGIN_READ_WRITE_INTENT)));

        // OptionFlags3
        byte colEncSetting = 0x00;
        // AE is always ON
        {
            colEncSetting = TDS.LOGIN_OPTION3_FEATURE_EXTENSION;
        }
        tdsWriter.writeByte(
                (byte) (TDS.LOGIN_OPTION3_DEFAULT | colEncSetting | ((serverMajorVersion >= 10) ? TDS.LOGIN_OPTION3_UNKNOWN_COLLATION_HANDLING : 0) // Accept
                                                                                                                                                    // unknown
                                                                                                                                                    // collations
                                                                                                                                                    // from
                                                                                                                                                    // Katmai
                                                                                                                                                    // &
                                                                                                                                                    // later
                                                                                                                                                    // servers
                ));

        tdsWriter.writeInt((byte) 0); // Client time zone
        tdsWriter.writeInt((byte) 0); // Client LCID

        tdsWriter.writeShort((short) TDS_LOGIN_REQUEST_BASE_LEN);

        // Hostname
        tdsWriter.writeShort((short) (hostName == null ? 0 : hostName.length()));
        dataLen += hostnameBytes.length;

        // Only send user/password over if not fSSPI or fed auth ADAL... If both user/password and SSPI are in login
        // rec, only SSPI is used.
        if (!integratedSecurity && !(federatedAuthenticationInfoRequested || federatedAuthenticationRequested)) {
            // User and Password
            tdsWriter.writeShort((short) (TDS_LOGIN_REQUEST_BASE_LEN + dataLen));
            tdsWriter.writeShort((short) (sUser == null ? 0 : sUser.length()));
            dataLen += userBytes.length;

            tdsWriter.writeShort((short) (TDS_LOGIN_REQUEST_BASE_LEN + dataLen));
            tdsWriter.writeShort((short) (sPwd == null ? 0 : sPwd.length()));
            dataLen += passwordLen;

        }
        else {
            // User and Password are null
            tdsWriter.writeShort((short) (0));
            tdsWriter.writeShort((short) (0));
            tdsWriter.writeShort((short) (0));
            tdsWriter.writeShort((short) (0));
        }

        // App name
        tdsWriter.writeShort((short) (TDS_LOGIN_REQUEST_BASE_LEN + dataLen));
        tdsWriter.writeShort((short) (appName == null ? 0 : appName.length()));
        dataLen += appNameBytes.length;

        // Server name
        tdsWriter.writeShort((short) (TDS_LOGIN_REQUEST_BASE_LEN + dataLen));
        tdsWriter.writeShort((short) (serverName == null ? 0 : serverName.length()));
        dataLen += serverNameBytes.length;

        // Unused
        tdsWriter.writeShort((short) (TDS_LOGIN_REQUEST_BASE_LEN + dataLen));
        // AE is always ON
        {
            tdsWriter.writeShort((short) 4);
            dataLen += 4;
        }

        // Interface library name
        assert null != interfaceLibName;
        tdsWriter.writeShort((short) (TDS_LOGIN_REQUEST_BASE_LEN + dataLen));
        tdsWriter.writeShort((short) (interfaceLibName.length()));
        dataLen += interfaceLibNameBytes.length;

        // Language
        tdsWriter.writeShort((short) 0);
        tdsWriter.writeShort((short) 0);

        // Database
        tdsWriter.writeShort((short) (TDS_LOGIN_REQUEST_BASE_LEN + dataLen));
        tdsWriter.writeShort((short) (databaseName == null ? 0 : databaseName.length()));
        dataLen += databaseNameBytes.length;

        // Client ID (from MAC addr)
        tdsWriter.writeBytes(netAddress);

        final int USHRT_MAX = 65535;
        // SSPI data
        if (!integratedSecurity) {
            tdsWriter.writeShort((short) 0);
            tdsWriter.writeShort((short) 0);
        }
        else {
            tdsWriter.writeShort((short) (TDS_LOGIN_REQUEST_BASE_LEN + dataLen));
            if (USHRT_MAX <= secBlob.length) {
                tdsWriter.writeShort((short) (USHRT_MAX));
            }
            else
                tdsWriter.writeShort((short) (secBlob.length));
        }

        // Database to attach during connection process
        tdsWriter.writeShort((short) 0);
        tdsWriter.writeShort((short) 0);

        if (tdsVersion >= TDS.VER_YUKON) {
            // TDS 7.2: Password change
            tdsWriter.writeShort((short) 0);
            tdsWriter.writeShort((short) 0);

            // TDS 7.2: 32-bit SSPI byte count (used if 16 bits above were not sufficient)
            if (USHRT_MAX <= secBlob.length)
                tdsWriter.writeInt(secBlob.length);
            else
                tdsWriter.writeInt((short) 0);
        }

        tdsWriter.writeBytes(hostnameBytes);

        // Don't allow user credentials to be logged
        tdsWriter.setDataLoggable(false);

        // if we are using SSPI or fed auth ADAL, do not send over username/password, since we will use SSPI instead
        if (!integratedSecurity && !(federatedAuthenticationInfoRequested || federatedAuthenticationRequested)) {
            tdsWriter.writeBytes(userBytes); // Username
            tdsWriter.writeBytes(passwordBytes); // Password (encrapted)
        }
        tdsWriter.setDataLoggable(true);

        tdsWriter.writeBytes(appNameBytes);	// application name
        tdsWriter.writeBytes(serverNameBytes);	// server name

        // AE is always ON
        {
            tdsWriter.writeInt(aeOffset);
        }

        tdsWriter.writeBytes(interfaceLibNameBytes);	// interfaceLibName
        tdsWriter.writeBytes(databaseNameBytes);	// databaseName

        // Don't allow user credentials to be logged
        tdsWriter.setDataLoggable(false);
        if (integratedSecurity)
            tdsWriter.writeBytes(secBlob, 0, secBlob.length);

        // AE is always ON
        {
            writeAEFeatureRequest(true, tdsWriter);
        }

        if (federatedAuthenticationInfoRequested || federatedAuthenticationRequested) {
            writeFedAuthFeatureRequest(true, tdsWriter, fedAuthFeatureExtensionData);
        }

        tdsWriter.writeByte((byte) TDS.FEATURE_EXT_TERMINATOR);
        tdsWriter.setDataLoggable(true);

        LogonProcessor logonProcessor = new LogonProcessor(authentication);
        TDSReader tdsReader = null;
        do {
            tdsReader = logonCommand.startResponse();
            TDSParser.parse(tdsReader, logonProcessor);
        }
        while (!logonProcessor.complete(logonCommand, tdsReader));
    }

    private String generateInterfaceLibVersion() {

        StringBuffer outputInterfaceLibVersion = new StringBuffer();

        String interfaceLibMajor = Integer.toHexString(SQLJdbcVersion.major);
        String interfaceLibMinor = Integer.toHexString(SQLJdbcVersion.minor);
        String interfaceLibPatch = Integer.toHexString(SQLJdbcVersion.patch);
        String interfaceLibBuild = Integer.toHexString(SQLJdbcVersion.build);

        // build the interface lib name
        // 2 characters reserved for build
        // 2 characters reserved for patch
        // 2 characters reserved for minor
        // 2 characters reserved for major
        if (2 == interfaceLibBuild.length()) {
            outputInterfaceLibVersion.append(interfaceLibBuild);
        }
        else {
            outputInterfaceLibVersion.append("0");
            outputInterfaceLibVersion.append(interfaceLibBuild);
        }
        if (2 == interfaceLibPatch.length()) {
            outputInterfaceLibVersion.append(interfaceLibPatch);
        }
        else {
            outputInterfaceLibVersion.append("0");
            outputInterfaceLibVersion.append(interfaceLibPatch);
        }
        if (2 == interfaceLibMinor.length()) {
            outputInterfaceLibVersion.append(interfaceLibMinor);
        }
        else {
            outputInterfaceLibVersion.append("0");
            outputInterfaceLibVersion.append(interfaceLibMinor);
        }
        if (2 == interfaceLibMajor.length()) {
            outputInterfaceLibVersion.append(interfaceLibMajor);
        }
        else {
            outputInterfaceLibVersion.append("0");
            outputInterfaceLibVersion.append(interfaceLibMajor);
        }

        return outputInterfaceLibVersion.toString();
    }

    /* --------------- JDBC 3.0 ------------- */

    /**
     * Checks that the holdability argument is one of the values allowed by the JDBC spec and by this driver.
     */
    private void checkValidHoldability(int holdability) throws SQLServerException {
        if (holdability != ResultSet.HOLD_CURSORS_OVER_COMMIT && holdability != ResultSet.CLOSE_CURSORS_AT_COMMIT) {
            MessageFormat form = new MessageFormat(SQLServerException.getErrString("R_invalidHoldability"));
            SQLServerException.makeFromDriverError(this, this, form.format(new Object[] {holdability}), null, true);
        }
    }

    /**
     * Checks that the proposed statement holdability matches this connection's current holdability.
     *
     * SQL Server doesn't support per-statement holdability, so the statement's proposed holdability must match its parent connection's. Note that
     * this doesn't stop anyone from changing the holdability of the connection after creating the statement. Apps should always call
     * Statement.getResultSetHoldability to check the holdability of ResultSets that would be created, and/or ResultSet.getHoldability to check the
     * holdability of an existing ResultSet.
     */
    private void checkMatchesCurrentHoldability(int resultSetHoldability) throws SQLServerException {
        if (resultSetHoldability != this.holdability) {
            SQLServerException.makeFromDriverError(this, this, SQLServerException.getErrString("R_sqlServerHoldability"), null, false);
        }
    }

    public Statement createStatement(int nType,
            int nConcur,
            int resultSetHoldability) throws SQLServerException {
        loggerExternal.entering(getClassNameLogging(), "createStatement",
                new Object[] {new Integer(nType), new Integer(nConcur), resultSetHoldability});
        Statement st = createStatement(nType, nConcur, resultSetHoldability, SQLServerStatementColumnEncryptionSetting.UseConnectionSetting);
        loggerExternal.exiting(getClassNameLogging(), "createStatement", st);
        return st;
    }

    public Statement createStatement(int nType,
            int nConcur,
            int resultSetHoldability,
            SQLServerStatementColumnEncryptionSetting stmtColEncSetting) throws SQLServerException {
        loggerExternal.entering(getClassNameLogging(), "createStatement",
                new Object[] {new Integer(nType), new Integer(nConcur), resultSetHoldability, stmtColEncSetting});
        checkClosed();
        checkValidHoldability(resultSetHoldability);
        checkMatchesCurrentHoldability(resultSetHoldability);
        Statement st = new SQLServerStatement(this, nType, nConcur, stmtColEncSetting);
        loggerExternal.exiting(getClassNameLogging(), "createStatement", st);
        return st;
    }

    /* L3 */ public PreparedStatement prepareStatement(java.lang.String sql,
            int nType,
            int nConcur,
            int resultSetHoldability) throws SQLServerException {
        loggerExternal.entering(getClassNameLogging(), "prepareStatement",
                new Object[] {new Integer(nType), new Integer(nConcur), resultSetHoldability});
        PreparedStatement st = prepareStatement(sql, nType, nConcur, resultSetHoldability,
                SQLServerStatementColumnEncryptionSetting.UseConnectionSetting);
        loggerExternal.exiting(getClassNameLogging(), "prepareStatement", st);
        return st;
    }

    /**
     * Creates a <code>PreparedStatement</code> object that will generate <code>ResultSet</code> objects with the given type, concurrency, and
     * holdability.
     * <P>
     * This method is the same as the <code>prepareStatement</code> method above, but it allows the default result set type, concurrency, and
     * holdability to be overridden.
     *
     * @param sql
     *            a <code>String</code> object that is the SQL statement to be sent to the database; may contain one or more '?' IN parameters
     * @param nType
     *            one of the following <code>ResultSet</code> constants: <code>ResultSet.TYPE_FORWARD_ONLY</code>,
     *            <code>ResultSet.TYPE_SCROLL_INSENSITIVE</code>, or <code>ResultSet.TYPE_SCROLL_SENSITIVE</code>
     * @param nConcur
     *            one of the following <code>ResultSet</code> constants: <code>ResultSet.CONCUR_READ_ONLY</code> or
     *            <code>ResultSet.CONCUR_UPDATABLE</code>
     * @param resultSetHoldability
     *            one of the following <code>ResultSet</code> constants: <code>ResultSet.HOLD_CURSORS_OVER_COMMIT</code> or
     *            <code>ResultSet.CLOSE_CURSORS_AT_COMMIT</code>
     * @param stmtColEncSetting
     *            Specifies how data will be sent and received when reading and writing encrypted columns.
     * @return a new <code>PreparedStatement</code> object, containing the pre-compiled SQL statement, that will generate <code>ResultSet</code>
     *         objects with the given type, concurrency, and holdability
     * @throws SQLServerException
     *             if a database access error occurs, this method is called on a closed connection or the given parameters are not
     *             <code>ResultSet</code> constants indicating type, concurrency, and holdability
     */
    public PreparedStatement prepareStatement(java.lang.String sql,
            int nType,
            int nConcur,
            int resultSetHoldability,
            SQLServerStatementColumnEncryptionSetting stmtColEncSetting) throws SQLServerException {
        loggerExternal.entering(getClassNameLogging(), "prepareStatement",
                new Object[] {new Integer(nType), new Integer(nConcur), resultSetHoldability, stmtColEncSetting});
        checkClosed();
        checkValidHoldability(resultSetHoldability);
        checkMatchesCurrentHoldability(resultSetHoldability);

        PreparedStatement st = null;

        if (Util.use42Wrapper()) {
            st = new SQLServerPreparedStatement42(this, sql, nType, nConcur, stmtColEncSetting);
        }
        else {
            st = new SQLServerPreparedStatement(this, sql, nType, nConcur, stmtColEncSetting);
        }

        loggerExternal.exiting(getClassNameLogging(), "prepareStatement", st);
        return st;
    }

    /* L3 */ public CallableStatement prepareCall(String sql,
            int nType,
            int nConcur,
            int resultSetHoldability) throws SQLServerException {
        loggerExternal.entering(getClassNameLogging(), "prepareStatement",
                new Object[] {new Integer(nType), new Integer(nConcur), resultSetHoldability});
        CallableStatement st = prepareCall(sql, nType, nConcur, resultSetHoldability, SQLServerStatementColumnEncryptionSetting.UseConnectionSetting);
        loggerExternal.exiting(getClassNameLogging(), "prepareCall", st);
        return st;
    }

    public CallableStatement prepareCall(String sql,
            int nType,
            int nConcur,
            int resultSetHoldability,
            SQLServerStatementColumnEncryptionSetting stmtColEncSetiing) throws SQLServerException {
        loggerExternal.entering(getClassNameLogging(), "prepareStatement",
                new Object[] {new Integer(nType), new Integer(nConcur), resultSetHoldability, stmtColEncSetiing});
        checkClosed();
        checkValidHoldability(resultSetHoldability);
        checkMatchesCurrentHoldability(resultSetHoldability);

        CallableStatement st = null;

        if (Util.use42Wrapper()) {
            st = new SQLServerCallableStatement42(this, sql, nType, nConcur, stmtColEncSetiing);
        }
        else {
            st = new SQLServerCallableStatement(this, sql, nType, nConcur, stmtColEncSetiing);
        }

        loggerExternal.exiting(getClassNameLogging(), "prepareCall", st);
        return st;
    }

    /* JDBC 3.0 Auto generated keys */

    /* L3 */ public PreparedStatement prepareStatement(String sql,
            int flag) throws SQLServerException {
        loggerExternal.entering(getClassNameLogging(), "prepareStatement", new Object[] {sql, new Integer(flag)});

        SQLServerPreparedStatement ps = (SQLServerPreparedStatement) prepareStatement(sql, flag,
                SQLServerStatementColumnEncryptionSetting.UseConnectionSetting);

        loggerExternal.exiting(getClassNameLogging(), "prepareStatement", ps);
        return ps;
    }

    /**
     * Creates a default <code>PreparedStatement</code> object that has the capability to retrieve auto-generated keys. The given constant tells the
     * driver whether it should make auto-generated keys available for retrieval. This parameter is ignored if the SQL statement is not an
     * <code>INSERT</code> statement, or an SQL statement able to return auto-generated keys (the list of such statements is vendor-specific).
     * <P>
     * <B>Note:</B> This method is optimized for handling parametric SQL statements that benefit from precompilation. If the driver supports
     * precompilation, the method <code>prepareStatement</code> will send the statement to the database for precompilation. Some drivers may not
     * support precompilation. In this case, the statement may not be sent to the database until the <code>PreparedStatement</code> object is
     * executed. This has no direct effect on users; however, it does affect which methods throw certain SQLExceptions.
     * <P>
     * Result sets created using the returned <code>PreparedStatement</code> object will by default be type <code>TYPE_FORWARD_ONLY</code> and have a
     * concurrency level of <code>CONCUR_READ_ONLY</code>. The holdability of the created result sets can be determined by calling
     * {@link #getHoldability}.
     *
     * @param sql
     *            an SQL statement that may contain one or more '?' IN parameter placeholders
     * @param flag
     *            a flag indicating whether auto-generated keys should be returned; one of <code>Statement.RETURN_GENERATED_KEYS</code> or
     *            <code>Statement.NO_GENERATED_KEYS</code>
     * @param stmtColEncSetting
     *            Specifies how data will be sent and received when reading and writing encrypted columns.
     * @return a new <code>PreparedStatement</code> object, containing the pre-compiled SQL statement, that will have the capability of returning
     *         auto-generated keys
     * @throws SQLServerException
     *             if a database access error occurs, this method is called on a closed connection or the given parameter is not a
     *             <code>Statement</code> constant indicating whether auto-generated keys should be returned
     */
    public PreparedStatement prepareStatement(String sql,
            int flag,
            SQLServerStatementColumnEncryptionSetting stmtColEncSetting) throws SQLServerException {
        loggerExternal.entering(getClassNameLogging(), "prepareStatement", new Object[] {sql, new Integer(flag), stmtColEncSetting});
        checkClosed();
        SQLServerPreparedStatement ps = (SQLServerPreparedStatement) prepareStatement(sql, ResultSet.TYPE_FORWARD_ONLY, ResultSet.CONCUR_READ_ONLY,
                stmtColEncSetting);
        ps.bRequestedGeneratedKeys = (flag == Statement.RETURN_GENERATED_KEYS);
        loggerExternal.exiting(getClassNameLogging(), "prepareStatement", ps);
        return ps;
    }

    /* L3 */ public PreparedStatement prepareStatement(String sql,
            int[] columnIndexes) throws SQLServerException {
        loggerExternal.entering(getClassNameLogging(), "prepareStatement", new Object[] {sql, columnIndexes});
        SQLServerPreparedStatement ps = (SQLServerPreparedStatement) prepareStatement(sql, columnIndexes,
                SQLServerStatementColumnEncryptionSetting.UseConnectionSetting);

        loggerExternal.exiting(getClassNameLogging(), "prepareStatement", ps);
        return ps;
    }

    /**
     * Creates a default <code>PreparedStatement</code> object capable of returning the auto-generated keys designated by the given array. This array
     * contains the indexes of the columns in the target table that contain the auto-generated keys that should be made available. The driver will
     * ignore the array if the SQL statement is not an <code>INSERT</code> statement, or an SQL statement able to return auto-generated keys (the list
     * of such statements is vendor-specific).
     * <p>
     * An SQL statement with or without IN parameters can be pre-compiled and stored in a <code>PreparedStatement</code> object. This object can then
     * be used to efficiently execute this statement multiple times.
     * <P>
     * <B>Note:</B> This method is optimized for handling parametric SQL statements that benefit from precompilation. If the driver supports
     * precompilation, the method <code>prepareStatement</code> will send the statement to the database for precompilation. Some drivers may not
     * support precompilation. In this case, the statement may not be sent to the database until the <code>PreparedStatement</code> object is
     * executed. This has no direct effect on users; however, it does affect which methods throw certain SQLExceptions.
     * <P>
     * Result sets created using the returned <code>PreparedStatement</code> object will by default be type <code>TYPE_FORWARD_ONLY</code> and have a
     * concurrency level of <code>CONCUR_READ_ONLY</code>. The holdability of the created result sets can be determined by calling
     * {@link #getHoldability}.
     *
     * @param sql
     *            an SQL statement that may contain one or more '?' IN parameter placeholders
     * @param columnIndexes
     *            an array of column indexes indicating the columns that should be returned from the inserted row or rows
     * @param stmtColEncSetting
     *            Specifies how data will be sent and received when reading and writing encrypted columns.
     * @return a new <code>PreparedStatement</code> object, containing the pre-compiled statement, that is capable of returning the auto-generated
     *         keys designated by the given array of column indexes
     * @throws SQLServerException
     *             if a database access error occurs or this method is called on a closed connection
     */
    public PreparedStatement prepareStatement(String sql,
            int[] columnIndexes,
            SQLServerStatementColumnEncryptionSetting stmtColEncSetting) throws SQLServerException {
        loggerExternal.entering(getClassNameLogging(), "prepareStatement", new Object[] {sql, columnIndexes, stmtColEncSetting});

        checkClosed();
        if (columnIndexes == null || columnIndexes.length != 1) {
            SQLServerException.makeFromDriverError(this, this, SQLServerException.getErrString("R_invalidColumnArrayLength"), null, false);
        }
        SQLServerPreparedStatement ps = (SQLServerPreparedStatement) prepareStatement(sql, ResultSet.TYPE_FORWARD_ONLY, ResultSet.CONCUR_READ_ONLY,
                stmtColEncSetting);
        ps.bRequestedGeneratedKeys = true;
        loggerExternal.exiting(getClassNameLogging(), "prepareStatement", ps);
        return ps;
    }

    /* L3 */ public PreparedStatement prepareStatement(String sql,
            String[] columnNames) throws SQLServerException {
        loggerExternal.entering(getClassNameLogging(), "prepareStatement", new Object[] {sql, columnNames});

        SQLServerPreparedStatement ps = (SQLServerPreparedStatement) prepareStatement(sql, columnNames,
                SQLServerStatementColumnEncryptionSetting.UseConnectionSetting);

        loggerExternal.exiting(getClassNameLogging(), "prepareStatement", ps);
        return ps;
    }

    /**
     * Creates a default <code>PreparedStatement</code> object capable of returning the auto-generated keys designated by the given array. This array
     * contains the names of the columns in the target table that contain the auto-generated keys that should be returned. The driver will ignore the
     * array if the SQL statement is not an <code>INSERT</code> statement, or an SQL statement able to return auto-generated keys (the list of such
     * statements is vendor-specific).
     * <P>
     * An SQL statement with or without IN parameters can be pre-compiled and stored in a <code>PreparedStatement</code> object. This object can then
     * be used to efficiently execute this statement multiple times.
     * <P>
     * <B>Note:</B> This method is optimized for handling parametric SQL statements that benefit from precompilation. If the driver supports
     * precompilation, the method <code>prepareStatement</code> will send the statement to the database for precompilation. Some drivers may not
     * support precompilation. In this case, the statement may not be sent to the database until the <code>PreparedStatement</code> object is
     * executed. This has no direct effect on users; however, it does affect which methods throw certain SQLExceptions.
     * <P>
     * Result sets created using the returned <code>PreparedStatement</code> object will by default be type <code>TYPE_FORWARD_ONLY</code> and have a
     * concurrency level of <code>CONCUR_READ_ONLY</code>. The holdability of the created result sets can be determined by calling
     * {@link #getHoldability}.
     *
     * @param sql
     *            an SQL statement that may contain one or more '?' IN parameter placeholders
     * @param columnNames
     *            an array of column names indicating the columns that should be returned from the inserted row or rows
     * @param stmtColEncSetting
     *            Specifies how data will be sent and received when reading and writing encrypted columns.
     * @return a new <code>PreparedStatement</code> object, containing the pre-compiled statement, that is capable of returning the auto-generated
     *         keys designated by the given array of column names
     * @throws SQLServerException
     *             if a database access error occurs or this method is called on a closed connection
     */
    public PreparedStatement prepareStatement(String sql,
            String[] columnNames,
            SQLServerStatementColumnEncryptionSetting stmtColEncSetting) throws SQLServerException {
        loggerExternal.entering(getClassNameLogging(), "prepareStatement", new Object[] {sql, columnNames, stmtColEncSetting});
        checkClosed();
        if (columnNames == null || columnNames.length != 1) {
            SQLServerException.makeFromDriverError(this, this, SQLServerException.getErrString("R_invalidColumnArrayLength"), null, false);
        }
        SQLServerPreparedStatement ps = (SQLServerPreparedStatement) prepareStatement(sql, ResultSet.TYPE_FORWARD_ONLY, ResultSet.CONCUR_READ_ONLY,
                stmtColEncSetting);
        ps.bRequestedGeneratedKeys = true;
        loggerExternal.exiting(getClassNameLogging(), "prepareStatement", ps);
        return ps;
    }

    /* JDBC 3.0 Savepoints */

    public void releaseSavepoint(Savepoint savepoint) throws SQLServerException {
        loggerExternal.entering(getClassNameLogging(), "releaseSavepoint", savepoint);
        NotImplemented();
    }

    final private Savepoint setNamedSavepoint(String sName) throws SQLServerException {
        if (true == databaseAutoCommitMode) {
            SQLServerException.makeFromDriverError(this, this, SQLServerException.getErrString("R_cantSetSavepoint"), null, false);
        }

        SQLServerSavepoint s = new SQLServerSavepoint(this, sName);

        // Create the named savepoint. Note that we explicitly start a transaction if we
        // are not already in one. This is to allow the savepoint to be created even if
        // setSavepoint() is called before executing any other implicit-transaction-starting
        // statements. Also note that the way we create this transaction is rather weird.
        // This is because the server creates a nested transaction (@@TRANCOUNT = 2) rather
        // than just the outer transaction (@@TRANCOUNT = 1). Should this limitation ever
        // change, the T-SQL below should still work.
        connectionCommand("IF @@TRANCOUNT = 0 BEGIN BEGIN TRAN IF @@TRANCOUNT = 2 COMMIT TRAN END SAVE TRAN " + Util.escapeSQLId(s.getLabel()),
                "setSavepoint");

        return s;
    }

    /* L3 */ public Savepoint setSavepoint(String sName) throws SQLServerException {
        loggerExternal.entering(getClassNameLogging(), "setSavepoint", sName);
        if (loggerExternal.isLoggable(Level.FINER) && Util.IsActivityTraceOn()) {
            loggerExternal.finer(toString() + " ActivityId: " + ActivityCorrelator.getNext().toString());
        }
        checkClosed();
        Savepoint pt = setNamedSavepoint(sName);
        loggerExternal.exiting(getClassNameLogging(), "setSavepoint", pt);
        return pt;
    }

    /* L3 */ public Savepoint setSavepoint() throws SQLServerException {
        loggerExternal.entering(getClassNameLogging(), "setSavepoint");
        if (loggerExternal.isLoggable(Level.FINER) && Util.IsActivityTraceOn()) {
            loggerExternal.finer(toString() + " ActivityId: " + ActivityCorrelator.getNext().toString());
        }
        checkClosed();
        Savepoint pt = setNamedSavepoint(null);
        loggerExternal.exiting(getClassNameLogging(), "setSavepoint", pt);
        return pt;
    }

    /* L3 */ public void rollback(Savepoint s) throws SQLServerException {
        loggerExternal.entering(getClassNameLogging(), "rollback", s);
        if (loggerExternal.isLoggable(Level.FINER) && Util.IsActivityTraceOn()) {
            loggerExternal.finer(toString() + " ActivityId: " + ActivityCorrelator.getNext().toString());
        }
        checkClosed();
        if (true == databaseAutoCommitMode) {
            SQLServerException.makeFromDriverError(this, this, SQLServerException.getErrString("R_cantInvokeRollback"), null, false);
        }
        connectionCommand("IF @@TRANCOUNT > 0 ROLLBACK TRAN " + Util.escapeSQLId(((SQLServerSavepoint) s).getLabel()), "rollbackSavepoint");
        loggerExternal.exiting(getClassNameLogging(), "rollback");
    }

    /* L3 */ public int getHoldability() throws SQLServerException {
        loggerExternal.entering(getClassNameLogging(), "getHoldability");
        if (loggerExternal.isLoggable(Level.FINER))
            loggerExternal.exiting(getClassNameLogging(), "getHoldability", holdability);
        return holdability;
    }

    public void setHoldability(int holdability) throws SQLServerException {
        loggerExternal.entering(getClassNameLogging(), "setHoldability", holdability);

        if (loggerExternal.isLoggable(Level.FINER) && Util.IsActivityTraceOn()) {
            loggerExternal.finer(toString() + " ActivityId: " + ActivityCorrelator.getNext().toString());
        }
        checkValidHoldability(holdability);
        checkClosed();

        if (this.holdability != holdability) {
            assert ResultSet.HOLD_CURSORS_OVER_COMMIT == holdability || ResultSet.CLOSE_CURSORS_AT_COMMIT == holdability : "invalid holdability "
                    + holdability;

            connectionCommand((holdability == ResultSet.CLOSE_CURSORS_AT_COMMIT) ? "SET CURSOR_CLOSE_ON_COMMIT ON" : "SET CURSOR_CLOSE_ON_COMMIT OFF",
                    "setHoldability");

            this.holdability = holdability;
        }

        loggerExternal.exiting(getClassNameLogging(), "setHoldability");
    }

    public int getNetworkTimeout() throws SQLException {
        // this operation is not supported
        throw new SQLFeatureNotSupportedException(SQLServerException.getErrString("R_notSupported"));
    }

    public void setNetworkTimeout(Executor executor,
            int timeout) throws SQLException {
        // this operation is not supported
        throw new SQLFeatureNotSupportedException(SQLServerException.getErrString("R_notSupported"));
    }

    public String getSchema() throws SQLException {
        loggerExternal.entering(getClassNameLogging(), "getSchema");

        checkClosed();

        SQLServerStatement stmt = null;
        SQLServerResultSet resultSet = null;

        try {
            stmt = (SQLServerStatement) this.createStatement();
            resultSet = stmt.executeQueryInternal("SELECT SCHEMA_NAME()");
            if (resultSet != null) {
                resultSet.next();
                return resultSet.getString(1);
            }
            else {
                SQLServerException.makeFromDriverError(this, this, SQLServerException.getErrString("R_getSchemaError"), null, true);
            }
        }
        catch (SQLException e) {
            if (isSessionUnAvailable()) {
                throw e;
            }

            SQLServerException.makeFromDriverError(this, this, SQLServerException.getErrString("R_getSchemaError"), null, true);
        }
        finally {
            if (resultSet != null) {
                resultSet.close();
            }
            if (stmt != null) {
                stmt.close();
            }
        }

        loggerExternal.exiting(getClassNameLogging(), "getSchema");
        return null;
    }

    public void setSchema(String schema) throws SQLException {
        loggerExternal.entering(getClassNameLogging(), "setSchema", schema);
        checkClosed();
        addWarning(SQLServerException.getErrString("R_setSchemaWarning"));

        loggerExternal.exiting(getClassNameLogging(), "setSchema");
    }

    /**
     * Modifies the setting of the sendTimeAsDatetime connection property. When true, java.sql.Time values will be sent to the server as SQL
     * Serverdatetime values. When false, java.sql.Time values will be sent to the server as SQL Servertime values. sendTimeAsDatetime can also be
     * modified programmatically with SQLServerDataSource.setSendTimeAsDatetime. The default value for this property may change in a future release.
     * 
     * @param sendTimeAsDateTimeValue
     *            enables/disables setting the sendTimeAsDatetime connection property. For more information about how the Microsoft JDBC Driver for
     *            SQL Server configures java.sql.Time values before sending them to the server, see
     *            <a href="https://msdn.microsoft.com/en-us/library/ff427224(v=sql.110).aspx">Configuring How java.sql.Time Values are Sent to the
     *            Server</a>.
     */
    public synchronized void setSendTimeAsDatetime(boolean sendTimeAsDateTimeValue) {
        sendTimeAsDatetime = sendTimeAsDateTimeValue;
    }

    public java.sql.Array createArrayOf(String typeName,
            Object[] elements) throws SQLException {
        // Not implemented
        throw new SQLFeatureNotSupportedException(SQLServerException.getErrString("R_notSupported"));
    }

    public Blob createBlob() throws SQLException {
        checkClosed();
        return new SQLServerBlob(this);
    }

    public Clob createClob() throws SQLException {
        checkClosed();
        return new SQLServerClob(this);
    }

    public NClob createNClob() throws SQLException {
        checkClosed();
        return new SQLServerNClob(this);
    }

    public SQLXML createSQLXML() throws SQLException {
        loggerExternal.entering(getClassNameLogging(), "createSQLXML");
        SQLXML sqlxml = null;
        sqlxml = new SQLServerSQLXML(this);

        if (loggerExternal.isLoggable(Level.FINER))
            loggerExternal.exiting(getClassNameLogging(), "createSQLXML", sqlxml);
        return sqlxml;
    }

    public Struct createStruct(String typeName,
            Object[] attributes) throws SQLException {
        // Not implemented
        throw new SQLFeatureNotSupportedException(SQLServerException.getErrString("R_notSupported"));
    }

    String getTrustedServerNameAE() throws SQLServerException {
        return trustedServerNameAE.toUpperCase();
    }

    public Properties getClientInfo() throws SQLException {
        loggerExternal.entering(getClassNameLogging(), "getClientInfo");
        checkClosed();
        Properties p = new Properties();
        loggerExternal.exiting(getClassNameLogging(), "getClientInfo", p);
        return p;
    }

    public String getClientInfo(String name) throws SQLException {
        loggerExternal.entering(getClassNameLogging(), "getClientInfo", name);
        checkClosed();
        loggerExternal.exiting(getClassNameLogging(), "getClientInfo", null);
        return null;
    }

    public void setClientInfo(Properties properties) throws SQLClientInfoException {
        loggerExternal.entering(getClassNameLogging(), "setClientInfo", properties);
        // This function is only marked as throwing only SQLClientInfoException so the conversion is necessary
        try {
            checkClosed();
        }
        catch (SQLServerException ex) {
            SQLClientInfoException info = new SQLClientInfoException();
            info.initCause(ex);
            throw info;
        }

        if (!properties.isEmpty()) {
            Enumeration<?> e = properties.keys();
            while (e.hasMoreElements()) {
                MessageFormat form = new MessageFormat(SQLServerException.getErrString("R_invalidProperty"));
                Object[] msgArgs = {e.nextElement()};
                addWarning(form.format(msgArgs));
            }
        }
        loggerExternal.exiting(getClassNameLogging(), "setClientInfo");
    }

    public void setClientInfo(String name,
            String value) throws SQLClientInfoException {
        loggerExternal.entering(getClassNameLogging(), "setClientInfo", new Object[] {name, value});
        // This function is only marked as throwing only SQLClientInfoException so the conversion is necessary
        try {
            checkClosed();
        }
        catch (SQLServerException ex) {
            SQLClientInfoException info = new SQLClientInfoException();
            info.initCause(ex);
            throw info;
        }
        MessageFormat form = new MessageFormat(SQLServerException.getErrString("R_invalidProperty"));
        Object[] msgArgs = {name};
        addWarning(form.format(msgArgs));
        loggerExternal.exiting(getClassNameLogging(), "setClientInfo");
    }

    /**
     * Determine whether the connection is still valid.
     *
     * The driver shall submit a query on the connection or use some other mechanism that positively verifies the connection is still valid when this
     * method is called.
     *
     * The query submitted by the driver to validate the connection shall be executed in the context of the current transaction.
     *
     * @param timeout
     *            The time in seconds to wait for the database operation used to validate the connection to complete. If the timeout period expires
     *            before the operation completes, this method returns false. A value of 0 indicates a timeout is not applied to the database
     *            operation. Note that if the value is 0, the call to isValid may block indefinitely if the connection is not valid...
     *
     * @return true if the connection has not been closed and is still valid.
     *
     * @throws SQLException
     *             if the value supplied for the timeout is less than 0.
     */
    public boolean isValid(int timeout) throws SQLException {
        boolean isValid = false;

        loggerExternal.entering(getClassNameLogging(), "isValid", timeout);

        // Throw an exception if the timeout is invalid
        if (timeout < 0) {
            MessageFormat form = new MessageFormat(SQLServerException.getErrString("R_invalidQueryTimeOutValue"));
            Object[] msgArgs = {timeout};
            SQLServerException.makeFromDriverError(this, this, form.format(msgArgs), null, true);
        }

        // Return false if the connection is closed
        if (isSessionUnAvailable())
            return false;

        try {
            SQLServerStatement stmt = new SQLServerStatement(this, ResultSet.TYPE_FORWARD_ONLY, ResultSet.CONCUR_READ_ONLY,
                    SQLServerStatementColumnEncryptionSetting.UseConnectionSetting);

            // If asked, limit the time to wait for the query to complete.
            if (0 != timeout)
                stmt.setQueryTimeout(timeout);

            // Try to execute the query. If this succeeds, then the connection is valid.
            // If it fails (throws an exception), then the connection is not valid.
            // If a timeout was provided, execution throws an "query timed out" exception
            // if the query fails to execute in that time.
            stmt.executeQueryInternal("SELECT 1");
            stmt.close();
            isValid = true;
        }
        catch (SQLException e) {
            // Do not propagate SQLExceptions from query execution or statement closure.
            // The connection is considered to be invalid if the statement fails to close,
            // even though query execution succeeded.
            connectionlogger.fine(toString() + " Exception checking connection validity: " + e.getMessage());
        }

        loggerExternal.exiting(getClassNameLogging(), "isValid", isValid);
        return isValid;
    }

    public boolean isWrapperFor(Class<?> iface) throws SQLException {
        loggerExternal.entering(getClassNameLogging(), "isWrapperFor", iface);
        boolean f = iface.isInstance(this);
        loggerExternal.exiting(getClassNameLogging(), "isWrapperFor", Boolean.valueOf(f));
        return f;
    }

    public <T> T unwrap(Class<T> iface) throws SQLException {
        loggerExternal.entering(getClassNameLogging(), "unwrap", iface);
        T t;
        try {
            t = iface.cast(this);
        }
        catch (ClassCastException e) {

            SQLServerException newe = new SQLServerException(e.getMessage(), e);
            throw newe;
        }
        loggerExternal.exiting(getClassNameLogging(), "unwrap", t);
        return t;
    }

    /**
     * Replace JDBC syntax parameter markets '?' with SQL Server paramter markers @p1, @p2 etc...
     * 
     * @param sql
     *            the user's SQL
     * @throws SQLServerException
     * @return the returned syntax
     */
    static final char[] OUT = {' ', 'O', 'U', 'T'};

    /* L0 */ String replaceParameterMarkers(String sqlSrc,
            Parameter[] params,
            boolean isReturnValueSyntax) throws SQLServerException {
        final int MAX_PARAM_NAME_LEN = 6;
        char[] sqlDst = new char[sqlSrc.length() + params.length * (MAX_PARAM_NAME_LEN + OUT.length)];
        int dstBegin = 0;
        int srcBegin = 0;
        int nParam = 0;

        int paramIndex = 0;
        while (true) {
            int srcEnd = ParameterUtils.scanSQLForChar('?', sqlSrc, srcBegin);
            sqlSrc.getChars(srcBegin, srcEnd, sqlDst, dstBegin);
            dstBegin += srcEnd - srcBegin;

            if (sqlSrc.length() == srcEnd)
                break;

            dstBegin += makeParamName(nParam++, sqlDst, dstBegin);
            srcBegin = srcEnd + 1;

            if (params[paramIndex++].isOutput()) {
                if (!isReturnValueSyntax || paramIndex > 1) {
                    System.arraycopy(OUT, 0, sqlDst, dstBegin, OUT.length);
                    dstBegin += OUT.length;
                }
            }
        }

        while (dstBegin < sqlDst.length)
            sqlDst[dstBegin++] = ' ';

        return new String(sqlDst);
    }

    /**
     * Make a SQL Server style parameter name.
     * 
     * @param nParam
     *            the parameter number
     * @param name
     *            the paramter name
     * @param offset
     * @return int
     */
    /* L0 */ static int makeParamName(int nParam,
            char[] name,
            int offset) {
        name[offset + 0] = '@';
        name[offset + 1] = 'P';
        if (nParam < 10) {
            name[offset + 2] = (char) ('0' + nParam);
            return 3;
        }
        else {
            if (nParam < 100) {
                int nBase = 2;
                while (true) { // make a char[] representation of the param number 2.26
                    if (nParam < nBase * 10) {
                        name[offset + 2] = (char) ('0' + (nBase - 1));
                        name[offset + 3] = (char) ('0' + (nParam - ((nBase - 1) * 10)));
                        return 4;
                    }
                    nBase++;
                }
            }
            else {
                String sParam = "" + nParam;
                sParam.getChars(0, sParam.length(), name, offset + 2);
                return 2 + sParam.length();
            }
        }
    }

    // Notify any interested parties (e.g. pooling managers) of a ConnectionEvent activity
    // on the connection. Calling notifyPooledConnection with null event will place this
    // connection back in the pool. Calling notifyPooledConnection with a non-null event is
    // used to notify the pooling manager that the connection is bad and should be removed
    // from the pool.
    void notifyPooledConnection(SQLServerException e) {
        synchronized (this) {
            if (null != pooledConnectionParent) {
                pooledConnectionParent.notifyEvent(e);
            }
        }

    }

    // Detaches this connection from connection pool.
    void DetachFromPool() {
        synchronized (this) {
            pooledConnectionParent = null;
        }
    }

    /**
     * Determine the listening port of a named SQL Server instance.
     * 
     * @param server
     *            the server name
     * @param instanceName
     *            the instance
     * @throws SQLServerException
     * @return the instance's port
     */
    private static final int BROWSER_PORT = 1434;

    String getInstancePort(String server,
            String instanceName) throws SQLServerException {
        String browserResult = null;
        DatagramSocket datagramSocket = null;
        String lastErrorMessage = null;

        try {
            lastErrorMessage = "Failed to determine instance for the : " + server + " instance:" + instanceName;

            // First we create a datagram socket
            if (null == datagramSocket) {
                try {
                    datagramSocket = new DatagramSocket();
                    datagramSocket.setSoTimeout(1000);
                }
                catch (SocketException socketException) {
                    // Errors creating a local socket
                    // Log the error and bail.
                    lastErrorMessage = "Unable to create local datagram socket";
                    throw socketException;
                }
            }

            // Second, we need to get the IP address of the server to which we'll send the UDP request.
            // This may require a DNS lookup, which may fail due to transient conditions, so retry after logging the first time.

            // send UDP packet
            assert null != datagramSocket;
            try {
                if (multiSubnetFailover) {
                    // If instance name is specified along with multiSubnetFailover, we get all IPs resolved by server name
                    InetAddress[] inetAddrs = InetAddress.getAllByName(server);
                    assert null != inetAddrs;
                    for (InetAddress inetAddr : inetAddrs) {
                        // Send the UDP request
                        try {
                            byte sendBuffer[] = (" " + instanceName).getBytes();
                            sendBuffer[0] = 4;
                            DatagramPacket udpRequest = new DatagramPacket(sendBuffer, sendBuffer.length, inetAddr, BROWSER_PORT);
                            datagramSocket.send(udpRequest);
                        }
                        catch (IOException ioException) {
                            lastErrorMessage = "Error sending SQL Server Browser Service UDP request to address: " + inetAddr + ", port: "
                                    + BROWSER_PORT;
                            throw ioException;
                        }
                    }
                }
                else {
                    // If instance name is not specified along with multiSubnetFailover, we resolve only the first IP for server name
                    InetAddress inetAddr = InetAddress.getByName(server);

                    assert null != inetAddr;
                    // Send the UDP request
                    try {
                        byte sendBuffer[] = (" " + instanceName).getBytes();
                        sendBuffer[0] = 4;
                        DatagramPacket udpRequest = new DatagramPacket(sendBuffer, sendBuffer.length, inetAddr, BROWSER_PORT);
                        datagramSocket.send(udpRequest);
                    }
                    catch (IOException ioException) {
                        lastErrorMessage = "Error sending SQL Server Browser Service UDP request to address: " + inetAddr + ", port: " + BROWSER_PORT;
                        throw ioException;
                    }
                }
            }
            catch (UnknownHostException unknownHostException) {
                lastErrorMessage = "Unable to determine IP address of host: " + server;
                throw unknownHostException;
            }

            // Receive the UDP response
            try {
                byte receiveBuffer[] = new byte[4096];
                DatagramPacket udpResponse = new DatagramPacket(receiveBuffer, receiveBuffer.length);
                datagramSocket.receive(udpResponse);
                browserResult = new String(receiveBuffer, 3, receiveBuffer.length - 3);
                if (connectionlogger.isLoggable(Level.FINER))
                    connectionlogger.fine(
                            toString() + " Received SSRP UDP response from IP address: " + udpResponse.getAddress().getHostAddress().toString());
            }
            catch (IOException ioException) {
                // Warn and retry
                lastErrorMessage = "Error receiving SQL Server Browser Service UDP response from server: " + server;
                throw ioException;
            }
        }
        catch (IOException ioException) {
            MessageFormat form = new MessageFormat(SQLServerException.getErrString("R_sqlBrowserFailed"));
            Object[] msgArgs = {server, instanceName, ioException.toString()};
            connectionlogger.log(Level.FINE, toString() + " " + lastErrorMessage, ioException);
            SQLServerException.makeFromDriverError(this, this, form.format(msgArgs), SQLServerException.EXCEPTION_XOPEN_CONNECTION_CANT_ESTABLISH,
                    false);
        }
        finally {
            if (null != datagramSocket)
                datagramSocket.close();
        }
        assert null != browserResult;
        // If the server isn't configured for TCP then say so and fail
        int p = browserResult.indexOf("tcp;");
        if (-1 == p) {
            MessageFormat form = new MessageFormat(SQLServerException.getErrString("R_notConfiguredToListentcpip"));
            Object[] msgArgs = {instanceName};
            SQLServerException.makeFromDriverError(this, this, form.format(msgArgs), SQLServerException.EXCEPTION_XOPEN_CONNECTION_CANT_ESTABLISH,
                    false);
        }
        // All went well, so return the TCP port of the SQL Server instance
        int p1 = p + 4;
        int p2 = browserResult.indexOf(';', p1);
        return browserResult.substring(p1, p2);
    }

    /* L0 */ int getNextSavepointId() {
        nNextSavePointId++; // Make them unique for this connection
        return nNextSavePointId;
    }

    // Returns this connection's SQLServerConnectionSecurityManager class to caller.
    // Used by SQLServerPooledConnection to verify security when passing out Connection objects.
    void doSecurityCheck() {
        assert null != currentConnectPlaceHolder;
        currentConnectPlaceHolder.doSecurityCheck();
    }

    // ColumnEncryptionKeyCache sets time-to-live for column encryption key entries in
    // the column encryption key cache for the Always Encrypted feature. The default value is 2 hours.
    // This variable holds the value in seconds.
    private static long columnEncryptionKeyCacheTtl = TimeUnit.SECONDS.convert(2, TimeUnit.HOURS);

    /**
     * Sets time-to-live for column encryption key entries in the column encryption key cache for the Always Encrypted feature. The default value is 2
     * hours. This variable holds the value in seconds.
     * 
     * @param columnEncryptionKeyCacheTTL
     *            The timeunit in seconds
     * @param unit
     *            The Timeunit.
     * @throws SQLServerException
     *             when an error occurs
     */
    public static synchronized void setColumnEncryptionKeyCacheTtl(int columnEncryptionKeyCacheTTL,
            TimeUnit unit) throws SQLServerException {
        if (columnEncryptionKeyCacheTTL < 0 || unit.equals(TimeUnit.MILLISECONDS) || unit.equals(TimeUnit.MICROSECONDS)
                || unit.equals(TimeUnit.NANOSECONDS)) {
            throw new SQLServerException(null, SQLServerException.getErrString("R_invalidCEKCacheTtl"), null, 0, false);
        }

        columnEncryptionKeyCacheTtl = TimeUnit.SECONDS.convert(columnEncryptionKeyCacheTTL, unit);
    }

    static synchronized long getColumnEncryptionKeyCacheTtl() {
        return columnEncryptionKeyCacheTtl;
    }

    
    /**
     * Used to keep track of an individual handle ready for un-prepare.
     */
    private final class PreparedStatementDiscardItem  {

        int handle; 
        boolean directSql;

        PreparedStatementDiscardItem(int handle, boolean directSql) {
            this.handle = handle;
            this.directSql = directSql;
        }
    }


    /**
     * Enqueue a discarded prepared statement handle to be clean-up on the server.
     * 
     * @param handle
     *      The prepared statement handle
     * @param directSql
     *      Whether the statement handle is direct SQL (true) or a cursor (false)
     */
    final void enqueuePreparedStatementDiscardItem(int handle, boolean directSql) {
        if (this.getConnectionLogger().isLoggable(java.util.logging.Level.FINER))
            this.getConnectionLogger().finer(this + ": Adding PreparedHandle to queue for un-prepare:" + handle);

        // Add the new handle to the discarding queue and find out current # enqueued.
        this.discardedPreparedStatementHandles.add(new PreparedStatementDiscardItem(handle, directSql));
        this.discardedPreparedStatementHandleQueueCount.incrementAndGet();
    }


    /**
     * Returns the number of currently outstanding prepared statement un-prepare actions.
     * 
     * @return Returns the current value per the description.
     */
    public int getDiscardedServerPreparedStatementCount() {
        return this.discardedPreparedStatementHandleQueueCount.get();
    }

    /**
     * Forces the un-prepare requests for any outstanding discarded prepared statements to be executed.
     */
    public void closeDiscardedServerPreparedStatements() {
        this.handlePreparedStatementDiscardActions(true);
    }

    /**
     * Remove references to outstanding un-prepare requests. Should be run when connection is closed.
     */
    private final void cleanupPreparedStatementDiscardActions() {
        this.discardedPreparedStatementHandles.clear();
        this.discardedPreparedStatementHandleQueueCount.set(0);
    }

    /**
     * The initial default on application start-up for if prepared statements should execute sp_executesql before following the prepare, unprepare pattern. 
     * 
     * @return Returns the current setting per the description.
     */
    static public boolean getInitialDefaultEnablePrepareOnFirstPreparedStatementCall() {
        return INITIAL_DEFAULT_ENABLE_PREPARE_ON_FIRST_PREPARED_STATEMENT_CALL;
    }

    /**
     * Returns the default behavior for new connection instances. If false the first execution will call sp_executesql and not prepare 
     * a statement, once the second execution happens it will call sp_prepexec and actually setup a prepared statement handle. Following
     * executions will call sp_execute. This relieves the need for sp_unprepare on prepared statement close if the statement is only
     * executed once. Initial setting for this option is available in INITIAL_DEFAULT_ENABLE_PREPARE_ON_FIRST_PREPARED_STATEMENT_CALL.
     * 
     * @return Returns the current setting per the description.
     */
    static public boolean getDefaultEnablePrepareOnFirstPreparedStatementCall() {
        if(null == defaultEnablePrepareOnFirstPreparedStatementCall)
            return getInitialDefaultEnablePrepareOnFirstPreparedStatementCall();
        else
            return defaultEnablePrepareOnFirstPreparedStatementCall;        
    }

    /**
     * Specifies the default behavior for new connection instances. If value is false the first execution will call sp_executesql and not prepare 
     * a statement, once the second execution happens it will call sp_prepexec and actually setup a prepared statement handle. Following
     * executions will call sp_execute. This relieves the need for sp_unprepare on prepared statement close if the statement is only
     * executed once. Initial setting for this option is available in INITIAL_DEFAULT_ENABLE_PREPARE_ON_FIRST_PREPARED_STATEMENT_CALL.
     * 
     * @param value
     *      Changes the setting per the description.
     */
    static public void setDefaultEnablePrepareOnFirstPreparedStatementCall(boolean value) {
        defaultEnablePrepareOnFirstPreparedStatementCall = value; 
    }

    /**
     * Returns the behavior for a specific connection instance. If false the first execution will call sp_executesql and not prepare 
     * a statement, once the second execution happens it will call sp_prepexec and actually setup a prepared statement handle. Following
     * executions will call sp_execute. This relieves the need for sp_unprepare on prepared statement close if the statement is only
     * executed once. The default for this option can be changed by calling setDefaultEnablePrepareOnFirstPreparedStatementCall(). 
     * 
     * @return Returns the current setting per the description.
     */
    public boolean getEnablePrepareOnFirstPreparedStatementCall() {
        if(null == this.enablePrepareOnFirstPreparedStatementCall)
            return getDefaultEnablePrepareOnFirstPreparedStatementCall();
        else
            return this.enablePrepareOnFirstPreparedStatementCall;        
    }

    /**
     * Specifies the behavior for a specific connection instance. If value is false the first execution will call sp_executesql and not prepare 
     * a statement, once the second execution happens it will call sp_prepexec and actually setup a prepared statement handle. Following
     * executions will call sp_execute. This relieves the need for sp_unprepare on prepared statement close if the statement is only
     * executed once.  
     * 
     * @param value
     *      Changes the setting per the description.
     */
    public void setEnablePrepareOnFirstPreparedStatementCall(boolean value) {
        this.enablePrepareOnFirstPreparedStatementCall = value;
    }

    /**
     * The initial default on application start-up for the prepared statement clean-up action threshold (i.e. when sp_unprepare is called). 
     * 
     * @return Returns the current setting per the description.
     */
    static public int getInitialDefaultServerPreparedStatementDiscardThreshold() {
        return INITIAL_DEFAULT_SERVER_PREPARED_STATEMENT_DISCARD_THRESHOLD;
    }

    /**
     * Returns the default behavior for new connection instances. This setting controls how many outstanding prepared statement discard
     * actions (sp_unprepare) can be outstanding per connection before a call to clean-up the outstanding handles on the server is executed.
     * If the setting is <= 1 unprepare actions will be executed immedietely on prepared statement close. If it is set to >1 these calls will
     * be batched together to avoid overhead of calling sp_unprepare too often. 
     * Initial setting for this option is available in INITIAL_DEFAULT_SERVER_PREPARED_STATEMENT_DISCARD_THRESHOLD.
     * 
     * @return Returns the current setting per the description.
     */
    static public int getDefaultServerPreparedStatementDiscardThreshold() {
        if(0 > defaultServerPreparedStatementDiscardThreshold)
            return getInitialDefaultServerPreparedStatementDiscardThreshold();
        else
            return defaultServerPreparedStatementDiscardThreshold;        
    }

    /**
     * Specifies the default behavior for new connection instances. This setting controls how many outstanding prepared statement discard
     * actions (sp_unprepare) can be outstanding per connection before a call to clean-up the outstanding handles on the server is executed.
     * If the setting is <= 1 unprepare actions will be executed immedietely on prepared statement close. If it is set to >1 these calls will
     * be batched together to avoid overhead of calling sp_unprepare too often. 
     * Initial setting for this option is available in INITIAL_DEFAULT_SERVER_PREPARED_STATEMENT_DISCARD_THRESHOLD.
     * 
     * @param value
     *      Changes the setting per the description.
     */
    static public void setDefaultServerPreparedStatementDiscardThreshold(int value) {
        defaultServerPreparedStatementDiscardThreshold = value; 
    }

    /**
     * Returns the behavior for a specific connection instance. This setting controls how many outstanding prepared statement discard
     * actions (sp_unprepare) can be outstanding per connection before a call to clean-up the outstanding handles on the server is executed.
     * If the setting is <= 1 unprepare actions will be executed immedietely on prepared statement close. If it is set to >1 these calls will
     * be batched together to avoid overhead of calling sp_unprepare too often. 
     * The default for this option can be changed by calling getDefaultServerPreparedStatementDiscardThreshold(). 
     * 
     * @return Returns the current setting per the description.
     */
    public int getServerPreparedStatementDiscardThreshold() {
        if(0 > this.serverPreparedStatementDiscardThreshold)
            return getDefaultServerPreparedStatementDiscardThreshold();
        else
            return this.serverPreparedStatementDiscardThreshold;        
    }

    /**
     * Specifies the behavior for a specific connection instance. This setting controls how many outstanding prepared statement discard
     * actions (sp_unprepare) can be outstanding per connection before a call to clean-up the outstanding handles on the server is executed.
     * If the setting is <= 1 unprepare actions will be executed immedietely on prepared statement close. If it is set to >1 these calls will
     * be batched together to avoid overhead of calling sp_unprepare too often. 
     * 
     * @param value
     *      Changes the setting per the description.
     */
    public void setServerPreparedStatementDiscardThreshold(int value) {
        this.serverPreparedStatementDiscardThreshold = value;
    }

    /**
     * Cleans-up discarded prepared statement handles on the server using batched un-prepare actions if the batching threshold has been reached.
     * 
     * @param force 
     *      When force is set to true we ignore the current threshold for if the discard actions should run and run them anyway.
     */
    final void handlePreparedStatementDiscardActions(boolean force) {
        // Skip out if session is unavailable to adhere to previous non-batched behavior.
        if (this.isSessionUnAvailable()) 
            return;

        final int threshold = this.getServerPreparedStatementDiscardThreshold();

        // Find out current # enqueued, if force, make sure it always exceeds threshold.
        int count = force ? threshold + 1 : this.getDiscardedServerPreparedStatementCount();

        // Met threshold to clean-up?
        if(threshold < count) {

            PreparedStatementDiscardItem prepStmtDiscardAction = this.discardedPreparedStatementHandles.poll();
            if(null != prepStmtDiscardAction) {
                int handlesRemoved = 0;

                // Create batch of sp_unprepare statements.
                StringBuilder sql = new StringBuilder(count * 32/*EXEC sp_cursorunprepare++;*/);

                // Build the string containing no more than the # of handles to remove.
                // Note that sp_unprepare can fail if the statement is already removed. 
                // However, the server will only abort that statement and continue with 
                // the remaining clean-up.
                do {
                    ++handlesRemoved;
                    
                    sql.append(prepStmtDiscardAction.directSql ? "EXEC sp_unprepare " : "EXEC sp_cursorunprepare ")
                        .append(prepStmtDiscardAction.handle)
                        .append(';');
                } while (null != (prepStmtDiscardAction = this.discardedPreparedStatementHandles.poll()));

                try {
                    // Execute the batched set.
                    try(Statement stmt = this.createStatement()) {
                        stmt.execute(sql.toString());
                    }

                    if (this.getConnectionLogger().isLoggable(java.util.logging.Level.FINER))
                        this.getConnectionLogger().finer(this + ": Finished un-preparing handle count:" + handlesRemoved);
                }
                catch(SQLException e) {
                    if (this.getConnectionLogger().isLoggable(java.util.logging.Level.FINER))
                        this.getConnectionLogger().log(Level.FINER, this + ": Error batch-closing at least one prepared handle", e);
                }
  
                // Decrement threshold counter
                this.discardedPreparedStatementHandleQueueCount.addAndGet(-handlesRemoved);
            }
        }
    } 
}

// Helper class for security manager functions used by SQLServerConnection class.
final class SQLServerConnectionSecurityManager {
    static final String dllName = "sqljdbc_auth.dll";
    String serverName;
    int portNumber;

    SQLServerConnectionSecurityManager(String serverName,
            int portNumber) {
        this.serverName = serverName;
        this.portNumber = portNumber;
    }

    /**
     * checkConnect will throws a SecurityException if the calling thread is not allowed to open a socket connection to the specified serverName and
     * portNumber.
     * 
     * @throws SecurityException
     *             when an error occurs
     */
    public void checkConnect() throws SecurityException {
        SecurityManager security = System.getSecurityManager();
        if (null != security) {
            security.checkConnect(serverName, portNumber);
        }
    }

    /**
     * Throws a <code>SecurityException</code> if the calling thread is not allowed to dynamic link the library code.
     * 
     * @throws SecurityException
     *             when an error occurs
     */
    public void checkLink() throws SecurityException {
        SecurityManager security = System.getSecurityManager();
        if (null != security) {
            security.checkLink(dllName);
        }
    }
}<|MERGE_RESOLUTION|>--- conflicted
+++ resolved
@@ -83,10 +83,8 @@
     long timerExpire;
     boolean attemptRefreshTokenLocked = false;
 
-<<<<<<< HEAD
     private InetAddress[] inetAddrs = null;
-    
-=======
+
     // Threasholds related to when prepared statement handles are cleaned-up. 1 == immediately.
     /**
      * The initial default on application start-up for the prepared statement clean-up action threshold (i.e. when sp_unprepare is called). 
@@ -106,7 +104,6 @@
     private ConcurrentLinkedQueue<PreparedStatementDiscardItem> discardedPreparedStatementHandles = new ConcurrentLinkedQueue<PreparedStatementDiscardItem>();
     private AtomicInteger discardedPreparedStatementHandleQueueCount = new AtomicInteger(0);
 
->>>>>>> 0a0f330d
     private boolean fedAuthRequiredByUser = false;
     private boolean fedAuthRequiredPreLoginResponse = false;
     private boolean federatedAuthenticationAcknowledged = false;
