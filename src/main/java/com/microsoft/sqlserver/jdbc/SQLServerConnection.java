/*
 * Microsoft JDBC Driver for SQL Server Copyright(c) Microsoft Corporation All rights reserved. This program is made
 * available under the terms of the MIT License. See the LICENSE file in the project root for more information.
 */

package com.microsoft.sqlserver.jdbc;

import static java.nio.charset.StandardCharsets.UTF_16LE;

import java.io.IOException;
import java.io.Serializable;
import java.net.DatagramPacket;
import java.net.DatagramSocket;
import java.net.InetAddress;
import java.net.InetSocketAddress;
import java.net.SocketException;
import java.net.UnknownHostException;
import java.sql.CallableStatement;
import java.sql.Connection;
import java.sql.DatabaseMetaData;
import java.sql.PreparedStatement;
import java.sql.ResultSet;
import java.sql.SQLClientInfoException;
import java.sql.SQLException;
import java.sql.SQLPermission;
import java.sql.SQLWarning;
import java.sql.SQLXML;
import java.sql.Savepoint;
import java.sql.Statement;
import java.text.MessageFormat;
import java.time.Duration;
import java.time.Instant;
import java.util.ArrayList;
import java.util.Arrays;
import java.util.Enumeration;
import java.util.HashMap;
import java.util.LinkedList;
import java.util.List;
import java.util.Locale;
import java.util.Map;
import java.util.Properties;
import java.util.UUID;
import java.util.concurrent.ConcurrentHashMap;
import java.util.concurrent.ConcurrentLinkedQueue;
import java.util.concurrent.Executor;
import java.util.concurrent.TimeUnit;
import java.util.concurrent.atomic.AtomicInteger;
import java.util.logging.Level;

import javax.sql.XAConnection;

import org.ietf.jgss.GSSCredential;

import com.microsoft.sqlserver.jdbc.SQLServerError.TransientError;

import mssql.googlecode.cityhash.CityHash;
import mssql.googlecode.concurrentlinkedhashmap.ConcurrentLinkedHashMap;
import mssql.googlecode.concurrentlinkedhashmap.ConcurrentLinkedHashMap.Builder;
import mssql.googlecode.concurrentlinkedhashmap.EvictionListener;


/**
 * Provides an implementation java.sql.connection interface that assists creating a JDBC connection to SQL Server.
 * SQLServerConnections support JDBC connection pooling and may be either physical JDBC connections or logical JDBC
 * connections.
 *
 * SQLServerConnection manages transaction control for all statements that were created from it. SQLServerConnection may
 * participate in XA distributed transactions managed via an XAResource adapter.
 *
 * SQLServerConnection instantiates a new TDSChannel object for use by itself and all statement objects that are created
 * under this connection.
 *
 * SQLServerConnection manages a pool of prepared statement handles. Prepared statements are prepared once and typically
 * executed many times with different data values for their parameters. Prepared statements are also maintained across
 * logical (pooled) connection closes.
 *
 * SQLServerConnection is not thread safe, however multiple statements created from a single connection can be
 * processing simultaneously in concurrent threads.
 *
 * This class's public functions need to be kept identical to the SQLServerConnectionPoolProxy's.
 *
 * The API javadoc for JDBC API methods that this class implements are not repeated here. Please see Sun's JDBC API
 * interfaces javadoc for those details.
 *
 * NOTE: All the public functions in this class also need to be defined in SQLServerConnectionPoolProxy Declare all new
 * custom (non-static) Public APIs in ISQLServerConnection interface such that they can also be implemented by
 * SQLServerConnectionPoolProxy
 * 
 */
public class SQLServerConnection implements ISQLServerConnection, java.io.Serializable {

    /**
     * Always refresh SerialVersionUID when prompted
     */
    private static final long serialVersionUID = 1965647556064751510L;

    /** timer expiry */
    long timerExpire;

    /** flag to indicate if attempt refresh token is locked */
    boolean attemptRefreshTokenLocked = false;

    /**
     * Thresholds related to when prepared statement handles are cleaned-up. 1 == immediately.
     * 
     * The default for the prepared statement clean-up action threshold (i.e. when sp_unprepare is called).
     */
    static final int DEFAULT_SERVER_PREPARED_STATEMENT_DISCARD_THRESHOLD = 10; // Used to set the initial default, can
                                                                               // be changed later.

    /** Current limit for this particular connection */
    private int serverPreparedStatementDiscardThreshold = -1;

    /**
     * The default for if prepared statements should execute sp_executesql before following the prepare, unprepare
     * pattern.
     * 
     * Used to set the initial default, can be changed later. false == use sp_executesql -> sp_prepexec -> sp_execute ->
     * batched -> sp_unprepare pattern, true == skip sp_executesql part of pattern.
     */
    static final boolean DEFAULT_ENABLE_PREPARE_ON_FIRST_PREPARED_STATEMENT_CALL = false;

    /** Current limit for this particular connection. */
    private Boolean enablePrepareOnFirstPreparedStatementCall = null;

    private String prepareMethod = null;

    /** Handle the actual queue of discarded prepared statements. */
    private ConcurrentLinkedQueue<PreparedStatementHandle> discardedPreparedStatementHandles = new ConcurrentLinkedQueue<>();

    /** discardedPreparedStatementHandle count */
    private AtomicInteger discardedPreparedStatementHandleCount = new AtomicInteger(0);

    /** keystore provider */
    private SQLServerColumnEncryptionKeyStoreProvider keystoreProvider = null;

    /** fedAuth required by user flag */
    private boolean fedAuthRequiredByUser = false;

    /** fedAuth required prelogin response flag */
    private boolean fedAuthRequiredPreLoginResponse = false;

    /** fedAuth requested flag */
    private boolean federatedAuthenticationRequested = false;

    /**
     * Keep this distinct from _federatedAuthenticationRequested, since some fedauth library types may not need more
     * info
     */
    private boolean federatedAuthenticationInfoRequested = false;

    /** fedAuth feature extension data */
    private FederatedAuthenticationFeatureExtensionData fedAuthFeatureExtensionData = null;

    /** authentication string */
    private String authenticationString = null;

    /** access token in byte */
    private byte[] accessTokenInByte = null;

    /** fedAuth token */
    private SqlFedAuthToken fedAuthToken = null;

    /** original hostNameInCertificate */
    private String originalHostNameInCertificate = null;

    /** client certificate */
    private String clientCertificate = null;

    /** client key */
    private String clientKey = null;

    /** client key password */
    private String clientKeyPassword = "";

    /** AAD principal id */
    private String aadPrincipalID = "";

    /** AAD principal secret */
    private String aadPrincipalSecret = "";

    /** sendTemporalDataTypesAsStringForBulkCopy flag */
    private boolean sendTemporalDataTypesAsStringForBulkCopy = true;

    /**
     * https://docs.microsoft.com/sql/t-sql/functions/serverproperty-transact-sql
     */
    /** Engine Edition 5 = SQL Database */
    private final int ENGINE_EDITION_SQL_AZURE_DB = 5;
    /** Engine Edition 6 = Microsoft Azure Synapse Analytics */
    private final int ENGINE_EDITION_SQL_AZURE_SYNAPSE_ANALYTICS = 6;
    /** Engine Edition 8 = Azure SQL Managed Instance */
    private final int ENGINE_EDITION_SQL_AZURE_MI = 8;
    /** Engine Edition 9 = Azure SQL Edge (This is returned for all editions of Azure SQL Edge) */
    private final int ENGINE_EDITION_SQL_AZURE_SQL_EDGE = 9;
    /** Engine Edition 11 = Azure Synapse serverless SQL pool */
    private final int ENGINE_EDITION_SQL_AZURE_SYNAPSE_SERVERLESS_SQL_POOL = 11;

    /** flag indicating whether server is Azure */
    private Boolean isAzure = null;

    /** flag indicating whether server is Azure DW */
    private Boolean isAzureDW = null;

    /** flag indicating whether server is Azure MI */
    private Boolean isAzureMI = null;

    /** shared timer */
    private SharedTimer sharedTimer;

    /** connect retry count */
    private int connectRetryCount = 0;

    /** connect retry interval */
    private int connectRetryInterval = 0;

    /** flag indicating whether prelogin TLS handshake is required */
    private boolean isTDSS = false;

    /**
     * Return an existing cached SharedTimer associated with this Connection or create a new one.
     *
     * The SharedTimer will be released when the Connection is closed.
     * 
     * @throws SQLServerException
     */
    SharedTimer getSharedTimer() throws SQLServerException {
        if (state == State.Closed) {
            SQLServerException.makeFromDriverError(null, null, SQLServerException.getErrString("R_connectionIsClosed"),
                    SQLServerException.EXCEPTION_XOPEN_CONNECTION_FAILURE, false);
        }
        if (null == sharedTimer) {
            this.sharedTimer = SharedTimer.getTimer();
        }
        return this.sharedTimer;
    }

    /**
     * Get the server name string including redirected server if applicable
     * 
     * @param serverName
     * @return
     */
    String getServerNameString(String serverName) {
        String serverNameFromConnectionStr = activeConnectionProperties
                .getProperty(SQLServerDriverStringProperty.SERVER_NAME.toString());
        if (null == serverName || serverName.equals(serverNameFromConnectionStr)) {
            return serverName;
        }

        // server was redirected
        MessageFormat form = new MessageFormat(SQLServerException.getErrString("R_redirectedFrom"));
        Object[] msgArgs = {serverName, serverNameFromConnectionStr};
        return form.format(msgArgs);
    }

    /**
     * CityHash128Key
     *
     */
    static class CityHash128Key implements java.io.Serializable {

        /**
         * Always refresh SerialVersionUID when prompted
         */
        private static final long serialVersionUID = 166788428640603097L;
        String unhashedString;
        private long[] segments;
        private int hashCode;

        CityHash128Key(String sql, String parametersDefinition) {
            this(sql + parametersDefinition);
        }

        @SuppressWarnings("deprecation")
        CityHash128Key(String s) {
            unhashedString = s;
            byte[] bytes = new byte[s.length()];
            s.getBytes(0, s.length(), bytes, 0);
            segments = CityHash.cityHash128(bytes, 0, bytes.length);
        }

        public boolean equals(Object obj) {
            if (!(obj instanceof CityHash128Key))
                return false;

            return (java.util.Arrays.equals(segments, ((CityHash128Key) obj).segments)// checks if hash is equal,
                                                                                      // short-circuitting;
                    && this.unhashedString.equals(((CityHash128Key) obj).unhashedString));// checks if string is equal
        }

        public int hashCode() {
            if (0 == hashCode) {
                hashCode = java.util.Arrays.hashCode(segments);
            }
            return hashCode;
        }
    }

    /**
     * Keeps track of an individual prepared statement handle.
     */
    class PreparedStatementHandle {
        private int handle = 0;
        private final AtomicInteger handleRefCount = new AtomicInteger();
        private boolean isDirectSql;
        private volatile boolean evictedFromCache;
        private volatile boolean explicitlyDiscarded;
        private CityHash128Key key;

        PreparedStatementHandle(CityHash128Key key, int handle, boolean isDirectSql, boolean isEvictedFromCache) {
            this.key = key;
            this.handle = handle;
            this.isDirectSql = isDirectSql;
            this.setIsEvictedFromCache(isEvictedFromCache);
            handleRefCount.set(1);
        }

        /** Has the statement been evicted from the statement handle cache. */
        private boolean isEvictedFromCache() {
            return evictedFromCache;
        }

        /** Specify whether the statement been evicted from the statement handle cache. */
        private void setIsEvictedFromCache(boolean isEvictedFromCache) {
            this.evictedFromCache = isEvictedFromCache;
        }

        /** Specify that this statement has been explicitly discarded from being used by the cache. */
        void setIsExplicitlyDiscarded() {
            this.explicitlyDiscarded = true;

            evictCachedPreparedStatementHandle(this);
        }

        /** Has the statement been explicitly discarded. */
        private boolean isExplicitlyDiscarded() {
            return explicitlyDiscarded;
        }

        /** Returns the actual handle. */
        int getHandle() {
            return handle;
        }

        /** Returns the cache key. */
        CityHash128Key getKey() {
            return key;
        }

        boolean isDirectSql() {
            return isDirectSql;
        }

        /**
         * Makes sure handle cannot be re-used.
         * 
         * @return false: Handle could not be discarded, it is in use. true: Handle was successfully put on path for
         *         discarding.
         */
        private boolean tryDiscardHandle() {
            return handleRefCount.compareAndSet(0, -999);
        }

        /** Returns whether this statement has been discarded and can no longer be re-used. */
        private boolean isDiscarded() {
            return 0 > handleRefCount.intValue();
        }

        /**
         * Adds a new reference to this handle, i.e. re-using it.
         * 
         * @return false: Reference could not be added, statement has been discarded or does not have a handle
         *         associated with it. true: Reference was successfully added.
         */
        boolean tryAddReference() {
            return (isDiscarded() || isExplicitlyDiscarded()) ? false : handleRefCount.incrementAndGet() > 0;
        }

        /** Remove a reference from this handle */
        void removeReference() {
            handleRefCount.decrementAndGet();
        }
    }

    /**
     * Keeps track of the last network activity in order to tell if the connection has been idle. This is done to avoid
     * checking the socket for a disconnect every command execution, which has a high impact on perf.
     */
    class IdleNetworkTracker {
        private Instant lastNetworkActivity = Instant.now();

        /**
         * An “idle” connection will only ever get its socket disconnected by a keepalive packet after a connection has
         * been severed. KeepAlive packets are only sent on idle sockets. Default setting by the driver (on platforms
         * that have Java support for setting it) and the recommended setting is 30s (and OS default for those that
         * don't set it is 2 hrs).
         */
        private int maxIdleMillis = 15000;

        /** Has it been more than maxIdleMillis since network activity has been marked */
        private boolean isIdle() {
            boolean ret = Instant.now().minusMillis(maxIdleMillis).isAfter(lastNetworkActivity);
            return ret;
        }

        /** Mark network activity now */
        protected void markNetworkActivity() {
            lastNetworkActivity = Instant.now();
        }

        /** Set max idle time in milliseconds */
        protected void setMaxIdleMillis(int millis) {
            maxIdleMillis = millis;
        }
    }

    /** Keeps track of network idle status */
    IdleNetworkTracker idleNetworkTracker = new IdleNetworkTracker();

    /** Size of the parsed SQL-text metadata cache */
    static final private int PARSED_SQL_CACHE_SIZE = 100;

    /** Cache of parsed SQL meta data */
    static private ConcurrentLinkedHashMap<CityHash128Key, ParsedSQLCacheItem> parsedSQLCache;

    static {
        parsedSQLCache = new Builder<CityHash128Key, ParsedSQLCacheItem>()
                .maximumWeightedCapacity(PARSED_SQL_CACHE_SIZE).build();
    }

    /** Returns prepared statement cache entry if exists, if not parse and create a new one */
    static ParsedSQLCacheItem getCachedParsedSQL(CityHash128Key key) {
        return parsedSQLCache.get(key);
    }

    /** Parses and create a information about parsed SQL text */
    static ParsedSQLCacheItem parseAndCacheSQL(CityHash128Key key, String sql) throws SQLServerException {
        JDBCSyntaxTranslator translator = new JDBCSyntaxTranslator();

        String parsedSql = translator.translate(sql);
        String procName = translator.getProcedureName(); // may return null
        boolean returnValueSyntax = translator.hasReturnValueSyntax();
        int[] parameterPositions = locateParams(parsedSql);

        ParsedSQLCacheItem cacheItem = new ParsedSQLCacheItem(parsedSql, parameterPositions, procName,
                returnValueSyntax);
        parsedSQLCache.putIfAbsent(key, cacheItem);
        return cacheItem;
    }

    /** Default size for prepared statement caches */
    static final int DEFAULT_STATEMENT_POOLING_CACHE_SIZE = 0;

    /** Size of the prepared statement handle cache */
    private int statementPoolingCacheSize = DEFAULT_STATEMENT_POOLING_CACHE_SIZE;

    /** Cache of prepared statement handles */
    private ConcurrentLinkedHashMap<CityHash128Key, PreparedStatementHandle> preparedStatementHandleCache;
    /** Cache of prepared statement parameter metadata */
    private ConcurrentLinkedHashMap<CityHash128Key, SQLServerParameterMetaData> parameterMetadataCache;
    /**
     * Checks whether statement pooling is enabled or disabled. The default is set to true;
     */
    private boolean disableStatementPooling = true;

    /**
     * Locates statement parameters.
     * 
     * @param sql
     *        SQL text to parse for positions of parameters to initialize.
     */
    private static int[] locateParams(String sql) {
        LinkedList<Integer> parameterPositions = new LinkedList<>();

        // Locate the parameter placeholders in the SQL string.
        int offset = -1;
        while ((offset = ParameterUtils.scanSQLForChar('?', sql, ++offset)) < sql.length()) {
            parameterPositions.add(offset);
        }

        // return as int[]
        return parameterPositions.stream().mapToInt(Integer::valueOf).toArray();
    }

    /**
     * Encapsulates the data to be sent to the server as part of Federated Authentication Feature Extension.
     */
    class FederatedAuthenticationFeatureExtensionData implements Serializable {
        /**
         * Always update serialVersionUID when prompted
         */
        private static final long serialVersionUID = -6709861741957202475L;
        boolean fedAuthRequiredPreLoginResponse;
        int libraryType = -1;
        byte[] accessToken = null;
        SqlAuthentication authentication = null;

        FederatedAuthenticationFeatureExtensionData(int libraryType, String authenticationString,
                boolean fedAuthRequiredPreLoginResponse) throws SQLServerException {
            this.libraryType = libraryType;
            this.fedAuthRequiredPreLoginResponse = fedAuthRequiredPreLoginResponse;

            switch (authenticationString.toUpperCase(Locale.ENGLISH)) {
                case "ACTIVEDIRECTORYPASSWORD":
                    this.authentication = SqlAuthentication.ActiveDirectoryPassword;
                    break;
                case "ACTIVEDIRECTORYINTEGRATED":
                    this.authentication = SqlAuthentication.ActiveDirectoryIntegrated;
                    break;
                case "ACTIVEDIRECTORYMSI":
                    this.authentication = SqlAuthentication.ActiveDirectoryMSI;
                    break;
                case "ACTIVEDIRECTORYSERVICEPRINCIPAL":
                    this.authentication = SqlAuthentication.ActiveDirectoryServicePrincipal;
                    break;
                case "ACTIVEDIRECTORYINTERACTIVE":
                    this.authentication = SqlAuthentication.ActiveDirectoryInteractive;
                    break;
                default:
                    assert (false);
                    MessageFormat form = new MessageFormat(
                            SQLServerException.getErrString("R_InvalidConnectionSetting"));
                    Object[] msgArgs = {"authentication", authenticationString};
                    throw new SQLServerException(null, form.format(msgArgs), null, 0, false);
            }
        }

        FederatedAuthenticationFeatureExtensionData(int libraryType, boolean fedAuthRequiredPreLoginResponse,
                byte[] accessToken) {
            this.libraryType = libraryType;
            this.fedAuthRequiredPreLoginResponse = fedAuthRequiredPreLoginResponse;
            this.accessToken = accessToken;
        }
    }

    class SqlFedAuthInfo {
        String spn;
        String stsurl;

        @Override
        public String toString() {
            return "STSURL: " + stsurl + ", SPN: " + spn;
        }
    }

    class ActiveDirectoryAuthentication {
        static final String JDBC_FEDAUTH_CLIENT_ID = "7f98cb04-cd1e-40df-9140-3bf7e2cea4db";

        /**
         * Managed Identities endpoint URL
         * https://docs.microsoft.com/en-us/azure/active-directory/managed-identities-azure-resources/how-to-use-vm-token
         */
        static final String AZURE_REST_MSI_URL = "http://169.254.169.254/metadata/identity/oauth2/token?api-version=2018-02-01"; // NOSONAR
        static final String ACCESS_TOKEN_IDENTIFIER = "\"access_token\":\"";
        static final String ACCESS_TOKEN_EXPIRES_IN_IDENTIFIER = "\"expires_in\":\"";
        static final String ACCESS_TOKEN_EXPIRES_ON_IDENTIFIER = "\"expires_on\":\"";
        static final String ACCESS_TOKEN_EXPIRES_ON_DATE_FORMAT = "M/d/yyyy h:mm:ss a X";
        static final int GET_ACCESS_TOKEN_SUCCESS = 0;
        static final int GET_ACCESS_TOKEN_INVALID_GRANT = 1;
        static final int GET_ACCESS_TOKEN_TANSISENT_ERROR = 2;
        static final int GET_ACCESS_TOKEN_OTHER_ERROR = 3;
    }

    /**
     * Denotes the state of the SqlServerConnection.
     */
    private enum State {
        Initialized, // default value on calling SQLServerConnection constructor
        Connected, // indicates that the TCP connection has completed
        Opened, // indicates that the prelogin, login have completed, the database session established and the
                // connection is ready for use.
        Closed // indicates that the connection has been closed.
    }

    private final static float TIMEOUTSTEP = 0.08F; // fraction of timeout to use for fast failover connections
    private final static float TIMEOUTSTEP_TNIR = 0.125F;
    final static int TnirFirstAttemptTimeoutMs = 500; // fraction of timeout to use for fast failover connections

    /**
     * Connection state variables. NB If new state is added then logical connections derived from a physical connection
     * must inherit the same state. If state variables are added they must be added also in connection cloning method
     * clone()
     */
    private final static int INTERMITTENT_TLS_MAX_RETRY = 5;

    /** Indicates if we received a routing ENVCHANGE in the current connection attempt */
    private boolean isRoutedInCurrentAttempt = false;

    /** Contains the routing info received from routing ENVCHANGE */
    private ServerPortPlaceHolder routingInfo = null;

    ServerPortPlaceHolder getRoutingInfo() {
        return routingInfo;
    }

    /** Permission targets */
    private static final String callAbortPerm = "callAbort";

    private static final String SET_NETWORK_TIMEOUT_PERM = "setNetworkTimeout";

    /** see connection properties doc (default is false) */
    private boolean sendStringParametersAsUnicode = SQLServerDriverBooleanProperty.SEND_STRING_PARAMETERS_AS_UNICODE
            .getDefaultValue();

    /** hostname */
    private String hostName = null;

    boolean sendStringParametersAsUnicode() {
        return sendStringParametersAsUnicode;
    }

    /** last update count flag */
    private boolean lastUpdateCount;

    final boolean useLastUpdateCount() {
        return lastUpdateCount;
    }

    /**
     * Translates the serverName from Unicode to ASCII Compatible Encoding (ACE), as defined by the ToASCII operation of
     * RFC 3490
     */
    private boolean serverNameAsACE = SQLServerDriverBooleanProperty.SERVER_NAME_AS_ACE.getDefaultValue();

    boolean serverNameAsACE() {
        return serverNameAsACE;
    }

    /** see feature_connection_director_multi_subnet_JDBC.docx */
    private boolean multiSubnetFailover;

    final boolean getMultiSubnetFailover() {
        return multiSubnetFailover;
    }

    /** transparent network IP resolution */
    private boolean transparentNetworkIPResolution;

    final boolean getTransparentNetworkIPResolution() {
        return transparentNetworkIPResolution;
    }

    /** application intent */
    private ApplicationIntent applicationIntent = null;

    final ApplicationIntent getApplicationIntent() {
        return applicationIntent;
    }

    /** nLockTimeout */
    private int nLockTimeout;

    /** select method */
    private String selectMethod;

    final String getSelectMethod() {
        return selectMethod;
    }

    /** response buffering */
    private String responseBuffering;

    final String getResponseBuffering() {
        return responseBuffering;
    }

    /** queryTimeout seconds */
    private int queryTimeoutSeconds;

    final int getQueryTimeoutSeconds() {
        return queryTimeoutSeconds;
    }

    /**
     * Timeout value for canceling the query timeout.
     */
    private int cancelQueryTimeoutSeconds;

    /**
     * Returns the cancelTimeout in seconds.
     * 
     * @return
     */
    final int getCancelQueryTimeoutSeconds() {
        return cancelQueryTimeoutSeconds;
    }

    /** socket timeout in ms */
    private int socketTimeoutMilliseconds;

    final int getSocketTimeoutMilliseconds() {
        return socketTimeoutMilliseconds;
    }

    /**
     * boolean value for deciding if the driver should use bulk copy API for batch inserts.
     */
    private boolean useBulkCopyForBatchInsert;

    /**
     * Returns the useBulkCopyForBatchInsert value.
     * 
     * @return flag for using Bulk Copy API for batch insert operations.
     */
    public boolean getUseBulkCopyForBatchInsert() {
        return useBulkCopyForBatchInsert;
    }

    /**
     * Specifies the flag for using Bulk Copy API for batch insert operations.
     * 
     * @param useBulkCopyForBatchInsert
     *        boolean value for useBulkCopyForBatchInsert.
     */
    public void setUseBulkCopyForBatchInsert(boolean useBulkCopyForBatchInsert) {
        this.useBulkCopyForBatchInsert = useBulkCopyForBatchInsert;
    }

    /** user set TNIR flag */
    boolean userSetTNIR = true;

    /** get default replication value */
    private boolean replication = SQLServerDriverBooleanProperty.REPLICATION.getDefaultValue();

    /** sendTimeAsDatetime flag */
    private boolean sendTimeAsDatetime = SQLServerDriverBooleanProperty.SEND_TIME_AS_DATETIME.getDefaultValue();

    /** useFmtOnly property */
    private boolean useFmtOnly = SQLServerDriverBooleanProperty.USE_FMT_ONLY.getDefaultValue();

    @Override
    public final boolean getSendTimeAsDatetime() {
        return !isKatmaiOrLater() || sendTimeAsDatetime;
    }

    final int baseYear() {
        return getSendTimeAsDatetime() ? TDS.BASE_YEAR_1970 : TDS.BASE_YEAR_1900;
    }

    /** requested encryption level */
    private byte requestedEncryptionLevel = TDS.ENCRYPT_INVALID;

    final byte getRequestedEncryptionLevel() {
        assert TDS.ENCRYPT_INVALID != requestedEncryptionLevel;
        return requestedEncryptionLevel;
    }

    /** flag indicating whether to trust server certificate */
    private boolean trustServerCertificate;

    /** return whether to trust server certificate */
    final boolean trustServerCertificate() {
        return trustServerCertificate;
    }

    /** negotiated encryption level */
    private byte negotiatedEncryptionLevel = TDS.ENCRYPT_INVALID;

    final byte getNegotiatedEncryptionLevel() {
        assert (!isTDSS ? TDS.ENCRYPT_INVALID != negotiatedEncryptionLevel : true);
        return negotiatedEncryptionLevel;
    }

    /** socket factory class */
    private String socketFactoryClass = null;

    final String getSocketFactoryClass() {
        return socketFactoryClass;
    }

    /** socket factory constructor argument */
    private String socketFactoryConstructorArg = null;

    final String getSocketFactoryConstructorArg() {
        return socketFactoryConstructorArg;
    }

    /** trust manager class */
    private String trustManagerClass = null;

    final String getTrustManagerClass() {
        assert TDS.ENCRYPT_INVALID != requestedEncryptionLevel;
        return trustManagerClass;
    }

    /** trust manager constructor argument */
    private String trustManagerConstructorArg = null;

    final String getTrustManagerConstructorArg() {
        assert TDS.ENCRYPT_INVALID != requestedEncryptionLevel;
        return trustManagerConstructorArg;
    }

    static final String RESERVED_PROVIDER_NAME_PREFIX = "MSSQL_";

    static final String WINDOWS_KEY_STORE_NAME = "MSSQL_CERTIFICATE_STORE";

    /** column encryption setting */
    String columnEncryptionSetting = null;

    /** encrypt option */
    String encryptOption = null;

    boolean isColumnEncryptionSettingEnabled() {
        return (columnEncryptionSetting.equalsIgnoreCase(ColumnEncryptionSetting.Enabled.toString()));
    }

    boolean getSendTemporalDataTypesAsStringForBulkCopy() {
        return sendTemporalDataTypesAsStringForBulkCopy;
    }

    /** Enclave Attestation URL */
    String enclaveAttestationUrl = null;

    /** Enclave Attestation protocol */
    String enclaveAttestationProtocol = null;

    /** keystore authentication */
    String keyStoreAuthentication = null;

    /** keystore secret */
    String keyStoreSecret = null;

    /** keystore location */
    String keyStoreLocation = null;

    /** keystore principal id */
    String keyStorePrincipalId = null;

    /** server column encryption version */
    private ColumnEncryptionVersion serverColumnEncryptionVersion = ColumnEncryptionVersion.AE_NOTSUPPORTED;

    /** Enclave type */
    private String enclaveType = null;

    boolean getServerSupportsColumnEncryption() {
        return (serverColumnEncryptionVersion.value() > ColumnEncryptionVersion.AE_NOTSUPPORTED.value());
    }

    ColumnEncryptionVersion getServerColumnEncryptionVersion() {
        return serverColumnEncryptionVersion;
    }

    /** whether server supports data classification */
    private boolean serverSupportsDataClassification = false;

    /** server supported data classification version */
    private byte serverSupportedDataClassificationVersion = TDS.DATA_CLASSIFICATION_NOT_ENABLED;

    boolean getServerSupportsDataClassification() {
        return serverSupportsDataClassification;
    }

    /** whether server supports DNS caching */
    private boolean serverSupportsDNSCaching = false;
    private static ConcurrentHashMap<String, InetSocketAddress> dnsCache = null;

    static InetSocketAddress getDNSEntry(String key) {
        return (null != dnsCache) ? dnsCache.get(key) : null;
    }

    byte getServerSupportedDataClassificationVersion() {
        return serverSupportedDataClassificationVersion;
    }

    /** Boolean that indicates whether LOB objects created by this connection should be loaded into memory */
    private boolean delayLoadingLobs = SQLServerDriverBooleanProperty.DELAY_LOADING_LOBS.getDefaultValue();

    @Override
    public boolean getDelayLoadingLobs() {
        return delayLoadingLobs;
    }

    @Override
    public void setDelayLoadingLobs(boolean b) {
        delayLoadingLobs = b;
    }

    /** Session Recovery Object */
    private IdleConnectionResiliency sessionRecovery = new IdleConnectionResiliency(this);

    IdleConnectionResiliency getSessionRecovery() {
        return sessionRecovery;
    }

    /** global system ColumnEncryptionKeyStoreProviders */
    static Map<String, SQLServerColumnEncryptionKeyStoreProvider> globalSystemColumnEncryptionKeyStoreProviders = new HashMap<>();

    static {
        if (System.getProperty("os.name").toLowerCase(Locale.ENGLISH).startsWith("windows")) {
            SQLServerColumnEncryptionCertificateStoreProvider provider = new SQLServerColumnEncryptionCertificateStoreProvider();
            globalSystemColumnEncryptionKeyStoreProviders.put(provider.getName(), provider);
        }
    }

    static Map<String, SQLServerColumnEncryptionKeyStoreProvider> globalCustomColumnEncryptionKeyStoreProviders = null;

    /** This is a per-connection store provider. It can be JKS or AKV. */
    Map<String, SQLServerColumnEncryptionKeyStoreProvider> systemColumnEncryptionKeyStoreProvider = new HashMap<>();

    /**
     * Registers key store providers in the globalCustomColumnEncryptionKeyStoreProviders.
     * 
     * @param clientKeyStoreProviders
     *        a map containing the store providers information.
     * @throws SQLServerException
     *         when an error occurs
     */
    public static synchronized void registerColumnEncryptionKeyStoreProviders(
            Map<String, SQLServerColumnEncryptionKeyStoreProvider> clientKeyStoreProviders) throws SQLServerException {
        loggerExternal.entering(loggingClassNameBase, "registerColumnEncryptionKeyStoreProviders",
                "Registering Column Encryption Key Store Providers");

        if (null == clientKeyStoreProviders) {
            throw new SQLServerException(null, SQLServerException.getErrString("R_CustomKeyStoreProviderMapNull"), null,
                    0, false);
        }

        if (null != globalCustomColumnEncryptionKeyStoreProviders
                && !globalCustomColumnEncryptionKeyStoreProviders.isEmpty()) {
            throw new SQLServerException(null, SQLServerException.getErrString("R_CustomKeyStoreProviderSetOnce"), null,
                    0, false);
        }

        globalCustomColumnEncryptionKeyStoreProviders = new HashMap<>();

        for (Map.Entry<String, SQLServerColumnEncryptionKeyStoreProvider> entry : clientKeyStoreProviders.entrySet()) {
            String providerName = entry.getKey();
            if (null == providerName || 0 == providerName.trim().length()) {
                throw new SQLServerException(null, SQLServerException.getErrString("R_EmptyCustomKeyStoreProviderName"),
                        null, 0, false);
            }
            if ((providerName.substring(0, 6).equalsIgnoreCase(RESERVED_PROVIDER_NAME_PREFIX))) {
                MessageFormat form = new MessageFormat(
                        SQLServerException.getErrString("R_InvalidCustomKeyStoreProviderName"));
                Object[] msgArgs = {providerName, RESERVED_PROVIDER_NAME_PREFIX};
                throw new SQLServerException(null, form.format(msgArgs), null, 0, false);
            }

            SQLServerColumnEncryptionKeyStoreProvider provider = entry.getValue();
            if (null == provider) {
                throw new SQLServerException(null, String
                        .format(SQLServerException.getErrString("R_CustomKeyStoreProviderValueNull"), providerName),
                        null, 0, false);
            }

            // Global providers should not use their own CEK caches.
            provider.setColumnEncryptionCacheTtl(Duration.ZERO);
            globalCustomColumnEncryptionKeyStoreProviders.put(providerName, provider);
        }

        loggerExternal.exiting(loggingClassNameBase, "registerColumnEncryptionKeyStoreProviders",
                "Number of Key store providers that are registered:"
                        + globalCustomColumnEncryptionKeyStoreProviders.size());
    }

    /**
     * Unregisters all the custom key store providers from the globalCustomColumnEncryptionKeyStoreProviders by clearing
     * the map and setting it to null.
     */
    public static synchronized void unregisterColumnEncryptionKeyStoreProviders() {
        loggerExternal.entering(loggingClassNameBase, "unregisterColumnEncryptionKeyStoreProviders",
                "Removing Column Encryption Key Store Provider");

        if (null != globalCustomColumnEncryptionKeyStoreProviders) {
            globalCustomColumnEncryptionKeyStoreProviders.clear();
            globalCustomColumnEncryptionKeyStoreProviders = null;
        }

        loggerExternal.exiting(loggingClassNameBase, "unregisterColumnEncryptionKeyStoreProviders",
                "Number of Key store providers that are registered: 0");
    }

    synchronized SQLServerColumnEncryptionKeyStoreProvider getGlobalSystemColumnEncryptionKeyStoreProvider(
            String providerName) {
        return (null != globalSystemColumnEncryptionKeyStoreProviders && globalSystemColumnEncryptionKeyStoreProviders
                .containsKey(providerName)) ? globalSystemColumnEncryptionKeyStoreProviders.get(providerName) : null;
    }

    synchronized String getAllGlobalCustomSystemColumnEncryptionKeyStoreProviders() {
        return (null != globalCustomColumnEncryptionKeyStoreProviders) ? globalCustomColumnEncryptionKeyStoreProviders
                .keySet().toString() : null;
    }

    synchronized String getAllSystemColumnEncryptionKeyStoreProviders() {
        String keyStores = "";
        if (0 != systemColumnEncryptionKeyStoreProvider.size())
            keyStores = systemColumnEncryptionKeyStoreProvider.keySet().toString();
        if (0 != SQLServerConnection.globalSystemColumnEncryptionKeyStoreProviders.size())
            keyStores += "," + SQLServerConnection.globalSystemColumnEncryptionKeyStoreProviders.keySet().toString();
        return keyStores;
    }

    synchronized SQLServerColumnEncryptionKeyStoreProvider getGlobalCustomColumnEncryptionKeyStoreProvider(
            String providerName) {
        return (null != globalCustomColumnEncryptionKeyStoreProviders && globalCustomColumnEncryptionKeyStoreProviders
                .containsKey(providerName)) ? globalCustomColumnEncryptionKeyStoreProviders.get(providerName) : null;
    }

    synchronized SQLServerColumnEncryptionKeyStoreProvider getSystemColumnEncryptionKeyStoreProvider(
            String providerName) {
        return (null != systemColumnEncryptionKeyStoreProvider && systemColumnEncryptionKeyStoreProvider
                .containsKey(providerName)) ? systemColumnEncryptionKeyStoreProvider.get(providerName) : null;
    }

    synchronized SQLServerColumnEncryptionKeyStoreProvider getSystemOrGlobalColumnEncryptionKeyStoreProvider(
            String providerName) throws SQLServerException {

        // check for global system providers
        keystoreProvider = getGlobalSystemColumnEncryptionKeyStoreProvider(providerName);

        // Check for the connection system provider.
        if (null == keystoreProvider) {
            keystoreProvider = getSystemColumnEncryptionKeyStoreProvider(providerName);
        }

        // There is no global system provider of this name, check for the global custom providers.
        if (null == keystoreProvider) {
            keystoreProvider = getGlobalCustomColumnEncryptionKeyStoreProvider(providerName);
        }

        // No provider was found of this name.
        if (null == keystoreProvider) {
            String systemProviders = getAllSystemColumnEncryptionKeyStoreProviders();
            String customProviders = getAllGlobalCustomSystemColumnEncryptionKeyStoreProviders();
            MessageFormat form = new MessageFormat(
                    SQLServerException.getErrString("R_UnrecognizedKeyStoreProviderName"));
            Object[] msgArgs = {providerName, systemProviders, customProviders};
            throw new SQLServerException(form.format(msgArgs), null);
        }

        return keystoreProvider;
    }

    synchronized boolean hasConnectionColumnEncryptionKeyStoreProvidersRegistered() {
        return null != connectionColumnEncryptionKeyStoreProvider
                && connectionColumnEncryptionKeyStoreProvider.size() > 0;
    }

    synchronized String getAllConnectionColumnEncryptionKeyStoreProviders() {
        String keyStores = "";
        if (0 != connectionColumnEncryptionKeyStoreProvider.size())
            keyStores = connectionColumnEncryptionKeyStoreProvider.keySet().toString();
        return keyStores;
    }

    synchronized SQLServerColumnEncryptionKeyStoreProvider getColumnEncryptionKeyStoreProviderOnConnection(
            String providerName) throws SQLServerException {

        // Check for a connection-level provider first
        if (null != connectionColumnEncryptionKeyStoreProvider
                && connectionColumnEncryptionKeyStoreProvider.size() > 0) {
            // If any connection-level providers are registered, we don't fall back to system/global providers
            if (connectionColumnEncryptionKeyStoreProvider.containsKey(providerName)) {
                return connectionColumnEncryptionKeyStoreProvider.get(providerName);
            } else {
                MessageFormat form = new MessageFormat(
                        SQLServerException.getErrString("R_UnrecognizedConnectionKeyStoreProviderName"));
                Object[] msgArgs = {providerName, getAllConnectionColumnEncryptionKeyStoreProviders()};
                throw new SQLServerException(form.format(msgArgs), null);
            }
        }

        // No connection-level providers registered, so return system/global provider
        return getSystemOrGlobalColumnEncryptionKeyStoreProvider(providerName);
    }

    /** This is a user-defined per-connection store provider. */
    Map<String, SQLServerColumnEncryptionKeyStoreProvider> connectionColumnEncryptionKeyStoreProvider = new HashMap<>();

    /**
     * Registers connection-level key store providers, replacing all existing providers.
     * 
     * @param clientKeyStoreProviders
     *        a map containing the store providers information.
     * @throws SQLServerException
     *         when an error occurs
     */
    public synchronized void registerColumnEncryptionKeyStoreProvidersOnConnection(
            Map<String, SQLServerColumnEncryptionKeyStoreProvider> clientKeyStoreProviders) throws SQLServerException {
        loggerExternal.entering(loggingClassName, "registerColumnEncryptionKeyStoreProvidersOnConnection",
                "Registering Column Encryption Key Store Providers on Connection");

        if (null == clientKeyStoreProviders) {
            throw new SQLServerException(null, SQLServerException.getErrString("R_CustomKeyStoreProviderMapNull"), null,
                    0, false);
        }

        connectionColumnEncryptionKeyStoreProvider.clear();

        for (Map.Entry<String, SQLServerColumnEncryptionKeyStoreProvider> entry : clientKeyStoreProviders.entrySet()) {
            String providerName = entry.getKey();
            if (null == providerName || 0 == providerName.trim().length()) {
                throw new SQLServerException(null, SQLServerException.getErrString("R_EmptyCustomKeyStoreProviderName"),
                        null, 0, false);
            }

            // MSSQL_CERTIFICATE_STORE not allowed on connection level
            if ((providerName.equalsIgnoreCase(WINDOWS_KEY_STORE_NAME))) {
                MessageFormat form = new MessageFormat(
                        SQLServerException.getErrString("R_InvalidCustomKeyStoreProviderName"));
                Object[] msgArgs = {providerName, WINDOWS_KEY_STORE_NAME};
                throw new SQLServerException(null, form.format(msgArgs), null, 0, false);
            }

            if (null == entry.getValue()) {
                throw new SQLServerException(null, String
                        .format(SQLServerException.getErrString("R_CustomKeyStoreProviderValueNull"), providerName),
                        null, 0, false);
            }

            connectionColumnEncryptionKeyStoreProvider.put(entry.getKey(), entry.getValue());
        }

        loggerExternal.exiting(loggingClassName, "registerColumnEncryptionKeyStoreProvidersOnConnection",
                "Number of connection-level Key store providers that are registered: "
                        + connectionColumnEncryptionKeyStoreProvider.size());
    }

    /** trusted servername AE */
    private String trustedServerNameAE = null;
    private static Map<String, List<String>> columnEncryptionTrustedMasterKeyPaths = new HashMap<>();

    /**
     * Sets Trusted Master Key Paths in the columnEncryptionTrustedMasterKeyPaths.
     * 
     * @param trustedKeyPaths
     *        all master key paths that are trusted
     */
    public static synchronized void setColumnEncryptionTrustedMasterKeyPaths(
            Map<String, List<String>> trustedKeyPaths) {
        loggerExternal.entering(loggingClassNameBase, "setColumnEncryptionTrustedMasterKeyPaths",
                "Setting Trusted Master Key Paths");

        // Use upper case for server and instance names.
        columnEncryptionTrustedMasterKeyPaths.clear();
        for (Map.Entry<String, List<String>> entry : trustedKeyPaths.entrySet()) {
            columnEncryptionTrustedMasterKeyPaths.put(entry.getKey().toUpperCase(), entry.getValue());
        }

        loggerExternal.exiting(loggingClassNameBase, "setColumnEncryptionTrustedMasterKeyPaths",
                "Number of Trusted Master Key Paths: " + columnEncryptionTrustedMasterKeyPaths.size());
    }

    /**
     * Updates the columnEncryptionTrustedMasterKeyPaths with the new Server and trustedKeyPaths.
     * 
     * @param server
     *        String server name
     * @param trustedKeyPaths
     *        all master key paths that are trusted
     */
    public static synchronized void updateColumnEncryptionTrustedMasterKeyPaths(String server,
            List<String> trustedKeyPaths) {
        loggerExternal.entering(loggingClassNameBase, "updateColumnEncryptionTrustedMasterKeyPaths",
                "Updating Trusted Master Key Paths");

        // Use upper case for server and instance names.
        columnEncryptionTrustedMasterKeyPaths.put(server.toUpperCase(), trustedKeyPaths);

        loggerExternal.exiting(loggingClassNameBase, "updateColumnEncryptionTrustedMasterKeyPaths",
                "Number of Trusted Master Key Paths: " + columnEncryptionTrustedMasterKeyPaths.size());
    }

    /**
     * Removes the trusted Master key Path from the columnEncryptionTrustedMasterKeyPaths.
     * 
     * @param server
     *        String server name
     */
    public static synchronized void removeColumnEncryptionTrustedMasterKeyPaths(String server) {
        loggerExternal.entering(loggingClassNameBase, "removeColumnEncryptionTrustedMasterKeyPaths",
                "Removing Trusted Master Key Paths");

        // Use upper case for server and instance names.
        columnEncryptionTrustedMasterKeyPaths.remove(server.toUpperCase());

        loggerExternal.exiting(loggingClassNameBase, "removeColumnEncryptionTrustedMasterKeyPaths",
                "Number of Trusted Master Key Paths: " + columnEncryptionTrustedMasterKeyPaths.size());
    }

    /**
     * Returns the Trusted Master Key Paths.
     * 
     * @return columnEncryptionTrustedMasterKeyPaths.
     */
    public static synchronized Map<String, List<String>> getColumnEncryptionTrustedMasterKeyPaths() {
        loggerExternal.entering(loggingClassNameBase, "getColumnEncryptionTrustedMasterKeyPaths",
                "Getting Trusted Master Key Paths");

        Map<String, List<String>> masterKeyPathCopy = new HashMap<>();

        for (Map.Entry<String, List<String>> entry : columnEncryptionTrustedMasterKeyPaths.entrySet()) {
            masterKeyPathCopy.put(entry.getKey(), entry.getValue());
        }

        loggerExternal.exiting(loggingClassNameBase, "getColumnEncryptionTrustedMasterKeyPaths",
                "Number of Trusted Master Key Paths: " + masterKeyPathCopy.size());

        return masterKeyPathCopy;
    }

    static synchronized List<String> getColumnEncryptionTrustedMasterKeyPaths(String server, Boolean[] hasEntry) {
        if (columnEncryptionTrustedMasterKeyPaths.containsKey(server)) {
            hasEntry[0] = true;
            return columnEncryptionTrustedMasterKeyPaths.get(server);
        } else {
            hasEntry[0] = false;
            return null;
        }
    }

    /**
     * Clears User token cache. This will clear all account info so interactive login will be required on the next
     * request to acquire an access token.
     */
    public static synchronized void clearUserTokenCache() {
        PersistentTokenCacheAccessAspect.clearUserTokenCache();
    }

    /** the active set of connection properties */
    Properties activeConnectionProperties;

    /** integrated security property */
    private boolean integratedSecurity = SQLServerDriverBooleanProperty.INTEGRATED_SECURITY.getDefaultValue();

    /** NTLM authentication flag */
    private boolean ntlmAuthentication = false;

    /** NTLM password hash */
    private byte[] ntlmPasswordHash = null;

    /** integrated authentication scheme */
    private AuthenticationScheme intAuthScheme = AuthenticationScheme.nativeAuthentication;

    /** impersonated user credential */
    private GSSCredential impersonatedUserCred;

    /** user created credential flag */
    private boolean isUserCreatedCredential;

    /** This is the current connect place holder this should point one of the primary or failover place holder */
    ServerPortPlaceHolder currentConnectPlaceHolder = null;

    /** SQL Server version string */
    String sqlServerVersion;

    /** XOPEN or SQL 92 state codes? */
    boolean xopenStates;

    /** database auto commit mode */
    private boolean databaseAutoCommitMode;

    /** Set to true when in an XA transaction. */
    private boolean inXATransaction = false;

    /** transaction descriptor */
    private byte[] transactionDescriptor = new byte[8];

    /**
     * Flag (Yukon and later) set to true whenever a transaction is rolled back..The flag's value is reset to false when
     * a new transaction starts or when the autoCommit mode changes.
     */
    private boolean rolledBackTransaction;

    final boolean rolledBackTransaction() {
        return rolledBackTransaction;
    }

    /** connection state */
    private volatile State state = State.Initialized;

    private void setState(State state) {
        this.state = state;
    }

    /**
     * This function actually represents whether a database session is not open. The session is not available before the
     * session is established and after the session is closed.
     */
    final boolean isSessionUnAvailable() {
        return !(state.equals(State.Opened));
    }

    final static int maxDecimalPrecision = 38; // @@max_precision for SQL 2000 and 2005 is 38.
    final static int defaultDecimalPrecision = 18;

    /** trace iD */
    final String traceID;

    /** Limit for the size of data (in bytes) returned for value on this connection */
    private int maxFieldSize; // default: 0 --> no limit

    final void setMaxFieldSize(int limit) throws SQLServerException {
        // assert limit >= 0;
        if (maxFieldSize != limit) {
            if (loggerExternal.isLoggable(Level.FINER) && Util.isActivityTraceOn()) {
                loggerExternal.finer(toString() + " ActivityId: " + ActivityCorrelator.getNext().toString());
            }
            // If no limit on field size, set text size to max (2147483647), NOT default (0 --> 4K)
            connectionCommand("SET TEXTSIZE " + ((0 == limit) ? Integer.MAX_VALUE : limit), "setMaxFieldSize");
            maxFieldSize = limit;
        }
    }

    /**
     * This function is used both to init the values on creation of connection and resetting the values after the
     * connection is released to the pool for reuse.
     */
    final void initResettableValues() {
        rolledBackTransaction = false;
        transactionIsolationLevel = Connection.TRANSACTION_READ_COMMITTED;// default isolation level
        maxFieldSize = 0; // default: 0 --> no limit
        maxRows = 0; // default: 0 --> no limit
        nLockTimeout = -1;
        databaseAutoCommitMode = true;// auto commit mode
        holdability = ResultSet.HOLD_CURSORS_OVER_COMMIT;
        sqlWarnings = null;
        sCatalog = originalCatalog;
        databaseMetaData = null;
    }

    /** Limit for the maximum number of rows returned from queries on this connection */
    private int maxRows; // default: 0 --> no limit

    final void setMaxRows(int limit) throws SQLServerException {
        // assert limit >= 0;
        if (maxRows != limit) {
            if (loggerExternal.isLoggable(Level.FINER) && Util.isActivityTraceOn()) {
                loggerExternal.finer(toString() + " ActivityId: " + ActivityCorrelator.getNext().toString());
            }
            connectionCommand("SET ROWCOUNT " + limit, "setMaxRows");
            maxRows = limit;
        }
    }

    /** Default database collation read from ENVCHANGE_SQLCOLLATION token. */
    private SQLCollation databaseCollation;

    final SQLCollation getDatabaseCollation() {
        return databaseCollation;
    }

    static private final AtomicInteger baseConnectionID = new AtomicInteger(0); // connection id dispenser

    /** This is the current catalog */
    private String sCatalog = "master"; // the database catalog

    /** This is the catalog immediately after login. */
    private String originalCatalog = "master";

    /** This is the current language */
    private String sLanguage = "us_english";

    /** transaction isolation level */
    private int transactionIsolationLevel;

    /** pooled connection parent */
    private SQLServerPooledConnection pooledConnectionParent;

    /** the meta data for this connection */
    private SQLServerDatabaseMetaData databaseMetaData;

    /** first save point id */
    private int nNextSavePointId = 10000;

    static final private java.util.logging.Logger connectionlogger = java.util.logging.Logger
            .getLogger("com.microsoft.sqlserver.jdbc.internals.SQLServerConnection");
    static final private java.util.logging.Logger loggerExternal = java.util.logging.Logger
            .getLogger("com.microsoft.sqlserver.jdbc.Connection");

    private static String loggingClassNameBase = "com.microsoft.sqlserver.jdbc.SQLServerConnection";

    /** Instance-specific loggingClassName to identity the connection in logs */
    private String loggingClassName = loggingClassNameBase;

    /**
     * There are three ways to get a failover partner connection string, from the failover map, the connecting server
     * returned the following variable only stores the serverReturned failver information.
     */
    private String failoverPartnerServerProvided = null;

    /** holdability */
    private int holdability;

    final int getHoldabilityInternal() {
        return holdability;
    }

    /**
     * Default TDS packet size used after logon if no other value was set via the packetSize connection property. The
     * value was chosen to take maximum advantage of SQL Server's default page size.
     */
    private int tdsPacketSize = TDS.INITIAL_PACKET_SIZE;

    /** requested packet size */
    private int requestedPacketSize = TDS.DEFAULT_PACKET_SIZE;

    final int getTDSPacketSize() {
        return tdsPacketSize;
    }

    /** TDS channel */
    private TDSChannel tdsChannel;

    /** current command */
    private TDSCommand currentCommand = null;

    /** TDS version */
    private int tdsVersion = TDS.VER_UNKNOWN;

    final boolean isKatmaiOrLater() {
        assert TDS.VER_UNKNOWN != tdsVersion;
        assert tdsVersion >= TDS.VER_YUKON;
        return tdsVersion >= TDS.VER_KATMAI;
    }

    final boolean isDenaliOrLater() {
        return tdsVersion >= TDS.VER_DENALI;
    }

    /** server major version */
    private int serverMajorVersion;

    int getServerMajorVersion() {
        return serverMajorVersion;
    }

    /** connection pool proxy */
    private SQLServerConnectionPoolProxy proxy;

    /** client connection id */
    private UUID clientConnectionId = null;

    @Override
    public UUID getClientConnectionId() throws SQLServerException {
        // If the connection is closed, we do not allow external application to get
        // ClientConnectionId.
        checkClosed();
        return clientConnectionId;
    }

    /**
     * This function is called internally, e.g. when login process fails, we need to append the ClientConnectionId to
     * error string.
     */
    final UUID getClientConIdInternal() {
        return clientConnectionId;
    }

    final int getRetryInterval() {
        return connectRetryInterval;
    }

    final int getRetryCount() {
        return connectRetryCount;
    }

    final boolean attachConnId() {
        return state.equals(State.Connected);
    }

    SQLServerPooledConnection getPooledConnectionParent() {
        return pooledConnectionParent;
    }

    SQLServerConnection(String parentInfo) throws SQLServerException {
        int connectionID = nextConnectionID(); // sequential connection id
        traceID = "ConnectionID:" + connectionID;
        loggingClassName += ":" + connectionID;
        if (connectionlogger.isLoggable(Level.FINE))
            connectionlogger.fine(toString() + " created by (" + parentInfo + ")");
        initResettableValues();

        // Caching turned on?
        if (!this.getDisableStatementPooling() && 0 < this.getStatementPoolingCacheSize()) {
            prepareCache();
        }
    }

    void setFailoverPartnerServerProvided(String partner) {
        failoverPartnerServerProvided = partner;
        // after login this info should be added to the map
    }

    final void setAssociatedProxy(SQLServerConnectionPoolProxy proxy) {
        this.proxy = proxy;
    }

    /**
     * Provides functionality to return a connection object to outside world. E.g. stmt.getConnection, these functions
     * should return the proxy not the actual physical connection when the physical connection is pooled and the user
     * should be accessing the connection functions via the proxy object.
     */
    final Connection getConnection() {
        if (null != proxy)
            return proxy;
        else
            return this;
    }

    final void resetPooledConnection() {
        tdsChannel.resetPooledConnection();
        initResettableValues();
    }

    /**
     * Generates the next unique connection id.
     * 
     * @return the next conn id
     */
    private static int nextConnectionID() {
        return baseConnectionID.incrementAndGet(); // 4.04 Ensure thread safe id allocation
    }

    java.util.logging.Logger getConnectionLogger() {
        return connectionlogger;
    }

    /**
     * Provides a helper function to return an ID string suitable for tracing.
     */
    @Override
    public String toString() {
        if (null != clientConnectionId)
            return traceID + " ClientConnectionId: " + clientConnectionId.toString();
        else
            return traceID;
    }

    /**
     * Checks if the connection is closed
     * 
     * @throws SQLServerException
     */
    void checkClosed() throws SQLServerException {
        if (isSessionUnAvailable()) {
            SQLServerException.makeFromDriverError(null, null, SQLServerException.getErrString("R_connectionIsClosed"),
                    SQLServerException.EXCEPTION_XOPEN_CONNECTION_FAILURE, false);
        }
    }

    /**
     * Returns if Federated Authentication is in use or is about to expire soon
     * 
     * @return true/false
     */
    protected boolean needsReconnect() {
        return (null != fedAuthToken && Util.checkIfNeedNewAccessToken(this, fedAuthToken.expiresOn));
    }

    /**
     * Returns if a string property is enabled.
     * 
     * @param propName
     *        the string property name
     * @param propValue
     *        the string property value.
     * @return false if p == null (meaning take default).
     * @return true if p == "true" (case-insensitive).
     * @return false if p == "false" (case-insensitive).
     * @exception SQLServerException
     *            thrown if value is not recognized.
     */
    private boolean isBooleanPropertyOn(String propName, String propValue) throws SQLServerException {
        // Null means take the default of false.
        if (null == propValue)
            return false;

        if ("true".equalsIgnoreCase(propValue)) {
            return true;
        } else if ("false".equalsIgnoreCase(propValue)) {
            return false;
        } else {
            MessageFormat form = new MessageFormat(SQLServerException.getErrString("R_invalidBooleanValue"));
            Object[] msgArgs = {propName};
            SQLServerException.makeFromDriverError(this, this, form.format(msgArgs), null, false);
            return false;
        }
    }

    /**
     * Maximum number of wide characters for a SQL login record name (such as instance name, application name, etc...).
     * See TDS specification, "Login Data Validation Rules" section.
     */
    final static int MAX_SQL_LOGIN_NAME_WCHARS = 128;

    /**
     * Validates propName against maximum allowed length MAX_SQL_LOGIN_NAME_WCHARS. Throws exception if name length
     * exceeded.
     * 
     * @param propName
     *        the name of the property.
     * @param propValue
     *        the value of the property.
     * @throws SQLServerException
     */
    void validateMaxSQLLoginName(String propName, String propValue) throws SQLServerException {
        if (propValue != null && propValue.length() > MAX_SQL_LOGIN_NAME_WCHARS) {
            MessageFormat form = new MessageFormat(SQLServerException.getErrString("R_propertyMaximumExceedsChars"));
            Object[] msgArgs = {propName, Integer.toString(MAX_SQL_LOGIN_NAME_WCHARS)};
            SQLServerException.makeFromDriverError(this, this, form.format(msgArgs), null, false);
        }
    }

    Connection connect(Properties propsIn, SQLServerPooledConnection pooledConnection) throws SQLServerException {
        int loginTimeoutSeconds = SQLServerDriverIntProperty.LOGIN_TIMEOUT.getDefaultValue();
        if (propsIn != null) {
            String sPropValue = propsIn.getProperty(SQLServerDriverIntProperty.LOGIN_TIMEOUT.toString());
            try {
                if (null != sPropValue && sPropValue.length() > 0) {
                    int sPropValueInt = Integer.parseInt(sPropValue);
                    if (0 != sPropValueInt) { // Use the default timeout in case of a zero value
                        loginTimeoutSeconds = sPropValueInt;
                    }
                }
            } catch (NumberFormatException e) {
                MessageFormat form = new MessageFormat(SQLServerException.getErrString("R_invalidTimeOut"));
                Object[] msgArgs = {sPropValue};
                SQLServerException.makeFromDriverError(this, this, form.format(msgArgs), null, false);
            }
        }

        // Interactive auth may involve MFA which require longer timeout
        if (SqlAuthentication.ActiveDirectoryInteractive.toString().equalsIgnoreCase(authenticationString)) {
            loginTimeoutSeconds *= 10;
        }

        long elapsedSeconds = 0;
        long start = System.currentTimeMillis();
        for (int connectRetryAttempt = 0, tlsRetryAttempt = 0;;) {
            try {
                if (0 == elapsedSeconds || elapsedSeconds < loginTimeoutSeconds) {
                    if (0 < tlsRetryAttempt && INTERMITTENT_TLS_MAX_RETRY > tlsRetryAttempt) {
                        if (connectionlogger.isLoggable(Level.FINE)) {
                            connectionlogger.fine("TLS retry " + tlsRetryAttempt + " of " + INTERMITTENT_TLS_MAX_RETRY
                                    + " elapsed time " + elapsedSeconds + " secs");
                        }
                    } else if (0 < connectRetryAttempt) {
                        if (connectionlogger.isLoggable(Level.FINE)) {
                            connectionlogger.fine("Retrying connection " + connectRetryAttempt + " of "
                                    + connectRetryCount + " elapsed time " + elapsedSeconds + " secs");
                        }
                    }

                    return connectInternal(propsIn, pooledConnection);
                }
            } catch (SQLServerException e) {
                elapsedSeconds = ((System.currentTimeMillis() - start) / 1000L);

                // special case for TLS intermittent failures: no wait retries
                if (SQLServerException.DRIVER_ERROR_INTERMITTENT_TLS_FAILED == e.getDriverErrorCode()
                        && tlsRetryAttempt < INTERMITTENT_TLS_MAX_RETRY && elapsedSeconds < loginTimeoutSeconds) {
                    if (connectionlogger.isLoggable(Level.FINE)) {
                        connectionlogger.fine(
                                "Connection failed during SSL handshake. Retrying due to an intermittent TLS 1.2 failure issue. Retry attempt = "
                                        + tlsRetryAttempt + ".");
                    }
                    tlsRetryAttempt++;
                } else {
                    // TLS max retry exceeded
                    if (tlsRetryAttempt > INTERMITTENT_TLS_MAX_RETRY) {
                        if (connectionlogger.isLoggable(Level.FINE)) {
                            connectionlogger.fine("Connection failed during SSL handshake. Maximum retry attempt ("
                                    + INTERMITTENT_TLS_MAX_RETRY + ") reached.  ");
                        }
                    }

                    if (0 == connectRetryCount) {
                        // connection retry disabled
                        throw e;
                    } else if (connectRetryAttempt++ > connectRetryCount) {
                        // maximum connection retry count reached
                        if (connectionlogger.isLoggable(Level.FINE)) {
                            connectionlogger.fine("Connection failed. Maximum connection retry count "
                                    + connectRetryCount + " reached.");
                        }
                        throw e;
                    } else {
                        // only retry if transient error
                        SQLServerError sqlServerError = e.getSQLServerError();
                        if (!TransientError.isTransientError(sqlServerError)) {
                            throw e;
                        }

                        // check if there's time to retry, no point to wait if no time left
                        if ((elapsedSeconds + connectRetryInterval) >= loginTimeoutSeconds) {
                            if (connectionlogger.isLoggable(Level.FINEST)) {
                                connectionlogger
                                        .finest("Connection failed. No time left to retry timeout will be exceeded:"
                                                + " elapsed time(" + elapsedSeconds + ")s + connectRetryInterval("
                                                + connectRetryInterval + ")s >= loginTimeout(" + loginTimeoutSeconds
                                                + ")s");
                            }
                            throw e;
                        }

                        // wait for connectRetryInterval before retry
                        if (connectionlogger.isLoggable(Level.FINEST)) {
                            connectionlogger.finest(toString() + "Connection failed on transient error "
                                    + sqlServerError.getErrorNumber() + ". Wait for connectRetryInterval("
                                    + connectRetryInterval + ")s before retry.");
                        }
                        try {
                            Thread.sleep(TimeUnit.SECONDS.toMillis(connectRetryInterval));
                        } catch (InterruptedException ex) {
                            // re-interrupt the current thread, in order to restore the thread's interrupt status.
                            Thread.currentThread().interrupt();
                        }
                    }
                }
            }
        }
    }

    private void registerKeyStoreProviderOnConnection(String keyStoreAuth, String keyStoreSecret,
            String keyStoreLocation) throws SQLServerException {
        if (null == keyStoreAuth) {
            // secret and location must be null too.
            if ((null != keyStoreSecret)) {
                MessageFormat form = new MessageFormat(
                        SQLServerException.getErrString("R_keyStoreAuthenticationNotSet"));
                Object[] msgArgs = {"keyStoreSecret"};
                throw new SQLServerException(form.format(msgArgs), null);
            }
            if (null != keyStoreLocation) {
                MessageFormat form = new MessageFormat(
                        SQLServerException.getErrString("R_keyStoreAuthenticationNotSet"));
                Object[] msgArgs = {"keyStoreLocation"};
                throw new SQLServerException(form.format(msgArgs), null);
            }
            if (null != keyStorePrincipalId) {
                MessageFormat form = new MessageFormat(
                        SQLServerException.getErrString("R_keyStoreAuthenticationNotSet"));
                Object[] msgArgs = {"keyStorePrincipalId"};
                throw new SQLServerException(form.format(msgArgs), null);
            }
        } else {
            KeyStoreAuthentication keyStoreAuthentication = KeyStoreAuthentication.valueOfString(keyStoreAuth);
            switch (keyStoreAuthentication) {
                case JavaKeyStorePassword:
                    // both secret and location must be set for JKS.
                    if ((null == keyStoreSecret) || (null == keyStoreLocation)) {
                        throw new SQLServerException(
                                SQLServerException.getErrString("R_keyStoreSecretOrLocationNotSet"), null);
                    } else {
                        SQLServerColumnEncryptionJavaKeyStoreProvider provider = new SQLServerColumnEncryptionJavaKeyStoreProvider(
                                keyStoreLocation, keyStoreSecret.toCharArray());
                        systemColumnEncryptionKeyStoreProvider.put(provider.getName(), provider);
                    }
                    break;
                case KeyVaultClientSecret:
                    // need a secret to use the secret method
                    if (null == keyStoreSecret) {
                        throw new SQLServerException(SQLServerException.getErrString("R_keyStoreSecretNotSet"), null);
                    } else {
                        SQLServerColumnEncryptionAzureKeyVaultProvider provider = new SQLServerColumnEncryptionAzureKeyVaultProvider(
                                keyStorePrincipalId, keyStoreSecret);
                        systemColumnEncryptionKeyStoreProvider.put(provider.getName(), provider);
                    }
                    break;
                case KeyVaultManagedIdentity:
                    SQLServerColumnEncryptionAzureKeyVaultProvider provider;
                    if (null != keyStorePrincipalId) {
                        provider = new SQLServerColumnEncryptionAzureKeyVaultProvider(keyStorePrincipalId);
                    } else {
                        provider = new SQLServerColumnEncryptionAzureKeyVaultProvider();
                    }
                    systemColumnEncryptionKeyStoreProvider.put(provider.getName(), provider);
                    break;
                default:
                    // valueOfString would throw an exception if the keyStoreAuthentication is not valid.
                    break;
            }
        }
    }

    // Helper to check if timeout value is valid
    int validateTimeout(SQLServerDriverIntProperty property) throws SQLServerException {
        int timeout = property.getDefaultValue();
        String sPropValue = activeConnectionProperties.getProperty(property.toString());
        if (null != sPropValue && sPropValue.length() > 0) {
            try {
                timeout = Integer.parseInt(sPropValue);
                if (!property.isValidValue(timeout)) {
                    MessageFormat form = new MessageFormat(SQLServerException.getErrString("R_invalidTimeOut"));
                    Object[] msgArgs = {sPropValue};
                    SQLServerException.makeFromDriverError(this, this, form.format(msgArgs), null, false);

                }
            } catch (NumberFormatException e) {
                MessageFormat form = new MessageFormat(SQLServerException.getErrString("R_invalidTimeOut"));
                Object[] msgArgs = {sPropValue};
                SQLServerException.makeFromDriverError(this, this, form.format(msgArgs), null, false);

            }
        }
        return timeout;
    }

    /**
     * Establish a physical database connection based on the user specified connection properties. Logon to the
     * database.
     *
     * @param propsIn
     *        the connection properties
     * @param pooledConnection
     *        a parent pooled connection if this is a logical connection
     * @throws SQLServerException
     * @return the database connection
     */
    Connection connectInternal(Properties propsIn,
            SQLServerPooledConnection pooledConnection) throws SQLServerException {
        try {
            if (propsIn != null) {

                activeConnectionProperties = (Properties) propsIn.clone();

                pooledConnectionParent = pooledConnection;

                String hostNameInCertificate = activeConnectionProperties
                        .getProperty(SQLServerDriverStringProperty.HOSTNAME_IN_CERTIFICATE.toString());

                /*
                 * hostNameInCertificate property can change when redirection is involved, so maintain this value for
                 * every instance of SQLServerConnection.
                 */
                if (null == originalHostNameInCertificate && null != hostNameInCertificate
                        && !hostNameInCertificate.isEmpty()) {
                    originalHostNameInCertificate = activeConnectionProperties
                            .getProperty(SQLServerDriverStringProperty.HOSTNAME_IN_CERTIFICATE.toString());
                }

                /*
                 * if hostNameInCertificate has a legitimate value (and not empty or null), reset hostNameInCertificate
                 * to the original value every time we connect (or re-connect).
                 */
                if (null != originalHostNameInCertificate && !originalHostNameInCertificate.isEmpty()) {
                    activeConnectionProperties.setProperty(
                            SQLServerDriverStringProperty.HOSTNAME_IN_CERTIFICATE.toString(),
                            originalHostNameInCertificate);
                }

                String sPropKey;
                String sPropValue;

                sPropKey = SQLServerDriverStringProperty.USER.toString();
                sPropValue = activeConnectionProperties.getProperty(sPropKey);
                if (null == sPropValue) {
                    sPropValue = SQLServerDriverStringProperty.USER.getDefaultValue();
                    activeConnectionProperties.setProperty(sPropKey, sPropValue);
                }
                validateMaxSQLLoginName(sPropKey, sPropValue);

                sPropKey = SQLServerDriverStringProperty.PASSWORD.toString();
                sPropValue = activeConnectionProperties.getProperty(sPropKey);
                if (null == sPropValue) {
                    sPropValue = SQLServerDriverStringProperty.PASSWORD.getDefaultValue();
                    activeConnectionProperties.setProperty(sPropKey, sPropValue);
                }
                validateMaxSQLLoginName(sPropKey, sPropValue);

                sPropKey = SQLServerDriverStringProperty.DATABASE_NAME.toString();
                sPropValue = activeConnectionProperties.getProperty(sPropKey);
                validateMaxSQLLoginName(sPropKey, sPropValue);

                // if the user does not specify a default timeout, default is 15 per spec
                int loginTimeoutSeconds = validateTimeout(SQLServerDriverIntProperty.LOGIN_TIMEOUT);

                // Translates the serverName from Unicode to ASCII Compatible Encoding (ACE), as defined by the ToASCII
                // operation of RFC 3490.
                sPropKey = SQLServerDriverBooleanProperty.SERVER_NAME_AS_ACE.toString();
                sPropValue = activeConnectionProperties.getProperty(sPropKey);
                if (null == sPropValue) {
                    sPropValue = Boolean.toString(SQLServerDriverBooleanProperty.SERVER_NAME_AS_ACE.getDefaultValue());
                    activeConnectionProperties.setProperty(sPropKey, sPropValue);
                }
                serverNameAsACE = isBooleanPropertyOn(sPropKey, sPropValue);

                // get the server name from the properties if it has instance name in it, getProperty the instance name
                // if there is a port number specified do not get the port number from the instance name
                sPropKey = SQLServerDriverStringProperty.SERVER_NAME.toString();
                sPropValue = activeConnectionProperties.getProperty(sPropKey);

                if (null == sPropValue) {
                    sPropValue = "localhost";
                }

                String sPropKeyPort = SQLServerDriverIntProperty.PORT_NUMBER.toString();
                String sPropValuePort = activeConnectionProperties.getProperty(sPropKeyPort);

                int px = sPropValue.indexOf('\\');

                String instanceValue = null;

                String instanceNameProperty = SQLServerDriverStringProperty.INSTANCE_NAME.toString();
                // found the instance name with the servername
                if (px >= 0) {
                    instanceValue = sPropValue.substring(px + 1, sPropValue.length());
                    validateMaxSQLLoginName(instanceNameProperty, instanceValue);
                    sPropValue = sPropValue.substring(0, px);
                }
                trustedServerNameAE = sPropValue;

                if (serverNameAsACE) {
                    try {
                        sPropValue = java.net.IDN.toASCII(sPropValue);
                    } catch (IllegalArgumentException ex) {
                        MessageFormat form = new MessageFormat(
                                SQLServerException.getErrString("R_InvalidConnectionSetting"));
                        Object[] msgArgs = {"serverNameAsACE", sPropValue};
                        throw new SQLServerException(form.format(msgArgs), ex);
                    }
                }
                activeConnectionProperties.setProperty(sPropKey, sPropValue);

                String instanceValueFromProp = activeConnectionProperties.getProperty(instanceNameProperty);
                // property takes precedence
                if (null != instanceValueFromProp)
                    instanceValue = instanceValueFromProp;

                if (instanceValue != null) {
                    validateMaxSQLLoginName(instanceNameProperty, instanceValue);
                    // only get port if the port is not specified
                    activeConnectionProperties.setProperty(instanceNameProperty, instanceValue);
                    trustedServerNameAE += "\\" + instanceValue;
                }

                if (null != sPropValuePort) {
                    trustedServerNameAE += ":" + sPropValuePort;
                }
                
                sPropKey = SQLServerDriverStringProperty.IPADDRESS_PREFERENCE.toString();
                sPropValue = activeConnectionProperties.getProperty(sPropKey);
                if (null == sPropValue) {
                    sPropValue = SQLServerDriverStringProperty.IPADDRESS_PREFERENCE.getDefaultValue();
                    activeConnectionProperties.setProperty(sPropKey, sPropValue);
                } else {
                    IPvAddressPreferenceEnum.valueOfString(sPropValue).toString();
                }

                sPropKey = SQLServerDriverStringProperty.APPLICATION_NAME.toString();
                sPropValue = activeConnectionProperties.getProperty(sPropKey);
                if (null != sPropValue)
                    validateMaxSQLLoginName(sPropKey, sPropValue);
                else
                    activeConnectionProperties.setProperty(sPropKey, SQLServerDriver.DEFAULT_APP_NAME);

                sPropKey = SQLServerDriverBooleanProperty.LAST_UPDATE_COUNT.toString();
                sPropValue = activeConnectionProperties.getProperty(sPropKey);
                if (null == sPropValue) {
                    sPropValue = Boolean.toString(SQLServerDriverBooleanProperty.LAST_UPDATE_COUNT.getDefaultValue());
                    activeConnectionProperties.setProperty(sPropKey, sPropValue);
                }

                sPropKey = SQLServerDriverStringProperty.COLUMN_ENCRYPTION.toString();
                sPropValue = activeConnectionProperties.getProperty(sPropKey);
                if (null == sPropValue) {
                    sPropValue = SQLServerDriverStringProperty.COLUMN_ENCRYPTION.getDefaultValue();
                    activeConnectionProperties.setProperty(sPropKey, sPropValue);
                }
                columnEncryptionSetting = ColumnEncryptionSetting.valueOfString(sPropValue).toString();

                sPropKey = SQLServerDriverStringProperty.ENCLAVE_ATTESTATION_URL.toString();
                sPropValue = activeConnectionProperties.getProperty(sPropKey);
                if (null != sPropValue) {
                    enclaveAttestationUrl = sPropValue;
                }

                sPropKey = SQLServerDriverStringProperty.ENCLAVE_ATTESTATION_PROTOCOL.toString();
                sPropValue = activeConnectionProperties.getProperty(sPropKey);
                if (null != sPropValue) {
                    enclaveAttestationProtocol = sPropValue;
                    if (!AttestationProtocol.isValidAttestationProtocol(enclaveAttestationProtocol)) {
                        throw new SQLServerException(
                                SQLServerException.getErrString("R_enclaveInvalidAttestationProtocol"), null);
                    }

                    if (enclaveAttestationProtocol.equalsIgnoreCase(AttestationProtocol.HGS.toString())) {
                        this.enclaveProvider = new SQLServerVSMEnclaveProvider();
                    } else {
                        // If it's a valid Provider & not HGS, then it has to be AAS
                        this.enclaveProvider = new SQLServerAASEnclaveProvider();
                    }
                }

                // enclave requires columnEncryption=enabled, enclaveAttestationUrl and enclaveAttestationProtocol
                if ((null != enclaveAttestationUrl && !enclaveAttestationUrl.isEmpty()
                        && (null == enclaveAttestationProtocol || enclaveAttestationProtocol.isEmpty()))
                        || (null != enclaveAttestationProtocol && !enclaveAttestationProtocol.isEmpty()
                                && (null == enclaveAttestationUrl || enclaveAttestationUrl.isEmpty()))
                        || (null != enclaveAttestationUrl && !enclaveAttestationUrl.isEmpty()
                                && (null != enclaveAttestationProtocol || !enclaveAttestationProtocol.isEmpty())
                                && (null == columnEncryptionSetting || !isColumnEncryptionSettingEnabled()))) {
                    throw new SQLServerException(SQLServerException.getErrString("R_enclavePropertiesError"), null);
                }

                sPropKey = SQLServerDriverStringProperty.KEY_STORE_AUTHENTICATION.toString();
                sPropValue = activeConnectionProperties.getProperty(sPropKey);
                if (null != sPropValue) {
                    keyStoreAuthentication = KeyStoreAuthentication.valueOfString(sPropValue).toString();
                }

                sPropKey = SQLServerDriverStringProperty.KEY_STORE_SECRET.toString();
                sPropValue = activeConnectionProperties.getProperty(sPropKey);
                if (null != sPropValue) {
                    keyStoreSecret = sPropValue;
                }

                sPropKey = SQLServerDriverStringProperty.KEY_STORE_LOCATION.toString();
                sPropValue = activeConnectionProperties.getProperty(sPropKey);
                if (null != sPropValue) {
                    keyStoreLocation = sPropValue;
                }

                sPropKey = SQLServerDriverStringProperty.KEY_STORE_PRINCIPAL_ID.toString();
                sPropValue = activeConnectionProperties.getProperty(sPropKey);
                if (null != sPropValue) {
                    keyStorePrincipalId = sPropValue;
                }

                registerKeyStoreProviderOnConnection(keyStoreAuthentication, keyStoreSecret, keyStoreLocation);

                sPropKey = SQLServerDriverStringProperty.KEY_VAULT_PROVIDER_CLIENT_ID.toString();
                sPropValue = activeConnectionProperties.getProperty(sPropKey);
                if (null != sPropValue) {
                    if (null != keyStoreAuthentication) {
                        throw new SQLServerException(SQLServerException
                                .getErrString("R_keyVaultProviderNotSupportedWithKeyStoreAuthentication"), null);
                    }
                    String keyVaultColumnEncryptionProviderClientId = sPropValue;
                    sPropKey = SQLServerDriverStringProperty.KEY_VAULT_PROVIDER_CLIENT_KEY.toString();
                    sPropValue = activeConnectionProperties.getProperty(sPropKey);
                    if (null == sPropValue) {
                        throw new SQLServerException(
                                SQLServerException.getErrString("R_keyVaultProviderClientKeyNotSet"), null);
                    }
                    String keyVaultColumnEncryptionProviderClientKey = sPropValue;
                    SQLServerColumnEncryptionAzureKeyVaultProvider provider = new SQLServerColumnEncryptionAzureKeyVaultProvider(
                            keyVaultColumnEncryptionProviderClientId, keyVaultColumnEncryptionProviderClientKey);
                    systemColumnEncryptionKeyStoreProvider.put(provider.getName(), provider);
                }

                sPropKey = SQLServerDriverBooleanProperty.MULTI_SUBNET_FAILOVER.toString();
                sPropValue = activeConnectionProperties.getProperty(sPropKey);
                if (null == sPropValue) {
                    sPropValue = Boolean
                            .toString(SQLServerDriverBooleanProperty.MULTI_SUBNET_FAILOVER.getDefaultValue());
                    activeConnectionProperties.setProperty(sPropKey, sPropValue);
                }
                multiSubnetFailover = isBooleanPropertyOn(sPropKey, sPropValue);

                sPropKey = SQLServerDriverBooleanProperty.TRANSPARENT_NETWORK_IP_RESOLUTION.toString();
                sPropValue = activeConnectionProperties.getProperty(sPropKey);
                if (null == sPropValue) {
                    userSetTNIR = false;
                    sPropValue = Boolean.toString(
                            SQLServerDriverBooleanProperty.TRANSPARENT_NETWORK_IP_RESOLUTION.getDefaultValue());
                    activeConnectionProperties.setProperty(sPropKey, sPropValue);
                }
                transparentNetworkIPResolution = isBooleanPropertyOn(sPropKey, sPropValue);

                sPropKey = SQLServerDriverStringProperty.ENCRYPT.toString();
                sPropKey = SQLServerDriverStringProperty.PREPARE_METHOD.toString();
                sPropValue = activeConnectionProperties.getProperty(sPropKey);
                if (null == sPropValue) {
                    sPropValue = SQLServerDriverStringProperty.PREPARE_METHOD.getDefaultValue();
                    activeConnectionProperties.setProperty(sPropKey, sPropValue);
                }
                setPrepareMethod(PrepareMethod.valueOfString(sPropValue).toString());

                sPropKey = SQLServerDriverStringProperty.ENCRYPT.toString();
                sPropValue = activeConnectionProperties.getProperty(sPropKey);
                if (null == sPropValue) {
                    sPropValue = SQLServerDriverStringProperty.ENCRYPT.getDefaultValue();
                    activeConnectionProperties.setProperty(sPropKey, sPropValue);
                }
                encryptOption = EncryptOption.valueOfString(sPropValue).toString();

                sPropKey = SQLServerDriverBooleanProperty.TRUST_SERVER_CERTIFICATE.toString();
                sPropValue = activeConnectionProperties.getProperty(sPropKey);
                if (null == sPropValue) {
                    sPropValue = Boolean
                            .toString(SQLServerDriverBooleanProperty.TRUST_SERVER_CERTIFICATE.getDefaultValue());
                    activeConnectionProperties.setProperty(sPropKey, sPropValue);
                }
                trustServerCertificate = isBooleanPropertyOn(sPropKey, sPropValue);

                // Set requestedEncryptionLevel according to the value of the encrypt connection property
                if (encryptOption.compareToIgnoreCase(EncryptOption.False.toString()) == 0) {
                    requestedEncryptionLevel = TDS.ENCRYPT_OFF;
                } else if (encryptOption.compareToIgnoreCase(EncryptOption.True.toString()) == 0) {
                    requestedEncryptionLevel = TDS.ENCRYPT_ON;
                } else if (encryptOption.compareToIgnoreCase(EncryptOption.Strict.toString()) == 0) {
                    // this is necessary so we don't encrypt again
                    requestedEncryptionLevel = TDS.ENCRYPT_NOT_SUP;

                    if (trustServerCertificate) {
                        if (loggerExternal.isLoggable(Level.FINER))
                            loggerExternal.finer(toString() + " ignore trustServerCertificate for strict");
                    }
                    // do not trust server cert for strict
                    trustServerCertificate = false;

                    // prelogin TLS handshake is required
                    isTDSS = true;
                } else {
                    MessageFormat form = new MessageFormat(
                            SQLServerException.getErrString("R_InvalidConnectionSetting"));
                    Object[] msgArgs = {"encrypt", encryptOption};
                    throw new SQLServerException(null, form.format(msgArgs), null, 0, false);
                }

                trustManagerClass = activeConnectionProperties
                        .getProperty(SQLServerDriverStringProperty.TRUST_MANAGER_CLASS.toString());
                trustManagerConstructorArg = activeConnectionProperties
                        .getProperty(SQLServerDriverStringProperty.TRUST_MANAGER_CONSTRUCTOR_ARG.toString());

                sPropKey = SQLServerDriverStringProperty.SELECT_METHOD.toString();
                sPropValue = activeConnectionProperties.getProperty(sPropKey);
                if (null == sPropValue) {
                    sPropValue = SQLServerDriverStringProperty.SELECT_METHOD.getDefaultValue();
                }

                socketFactoryClass = activeConnectionProperties
                        .getProperty(SQLServerDriverStringProperty.SOCKET_FACTORY_CLASS.toString());
                socketFactoryConstructorArg = activeConnectionProperties
                        .getProperty(SQLServerDriverStringProperty.SOCKET_FACTORY_CONSTRUCTOR_ARG.toString());

                if ("cursor".equalsIgnoreCase(sPropValue) || "direct".equalsIgnoreCase(sPropValue)) {
                    sPropValue = sPropValue.toLowerCase(Locale.ENGLISH);
                    activeConnectionProperties.setProperty(sPropKey, sPropValue);
                    selectMethod = sPropValue;
                } else {
                    MessageFormat form = new MessageFormat(SQLServerException.getErrString("R_invalidselectMethod"));
                    Object[] msgArgs = {sPropValue};
                    SQLServerException.makeFromDriverError(this, this, form.format(msgArgs), null, false);
                }

                sPropKey = SQLServerDriverStringProperty.RESPONSE_BUFFERING.toString();
                sPropValue = activeConnectionProperties.getProperty(sPropKey);
                if (null == sPropValue) {
                    sPropValue = SQLServerDriverStringProperty.RESPONSE_BUFFERING.getDefaultValue();
                }

                if ("full".equalsIgnoreCase(sPropValue) || "adaptive".equalsIgnoreCase(sPropValue)) {
                    activeConnectionProperties.setProperty(sPropKey, sPropValue.toLowerCase(Locale.ENGLISH));
                } else {
                    MessageFormat form = new MessageFormat(
                            SQLServerException.getErrString("R_invalidresponseBuffering"));
                    Object[] msgArgs = {sPropValue};
                    SQLServerException.makeFromDriverError(this, this, form.format(msgArgs), null, false);
                }

                sPropKey = SQLServerDriverStringProperty.APPLICATION_INTENT.toString();
                sPropValue = activeConnectionProperties.getProperty(sPropKey);
                if (null == sPropValue) {
                    sPropValue = SQLServerDriverStringProperty.APPLICATION_INTENT.getDefaultValue();
                }

                applicationIntent = ApplicationIntent.valueOfString(sPropValue);
                activeConnectionProperties.setProperty(sPropKey, applicationIntent.toString());

                sPropKey = SQLServerDriverBooleanProperty.REPLICATION.toString();
                sPropValue = activeConnectionProperties.getProperty(sPropKey);
                if (null == sPropValue) {
                    sPropValue = Boolean.toString(SQLServerDriverBooleanProperty.REPLICATION.getDefaultValue());
                    activeConnectionProperties.setProperty(sPropKey, sPropValue);
                }

                replication = isBooleanPropertyOn(sPropKey, sPropValue);

                sPropKey = SQLServerDriverBooleanProperty.SEND_TIME_AS_DATETIME.toString();
                sPropValue = activeConnectionProperties.getProperty(sPropKey);
                if (null == sPropValue) {
                    sPropValue = Boolean
                            .toString(SQLServerDriverBooleanProperty.SEND_TIME_AS_DATETIME.getDefaultValue());
                    activeConnectionProperties.setProperty(sPropKey, sPropValue);
                }

                sendTimeAsDatetime = isBooleanPropertyOn(sPropKey, sPropValue);

                sPropKey = SQLServerDriverBooleanProperty.USE_FMT_ONLY.toString();
                sPropValue = activeConnectionProperties.getProperty(sPropKey);
                if (null == sPropValue) {
                    sPropValue = Boolean.toString(SQLServerDriverBooleanProperty.USE_FMT_ONLY.getDefaultValue());
                    activeConnectionProperties.setProperty(sPropKey, sPropValue);
                }
                useFmtOnly = isBooleanPropertyOn(sPropKey, sPropValue);

                // Must be set before DISABLE_STATEMENT_POOLING
                sPropKey = SQLServerDriverIntProperty.STATEMENT_POOLING_CACHE_SIZE.toString();
                if (activeConnectionProperties.getProperty(sPropKey) != null
                        && activeConnectionProperties.getProperty(sPropKey).length() > 0) {
                    try {
                        int n = Integer.parseInt(activeConnectionProperties.getProperty(sPropKey));
                        this.setStatementPoolingCacheSize(n);
                    } catch (NumberFormatException e) {
                        MessageFormat form = new MessageFormat(
                                SQLServerException.getErrString("R_statementPoolingCacheSize"));
                        Object[] msgArgs = {activeConnectionProperties.getProperty(sPropKey)};
                        SQLServerException.makeFromDriverError(this, this, form.format(msgArgs), null, false);
                    }
                }

                sPropKey = SQLServerDriverStringProperty.AAD_SECURE_PRINCIPAL_ID.toString();
                sPropValue = activeConnectionProperties.getProperty(sPropKey);
                if (null == sPropValue) {
                    sPropValue = SQLServerDriverStringProperty.AAD_SECURE_PRINCIPAL_ID.getDefaultValue();
                    activeConnectionProperties.setProperty(sPropKey, sPropValue);
                }
                aadPrincipalID = sPropValue;

                sPropKey = SQLServerDriverStringProperty.AAD_SECURE_PRINCIPAL_SECRET.toString();
                sPropValue = activeConnectionProperties.getProperty(sPropKey);
                if (null == sPropValue) {
                    sPropValue = SQLServerDriverStringProperty.AAD_SECURE_PRINCIPAL_SECRET.getDefaultValue();
                    activeConnectionProperties.setProperty(sPropKey, sPropValue);
                }
                aadPrincipalSecret = sPropValue;

                // Must be set after STATEMENT_POOLING_CACHE_SIZE
                sPropKey = SQLServerDriverBooleanProperty.DISABLE_STATEMENT_POOLING.toString();
                sPropValue = activeConnectionProperties.getProperty(sPropKey);
                if (null != sPropValue) {
                    setDisableStatementPooling(isBooleanPropertyOn(sPropKey, sPropValue));
                }

                sPropKey = SQLServerDriverBooleanProperty.INTEGRATED_SECURITY.toString();
                sPropValue = activeConnectionProperties.getProperty(sPropKey);
                if (null != sPropValue) {
                    integratedSecurity = isBooleanPropertyOn(sPropKey, sPropValue);
                }

                // Ignore authenticationScheme setting if integrated authentication not specified
                if (integratedSecurity) {
                    sPropKey = SQLServerDriverStringProperty.AUTHENTICATION_SCHEME.toString();
                    sPropValue = activeConnectionProperties.getProperty(sPropKey);
                    if (null != sPropValue) {
                        intAuthScheme = AuthenticationScheme.valueOfString(sPropValue);
                    }
                }

                if (intAuthScheme == AuthenticationScheme.javaKerberos) {
                    sPropKey = SQLServerDriverObjectProperty.GSS_CREDENTIAL.toString();
                    if (activeConnectionProperties.containsKey(sPropKey)) {
                        impersonatedUserCred = (GSSCredential) activeConnectionProperties.get(sPropKey);
                        isUserCreatedCredential = true;
                    }
                } else if (intAuthScheme == AuthenticationScheme.ntlm) {
                    String sPropKeyDomain = SQLServerDriverStringProperty.DOMAIN.toString();
                    String sPropValueDomain = activeConnectionProperties.getProperty(sPropKeyDomain);
                    if (null == sPropValueDomain) {
                        activeConnectionProperties.setProperty(sPropKeyDomain,
                                SQLServerDriverStringProperty.DOMAIN.getDefaultValue());
                    }

                    // NTLM and no user or password
                    if (activeConnectionProperties.getProperty(SQLServerDriverStringProperty.USER.toString()).isEmpty()
                            || activeConnectionProperties.getProperty(SQLServerDriverStringProperty.PASSWORD.toString())
                                    .isEmpty()) {
                        throw new SQLServerException(SQLServerException.getErrString("R_NtlmNoUserPasswordDomain"),
                                null);
                    }
                    ntlmAuthentication = true;
                }

                sPropKey = SQLServerDriverStringProperty.AUTHENTICATION.toString();
                sPropValue = activeConnectionProperties.getProperty(sPropKey);
                if (null == sPropValue) {
                    sPropValue = SQLServerDriverStringProperty.AUTHENTICATION.getDefaultValue();
                }
                authenticationString = SqlAuthentication.valueOfString(sPropValue).toString().trim();

                if (integratedSecurity
                        && !authenticationString.equalsIgnoreCase(SqlAuthentication.NotSpecified.toString())) {
                    throw new SQLServerException(
                            SQLServerException.getErrString("R_SetAuthenticationWhenIntegratedSecurityTrue"), null);
                }

                if (authenticationString.equalsIgnoreCase(SqlAuthentication.ActiveDirectoryIntegrated.toString())
                        && ((!activeConnectionProperties.getProperty(SQLServerDriverStringProperty.USER.toString())
                                .isEmpty())
                                || (!activeConnectionProperties
                                        .getProperty(SQLServerDriverStringProperty.PASSWORD.toString()).isEmpty()))) {
                    throw new SQLServerException(
                            SQLServerException.getErrString("R_IntegratedAuthenticationWithUserPassword"), null);
                }

                if (authenticationString.equalsIgnoreCase(SqlAuthentication.ActiveDirectoryPassword.toString())
                        && ((activeConnectionProperties.getProperty(SQLServerDriverStringProperty.USER.toString())
                                .isEmpty())
                                || (activeConnectionProperties
                                        .getProperty(SQLServerDriverStringProperty.PASSWORD.toString()).isEmpty()))) {
                    throw new SQLServerException(SQLServerException.getErrString("R_NoUserPasswordForActivePassword"),
                            null);
                }

                if (authenticationString.equalsIgnoreCase(SqlAuthentication.ActiveDirectoryMSI.toString())
                        && ((!activeConnectionProperties.getProperty(SQLServerDriverStringProperty.USER.toString())
                                .isEmpty())
                                || (!activeConnectionProperties
                                        .getProperty(SQLServerDriverStringProperty.PASSWORD.toString()).isEmpty()))) {
                    throw new SQLServerException(SQLServerException.getErrString("R_MSIAuthenticationWithUserPassword"),
                            null);
                }

                if (authenticationString
                        .equalsIgnoreCase(SqlAuthentication.ActiveDirectoryServicePrincipal.toString())) {
                    if ((activeConnectionProperties.getProperty(SQLServerDriverStringProperty.USER.toString()).isEmpty()
                            || activeConnectionProperties.getProperty(SQLServerDriverStringProperty.PASSWORD.toString())
                                    .isEmpty())
                            && (activeConnectionProperties
                                    .getProperty(SQLServerDriverStringProperty.AAD_SECURE_PRINCIPAL_ID.toString())
                                    .isEmpty()
                                    || activeConnectionProperties.getProperty(
                                            SQLServerDriverStringProperty.AAD_SECURE_PRINCIPAL_SECRET.toString())
                                            .isEmpty())) {
                        throw new SQLServerException(
                                SQLServerException.getErrString("R_NoUserPasswordForActiveServicePrincipal"), null);
                    }

                    if ((!activeConnectionProperties.getProperty(SQLServerDriverStringProperty.USER.toString())
                            .isEmpty()
                            || !activeConnectionProperties
                                    .getProperty(SQLServerDriverStringProperty.PASSWORD.toString()).isEmpty())
                            && (!activeConnectionProperties
                                    .getProperty(SQLServerDriverStringProperty.AAD_SECURE_PRINCIPAL_ID.toString())
                                    .isEmpty()
                                    || !activeConnectionProperties.getProperty(
                                            SQLServerDriverStringProperty.AAD_SECURE_PRINCIPAL_SECRET.toString())
                                            .isEmpty())) {
                        throw new SQLServerException(SQLServerException.getErrString("R_BothUserPasswordandDeprecated"),
                                null);
                    }
                }

                if (authenticationString.equalsIgnoreCase(SqlAuthentication.SqlPassword.toString())
                        && ((activeConnectionProperties.getProperty(SQLServerDriverStringProperty.USER.toString())
                                .isEmpty())
                                || (activeConnectionProperties
                                        .getProperty(SQLServerDriverStringProperty.PASSWORD.toString()).isEmpty()))) {
                    throw new SQLServerException(SQLServerException.getErrString("R_NoUserPasswordForSqlPassword"),
                            null);
                }

                sPropKey = SQLServerDriverStringProperty.ACCESS_TOKEN.toString();
                sPropValue = activeConnectionProperties.getProperty(sPropKey);
                if (null != sPropValue) {
                    accessTokenInByte = sPropValue.getBytes(UTF_16LE);
                }

                if ((null != accessTokenInByte) && 0 == accessTokenInByte.length) {
                    throw new SQLServerException(SQLServerException.getErrString("R_AccessTokenCannotBeEmpty"), null);
                }

                if (integratedSecurity && (null != accessTokenInByte)) {
                    throw new SQLServerException(
                            SQLServerException.getErrString("R_SetAccesstokenWhenIntegratedSecurityTrue"), null);
                }

                if ((!authenticationString.equalsIgnoreCase(SqlAuthentication.NotSpecified.toString()))
                        && (null != accessTokenInByte)) {
                    throw new SQLServerException(
                            SQLServerException.getErrString("R_SetBothAuthenticationAndAccessToken"), null);
                }

                if ((null != accessTokenInByte) && ((!activeConnectionProperties
                        .getProperty(SQLServerDriverStringProperty.USER.toString()).isEmpty())
                        || (!activeConnectionProperties.getProperty(SQLServerDriverStringProperty.PASSWORD.toString())
                                .isEmpty()))) {
                    throw new SQLServerException(SQLServerException.getErrString("R_AccessTokenWithUserPassword"),
                            null);
                }

                // Turn off TNIR for FedAuth if user did not set TNIR explicitly
                if (!userSetTNIR && (!authenticationString.equalsIgnoreCase(SqlAuthentication.NotSpecified.toString())
                        || null != accessTokenInByte)) {
                    transparentNetworkIPResolution = false;
                }

                sPropKey = SQLServerDriverStringProperty.WORKSTATION_ID.toString();
                sPropValue = activeConnectionProperties.getProperty(sPropKey);
                validateMaxSQLLoginName(sPropKey, sPropValue);

                int nPort = 0;
                sPropKey = SQLServerDriverIntProperty.PORT_NUMBER.toString();
                try {
                    String strPort = activeConnectionProperties.getProperty(sPropKey);
                    if (null != strPort) {
                        nPort = Integer.parseInt(strPort);
                        if ((nPort < 0) || (nPort > 65535)) {
                            MessageFormat form = new MessageFormat(
                                    SQLServerException.getErrString("R_invalidPortNumber"));
                            Object[] msgArgs = {Integer.toString(nPort)};
                            SQLServerException.makeFromDriverError(this, this, form.format(msgArgs), null, false);
                        }
                    }
                } catch (NumberFormatException e) {
                    MessageFormat form = new MessageFormat(SQLServerException.getErrString("R_invalidPortNumber"));
                    Object[] msgArgs = {activeConnectionProperties.getProperty(sPropKey)};
                    SQLServerException.makeFromDriverError(this, this, form.format(msgArgs), null, false);
                }

                // Handle optional packetSize property
                sPropKey = SQLServerDriverIntProperty.PACKET_SIZE.toString();
                sPropValue = activeConnectionProperties.getProperty(sPropKey);
                if (null != sPropValue && sPropValue.length() > 0) {
                    try {
                        requestedPacketSize = Integer.parseInt(sPropValue);

                        // -1 --> Use server default
                        if (-1 == requestedPacketSize)
                            requestedPacketSize = TDS.SERVER_PACKET_SIZE;

                        // 0 --> Use maximum size
                        else if (0 == requestedPacketSize)
                            requestedPacketSize = TDS.MAX_PACKET_SIZE;
                    } catch (NumberFormatException e) {
                        // Ensure that an invalid prop value results in an invalid packet size that
                        // is not acceptable to the server.
                        requestedPacketSize = TDS.INVALID_PACKET_SIZE;
                    }

                    if (TDS.SERVER_PACKET_SIZE != requestedPacketSize) {
                        // Complain if the packet size is not in the range acceptable to the server.
                        if (requestedPacketSize < TDS.MIN_PACKET_SIZE || requestedPacketSize > TDS.MAX_PACKET_SIZE) {
                            MessageFormat form = new MessageFormat(
                                    SQLServerException.getErrString("R_invalidPacketSize"));
                            Object[] msgArgs = {sPropValue};
                            SQLServerException.makeFromDriverError(this, this, form.format(msgArgs), null, false);
                        }
                    }
                }

                // Note isBooleanPropertyOn will throw exception if parsed value is not valid.

                // have to check for null before calling isBooleanPropertyOn, because isBooleanPropertyOn
                // assumes that the null property defaults to false.
                sPropKey = SQLServerDriverBooleanProperty.SEND_STRING_PARAMETERS_AS_UNICODE.toString();
                sendStringParametersAsUnicode = (null == activeConnectionProperties.getProperty(
                        sPropKey)) ? SQLServerDriverBooleanProperty.SEND_STRING_PARAMETERS_AS_UNICODE.getDefaultValue()
                                   : isBooleanPropertyOn(sPropKey, activeConnectionProperties.getProperty(sPropKey));

                sPropKey = SQLServerDriverBooleanProperty.LAST_UPDATE_COUNT.toString();
                lastUpdateCount = isBooleanPropertyOn(sPropKey, activeConnectionProperties.getProperty(sPropKey));
                sPropKey = SQLServerDriverBooleanProperty.XOPEN_STATES.toString();
                xopenStates = isBooleanPropertyOn(sPropKey, activeConnectionProperties.getProperty(sPropKey));

                sPropKey = SQLServerDriverStringProperty.RESPONSE_BUFFERING.toString();
                responseBuffering = (null != activeConnectionProperties.getProperty(sPropKey)
                        && activeConnectionProperties.getProperty(sPropKey).length() > 0)
                                                                                          ? activeConnectionProperties
                                                                                                  .getProperty(sPropKey)
                                                                                          : null;

                sPropKey = SQLServerDriverIntProperty.LOCK_TIMEOUT.toString();
                int defaultLockTimeOut = SQLServerDriverIntProperty.LOCK_TIMEOUT.getDefaultValue();
                nLockTimeout = defaultLockTimeOut; // Wait forever
                if (activeConnectionProperties.getProperty(sPropKey) != null
                        && activeConnectionProperties.getProperty(sPropKey).length() > 0) {
                    try {
                        int n = Integer.parseInt(activeConnectionProperties.getProperty(sPropKey));
                        if (n >= defaultLockTimeOut)
                            nLockTimeout = n;
                        else {
                            MessageFormat form = new MessageFormat(
                                    SQLServerException.getErrString("R_invalidLockTimeOut"));
                            Object[] msgArgs = {activeConnectionProperties.getProperty(sPropKey)};
                            SQLServerException.makeFromDriverError(this, this, form.format(msgArgs), null, false);
                        }
                    } catch (NumberFormatException e) {
                        MessageFormat form = new MessageFormat(SQLServerException.getErrString("R_invalidLockTimeOut"));
                        Object[] msgArgs = {activeConnectionProperties.getProperty(sPropKey)};
                        SQLServerException.makeFromDriverError(this, this, form.format(msgArgs), null, false);
                    }
                }

                sPropKey = SQLServerDriverIntProperty.QUERY_TIMEOUT.toString();
                int defaultQueryTimeout = SQLServerDriverIntProperty.QUERY_TIMEOUT.getDefaultValue();
                queryTimeoutSeconds = defaultQueryTimeout; // Wait forever
                if (activeConnectionProperties.getProperty(sPropKey) != null
                        && activeConnectionProperties.getProperty(sPropKey).length() > 0) {
                    try {
                        int n = Integer.parseInt(activeConnectionProperties.getProperty(sPropKey));
                        if (n >= defaultQueryTimeout) {
                            queryTimeoutSeconds = n;
                        } else {
                            MessageFormat form = new MessageFormat(
                                    SQLServerException.getErrString("R_invalidQueryTimeout"));
                            Object[] msgArgs = {activeConnectionProperties.getProperty(sPropKey)};
                            SQLServerException.makeFromDriverError(this, this, form.format(msgArgs), null, false);
                        }
                    } catch (NumberFormatException e) {
                        MessageFormat form = new MessageFormat(
                                SQLServerException.getErrString("R_invalidQueryTimeout"));
                        Object[] msgArgs = {activeConnectionProperties.getProperty(sPropKey)};
                        SQLServerException.makeFromDriverError(this, this, form.format(msgArgs), null, false);
                    }
                }

                sPropKey = SQLServerDriverIntProperty.SOCKET_TIMEOUT.toString();
                int defaultSocketTimeout = SQLServerDriverIntProperty.SOCKET_TIMEOUT.getDefaultValue();
                socketTimeoutMilliseconds = defaultSocketTimeout; // Wait forever
                if (activeConnectionProperties.getProperty(sPropKey) != null
                        && activeConnectionProperties.getProperty(sPropKey).length() > 0) {
                    try {
                        int n = Integer.parseInt(activeConnectionProperties.getProperty(sPropKey));
                        if (n >= defaultSocketTimeout) {
                            socketTimeoutMilliseconds = n;
                        } else {
                            MessageFormat form = new MessageFormat(
                                    SQLServerException.getErrString("R_invalidSocketTimeout"));
                            Object[] msgArgs = {activeConnectionProperties.getProperty(sPropKey)};
                            SQLServerException.makeFromDriverError(this, this, form.format(msgArgs), null, false);
                        }
                    } catch (NumberFormatException e) {
                        MessageFormat form = new MessageFormat(
                                SQLServerException.getErrString("R_invalidSocketTimeout"));
                        Object[] msgArgs = {activeConnectionProperties.getProperty(sPropKey)};
                        SQLServerException.makeFromDriverError(this, this, form.format(msgArgs), null, false);
                    }
                }

                sPropKey = SQLServerDriverIntProperty.CANCEL_QUERY_TIMEOUT.toString();
                int cancelQueryTimeout = SQLServerDriverIntProperty.CANCEL_QUERY_TIMEOUT.getDefaultValue();

                if (activeConnectionProperties.getProperty(sPropKey) != null
                        && activeConnectionProperties.getProperty(sPropKey).length() > 0) {
                    try {
                        int n = Integer.parseInt(activeConnectionProperties.getProperty(sPropKey));
                        if (n >= cancelQueryTimeout) {
                            // use cancelQueryTimeout only if queryTimeout is set.
                            if (queryTimeoutSeconds > defaultQueryTimeout) {
                                cancelQueryTimeoutSeconds = n;
                            }
                        } else {
                            MessageFormat form = new MessageFormat(
                                    SQLServerException.getErrString("R_invalidCancelQueryTimeout"));
                            Object[] msgArgs = {activeConnectionProperties.getProperty(sPropKey)};
                            SQLServerException.makeFromDriverError(this, this, form.format(msgArgs), null, false);
                        }
                    } catch (NumberFormatException e) {
                        MessageFormat form = new MessageFormat(
                                SQLServerException.getErrString("R_invalidCancelQueryTimeout"));
                        Object[] msgArgs = {activeConnectionProperties.getProperty(sPropKey)};
                        SQLServerException.makeFromDriverError(this, this, form.format(msgArgs), null, false);
                    }
                }

                sPropKey = SQLServerDriverIntProperty.SERVER_PREPARED_STATEMENT_DISCARD_THRESHOLD.toString();
                if (activeConnectionProperties.getProperty(sPropKey) != null
                        && activeConnectionProperties.getProperty(sPropKey).length() > 0) {
                    try {
                        int n = Integer.parseInt(activeConnectionProperties.getProperty(sPropKey));
                        setServerPreparedStatementDiscardThreshold(n);
                    } catch (NumberFormatException e) {
                        MessageFormat form = new MessageFormat(
                                SQLServerException.getErrString("R_serverPreparedStatementDiscardThreshold"));
                        Object[] msgArgs = {activeConnectionProperties.getProperty(sPropKey)};
                        SQLServerException.makeFromDriverError(this, this, form.format(msgArgs), null, false);
                    }
                }

                sPropKey = SQLServerDriverBooleanProperty.ENABLE_PREPARE_ON_FIRST_PREPARED_STATEMENT.toString();
                sPropValue = activeConnectionProperties.getProperty(sPropKey);
                if (null != sPropValue) {
                    setEnablePrepareOnFirstPreparedStatementCall(isBooleanPropertyOn(sPropKey, sPropValue));
                }

                sPropKey = SQLServerDriverBooleanProperty.USE_BULK_COPY_FOR_BATCH_INSERT.toString();
                sPropValue = activeConnectionProperties.getProperty(sPropKey);
                if (null != sPropValue) {
                    useBulkCopyForBatchInsert = isBooleanPropertyOn(sPropKey, sPropValue);
                }

                sPropKey = SQLServerDriverStringProperty.SSL_PROTOCOL.toString();
                sPropValue = activeConnectionProperties.getProperty(sPropKey);
                if (null == sPropValue) {
                    sPropValue = SQLServerDriverStringProperty.SSL_PROTOCOL.getDefaultValue();
                    activeConnectionProperties.setProperty(sPropKey, sPropValue);
                } else {
                    activeConnectionProperties.setProperty(sPropKey, SSLProtocol.valueOfString(sPropValue).toString());
                }

                sPropKey = SQLServerDriverStringProperty.MSI_CLIENT_ID.toString();
                sPropValue = activeConnectionProperties.getProperty(sPropKey);
                if (null != sPropValue) {
                    activeConnectionProperties.setProperty(sPropKey, sPropValue);
                }

                sPropKey = SQLServerDriverStringProperty.CLIENT_CERTIFICATE.toString();
                sPropValue = activeConnectionProperties.getProperty(sPropKey);
                if (null != sPropValue) {
                    activeConnectionProperties.setProperty(sPropKey, sPropValue);
                    clientCertificate = sPropValue;
                }

                sPropKey = SQLServerDriverStringProperty.CLIENT_KEY.toString();
                sPropValue = activeConnectionProperties.getProperty(sPropKey);
                if (null != sPropValue) {
                    activeConnectionProperties.setProperty(sPropKey, sPropValue);
                    clientKey = sPropValue;
                }

                sPropKey = SQLServerDriverStringProperty.CLIENT_KEY_PASSWORD.toString();
                sPropValue = activeConnectionProperties.getProperty(sPropKey);
                if (null != sPropValue) {
                    activeConnectionProperties.setProperty(sPropKey, sPropValue);
                    clientKeyPassword = sPropValue;
                }

                sPropKey = SQLServerDriverBooleanProperty.SEND_TEMPORAL_DATATYPES_AS_STRING_FOR_BULK_COPY.toString();
                sPropValue = activeConnectionProperties.getProperty(sPropKey);
                if (null != sPropValue) {
                    sendTemporalDataTypesAsStringForBulkCopy = isBooleanPropertyOn(sPropKey, sPropValue);
                }

                sPropKey = SQLServerDriverStringProperty.MAX_RESULT_BUFFER.toString();
                sPropValue = activeConnectionProperties.getProperty(sPropKey);
                activeConnectionProperties.setProperty(sPropKey,
                        String.valueOf(MaxResultBufferParser.validateMaxResultBuffer(sPropValue)));

                sPropKey = SQLServerDriverBooleanProperty.DELAY_LOADING_LOBS.toString();
                sPropValue = activeConnectionProperties.getProperty(sPropKey);
                if (null == sPropValue) {
                    sPropValue = Boolean.toString(SQLServerDriverBooleanProperty.DELAY_LOADING_LOBS.getDefaultValue());
                    activeConnectionProperties.setProperty(sPropKey, sPropValue);
                }
                delayLoadingLobs = isBooleanPropertyOn(sPropKey, sPropValue);

                FailoverInfo fo = null;
                String databaseNameProperty = SQLServerDriverStringProperty.DATABASE_NAME.toString();
                String serverNameProperty = SQLServerDriverStringProperty.SERVER_NAME.toString();
                String failOverPartnerProperty = SQLServerDriverStringProperty.FAILOVER_PARTNER.toString();
                String failOverPartnerPropertyValue = activeConnectionProperties.getProperty(failOverPartnerProperty);

                // failoverPartner and multiSubnetFailover=true cannot be used together
                if (multiSubnetFailover && failOverPartnerPropertyValue != null) {
                    SQLServerException.makeFromDriverError(this, this,
                            SQLServerException.getErrString("R_dbMirroringWithMultiSubnetFailover"), null, false);
                }

                // transparentNetworkIPResolution is ignored if multiSubnetFailover or DBMirroring is true and user did
                // not set TNIR explicitly
                if ((multiSubnetFailover || null != failOverPartnerPropertyValue) && !userSetTNIR) {
                    transparentNetworkIPResolution = false;
                }

                // failoverPartner and applicationIntent=ReadOnly cannot be used together
                if ((applicationIntent != null) && applicationIntent.equals(ApplicationIntent.READ_ONLY)
                        && failOverPartnerPropertyValue != null) {
                    SQLServerException.makeFromDriverError(this, this,
                            SQLServerException.getErrString("R_dbMirroringWithReadOnlyIntent"), null, false);
                }

                // check to see failover specified without DB error here if not.
                if (null != activeConnectionProperties.getProperty(databaseNameProperty)) {
                    // look to see if there exists a failover
                    fo = FailoverMapSingleton.getFailoverInfo(this,
                            activeConnectionProperties.getProperty(serverNameProperty),
                            activeConnectionProperties.getProperty(instanceNameProperty),
                            activeConnectionProperties.getProperty(databaseNameProperty));
                } else {
                    // it is an error to specify failover without db.
                    if (null != failOverPartnerPropertyValue)
                        SQLServerException.makeFromDriverError(this, this,
                                SQLServerException.getErrString("R_failoverPartnerWithoutDB"), null, true);
                }

                String mirror = (null == fo) ? failOverPartnerPropertyValue : null;

                connectRetryCount = SQLServerDriverIntProperty.CONNECT_RETRY_COUNT.getDefaultValue();
                sPropValue = activeConnectionProperties
                        .getProperty(SQLServerDriverIntProperty.CONNECT_RETRY_COUNT.toString());
                if (null != sPropValue && sPropValue.length() > 0) {
                    try {
                        connectRetryCount = Integer.parseInt(sPropValue);
                    } catch (NumberFormatException e) {
                        MessageFormat form = new MessageFormat(
                                SQLServerException.getErrString("R_invalidConnectRetryCount"));
                        Object[] msgArgs = {sPropValue};
                        SQLServerException.makeFromDriverError(this, this, form.format(msgArgs), null, false);
                    }
                    if (connectRetryCount < 0 || connectRetryCount > 255) {
                        MessageFormat form = new MessageFormat(
                                SQLServerException.getErrString("R_invalidConnectRetryCount"));
                        Object[] msgArgs = {sPropValue};
                        SQLServerException.makeFromDriverError(this, this, form.format(msgArgs), null, false);
                    }
                }

                connectRetryInterval = SQLServerDriverIntProperty.CONNECT_RETRY_INTERVAL.getDefaultValue();
                sPropValue = activeConnectionProperties
                        .getProperty(SQLServerDriverIntProperty.CONNECT_RETRY_INTERVAL.toString());
                if (null != sPropValue && sPropValue.length() > 0) {
                    try {
                        connectRetryInterval = Integer.parseInt(sPropValue);
                    } catch (NumberFormatException e) {
                        MessageFormat form = new MessageFormat(
                                SQLServerException.getErrString("R_invalidConnectRetryInterval"));
                        Object[] msgArgs = {sPropValue};
                        SQLServerException.makeFromDriverError(this, this, form.format(msgArgs), null, false);
                    }

                    if (connectRetryInterval < 1 || connectRetryInterval > 60) {
                        MessageFormat form = new MessageFormat(
                                SQLServerException.getErrString("R_invalidConnectRetryInterval"));
                        Object[] msgArgs = {sPropValue};
                        SQLServerException.makeFromDriverError(this, this, form.format(msgArgs), null, false);
                    }
                }

                long startTime = System.currentTimeMillis();
                sessionRecovery.setLoginParameters(instanceValue, nPort, fo,
                        ((loginTimeoutSeconds > queryTimeoutSeconds) && queryTimeoutSeconds > 0) ? queryTimeoutSeconds
                                                                                                 : loginTimeoutSeconds);
                login(activeConnectionProperties.getProperty(serverNameProperty), instanceValue, nPort, mirror, fo,
                        loginTimeoutSeconds, startTime);
            } else {
                long startTime = System.currentTimeMillis();
                login(activeConnectionProperties.getProperty(SQLServerDriverStringProperty.SERVER_NAME.toString()),
                        sessionRecovery.getInstanceValue(), sessionRecovery.getNPort(),
                        activeConnectionProperties
                                .getProperty(SQLServerDriverStringProperty.FAILOVER_PARTNER.toString()),
                        sessionRecovery.getFailoverInfo(), sessionRecovery.getLoginTimeoutSeconds(), startTime);
            }

            // If SSL is to be used for the duration of the connection, then make sure
            // that the final negotiated TDS packet size is no larger than the SSL record size.
            if (TDS.ENCRYPT_ON == negotiatedEncryptionLevel || TDS.ENCRYPT_REQ == negotiatedEncryptionLevel) {
                // IBM (Websphere) security provider uses 8K SSL record size. All others use 16K.
                int sslRecordSize = Util.isIBM() ? 8192 : 16384;

                if (tdsPacketSize > sslRecordSize) {
                    if (connectionlogger.isLoggable(Level.FINER)) {
                        connectionlogger.finer(toString() + " Negotiated tdsPacketSize " + tdsPacketSize
                                + " is too large for SSL with JRE " + Util.SYSTEM_JRE + " (max size is " + sslRecordSize
                                + ")");
                    }
                    MessageFormat form = new MessageFormat(SQLServerException.getErrString("R_packetSizeTooBigForSSL"));
                    Object[] msgArgs = {Integer.toString(sslRecordSize)};
                    terminate(SQLServerException.DRIVER_ERROR_UNSUPPORTED_CONFIG, form.format(msgArgs));
                }
            }

            state = State.Opened;

            if (connectionlogger.isLoggable(Level.FINER)) {
                connectionlogger.finer(toString() + " End of connect");
            }
        } finally {
            // once we exit the connect function, the connection can be only in one of two
            // states, Opened or Closed(if an exception occurred)
            if (!state.equals(State.Opened)) {
                // if connection is not closed, close it
                if (!state.equals(State.Closed))
                    this.close();
            }

            activeConnectionProperties.remove(SQLServerDriverStringProperty.TRUST_STORE_PASSWORD.toString());
        }
        return this;
    }

    /**
     * This function is used by non failover and failover cases. Even when we make a standard connection the server can
     * provide us with its FO partner. If no FO information is available a standard connection is made. If the server
     * returns a failover upon connection, we shall store the FO in our cache.
     */
    private void login(String primary, String primaryInstanceName, int primaryPortNumber, String mirror,
            FailoverInfo foActual, int timeout, long timerStart) throws SQLServerException {
        // standardLogin would be false only for db mirroring scenarios. It would be true
        // for all other cases, including multiSubnetFailover

        final boolean isDBMirroring = null != mirror || null != foActual;

        int sleepInterval = 100; // milliseconds to sleep (back off) between attempts.

        long timeoutUnitInterval;

        boolean useFailoverHost = false;
        FailoverInfo tempFailover = null;
        // This is the failover server info place holder
        ServerPortPlaceHolder currentFOPlaceHolder = null;
        // This is the primary server placeHolder
        ServerPortPlaceHolder currentPrimaryPlaceHolder = null;

        if (null != foActual) {
            tempFailover = foActual;
            useFailoverHost = foActual.getUseFailoverPartner();
        } else {
            if (isDBMirroring) {
                // Create a temporary class with the mirror info from the user
                tempFailover = new FailoverInfo(mirror, this, false);
            }
        }

        // useParallel is set to true only for the first connection
        // when multiSubnetFailover is set to true. In all other cases, it is set
        // to false.
        boolean useParallel = getMultiSubnetFailover();
        boolean useTnir = getTransparentNetworkIPResolution();

        long intervalExpire;

        if (0 == timeout) {
            timeout = SQLServerDriverIntProperty.LOGIN_TIMEOUT.getDefaultValue();
        }
        long timerTimeout = timeout * 1000L; // ConnectTimeout is in seconds, we need timer millis
        timerExpire = timerStart + timerTimeout;

        // For non-dbmirroring, non-tnir and non-multisubnetfailover scenarios, full time out would be used as time
        // slice.
        if (isDBMirroring || useParallel) {
            timeoutUnitInterval = (long) (TIMEOUTSTEP * timerTimeout);
        } else if (useTnir) {
            timeoutUnitInterval = (long) (TIMEOUTSTEP_TNIR * timerTimeout);
        } else {
            timeoutUnitInterval = timerTimeout;
        }
        intervalExpire = timerStart + timeoutUnitInterval;

        // This is needed when the host resolves to more than 64 IP addresses. In that case, TNIR is ignored
        // and the original timeout is used instead of the timeout slice.
        long intervalExpireFullTimeout = timerStart + timerTimeout;

        if (connectionlogger.isLoggable(Level.FINER)) {
            connectionlogger.finer(toString() + " Start time: " + timerStart + " Time out time: " + timerExpire
                    + " Timeout Unit Interval: " + timeoutUnitInterval);
        }

        // Initialize loop variables
        int attemptNumber = 0;

        // indicates the no of times the connection was routed to a different server
        int noOfRedirections = 0;

        // Only three ways out of this loop:
        // 1) Successfully connected
        // 2) Parser threw exception while main timer was expired
        // 3) Parser threw logon failure-related exception (LOGON_FAILED, PASSWORD_EXPIRED, etc)
        //
        // Of these methods, only #1 exits normally. This preserves the call stack on the exception
        // back into the parser for the error cases.
        while (true) {
            clientConnectionId = null;
            state = State.Initialized;

            try {
                if (isDBMirroring && useFailoverHost) {
                    if (null == currentFOPlaceHolder) {
                        // integrated security flag passed here to verify that the linked dll can be loaded
                        currentFOPlaceHolder = tempFailover.failoverPermissionCheck(this, integratedSecurity);
                    }
                    currentConnectPlaceHolder = currentFOPlaceHolder;
                } else {
                    if (routingInfo != null) {
                        currentPrimaryPlaceHolder = routingInfo;
                        routingInfo = null;
                    } else if (null == currentPrimaryPlaceHolder) {
                        currentPrimaryPlaceHolder = primaryPermissionCheck(primary, primaryInstanceName,
                                primaryPortNumber);
                    }
                    currentConnectPlaceHolder = currentPrimaryPlaceHolder;
                }

                if (connectionlogger.isLoggable(Level.FINE)) {
                    connectionlogger
                            .fine(toString() + " This attempt server name: " + currentConnectPlaceHolder.getServerName()
                                    + " port: " + currentConnectPlaceHolder.getPortNumber() + " InstanceName: "
                                    + currentConnectPlaceHolder.getInstanceName() + " useParallel: " + useParallel);
                    connectionlogger.fine(toString() + " This attempt endtime: " + intervalExpire);
                    connectionlogger.fine(toString() + " This attempt No: " + attemptNumber);
                }

                // Attempt login. Use Place holder to make sure that the failoverdemand is done.
                InetSocketAddress inetSocketAddress = connectHelper(currentConnectPlaceHolder,
                        timerRemaining(intervalExpire), timeout, useParallel, useTnir, (0 == attemptNumber), // TNIR
                                                                                                             // first
                                                                                                             // attempt
                        timerRemaining(intervalExpireFullTimeout)); // Only used when host resolves to >64 IPs
                // Successful connection, cache the IP address and port if server supports DNS Cache.
                if (serverSupportsDNSCaching) {
                    dnsCache.put(currentConnectPlaceHolder.getServerName(), inetSocketAddress);
                }

                if (isRoutedInCurrentAttempt) {
                    // we ignore the failoverpartner ENVCHANGE if we got routed so no error needs to be thrown
                    if (isDBMirroring) {
                        String msg = SQLServerException.getErrString("R_invalidRoutingInfo");
                        terminate(SQLServerException.DRIVER_ERROR_UNSUPPORTED_CONFIG, msg);
                    }

                    noOfRedirections++;

                    if (noOfRedirections > 1) {
                        String msg = SQLServerException.getErrString("R_multipleRedirections");
                        terminate(SQLServerException.DRIVER_ERROR_UNSUPPORTED_CONFIG, msg);
                    }

                    // close tds channel
                    if (tdsChannel != null)
                        tdsChannel.close();

                    initResettableValues();

                    // reset all params that could have been changed due to ENVCHANGE tokens
                    // to defaults, excluding those changed due to routing ENVCHANGE token
                    resetNonRoutingEnvchangeValues();

                    // increase the attempt number. This is not really necessary
                    // (in fact it does not matter whether we increase it or not) as
                    // we do not use any timeslicing for multisubnetfailover. However, this
                    // is done just to be consistent with the rest of the logic.
                    attemptNumber++;

                    // useParallel and useTnir should be set to false once we get routed
                    useParallel = false;
                    useTnir = false;

                    // When connection is routed for read only application, remaining timer duration is used as a one
                    // full interval
                    intervalExpire = timerExpire;

                    // if timeout expired, throw.
                    if (timerHasExpired(timerExpire)) {
                        MessageFormat form = new MessageFormat(
                                SQLServerException.getErrString("R_tcpipConnectionFailed"));
                        Object[] msgArgs = {getServerNameString(currentConnectPlaceHolder.getServerName()),
                                Integer.toString(currentConnectPlaceHolder.getPortNumber()),
                                SQLServerException.getErrString("R_timedOutBeforeRouting")};
                        String msg = form.format(msgArgs);
                        terminate(SQLServerException.DRIVER_ERROR_UNSUPPORTED_CONFIG, msg);
                    } else {
                        // set isRoutedInCurrentAttempt to false for the next attempt
                        isRoutedInCurrentAttempt = false;

                        continue;
                    }
                } else
                    break; // leave the while loop -- we've successfully connected
            } catch (SQLServerException sqlex) {
                int errorCode = sqlex.getErrorCode();
                int driverErrorCode = sqlex.getDriverErrorCode();
                if (SQLServerException.LOGON_FAILED == errorCode // logon failed, ie bad password
                        || SQLServerException.PASSWORD_EXPIRED == errorCode // password expired
                        || SQLServerException.USER_ACCOUNT_LOCKED == errorCode // user account locked
                        || SQLServerException.DRIVER_ERROR_INVALID_TDS == driverErrorCode // invalid TDS
                        || SQLServerException.DRIVER_ERROR_SSL_FAILED == driverErrorCode // SSL failure
                        || SQLServerException.DRIVER_ERROR_INTERMITTENT_TLS_FAILED == driverErrorCode // TLS1.2 failure
                        || SQLServerException.DRIVER_ERROR_UNSUPPORTED_CONFIG == driverErrorCode // unsupported config
                                                                                                 // (eg Sphinx, invalid
                                                                                                 // packetsize, etc)
                        || SQLServerException.ERROR_SOCKET_TIMEOUT == driverErrorCode // socket timeout
                        || timerHasExpired(timerExpire)
                // for non-dbmirroring cases, do not retry after tcp socket connection succeeds
                ) {
                    // close the connection and throw the error back
                    close();
                    throw sqlex;
                } else {
                    // Close the TDS channel from the failed connection attempt so that we don't
                    // hold onto network resources any longer than necessary.
                    if (null != tdsChannel)
                        tdsChannel.close();
                }

                // For standard connections and MultiSubnetFailover connections, change the sleep interval after every
                // attempt.
                // For DB Mirroring, we only sleep after every other attempt.
                if (!isDBMirroring || 1 == attemptNumber % 2) {
                    // Check sleep interval to make sure we won't exceed the timeout
                    // Do this in the catch block so we can re-throw the current exception
                    long remainingMilliseconds = timerRemaining(timerExpire);
                    if (remainingMilliseconds <= sleepInterval) {
                        throw sqlex;
                    }
                }
            }

            // We only get here when we failed to connect, but are going to re-try
            // After trying to connect to both servers fails, sleep for a bit to prevent clogging
            // the network with requests, then update sleep interval for next iteration (max 1 second interval)
            // We have to sleep for every attempt in case of non-dbMirroring scenarios (including multisubnetfailover),
            // Whereas for dbMirroring, we sleep for every two attempts as each attempt is to a different server.
            if (!isDBMirroring || (1 == attemptNumber % 2)) {
                if (connectionlogger.isLoggable(Level.FINE)) {
                    connectionlogger.fine(toString() + " sleeping milisec: " + sleepInterval);
                }
                try {
                    Thread.sleep(sleepInterval);
                } catch (InterruptedException e) {
                    // re-interrupt the current thread, in order to restore the thread's interrupt status.
                    Thread.currentThread().interrupt();
                }
                sleepInterval = (sleepInterval < 500) ? sleepInterval * 2 : 1000;
            }

            // Update timeout interval (but no more than the point where we're supposed to fail: timerExpire)
            attemptNumber++;

            if (useParallel) {
                intervalExpire = System.currentTimeMillis() + (timeoutUnitInterval * (attemptNumber + 1));
            } else if (isDBMirroring) {
                intervalExpire = System.currentTimeMillis() + (timeoutUnitInterval * ((attemptNumber / 2) + 1));
            } else if (useTnir) {
                long timeSlice = timeoutUnitInterval * (1 << attemptNumber);

                // In case the timeout for the first slice is less than 500 ms then bump it up to 500 ms
                if ((1 == attemptNumber) && (500 > timeSlice)) {
                    timeSlice = 500;
                }

                intervalExpire = System.currentTimeMillis() + timeSlice;
            } else
                intervalExpire = timerExpire;
            // Due to the below condition and the timerHasExpired check in catch block,
            // the multiSubnetFailover case or any other standardLogin case where timeOutInterval is full timeout would
            // also be handled correctly.
            if (intervalExpire > timerExpire) {
                intervalExpire = timerExpire;
            }

            // try again, this time swapping primary/secondary servers
            if (isDBMirroring) {
                useFailoverHost = !useFailoverHost;
            }
        }

        // If we get here, connection/login succeeded! Just a few more checks & record-keeping
        // if connected to failover host, but said host doesn't have DbMirroring set up, throw an error
        if (useFailoverHost && null == failoverPartnerServerProvided) {
            String curserverinfo = currentConnectPlaceHolder.getServerName();
            if (null != currentFOPlaceHolder.getInstanceName()) {
                curserverinfo = curserverinfo + "\\";
                curserverinfo = curserverinfo + currentFOPlaceHolder.getInstanceName();
            }
            MessageFormat form = new MessageFormat(SQLServerException.getErrString("R_invalidPartnerConfiguration"));
            Object[] msgArgs = {
                    activeConnectionProperties.getProperty(SQLServerDriverStringProperty.DATABASE_NAME.toString()),
                    curserverinfo};
            terminate(SQLServerException.DRIVER_ERROR_UNSUPPORTED_CONFIG, form.format(msgArgs));
        }

        if (null != failoverPartnerServerProvided) {
            // if server returns failoverPartner when multiSubnetFailover keyword is used, fail
            if (multiSubnetFailover) {
                String msg = SQLServerException.getErrString("R_dbMirroringWithMultiSubnetFailover");
                terminate(SQLServerException.DRIVER_ERROR_UNSUPPORTED_CONFIG, msg);
            }

            // if server returns failoverPartner and applicationIntent=ReadOnly, fail
            if ((applicationIntent != null) && applicationIntent.equals(ApplicationIntent.READ_ONLY)) {
                String msg = SQLServerException.getErrString("R_dbMirroringWithReadOnlyIntent");
                terminate(SQLServerException.DRIVER_ERROR_UNSUPPORTED_CONFIG, msg);
            }

            if (null == tempFailover)
                tempFailover = new FailoverInfo(failoverPartnerServerProvided, this, false);
            // if the failover is not from the map already out this in the map, if it is from the map just make sure
            // that we change the
            if (null != foActual) {
                // We must wait for CompleteLogin to finish for to have the
                // env change from the server to know its designated failover
                // partner; saved in failoverPartnerServerProvided
                foActual.failoverAdd(this, useFailoverHost, failoverPartnerServerProvided);
            } else {
                String databaseNameProperty = SQLServerDriverStringProperty.DATABASE_NAME.toString();
                String instanceNameProperty = SQLServerDriverStringProperty.INSTANCE_NAME.toString();
                String serverNameProperty = SQLServerDriverStringProperty.SERVER_NAME.toString();

                if (connectionlogger.isLoggable(Level.FINE)) {
                    connectionlogger.fine(toString() + " adding new failover info server: "
                            + activeConnectionProperties.getProperty(serverNameProperty) + " instance: "
                            + activeConnectionProperties.getProperty(instanceNameProperty) + " database: "
                            + activeConnectionProperties.getProperty(databaseNameProperty)
                            + " server provided failover: " + failoverPartnerServerProvided);
                }

                tempFailover.failoverAdd(this, useFailoverHost, failoverPartnerServerProvided);
                FailoverMapSingleton.putFailoverInfo(this, primary,
                        activeConnectionProperties.getProperty(instanceNameProperty),
                        activeConnectionProperties.getProperty(databaseNameProperty), tempFailover, useFailoverHost,
                        failoverPartnerServerProvided);
            }
        }
    }

    boolean isFatalError(SQLServerException e) {
        /*
         * NOTE: If these conditions are modified, consider modification to conditions in SQLServerConnection::login()
         * and Reconnect::run()
         */

        // actual logon failed (e.g. bad password)
        if ((SQLServerException.LOGON_FAILED == e.getErrorCode())
                // actual logon failed (e.g. password expired)
                || (SQLServerException.PASSWORD_EXPIRED == e.getErrorCode())
                // actual logon failed (e.g. user account locked)
                || (SQLServerException.USER_ACCOUNT_LOCKED == e.getErrorCode())
                // invalid TDS received from server
                || (SQLServerException.DRIVER_ERROR_INVALID_TDS == e.getDriverErrorCode())
                // failure negotiating SSL
                || (SQLServerException.DRIVER_ERROR_SSL_FAILED == e.getDriverErrorCode())
                // failure TLS1.2
                || (SQLServerException.DRIVER_ERROR_INTERMITTENT_TLS_FAILED == e.getDriverErrorCode())
                // unsupported configuration (e.g. Sphinx, invalid packet size, etc.)
                || (SQLServerException.DRIVER_ERROR_UNSUPPORTED_CONFIG == e.getDriverErrorCode())
                // no more time to try again
                || (SQLServerException.ERROR_SOCKET_TIMEOUT == e.getDriverErrorCode()))
            return true;
        else
            return false;
    }

    // reset all params that could have been changed due to ENVCHANGE tokens to defaults,
    // excluding those changed due to routing ENVCHANGE token
    void resetNonRoutingEnvchangeValues() {
        tdsPacketSize = TDS.INITIAL_PACKET_SIZE;
        databaseCollation = null;
        rolledBackTransaction = false;
        Arrays.fill(getTransactionDescriptor(), (byte) 0);
        sCatalog = originalCatalog;
        failoverPartnerServerProvided = null;
    }

    static final int DEFAULTPORT = SQLServerDriverIntProperty.PORT_NUMBER.getDefaultValue();

    /**
     * This code should be similar to the code in FailOverInfo class's failoverPermissionCheck Only difference is that
     * this gets the instance port if the port number is zero where as failover does not have port number available.
     */
    ServerPortPlaceHolder primaryPermissionCheck(String primary, String primaryInstanceName,
            int primaryPortNumber) throws SQLServerException {
        String instancePort;
        // look to see primary port number is specified
        if (0 == primaryPortNumber) {
            if (null != primaryInstanceName) {
                instancePort = getInstancePort(primary, primaryInstanceName);
                if (connectionlogger.isLoggable(Level.FINER))
                    connectionlogger.fine(toString() + " SQL Server port returned by SQL Browser: " + instancePort);
                try {
                    if (null != instancePort) {
                        primaryPortNumber = Integer.parseInt(instancePort);

                        if ((primaryPortNumber < 0) || (primaryPortNumber > 65535)) {
                            MessageFormat form = new MessageFormat(
                                    SQLServerException.getErrString("R_invalidPortNumber"));
                            Object[] msgArgs = {Integer.toString(primaryPortNumber)};
                            SQLServerException.makeFromDriverError(this, this, form.format(msgArgs), null, false);
                        }
                    } else
                        primaryPortNumber = DEFAULTPORT;
                } catch (NumberFormatException e) {
                    MessageFormat form = new MessageFormat(SQLServerException.getErrString("R_invalidPortNumber"));
                    Object[] msgArgs = {primaryPortNumber};
                    SQLServerException.makeFromDriverError(this, this, form.format(msgArgs), null, false);
                }
            } else
                primaryPortNumber = DEFAULTPORT;
        }

        // now we have determined the right port set the connection property back
        activeConnectionProperties.setProperty(SQLServerDriverIntProperty.PORT_NUMBER.toString(),
                String.valueOf(primaryPortNumber));
        return new ServerPortPlaceHolder(primary, primaryPortNumber, primaryInstanceName, integratedSecurity);
    }

    static boolean timerHasExpired(long timerExpire) {
        return (System.currentTimeMillis() > timerExpire);
    }

    /**
     * Get time remaining to timer expiry
     * 
     * @param timerExpire
     * @return remaining time to expiry
     */
    static int timerRemaining(long timerExpire) {
        long remaining = timerExpire - System.currentTimeMillis();
        // maximum timeout the socket takes is int max, minimum is at least 1 ms
        return (int) ((remaining > Integer.MAX_VALUE) ? Integer.MAX_VALUE : (remaining <= 0) ? 1 : remaining);
    }

    /**
     * This is a helper function to connect this gets the port of the server to connect and the server name to connect
     * and the timeout This function achieves one connection attempt Create a prepared statement for internal use by the
     * driver.
     * 
     * @param serverInfo
     * @param timeOutSliceInMillis
     *        -timeout value in milli seconds for one try
     * @param timeOutFullInSeconds
     *        - whole timeout value specified by the user in seconds
     * @param useParallel
     *        - It is used to indicate whether a parallel algorithm should be tried or not for resolving a hostName.
     *        Note that useParallel is set to false for a routed connection even if multiSubnetFailover is set to true.
     * @param useTnir
     * @param isTnirFirstAttempt
     * @param timeOutsliceInMillisForFullTimeout
     * @return InetSocketAddress of the connected socket.
     * @throws SQLServerException
     */
    private InetSocketAddress connectHelper(ServerPortPlaceHolder serverInfo, int timeOutSliceInMillis,
            int timeOutFullInSeconds, boolean useParallel, boolean useTnir, boolean isTnirFirstAttempt,
            int timeOutsliceInMillisForFullTimeout) throws SQLServerException {
        // Make the initial tcp-ip connection.
        if (connectionlogger.isLoggable(Level.FINE)) {
            connectionlogger.fine(toString() + " Connecting with server: " + serverInfo.getServerName() + " port: "
                    + serverInfo.getPortNumber() + " Timeout slice: " + timeOutSliceInMillis + " Timeout Full: "
                    + timeOutFullInSeconds);
        }

        // Before opening the TDSChannel, calculate local hostname
        // as the InetAddress.getLocalHost() takes more than usual time in certain OS and JVM combination, it avoids
        // connection loss
        hostName = activeConnectionProperties.getProperty(SQLServerDriverStringProperty.WORKSTATION_ID.toString());
        if (StringUtils.isEmpty(hostName)) {
            hostName = Util.lookupHostName();
        }

        // if the timeout is infinite slices are infinite too.
        tdsChannel = new TDSChannel(this);
<<<<<<< HEAD
        String IPAddressPreference = activeConnectionProperties.getProperty(SQLServerDriverStringProperty.IPADDRESS_PREFERENCE.toString());
=======

>>>>>>> 887cf6f1
        InetSocketAddress inetSocketAddress = tdsChannel.open(serverInfo.getParsedServerName(),
                serverInfo.getPortNumber(), (0 == timeOutFullInSeconds) ? 0 : timeOutSliceInMillis, useParallel,
                useTnir, isTnirFirstAttempt, timeOutsliceInMillisForFullTimeout, IPAddressPreference);

        setState(State.Connected);

        try {
            clientConnectionId = UUID.randomUUID();
        } catch (InternalError e) {
            // Java's NativeSeedGenerator can sometimes fail on getSeedBytes(). Exact reason is unknown but high system
            // load seems to contribute to likelihood. Retry once to mitigate.
            if (connectionlogger.isLoggable(Level.FINER)) {
                connectionlogger.finer(toString() + " Generating a random UUID has failed due to : " + e.getMessage()
                        + "Retrying once.");
            }
            clientConnectionId = UUID.randomUUID();
        }
        assert null != clientConnectionId;

        if (isTDSS) {
            tdsChannel.enableSSL(serverInfo.getParsedServerName(), serverInfo.getPortNumber(), clientCertificate,
                    clientKey, clientKeyPassword, isTDSS);
            clientKeyPassword = "";
        }

        prelogin(serverInfo.getServerName(), serverInfo.getPortNumber());

        // If not enabled already and prelogin negotiated SSL encryption then, enable it on the TDS channel.
        if (!isTDSS && TDS.ENCRYPT_NOT_SUP != negotiatedEncryptionLevel) {
            tdsChannel.enableSSL(serverInfo.getParsedServerName(), serverInfo.getPortNumber(), clientCertificate,
                    clientKey, clientKeyPassword, false);
            clientKeyPassword = "";
        }

        activeConnectionProperties.remove(SQLServerDriverStringProperty.CLIENT_KEY_PASSWORD.toString());

        if (sessionRecovery.getReconnectThread().isAlive()) {
            if (negotiatedEncryptionLevel != sessionRecovery.getSessionStateTable()
                    .getOriginalNegotiatedEncryptionLevel()) {
                connectionlogger.warning(toString()
                        + " The server did not preserve SSL encryption during a recovery attempt, connection recovery is not possible.");
                terminate(SQLServerException.DRIVER_ERROR_UNSUPPORTED_CONFIG,
                        SQLServerException.getErrString("R_crClientSSLStateNotRecoverable"));
                // fails fast similar to pre-login errors.
            }
            try {
                executeReconnect(new LogonCommand());
            } catch (SQLServerException e) {
                // Won't fail fast. Back-off reconnection attempts in effect.
                throw new SQLServerException(SQLServerException.getErrString("R_crServerSessionStateNotRecoverable"),
                        e);
            }
        } else {
            // We have successfully connected, now do the login. Log on takes seconds timeout
            if (connectRetryCount > 0 && null == sessionRecovery.getSessionStateTable()) {
                sessionRecovery.setSessionStateTable(new SessionStateTable());
                sessionRecovery.getSessionStateTable().setOriginalNegotiatedEncryptionLevel(negotiatedEncryptionLevel);
            }
            executeCommand(new LogonCommand());
        }

        return inetSocketAddress;
    }

    private void executeReconnect(LogonCommand logonCommand) throws SQLServerException {
        logonCommand.execute(tdsChannel.getWriter(), tdsChannel.getReader(logonCommand));
    }

    /**
     * Negotiates prelogin information with the server.
     */
    void prelogin(String serverName, int portNumber) throws SQLServerException {
        // Build a TDS Pre-Login packet to send to the server.
        if ((!authenticationString.equalsIgnoreCase(SqlAuthentication.NotSpecified.toString()))
                || (null != accessTokenInByte)) {
            fedAuthRequiredByUser = true;
        }

        // Message length (including header)
        final byte messageLength;
        final byte fedAuthOffset;
        if (fedAuthRequiredByUser) {
            messageLength = TDS.B_PRELOGIN_MESSAGE_LENGTH_WITH_FEDAUTH;
            requestedEncryptionLevel = TDS.ENCRYPT_ON;

            // since we added one more line for prelogin option with fedauth,
            // we also needed to modify the offsets above, by adding 5 to each offset,
            // since the data session of each option is push 5 bytes behind.
            fedAuthOffset = 5;
        } else {
            messageLength = TDS.B_PRELOGIN_MESSAGE_LENGTH;
            fedAuthOffset = 0;
        }

        final byte[] preloginRequest = new byte[messageLength];

        int preloginRequestOffset = 0;

        byte[] bufferHeader = {
                // Buffer Header
                TDS.PKT_PRELOGIN, // Message Type
                TDS.STATUS_BIT_EOM, 0, messageLength, 0, 0, // SPID (not used)
                0, // Packet (not used)
                0, // Window (not used)
        };

        System.arraycopy(bufferHeader, 0, preloginRequest, preloginRequestOffset, bufferHeader.length);
        preloginRequestOffset = preloginRequestOffset + bufferHeader.length;

        byte[] preloginOptionsBeforeFedAuth = {
                // OPTION_TOKEN (BYTE), OFFSET (USHORT), LENGTH (USHORT)
                TDS.B_PRELOGIN_OPTION_VERSION, 0, (byte) (16 + fedAuthOffset), 0, 6, // UL_VERSION + US_SUBBUILD
                TDS.B_PRELOGIN_OPTION_ENCRYPTION, 0, (byte) (22 + fedAuthOffset), 0, 1, // B_FENCRYPTION
                TDS.B_PRELOGIN_OPTION_TRACEID, 0, (byte) (23 + fedAuthOffset), 0, 36, // ClientConnectionId + ActivityId
        };
        System.arraycopy(preloginOptionsBeforeFedAuth, 0, preloginRequest, preloginRequestOffset,
                preloginOptionsBeforeFedAuth.length);
        preloginRequestOffset = preloginRequestOffset + preloginOptionsBeforeFedAuth.length;

        if (fedAuthRequiredByUser) {
            byte[] preloginOptions2 = {TDS.B_PRELOGIN_OPTION_FEDAUTHREQUIRED, 0, 64, 0, 1,};
            System.arraycopy(preloginOptions2, 0, preloginRequest, preloginRequestOffset, preloginOptions2.length);
            preloginRequestOffset = preloginRequestOffset + preloginOptions2.length;
        }

        preloginRequest[preloginRequestOffset] = TDS.B_PRELOGIN_OPTION_TERMINATOR;
        preloginRequestOffset++;

        // PL_OPTION_DATA
        byte[] preloginOptionData = {
                // Driver major and minor version, 1 byte each
                (byte) SQLJdbcVersion.major, (byte) SQLJdbcVersion.minor,
                // Revision (Big Endian), 2 bytes
                (byte) ((SQLJdbcVersion.patch & 0xff00) >> 8), (byte) (SQLJdbcVersion.patch & 0xff),
                // Build (Little Endian), 2 bytes
                (byte) (SQLJdbcVersion.build & 0xff), (byte) ((SQLJdbcVersion.build & 0xff00) >> 8),

                // Encryption
                // turn encryption off for TDSS since it's already enabled
                (null == clientCertificate) ? requestedEncryptionLevel
                                            : (byte) (requestedEncryptionLevel | TDS.ENCRYPT_CLIENT_CERT),

                // TRACEID Data Session (ClientConnectionId + ActivityId) - Initialize to 0
                0, 0, 0, 0, 0, 0, 0, 0, 0, 0, 0, 0, 0, 0, 0, 0, 0, 0, 0, 0, 0, 0, 0, 0, 0, 0, 0, 0, 0, 0, 0, 0, 0, 0, 0,
                0,};
        System.arraycopy(preloginOptionData, 0, preloginRequest, preloginRequestOffset, preloginOptionData.length);
        preloginRequestOffset = preloginRequestOffset + preloginOptionData.length;

        // If the client's PRELOGIN request message contains the FEDAUTHREQUIRED option,
        // the client MUST specify 0x01 as the B_FEDAUTHREQUIRED value
        if (fedAuthRequiredByUser) {
            preloginRequest[preloginRequestOffset] = 1;
            preloginRequestOffset = preloginRequestOffset + 1;
        }

        final byte[] preloginResponse = new byte[TDS.INITIAL_PACKET_SIZE];
        String preloginErrorLogString = " Prelogin error: host " + serverName + " port " + portNumber;

        final byte[] conIdByteArray = Util.asGuidByteArray(clientConnectionId);

        int offset;

        if (fedAuthRequiredByUser) {
            offset = preloginRequest.length - 36 - 1; // point to the TRACEID Data Session (one more byte for fedauth
                                                      // data session)
        } else {
            offset = preloginRequest.length - 36; // point to the TRACEID Data Session
        }

        // copy ClientConnectionId
        System.arraycopy(conIdByteArray, 0, preloginRequest, offset, conIdByteArray.length);
        offset += conIdByteArray.length;

        if (Util.isActivityTraceOn()) {
            ActivityId activityId = ActivityCorrelator.getNext();
            final byte[] actIdByteArray = Util.asGuidByteArray(activityId.getId());
            System.arraycopy(actIdByteArray, 0, preloginRequest, offset, actIdByteArray.length);
            offset += actIdByteArray.length;
            long seqNum = activityId.getSequence();
            Util.writeInt((int) seqNum, preloginRequest, offset);
            offset += 4;

            if (connectionlogger.isLoggable(Level.FINER)) {
                connectionlogger.finer(toString() + " ActivityId " + activityId.toString());
            }
        }

        if (connectionlogger.isLoggable(Level.FINER)) {
            connectionlogger.finer(
                    toString() + " Requesting encryption level:" + TDS.getEncryptionLevel(requestedEncryptionLevel));
        }

        // Write the entire prelogin request
        if (tdsChannel.isLoggingPackets())
            tdsChannel.logPacket(preloginRequest, 0, preloginRequest.length, toString() + " Prelogin request");

        try {
            tdsChannel.write(preloginRequest, 0, preloginRequest.length);
            tdsChannel.flush();
        } catch (SQLServerException e) {
            connectionlogger.warning(
                    toString() + preloginErrorLogString + " Error sending prelogin request: " + e.getMessage());
            throw e;
        }

        if (Util.isActivityTraceOn()) {
            ActivityCorrelator.setCurrentActivityIdSentFlag(); // indicate current ActivityId is sent
        }

        // Read the entire prelogin response
        int responseLength = preloginResponse.length;
        int responseBytesRead = 0;
        boolean processedResponseHeader = false;
        while (responseBytesRead < responseLength) {
            int bytesRead;

            try {
                bytesRead = tdsChannel.read(preloginResponse, responseBytesRead, responseLength - responseBytesRead);
            } catch (SQLServerException e) {
                connectionlogger.warning(
                        toString() + preloginErrorLogString + " Error reading prelogin response: " + e.getMessage());
                throw e;
            }

            // If we reached EOF before the end of the prelogin response then something is wrong.
            //
            // Special case: If there was no response at all (i.e. the server closed the connection),
            // then maybe we are just trying to talk to an older server that doesn't support prelogin
            // (and that we don't support with this driver).
            if (-1 == bytesRead) {
                if (connectionlogger.isLoggable(Level.WARNING)) {
                    connectionlogger.warning(toString() + preloginErrorLogString
                            + " Unexpected end of prelogin response after " + responseBytesRead + " bytes read");
                }
                MessageFormat form = new MessageFormat(SQLServerException.getErrString("R_tcpipConnectionFailed"));
                Object[] msgArgs = {getServerNameString(serverName), Integer.toString(portNumber),
                        SQLServerException.getErrString("R_notSQLServer")};
                terminate(SQLServerException.DRIVER_ERROR_IO_FAILED, form.format(msgArgs));
            }

            // Otherwise, we must have read some bytes...
            assert bytesRead >= 0;
            assert bytesRead <= responseLength - responseBytesRead;

            if (tdsChannel.isLoggingPackets())
                tdsChannel.logPacket(preloginResponse, responseBytesRead, bytesRead, toString() + " Prelogin response");

            responseBytesRead += bytesRead;

            // Validate the response header if we haven't already done so and
            // we've read enough of the response to do it.
            if (!processedResponseHeader && responseBytesRead >= TDS.PACKET_HEADER_SIZE) {
                // Verify that the response is actually a response...
                if (TDS.PKT_REPLY != preloginResponse[0]) {
                    if (connectionlogger.isLoggable(Level.WARNING)) {
                        connectionlogger.warning(toString() + preloginErrorLogString + " Unexpected response type:"
                                + preloginResponse[0]);
                    }
                    MessageFormat form = new MessageFormat(SQLServerException.getErrString("R_tcpipConnectionFailed"));
                    Object[] msgArgs = {getServerNameString(serverName), Integer.toString(portNumber),
                            SQLServerException.getErrString("R_notSQLServer")};
                    terminate(SQLServerException.DRIVER_ERROR_IO_FAILED, form.format(msgArgs));
                }

                // Verify that the response claims to only be one TDS packet long.
                // In theory, it can be longer, but in current practice it isn't, as all of the
                // prelogin response items easily fit into a single 4K packet.
                if (TDS.STATUS_BIT_EOM != (TDS.STATUS_BIT_EOM & preloginResponse[1])) {
                    if (connectionlogger.isLoggable(Level.WARNING)) {
                        connectionlogger.warning(toString() + preloginErrorLogString + " Unexpected response status:"
                                + preloginResponse[1]);
                    }
                    MessageFormat form = new MessageFormat(SQLServerException.getErrString("R_tcpipConnectionFailed"));
                    Object[] msgArgs = {getServerNameString(serverName), Integer.toString(portNumber),
                            SQLServerException.getErrString("R_notSQLServer")};
                    terminate(SQLServerException.DRIVER_ERROR_IO_FAILED, form.format(msgArgs));
                }

                // Verify that the length of the response claims to be small enough to fit in the allocated area
                responseLength = Util.readUnsignedShortBigEndian(preloginResponse, 2);
                assert responseLength >= 0;

                if (responseLength >= preloginResponse.length) {
                    if (connectionlogger.isLoggable(Level.WARNING)) {
                        connectionlogger.warning(toString() + preloginErrorLogString + " Response length:"
                                + responseLength + " is greater than allowed length:" + preloginResponse.length);
                    }
                    MessageFormat form = new MessageFormat(SQLServerException.getErrString("R_tcpipConnectionFailed"));
                    Object[] msgArgs = {getServerNameString(serverName), Integer.toString(portNumber),
                            SQLServerException.getErrString("R_notSQLServer")};
                    terminate(SQLServerException.DRIVER_ERROR_IO_FAILED, form.format(msgArgs));
                }

                processedResponseHeader = true;
            }
        }

        // Walk the response for prelogin options received. We expect at least to get
        // back the server version and the encryption level.
        boolean receivedVersionOption = false;
        negotiatedEncryptionLevel = TDS.ENCRYPT_INVALID;

        int responseIndex = TDS.PACKET_HEADER_SIZE;
        while (true) {
            // Get the option token
            if (responseIndex >= responseLength) {
                if (connectionlogger.isLoggable(Level.WARNING)) {
                    connectionlogger.warning(toString() + " Option token not found");
                }
                throwInvalidTDS();
            }
            byte optionToken = preloginResponse[responseIndex++];

            // When we reach the option terminator, we're done processing option tokens
            if (TDS.B_PRELOGIN_OPTION_TERMINATOR == optionToken)
                break;

            // Get the offset and length that follows the option token
            if (responseIndex + 4 >= responseLength) {
                if (connectionlogger.isLoggable(Level.WARNING)) {
                    connectionlogger.warning(toString() + " Offset/Length not found for option:" + optionToken);
                }
                throwInvalidTDS();
            }

            int optionOffset = Util.readUnsignedShortBigEndian(preloginResponse, responseIndex)
                    + TDS.PACKET_HEADER_SIZE;
            responseIndex += 2;
            assert optionOffset >= 0;

            int optionLength = Util.readUnsignedShortBigEndian(preloginResponse, responseIndex);
            responseIndex += 2;
            assert optionLength >= 0;

            if (optionOffset + optionLength > responseLength) {
                if (connectionlogger.isLoggable(Level.WARNING)) {
                    connectionlogger.warning(toString() + " Offset:" + optionOffset + " and length:" + optionLength
                            + " exceed response length:" + responseLength);
                }
                throwInvalidTDS();
            }

            switch (optionToken) {
                case TDS.B_PRELOGIN_OPTION_VERSION:
                    if (receivedVersionOption) {
                        if (connectionlogger.isLoggable(Level.WARNING)) {
                            connectionlogger.warning(toString() + " Version option already received");
                        }
                        throwInvalidTDS();
                    }

                    if (6 != optionLength) {
                        if (connectionlogger.isLoggable(Level.WARNING)) {
                            connectionlogger.warning(toString() + " Version option length:" + optionLength
                                    + " is incorrect.  Correct value is 6.");
                        }
                        throwInvalidTDS();
                    }

                    serverMajorVersion = preloginResponse[optionOffset];
                    if (serverMajorVersion < 9) {
                        if (connectionlogger.isLoggable(Level.WARNING)) {
                            connectionlogger.warning(toString() + " Server major version:" + serverMajorVersion
                                    + " is not supported by this driver.");
                        }
                        MessageFormat form = new MessageFormat(
                                SQLServerException.getErrString("R_unsupportedServerVersion"));
                        Object[] msgArgs = {Integer.toString(preloginResponse[optionOffset])};
                        terminate(SQLServerException.DRIVER_ERROR_UNSUPPORTED_CONFIG, form.format(msgArgs));
                    }

                    if (connectionlogger.isLoggable(Level.FINE))
                        connectionlogger
                                .fine(toString() + " Server returned major version:" + preloginResponse[optionOffset]);

                    receivedVersionOption = true;
                    break;

                case TDS.B_PRELOGIN_OPTION_ENCRYPTION:
                    if (TDS.ENCRYPT_INVALID != negotiatedEncryptionLevel) {
                        if (connectionlogger.isLoggable(Level.WARNING)) {
                            connectionlogger.warning(toString() + " Encryption option already received");
                        }
                        throwInvalidTDS();
                    }

                    if (1 != optionLength) {
                        if (connectionlogger.isLoggable(Level.WARNING)) {
                            connectionlogger.warning(toString() + " Encryption option length:" + optionLength
                                    + " is incorrect.  Correct value is 1.");
                        }
                        throwInvalidTDS();
                    }

                    negotiatedEncryptionLevel = preloginResponse[optionOffset];

                    // If the server did not return a valid encryption level, terminate the connection.
                    if (TDS.ENCRYPT_OFF != negotiatedEncryptionLevel && TDS.ENCRYPT_ON != negotiatedEncryptionLevel
                            && TDS.ENCRYPT_REQ != negotiatedEncryptionLevel
                            && TDS.ENCRYPT_NOT_SUP != negotiatedEncryptionLevel) {
                        if (connectionlogger.isLoggable(Level.WARNING)) {
                            connectionlogger.warning(toString() + " Server returned "
                                    + TDS.getEncryptionLevel(negotiatedEncryptionLevel));
                        }
                        throwInvalidTDS();
                    }

                    if (connectionlogger.isLoggable(Level.FINER))
                        connectionlogger.finer(toString() + " Negotiated encryption level:"
                                + TDS.getEncryptionLevel(negotiatedEncryptionLevel));

                    // If we requested SSL encryption and the server does not support it, then terminate the connection.
                    if (TDS.ENCRYPT_ON == requestedEncryptionLevel && TDS.ENCRYPT_ON != negotiatedEncryptionLevel
                            && TDS.ENCRYPT_REQ != negotiatedEncryptionLevel) {
                        terminate(SQLServerException.DRIVER_ERROR_SSL_FAILED,
                                SQLServerException.getErrString("R_sslRequiredNoServerSupport"));
                    }

                    // If we say we don't support SSL and the server doesn't accept unencrypted connections,
                    // then terminate the connection.
                    if (TDS.ENCRYPT_NOT_SUP == requestedEncryptionLevel
                            && TDS.ENCRYPT_NOT_SUP != negotiatedEncryptionLevel) {
                        // If the server required an encrypted connection then terminate with an appropriate error.
                        if (TDS.ENCRYPT_REQ == negotiatedEncryptionLevel)
                            terminate(SQLServerException.DRIVER_ERROR_SSL_FAILED,
                                    SQLServerException.getErrString("R_sslRequiredByServer"));

                        if (connectionlogger.isLoggable(Level.WARNING)) {
                            connectionlogger.warning(toString() + " Client requested encryption level: "
                                    + TDS.getEncryptionLevel(requestedEncryptionLevel)
                                    + " Server returned unexpected encryption level: "
                                    + TDS.getEncryptionLevel(negotiatedEncryptionLevel));
                        }
                        throwInvalidTDS();
                    }
                    break;

                case TDS.B_PRELOGIN_OPTION_FEDAUTHREQUIRED:
                    // Only 0x00 and 0x01 are accepted values from the server.
                    if (0 != preloginResponse[optionOffset] && 1 != preloginResponse[optionOffset]) {
                        if (connectionlogger.isLoggable(Level.SEVERE)) {
                            connectionlogger.severe(toString()
                                    + " Server sent an unexpected value for FedAuthRequired PreLogin Option. Value was "
                                    + preloginResponse[optionOffset]);
                        }
                        MessageFormat form = new MessageFormat(
                                SQLServerException.getErrString("R_FedAuthRequiredPreLoginResponseInvalidValue"));
                        throw new SQLServerException(form.format(new Object[] {preloginResponse[optionOffset]}), null);
                    }

                    // We must NOT use the response for the FEDAUTHREQUIRED PreLogin option, if the connection string
                    // option
                    // was not using the new Authentication keyword or in other words, if Authentication=NotSpecified
                    // Or AccessToken is not null, mean token based authentication is used.
                    if (((null != authenticationString)
                            && (!authenticationString.equalsIgnoreCase(SqlAuthentication.NotSpecified.toString())))
                            || (null != accessTokenInByte)) {
                        fedAuthRequiredPreLoginResponse = (preloginResponse[optionOffset] == 1);
                    }
                    break;

                default:
                    if (connectionlogger.isLoggable(Level.FINER))
                        connectionlogger.finer(toString() + " Ignoring prelogin response option:" + optionToken);
                    break;
            }
        }

        if (!receivedVersionOption || TDS.ENCRYPT_INVALID == negotiatedEncryptionLevel) {
            if (connectionlogger.isLoggable(Level.WARNING)) {
                connectionlogger
                        .warning(toString() + " Prelogin response is missing version and/or encryption option.");
            }
            throwInvalidTDS();
        }
    }

    final void throwInvalidTDS() throws SQLServerException {
        terminate(SQLServerException.DRIVER_ERROR_INVALID_TDS, SQLServerException.getErrString("R_invalidTDS"));
    }

    final void throwInvalidTDSToken(String tokenName) throws SQLServerException {
        MessageFormat form = new MessageFormat(SQLServerException.getErrString("R_unexpectedToken"));
        Object[] msgArgs = {tokenName};
        String message = SQLServerException.getErrString("R_invalidTDS") + form.format(msgArgs);
        terminate(SQLServerException.DRIVER_ERROR_INVALID_TDS, message);
    }

    /**
     * Terminates the connection and throws an exception detailing the reason for termination.
     *
     * This method is similar to SQLServerException.makeFromDriverError, except that it always terminates the
     * connection, and does so with the appropriate state code.
     */
    final void terminate(int driverErrorCode, String message) throws SQLServerException {
        terminate(driverErrorCode, message, null);
    }

    final void terminate(int driverErrorCode, String message, Throwable throwable) throws SQLServerException {
        String state = this.state.equals(State.Opened) ? SQLServerException.EXCEPTION_XOPEN_CONNECTION_FAILURE
                                                       : SQLServerException.EXCEPTION_XOPEN_CONNECTION_CANT_ESTABLISH;

        if (!xopenStates)
            state = SQLServerException.mapFromXopen(state);

        SQLServerException ex = new SQLServerException(this,
                SQLServerException.checkAndAppendClientConnId(message, this), state, // X/Open or SQL99
                                                                                     // SQLState
                0, // database error number (0 -> driver error)
                true); // include stack trace in log

        if (null != throwable)
            ex.initCause(throwable);

        ex.setDriverErrorCode(driverErrorCode);

        notifyPooledConnection(ex);

        close();

        throw ex;
    }

    private final transient Object schedulerLock = new Object();

    /**
     * Executes a command through the scheduler.
     *
     * @param newCommand
     *        the command to execute
     */
    boolean executeCommand(TDSCommand newCommand) throws SQLServerException {
        synchronized (schedulerLock) {
            ICounter previousCounter = null;
            /*
             * Detach (buffer) the response from any previously executing command so that we can execute the new
             * command. Note that detaching the response does not process it. Detaching just buffers the response off of
             * the wire to clear the TDS channel.
             */
            if (null != currentCommand) {
                try {

                    /**
                     * If currentCommand needs to be detached, reset Counter to acknowledge number of Bytes in remaining
                     * packets
                     */
                    currentCommand.getCounter().resetCounter();
                    currentCommand.detach();
                } catch (SQLServerException e) {
                    /*
                     * If any exception occurs during detach, need not do anything, simply log it. Our purpose to detach
                     * the response and empty buffer is done here. If there is anything wrong with the connection
                     * itself, let the exception pass below to be thrown during 'execute()'.
                     */
                    if (connectionlogger.isLoggable(Level.FINE)) {
                        connectionlogger.fine("Failed to detach current command : " + e.getMessage());
                    }
                } finally {
                    previousCounter = currentCommand.getCounter();
                    currentCommand = null;
                }
            }
            /**
             * Add Counter reference to newCommand
             */
            newCommand.createCounter(previousCounter, activeConnectionProperties);
            if (!(newCommand instanceof LogonCommand)) {
                // isAlive() doesn't guarantee the thread is actually running, just that it's been requested to start
                if (!sessionRecovery.getReconnectThread().isAlive()) {
                    if (this.connectRetryCount > 0 && sessionRecovery.isConnectionRecoveryNegotiated()) {
                        if (isConnectionDead()) {
                            if (connectionlogger.isLoggable(Level.FINER)) {
                                connectionlogger.finer(this.toString() + " Connection is detected to be broken.");
                            }
                            if (!sessionRecovery.isConnectionRecoveryPossible()
                                    || sessionRecovery.getUnprocessedResponseCount() != 0) {
                                SQLServerException.makeFromDriverError(this, this,
                                        SQLServerException.getErrString("R_crClientUnrecoverable"), null, false);
                            }
                            if (!sessionRecovery.getSessionStateTable().isSessionRecoverable()) {
                                SQLServerException.makeFromDriverError(this, this,
                                        SQLServerException.getErrString("R_crServerSessionStateNotRecoverable"), null,
                                        false);
                            }
                            sessionRecovery.getReconnectThread().init(newCommand);
                            sessionRecovery.getReconnectThread().start();
                            /*
                             * Join only blocks the thread that started the reconnect. Currently can't think of a good
                             * reason to leave the original thread running, no work can be done while we're not
                             * connected anyways. Can be easily changed to non-blocking if necessary.
                             */
                            try {
                                sessionRecovery.getReconnectThread().join();
                            } catch (InterruptedException e) {
                                // re-interrupt thread
                                Thread.currentThread().interrupt();

                                // Keep compiler happy, something's probably seriously wrong if this line is run
                                SQLServerException.makeFromDriverError(this, sessionRecovery.getReconnectThread(),
                                        e.getMessage(), null, false);
                            }
                            if (sessionRecovery.getReconnectThread().getException() != null) {
                                if (connectionlogger.isLoggable(Level.FINER)) {
                                    connectionlogger.finer(
                                            this.toString() + "Connection is broken and recovery is not possible.");
                                }
                                throw sessionRecovery.getReconnectThread().getException();
                            }
                        }
                    }
                }
            }

            /*
             * The implementation of this scheduler is pretty simple... Since only one command at a time may use a
             * connection (to avoid TDS protocol errors), just synchronize to serialize command execution.
             */
            boolean commandComplete = false;
            try {
                commandComplete = newCommand.execute(tdsChannel.getWriter(), tdsChannel.getReader(newCommand));
            } finally {
                /*
                 * If execution of the new command left response bytes on the wire (e.g. a large ResultSet or complex
                 * response with multiple results) then remember it as the current command so that any subsequent call
                 * to executeCommand will detach it before executing another new command. We should never displace an
                 * existing currentCommand assert null == currentCommand; If execution of the new command left response
                 * bytes on the wire (e.g. a large ResultSet or complex response with multiple results) then remember it
                 * as the current command so that any subsequent call to executeCommand will detach it before executing
                 * another new command.
                 */
                if (!commandComplete && !isSessionUnAvailable())
                    currentCommand = newCommand;
            }

            return commandComplete;
        }
    }

    void resetCurrentCommand() throws SQLServerException {
        if (null != currentCommand) {
            currentCommand.detach();
            currentCommand = null;
        }
    }

    boolean isConnectionDead() throws SQLServerException {
        // networkSocketStillConnected would affect perf if called every time. Only run
        // when the connection has not seen recent activity.
        if (!idleNetworkTracker.isIdle()) {
            if (connectionlogger.isLoggable(Level.FINEST)) {
                connectionlogger.finest(toString() + " Network not idle. Skipping networkSocketStillConnected check.");
            }
            return false;
        }
        // Only one thread should ever try to perform an idle check on a
        // disconnected connection at a time.
        synchronized (this) {
            // check again if connection is reset already.
            if (!idleNetworkTracker.isIdle()) {
                if (connectionlogger.isLoggable(Level.FINEST)) {
                    connectionlogger
                            .finest(toString() + " Network not idle. Skipping networkSocketStillConnected check.");
                }
                return false;
            }

            if (isSessionUnAvailable()) {
                SQLServerException.makeFromDriverError(null, null,
                        SQLServerException.getErrString("R_connectionIsClosed"),
                        SQLServerException.EXCEPTION_XOPEN_CONNECTION_FAILURE, false);
            }

            return !tdsChannel.networkSocketStillConnected();
        }
    }

    /**
     * executeCommand without reconnection logic. Only used by the reconnect thread to avoid a lock.
     */
    synchronized boolean executeReconnectCommand(TDSCommand newCommand) throws SQLServerException {
        /*
         * Detach (buffer) the response from any previously executing command so that we can execute the new command.
         * Note that detaching the response does not process it. Detaching just buffers the response off of the wire to
         * clear the TDS channel.
         */
        if (null != currentCommand) {
            currentCommand.detach();
            currentCommand = null;
        }

        /*
         * The implementation of this scheduler is pretty simple... Since only one command at a time may use a
         * connection (to avoid TDS protocol errors), just synchronize to serialize command execution.
         */
        boolean commandComplete = false;
        try {
            commandComplete = newCommand.execute(tdsChannel.getWriter(), tdsChannel.getReader(newCommand));
        } finally {
            /*
             * We should never displace an existing currentCommand assert null == currentCommand; If execution of the
             * new command left response bytes on the wire (e.g. a large ResultSet or complex response with multiple
             * results) then remember it as the current command so that any subsequent call to executeCommand will
             * detach it before executing another new command.
             */
            if (!commandComplete && !isSessionUnAvailable())
                currentCommand = newCommand;
        }
        return commandComplete;
    }

    /*
     * Executes a connection-level command
     */
    private void connectionCommand(String sql, String logContext) throws SQLServerException {
        final class ConnectionCommand extends UninterruptableTDSCommand {
            /**
             * Always update serialVersionUID when prompted.
             */
            private static final long serialVersionUID = 1L;
            final String sql;

            ConnectionCommand(String sql, String logContext) {
                super(logContext);
                this.sql = sql;
            }

            final boolean doExecute() throws SQLServerException {
                TDSWriter tdsWriter = startRequest(TDS.PKT_QUERY);
                tdsWriter.sendEnclavePackage(null, null);
                tdsWriter.writeString(sql);
                TDSParser.parse(startResponse(), getLogContext());
                return true;
            }
        }

        if (sessionRecovery.getReconnectThread().isAlive()) {
            executeReconnectCommand(new ConnectionCommand(sql, logContext));
        } else {
            executeCommand(new ConnectionCommand(sql, logContext));
        }
    }

    /**
     * Build the syntax to initialize the connection at the database side.
     * 
     * @return the syntax string
     */
    private String sqlStatementToInitialize() {
        String s = null;
        if (nLockTimeout > -1)
            s = " set lock_timeout " + nLockTimeout;
        return s;
    }

    /**
     * Sets the syntax to set the database calatog to use.
     * 
     * @param sDB
     *        the new catalog
     */
    void setCatalogName(String sDB) {
        if (sDB != null) {
            if (sDB.length() > 0) {
                sCatalog = sDB;
            }
        }
    }

    /**
     * Sets the syntax to set the language to use.
     *
     * @param language
     *        the new language
     */
    void setLanguageName(String language) {
        if (language != null) {
            if (language.length() > 0) {
                sLanguage = language;
            }
        }
    }

    /**
     * Returns the syntax to set the database isolation level.
     * 
     * @return the required syntax
     */
    String sqlStatementToSetTransactionIsolationLevel() throws SQLServerException {
        String sql = "set transaction isolation level ";

        switch (transactionIsolationLevel) {
            case Connection.TRANSACTION_READ_UNCOMMITTED: {
                sql = sql + " read uncommitted ";
                break;
            }
            case Connection.TRANSACTION_READ_COMMITTED: {
                sql = sql + " read committed ";
                break;
            }
            case Connection.TRANSACTION_REPEATABLE_READ: {
                sql = sql + " repeatable read ";
                break;
            }
            case Connection.TRANSACTION_SERIALIZABLE: {
                sql = sql + " serializable ";
                break;
            }
            case SQLServerConnection.TRANSACTION_SNAPSHOT: {
                sql = sql + " snapshot ";
                break;
            }
            default: {
                MessageFormat form = new MessageFormat(SQLServerException.getErrString("R_invalidTransactionLevel"));
                Object[] msgArgs = {Integer.toString(transactionIsolationLevel)};
                SQLServerException.makeFromDriverError(this, this, form.format(msgArgs), null, false);
            }
        }
        return sql;
    }

    /**
     * Returns the syntax to set the database commit mode.
     * 
     * @return the required syntax
     */
    static String sqlStatementToSetCommit(boolean autoCommit) {
        return autoCommit ? "set implicit_transactions off " : "set implicit_transactions on ";
    }

    @Override
    public Statement createStatement() throws SQLServerException {
        loggerExternal.entering(loggingClassName, "createStatement");
        Statement st = createStatement(ResultSet.TYPE_FORWARD_ONLY, ResultSet.CONCUR_READ_ONLY);
        loggerExternal.exiting(loggingClassName, "createStatement", st);
        return st;
    }

    @Override
    public PreparedStatement prepareStatement(String sql) throws SQLServerException {
        loggerExternal.entering(loggingClassName, "prepareStatement", sql);
        PreparedStatement pst = prepareStatement(sql, ResultSet.TYPE_FORWARD_ONLY, ResultSet.CONCUR_READ_ONLY);
        loggerExternal.exiting(loggingClassName, "prepareStatement", pst);
        return pst;
    }

    @Override
    public CallableStatement prepareCall(String sql) throws SQLServerException {
        loggerExternal.entering(loggingClassName, "prepareCall", sql);
        CallableStatement st = prepareCall(sql, ResultSet.TYPE_FORWARD_ONLY, ResultSet.CONCUR_READ_ONLY);
        loggerExternal.exiting(loggingClassName, "prepareCall", st);
        return st;
    }

    @Override
    public String nativeSQL(String sql) throws SQLServerException {
        loggerExternal.entering(loggingClassName, "nativeSQL", sql);
        checkClosed();
        loggerExternal.exiting(loggingClassName, "nativeSQL", sql);
        return sql;
    }

    @Override
    public void setAutoCommit(boolean newAutoCommitMode) throws SQLServerException {
        if (loggerExternal.isLoggable(Level.FINER)) {
            loggerExternal.entering(loggingClassName, "setAutoCommit", newAutoCommitMode);
            if (Util.isActivityTraceOn())
                loggerExternal.finer(toString() + " ActivityId: " + ActivityCorrelator.getNext().toString());
        }
        String commitPendingTransaction = "";
        checkClosed();

        if (newAutoCommitMode == databaseAutoCommitMode) // No Change
            return;

        // When changing to auto-commit from inside an existing transaction,
        // commit that transaction first.
        if (newAutoCommitMode)
            commitPendingTransaction = "IF @@TRANCOUNT > 0 COMMIT TRAN ";

        if (connectionlogger.isLoggable(Level.FINER)) {
            connectionlogger.finer(
                    toString() + " Autocommitmode current :" + databaseAutoCommitMode + " new: " + newAutoCommitMode);
        }

        rolledBackTransaction = false;
        connectionCommand(sqlStatementToSetCommit(newAutoCommitMode) + commitPendingTransaction, "setAutoCommit");
        databaseAutoCommitMode = newAutoCommitMode;
        loggerExternal.exiting(loggingClassName, "setAutoCommit");
    }

    @Override
    public boolean getAutoCommit() throws SQLServerException {
        loggerExternal.entering(loggingClassName, "getAutoCommit");
        checkClosed();
        boolean res = !inXATransaction && databaseAutoCommitMode;
        if (loggerExternal.isLoggable(Level.FINER))
            loggerExternal.exiting(loggingClassName, "getAutoCommit", res);
        return res;
    }

    final byte[] getTransactionDescriptor() {
        return transactionDescriptor;
    }

    @Override
    public void commit() throws SQLServerException {
        commit(false);
    }

    /**
     * Makes all changes made since the previous commit/rollback permanent and releases any database locks currently
     * held by this <code>Connection</code> object. This method should be used only when auto-commit mode has been
     * disabled.
     * 
     * @param delayedDurability
     *        flag to indicate whether the commit will occur with delayed durability on.
     * @throws SQLServerException
     *         Exception if a database access error occurs
     */
    public void commit(boolean delayedDurability) throws SQLServerException {
        loggerExternal.entering(loggingClassName, "commit");
        if (loggerExternal.isLoggable(Level.FINER) && Util.isActivityTraceOn()) {
            loggerExternal.finer(toString() + " ActivityId: " + ActivityCorrelator.getNext().toString());
        }

        checkClosed();
        if (!databaseAutoCommitMode) {
            if (!delayedDurability)
                connectionCommand("IF @@TRANCOUNT > 0 COMMIT TRAN", "Connection.commit");
            else
                connectionCommand("IF @@TRANCOUNT > 0 COMMIT TRAN WITH ( DELAYED_DURABILITY =  ON )",
                        "Connection.commit");
        }
        loggerExternal.exiting(loggingClassName, "commit");
    }

    @Override
    public void rollback() throws SQLServerException {
        loggerExternal.entering(loggingClassName, "rollback");
        if (loggerExternal.isLoggable(Level.FINER) && Util.isActivityTraceOn()) {
            loggerExternal.finer(toString() + " ActivityId: " + ActivityCorrelator.getNext().toString());
        }
        checkClosed();

        if (databaseAutoCommitMode) {
            SQLServerException.makeFromDriverError(this, this, SQLServerException.getErrString("R_cantInvokeRollback"),
                    null, true);
        } else
            connectionCommand("IF @@TRANCOUNT > 0 ROLLBACK TRAN", "Connection.rollback");
        loggerExternal.exiting(loggingClassName, "rollback");
    }

    @Override
    public void abort(Executor executor) throws SQLException {
        loggerExternal.entering(loggingClassName, "abort", executor);

        // no-op if connection is closed
        if (isClosed())
            return;

        // check for callAbort permission
        SecurityManager secMgr = System.getSecurityManager();
        if (secMgr != null) {
            try {
                SQLPermission perm = new SQLPermission(callAbortPerm);
                secMgr.checkPermission(perm);
            } catch (SecurityException ex) {
                MessageFormat form = new MessageFormat(SQLServerException.getErrString("R_permissionDenied"));
                Object[] msgArgs = {callAbortPerm};
                SQLServerException.makeFromDriverError(this, this, form.format(msgArgs), null, true);
            }
        }
        if (null == executor) {
            MessageFormat form = new MessageFormat(SQLServerException.getErrString("R_invalidArgument"));
            Object[] msgArgs = {"executor"};
            SQLServerException.makeFromDriverError(null, null, form.format(msgArgs), null, false);
        } else {
            /*
             * Always report the connection as closed for any further use, no matter what happens when we try to clean
             * up the physical resources associated with the connection using executor.
             */
            setState(State.Closed);

            executor.execute(() -> clearConnectionResources());
        }

        loggerExternal.exiting(loggingClassName, "abort");
    }

    @Override
    public void close() throws SQLServerException {
        loggerExternal.entering(loggingClassName, "close");

        /*
         * Always report the connection as closed for any further use, no matter what happens when we try to clean up
         * the physical resources associated with the connection.
         */
        setState(State.Closed);

        clearConnectionResources();

        loggerExternal.exiting(loggingClassName, "close");
    }

    private void clearConnectionResources() {
        if (sharedTimer != null) {
            sharedTimer.removeRef();
            sharedTimer = null;
        }

        /*
         * Close the TDS channel. When the channel is closed, the server automatically rolls back any pending
         * transactions and closes associated resources like prepared handles.
         */
        if (null != tdsChannel) {
            tdsChannel.close();
        }

        // Invalidate statement caches.
        if (null != preparedStatementHandleCache)
            preparedStatementHandleCache.clear();

        if (null != parameterMetadataCache)
            parameterMetadataCache.clear();

        // Clean-up queue etc. related to batching of prepared statement discard actions (sp_unprepare).
        cleanupPreparedStatementDiscardActions();

        if (Util.isActivityTraceOn()) {
            ActivityCorrelator.cleanupActivityId();
        }
    }

    /**
     * This function is used by the proxy for notifying the pool manager that this connection proxy is closed This event
     * will pool the connection
     */
    final void poolCloseEventNotify() throws SQLServerException {
        if (state.equals(State.Opened) && null != pooledConnectionParent) {
            // autocommit = true => nothing to do when app closes connection
            // XA = true => the transaction manager is the only one who can invoke transactional APIs

            // Non XA and autocommit off =>
            // If there is a pending BEGIN TRAN from the last commit or rollback, dont propagate it to
            // the next allocated connection.
            // Also if the app closes a connection handle before committing or rolling back the uncompleted
            // transaction may lock other updates/queries so close the transaction now.
            if (!databaseAutoCommitMode && !(pooledConnectionParent instanceof XAConnection)) {
                connectionCommand("IF @@TRANCOUNT > 0 ROLLBACK TRAN", "close connection");
            }
            notifyPooledConnection(null);
            if (Util.isActivityTraceOn()) {
                ActivityCorrelator.cleanupActivityId();
            }
            if (connectionlogger.isLoggable(Level.FINER)) {
                connectionlogger.finer(toString() + " Connection closed and returned to connection pool");
            }
        }
    }

    @Override
    public boolean isClosed() throws SQLServerException {
        loggerExternal.entering(loggingClassName, "isClosed");
        loggerExternal.exiting(loggingClassName, "isClosed", isSessionUnAvailable());
        return isSessionUnAvailable();
    }

    @Override
    public DatabaseMetaData getMetaData() throws SQLServerException {
        loggerExternal.entering(loggingClassName, "getMetaData");
        checkClosed();
        if (databaseMetaData == null) {
            databaseMetaData = new SQLServerDatabaseMetaData(this);
        }
        loggerExternal.exiting(loggingClassName, "getMetaData", databaseMetaData);
        return databaseMetaData;
    }

    @Override
    public void setReadOnly(boolean readOnly) throws SQLServerException {
        if (loggerExternal.isLoggable(Level.FINER))
            loggerExternal.entering(loggingClassName, "setReadOnly", readOnly);
        checkClosed();
        // do nothing per spec
        loggerExternal.exiting(loggingClassName, "setReadOnly");
    }

    @Override
    public boolean isReadOnly() throws SQLServerException {
        loggerExternal.entering(loggingClassName, "isReadOnly");
        checkClosed();
        if (loggerExternal.isLoggable(Level.FINER))
            loggerExternal.exiting(loggingClassName, "isReadOnly", Boolean.FALSE);
        return false;
    }

    @Override
    public void setCatalog(String catalog) throws SQLServerException {
        loggerExternal.entering(loggingClassName, "setCatalog", catalog);
        if (loggerExternal.isLoggable(Level.FINER) && Util.isActivityTraceOn()) {
            loggerExternal.finer(toString() + " ActivityId: " + ActivityCorrelator.getNext().toString());
        }
        checkClosed();
        if (catalog != null) {
            connectionCommand("use " + Util.escapeSQLId(catalog), "setCatalog");
            sCatalog = catalog;
        }
        loggerExternal.exiting(loggingClassName, "setCatalog");
    }

    @Override
    public String getCatalog() throws SQLServerException {
        loggerExternal.entering(loggingClassName, "getCatalog");
        checkClosed();
        loggerExternal.exiting(loggingClassName, "getCatalog", sCatalog);
        return sCatalog;
    }

    @Override
    public void setTransactionIsolation(int level) throws SQLServerException {
        if (loggerExternal.isLoggable(Level.FINER)) {
            loggerExternal.entering(loggingClassName, "setTransactionIsolation", level);
            if (Util.isActivityTraceOn()) {
                loggerExternal.finer(toString() + " ActivityId: " + ActivityCorrelator.getNext().toString());
            }
        }

        checkClosed();
        if (level == Connection.TRANSACTION_NONE)
            return;
        String sql;
        transactionIsolationLevel = level;
        sql = sqlStatementToSetTransactionIsolationLevel();
        connectionCommand(sql, "setTransactionIsolation");
        loggerExternal.exiting(loggingClassName, "setTransactionIsolation");
    }

    @Override
    public int getTransactionIsolation() throws SQLServerException {
        loggerExternal.entering(loggingClassName, "getTransactionIsolation");
        checkClosed();
        if (loggerExternal.isLoggable(Level.FINER))
            loggerExternal.exiting(loggingClassName, "getTransactionIsolation", transactionIsolationLevel);
        return transactionIsolationLevel;
    }

    /** the SQL warnings chain */
    volatile SQLWarning sqlWarnings;

    /** warnings synchronization object */
    private final Object warningSynchronization = new Object();

    // Think about returning a copy when we implement additional warnings.
    @Override
    public SQLWarning getWarnings() throws SQLServerException {
        loggerExternal.entering(loggingClassName, "getWarnings");
        checkClosed();
        // check null warn wont crash
        loggerExternal.exiting(loggingClassName, "getWarnings", sqlWarnings);
        return sqlWarnings;
    }

    // Any changes to SQLWarnings should be synchronized.
    void addWarning(String warningString) {
        synchronized (warningSynchronization) {
            SQLWarning warning = new SQLWarning(warningString);

            if (null == sqlWarnings) {
                sqlWarnings = warning;
            } else {
                sqlWarnings.setNextWarning(warning);
            }
        }
    }

    @Override
    public void clearWarnings() throws SQLServerException {
        synchronized (warningSynchronization) {
            loggerExternal.entering(loggingClassName, "clearWarnings");
            checkClosed();
            sqlWarnings = null;
            loggerExternal.exiting(loggingClassName, "clearWarnings");
        }
    }

    // --------------------------JDBC 2.0-----------------------------
    @Override
    public Statement createStatement(int resultSetType, int resultSetConcurrency) throws SQLServerException {
        if (loggerExternal.isLoggable(Level.FINER))
            loggerExternal.entering(loggingClassName, "createStatement",
                    new Object[] {resultSetType, resultSetConcurrency});
        checkClosed();
        SQLServerStatement st = new SQLServerStatement(this, resultSetType, resultSetConcurrency,
                SQLServerStatementColumnEncryptionSetting.UseConnectionSetting);
        if (requestStarted) {
            addOpenStatement(st);
        }
        loggerExternal.exiting(loggingClassName, "createStatement", st);
        return st;
    }

    @Override
    public PreparedStatement prepareStatement(String sql, int resultSetType,
            int resultSetConcurrency) throws SQLServerException {
        if (loggerExternal.isLoggable(Level.FINER))
            loggerExternal.entering(loggingClassName, "prepareStatement",
                    new Object[] {sql, resultSetType, resultSetConcurrency});
        checkClosed();

        SQLServerPreparedStatement st = new SQLServerPreparedStatement(this, sql, resultSetType, resultSetConcurrency,
                SQLServerStatementColumnEncryptionSetting.UseConnectionSetting);

        if (requestStarted) {
            addOpenStatement(st);
        }
        loggerExternal.exiting(loggingClassName, "prepareStatement", st);
        return st;
    }

    private PreparedStatement prepareStatement(String sql, int resultSetType, int resultSetConcurrency,
            SQLServerStatementColumnEncryptionSetting stmtColEncSetting) throws SQLServerException {
        if (loggerExternal.isLoggable(Level.FINER))
            loggerExternal.entering(loggingClassName, "prepareStatement",
                    new Object[] {sql, resultSetType, resultSetConcurrency, stmtColEncSetting});
        checkClosed();

        SQLServerPreparedStatement st = new SQLServerPreparedStatement(this, sql, resultSetType, resultSetConcurrency,
                stmtColEncSetting);

        if (requestStarted) {
            addOpenStatement(st);
        }

        loggerExternal.exiting(loggingClassName, "prepareStatement", st);
        return st;
    }

    @Override
    public CallableStatement prepareCall(String sql, int resultSetType,
            int resultSetConcurrency) throws SQLServerException {
        if (loggerExternal.isLoggable(Level.FINER))
            loggerExternal.entering(loggingClassName, "prepareCall",
                    new Object[] {sql, resultSetType, resultSetConcurrency});
        checkClosed();

        SQLServerCallableStatement st = new SQLServerCallableStatement(this, sql, resultSetType, resultSetConcurrency,
                SQLServerStatementColumnEncryptionSetting.UseConnectionSetting);

        if (requestStarted) {
            addOpenStatement(st);
        }

        loggerExternal.exiting(loggingClassName, "prepareCall", st);
        return st;
    }

    @Override
    public void setTypeMap(java.util.Map<String, Class<?>> map) throws SQLException {
        loggerExternal.entering(loggingClassName, "setTypeMap", map);
        checkClosed();
        if (map != null && (map instanceof java.util.HashMap)) {
            // we return an empty Hash map if the user gives this back make sure we accept it.
            if (map.isEmpty()) {
                loggerExternal.exiting(loggingClassName, "setTypeMap");
                return;
            }

        }
        SQLServerException.throwNotSupportedException(this, null);
    }

    @Override
    public java.util.Map<String, Class<?>> getTypeMap() throws SQLServerException {
        loggerExternal.entering(loggingClassName, "getTypeMap");
        checkClosed();
        java.util.Map<String, Class<?>> mp = new java.util.HashMap<>();
        loggerExternal.exiting(loggingClassName, "getTypeMap", mp);
        return mp;
    }

    /* ---------------------- Logon --------------------------- */

    int writeAEFeatureRequest(boolean write, /* if false just calculates the length */
            TDSWriter tdsWriter) throws SQLServerException {
        // This includes the length of the terminator byte. If there are other extension features, re-adjust
        // accordingly.
        int len = 6; // (1byte = featureID, 4bytes = featureData length, 1 bytes = Version)

        if (write) {
            tdsWriter.writeByte(TDS.TDS_FEATURE_EXT_AE); // FEATUREEXT_TC
            tdsWriter.writeInt(1); // length of version
            if (null == enclaveAttestationUrl || enclaveAttestationUrl.isEmpty()) {
                tdsWriter.writeByte(TDS.COLUMNENCRYPTION_VERSION1);
            } else {
                tdsWriter.writeByte(TDS.COLUMNENCRYPTION_VERSION2);
            }
        }
        return len;
    }

    int writeFedAuthFeatureRequest(boolean write, /* if false just calculates the length */
            TDSWriter tdsWriter,
            FederatedAuthenticationFeatureExtensionData fedAuthFeatureExtensionData) throws SQLServerException {

        assert (fedAuthFeatureExtensionData.libraryType == TDS.TDS_FEDAUTH_LIBRARY_ADAL
                || fedAuthFeatureExtensionData.libraryType == TDS.TDS_FEDAUTH_LIBRARY_SECURITYTOKEN);

        int dataLen = 0;

        // set dataLen and totalLen
        switch (fedAuthFeatureExtensionData.libraryType) {
            case TDS.TDS_FEDAUTH_LIBRARY_ADAL:
                dataLen = 2; // length of feature data = 1 byte for library and echo + 1 byte for workflow
                break;
            case TDS.TDS_FEDAUTH_LIBRARY_SECURITYTOKEN:
                assert null != fedAuthFeatureExtensionData.accessToken;
                // length of feature data = 1 byte for library and echo,
                // security token length and sizeof(int) for token length itself
                dataLen = 1 + 4 + fedAuthFeatureExtensionData.accessToken.length;
                break;
            default:
                assert (false); // Unrecognized library type for fedauth feature extension request"
                break;
        }

        int totalLen = dataLen + 5; // length of feature id (1 byte), data length field (4 bytes), and feature data
                                    // (dataLen)

        // write feature id
        if (write) {
            tdsWriter.writeByte((byte) TDS.TDS_FEATURE_EXT_FEDAUTH); // FEATUREEXT_TCE

            // set options
            byte options = 0x00;

            // set upper 7 bits of options to indicate fed auth library type
            switch (fedAuthFeatureExtensionData.libraryType) {
                case TDS.TDS_FEDAUTH_LIBRARY_ADAL:
                    assert federatedAuthenticationInfoRequested;
                    options |= TDS.TDS_FEDAUTH_LIBRARY_ADAL << 1;
                    break;
                case TDS.TDS_FEDAUTH_LIBRARY_SECURITYTOKEN:
                    assert federatedAuthenticationRequested;
                    options |= TDS.TDS_FEDAUTH_LIBRARY_SECURITYTOKEN << 1;
                    break;
                default:
                    assert (false); // Unrecognized library type for fedauth feature extension request
                    break;
            }

            options |= (byte) (fedAuthFeatureExtensionData.fedAuthRequiredPreLoginResponse ? 0x01 : 0x00);

            // write FeatureDataLen
            tdsWriter.writeInt(dataLen);

            // write FeatureData
            // write option
            tdsWriter.writeByte(options);

            // write workflow for FedAuthLibrary.ADAL
            // write accessToken for FedAuthLibrary.SecurityToken
            switch (fedAuthFeatureExtensionData.libraryType) {
                case TDS.TDS_FEDAUTH_LIBRARY_ADAL:
                    byte workflow = 0x00;
                    switch (fedAuthFeatureExtensionData.authentication) {
                        case ActiveDirectoryPassword:
                            workflow = TDS.ADALWORKFLOW_ACTIVEDIRECTORYPASSWORD;
                            break;
                        case ActiveDirectoryIntegrated:
                            workflow = TDS.ADALWORKFLOW_ACTIVEDIRECTORYINTEGRATED;
                            break;
                        case ActiveDirectoryMSI:
                            workflow = TDS.ADALWORKFLOW_ACTIVEDIRECTORYMSI;
                            break;
                        case ActiveDirectoryInteractive:
                            workflow = TDS.ADALWORKFLOW_ACTIVEDIRECTORYINTERACTIVE;
                            break;
                        case ActiveDirectoryServicePrincipal:
                            workflow = TDS.ADALWORKFLOW_ACTIVEDIRECTORYSERVICEPRINCIPAL;
                            break;
                        default:
                            assert (false); // Unrecognized Authentication type for fedauth ADAL request
                            break;
                    }

                    tdsWriter.writeByte(workflow);
                    break;
                case TDS.TDS_FEDAUTH_LIBRARY_SECURITYTOKEN:
                    tdsWriter.writeInt(fedAuthFeatureExtensionData.accessToken.length);
                    tdsWriter.writeBytes(fedAuthFeatureExtensionData.accessToken, 0,
                            fedAuthFeatureExtensionData.accessToken.length);
                    break;
                default:
                    assert (false); // Unrecognized FedAuthLibrary type for feature extension request
                    break;
            }
        }
        return totalLen;
    }

    int writeDataClassificationFeatureRequest(boolean write /* if false just calculates the length */,
            TDSWriter tdsWriter) throws SQLServerException {
        int len = 6; // 1byte = featureID, 4bytes = featureData length, 1 bytes = Version
        if (write) {
            // Write Feature ID, length of the version# field and Sensitivity Classification Version#
            tdsWriter.writeByte(TDS.TDS_FEATURE_EXT_DATACLASSIFICATION);
            tdsWriter.writeInt(1);
            tdsWriter.writeByte(TDS.MAX_SUPPORTED_DATA_CLASSIFICATION_VERSION);
        }
        return len; // size of data written
    }

    int writeUTF8SupportFeatureRequest(boolean write, /* if false just calculates the length */
            TDSWriter tdsWriter) throws SQLServerException {
        int len = 5; // 1byte = featureID, 4bytes = featureData length
        if (write) {
            tdsWriter.writeByte(TDS.TDS_FEATURE_EXT_UTF8SUPPORT);
            tdsWriter.writeInt(0);
        }
        return len;
    }

    int writeDNSCacheFeatureRequest(boolean write, /* if false just calculates the length */
            TDSWriter tdsWriter) throws SQLServerException {
        int len = 5; // 1byte = featureID, 4bytes = featureData length
        if (write) {
            tdsWriter.writeByte(TDS.TDS_FEATURE_EXT_AZURESQLDNSCACHING);
            tdsWriter.writeInt(0);
        }
        return len;
    }

    int writeIdleConnectionResiliencyRequest(boolean write, TDSWriter tdsWriter) throws SQLServerException {
        SessionStateTable ssTable = sessionRecovery.getSessionStateTable();
        int len = 1;
        if (write) {
            tdsWriter.writeByte(TDS.TDS_FEATURE_EXT_SESSIONRECOVERY);
        }
        if (!sessionRecovery.getReconnectThread().isAlive()) {
            if (write) {
                tdsWriter.writeInt(0);
            }
            len += 4;
        } else {
            int initialLength = 0;
            initialLength += 1 + 2 * ssTable.getOriginalCatalog().length();
            initialLength += 1 + 2 * ssTable.getOriginalLanguage().length();
            initialLength += 1 + (ssTable.getOriginalCollation() == null ? 0 : SQLCollation.tdsLength());
            initialLength += ssTable.getInitialLength();

            int currentLength = 0;
            currentLength += 1 + 2 * (sCatalog.equals(ssTable.getOriginalCatalog()) ? 0 : sCatalog.length());
            currentLength += 1 + 2 * (sLanguage.equals(ssTable.getOriginalLanguage()) ? 0 : sLanguage.length());
            currentLength += 1 + (databaseCollation == null
                    || databaseCollation.isEqual(ssTable.getOriginalCollation()) ? 0 : SQLCollation.tdsLength());
            currentLength += ssTable.getDeltaLength();

            if (write) {
                // length of data w/o total length (initial + current + 2 * sizeof(DWORD))
                tdsWriter.writeInt(8 + initialLength + currentLength);
                tdsWriter.writeInt(initialLength);
                tdsWriter.writeByte((byte) ssTable.getOriginalCatalog().length());
                tdsWriter.writeBytes(toUCS16(ssTable.getOriginalCatalog()));
                if (ssTable.getOriginalCollation() != null) {
                    tdsWriter.writeByte((byte) SQLCollation.tdsLength());
                    ssTable.getOriginalCollation().writeCollation(tdsWriter);
                } else {
                    tdsWriter.writeByte((byte) 0); // collation length
                }
                tdsWriter.writeByte((byte) ssTable.getOriginalLanguage().length());
                tdsWriter.writeBytes(toUCS16(ssTable.getOriginalLanguage()));
                for (int i = 0; i < SessionStateTable.SESSION_STATE_ID_MAX; i++) {
                    if (ssTable.getSessionStateInitial()[i] != null) {
                        tdsWriter.writeByte((byte) i); // state id
                        if (ssTable.getSessionStateInitial()[i].length >= 0xFF) {
                            tdsWriter.writeByte((byte) 0xFF);
                            tdsWriter.writeShort((short) ssTable.getSessionStateInitial()[i].length);
                        } else {
                            tdsWriter.writeByte((byte) (ssTable.getSessionStateInitial()[i]).length); // state length
                        }
                        tdsWriter.writeBytes(ssTable.getSessionStateInitial()[i]); // state value
                    }
                }
                tdsWriter.writeInt(currentLength);

                if (ssTable.spResetCalled()) {
                    sCatalog = ssTable.getOriginalCatalog();
                    databaseCollation = ssTable.getOriginalCollation();
                    sLanguage = ssTable.getOriginalLanguage();
                    ssTable.setspResetCalled(false);
                }

                // database/catalog
                if (sCatalog.equals(ssTable.getOriginalCatalog())) {
                    tdsWriter.writeByte((byte) 0);
                } else {
                    tdsWriter.writeByte((byte) sCatalog.length());
                    tdsWriter.writeBytes(toUCS16(sCatalog));
                }

                // collation
                if (databaseCollation == null || databaseCollation.isEqual(ssTable.getOriginalCollation())) {
                    tdsWriter.writeByte((byte) 0);
                } else {
                    tdsWriter.writeByte((byte) SQLCollation.tdsLength());
                    databaseCollation.writeCollation(tdsWriter);
                }

                // language
                if (sLanguage.equals(ssTable.getOriginalLanguage())) {
                    tdsWriter.writeByte((byte) 0);
                } else {
                    tdsWriter.writeByte((byte) sLanguage.length());
                    tdsWriter.writeBytes(toUCS16(sLanguage));
                }

                // Delta session state
                for (int i = 0; i < SessionStateTable.SESSION_STATE_ID_MAX; i++) {
                    if (ssTable.getSessionStateDelta()[i] != null
                            && ssTable.getSessionStateDelta()[i].getData() != null) {
                        tdsWriter.writeByte((byte) i); // state id
                        if (ssTable.getSessionStateDelta()[i].getDataLength() >= 0xFF) {
                            tdsWriter.writeByte((byte) 0xFF);
                            tdsWriter.writeShort((short) ssTable.getSessionStateDelta()[i].getDataLength());
                        } else
                            tdsWriter.writeByte((byte) (ssTable.getSessionStateDelta()[i].getDataLength()));
                        tdsWriter.writeBytes(ssTable.getSessionStateDelta()[i].getData()); // state value
                    }
                }
            }
            len += initialLength + currentLength + 12 /* length fields (initial, current, total) */;
        }
        return len;
    }

    /**
     * Logon Command
     *
     */
    private final class LogonCommand extends UninterruptableTDSCommand {
        // Always update serialVersionUID when prompted.
        private static final long serialVersionUID = 1L;

        LogonCommand() {
            super("logon");
        }

        final boolean doExecute() throws SQLServerException {
            logon(this);
            return true;
        }
    }

    private void logon(LogonCommand command) throws SQLServerException {
        SSPIAuthentication authentication = null;

        if (integratedSecurity) {
            if (AuthenticationScheme.nativeAuthentication == intAuthScheme) {
                authentication = new AuthenticationJNI(this, currentConnectPlaceHolder.getServerName(),
                        currentConnectPlaceHolder.getPortNumber());
            } else if (AuthenticationScheme.javaKerberos == intAuthScheme) {
                if (null != impersonatedUserCred) {
                    authentication = new KerbAuthentication(this, currentConnectPlaceHolder.getServerName(),
                            currentConnectPlaceHolder.getPortNumber(), impersonatedUserCred, isUserCreatedCredential);
                } else {
                    authentication = new KerbAuthentication(this, currentConnectPlaceHolder.getServerName(),
                            currentConnectPlaceHolder.getPortNumber());
                }
            } else if (ntlmAuthentication) {
                if (null == ntlmPasswordHash) {
                    ntlmPasswordHash = NTLMAuthentication.getNtlmPasswordHash(
                            activeConnectionProperties.getProperty(SQLServerDriverStringProperty.PASSWORD.toString()));
                    activeConnectionProperties.remove(SQLServerDriverStringProperty.PASSWORD.toString());
                }

                authentication = new NTLMAuthentication(this,
                        activeConnectionProperties.getProperty(SQLServerDriverStringProperty.DOMAIN.toString()),
                        activeConnectionProperties.getProperty(SQLServerDriverStringProperty.USER.toString()),
                        ntlmPasswordHash, hostName);
            }
        }
        /*
         * If the workflow being used is Active Directory Password or Active Directory Integrated and server's prelogin
         * response for FEDAUTHREQUIRED option indicates Federated Authentication is required, we have to insert FedAuth
         * Feature Extension in Login7, indicating the intent to use Active Directory Authentication Library for SQL
         * Server.
         */
        if (authenticationString.equalsIgnoreCase(SqlAuthentication.ActiveDirectoryPassword.toString())
                || ((authenticationString.equalsIgnoreCase(SqlAuthentication.ActiveDirectoryIntegrated.toString())
                        || authenticationString.equalsIgnoreCase(SqlAuthentication.ActiveDirectoryMSI.toString())
                        || authenticationString
                                .equalsIgnoreCase(SqlAuthentication.ActiveDirectoryServicePrincipal.toString())
                        || authenticationString
                                .equalsIgnoreCase(SqlAuthentication.ActiveDirectoryInteractive.toString()))
                        && fedAuthRequiredPreLoginResponse)) {
            federatedAuthenticationInfoRequested = true;
            fedAuthFeatureExtensionData = new FederatedAuthenticationFeatureExtensionData(TDS.TDS_FEDAUTH_LIBRARY_ADAL,
                    authenticationString, fedAuthRequiredPreLoginResponse);
        }

        if (null != accessTokenInByte) {
            fedAuthFeatureExtensionData = new FederatedAuthenticationFeatureExtensionData(
                    TDS.TDS_FEDAUTH_LIBRARY_SECURITYTOKEN, fedAuthRequiredPreLoginResponse, accessTokenInByte);
            /*
             * No need any further info from the server for token based authentication. So set
             * _federatedAuthenticationRequested to true
             */
            federatedAuthenticationRequested = true;
        }
        try {
            sendLogon(command, authentication, fedAuthFeatureExtensionData);
            /*
             * If we got routed in the current attempt, the server closes the connection. So, we should not be sending
             * anymore commands to the server in that case.
             */
            if (!isRoutedInCurrentAttempt) {
                originalCatalog = sCatalog;
                String sqlStmt = sqlStatementToInitialize();
                if (sqlStmt != null) {
                    connectionCommand(sqlStmt, "Change Settings");
                }
            }
        } finally {
            if (integratedSecurity) {
                if (null != authentication) {
                    authentication.releaseClientContext();
                    authentication = null;
                }
                if (null != impersonatedUserCred) {
                    impersonatedUserCred = null;
                }
            }
        }
    }

    private static final int ENVCHANGE_DATABASE = 1;
    private static final int ENVCHANGE_LANGUAGE = 2;
    private static final int ENVCHANGE_CHARSET = 3;
    private static final int ENVCHANGE_PACKETSIZE = 4;
    private static final int ENVCHANGE_SORTLOCALEID = 5;
    private static final int ENVCHANGE_SORTFLAGS = 6;
    private static final int ENVCHANGE_SQLCOLLATION = 7;
    private static final int ENVCHANGE_XACT_BEGIN = 8;
    private static final int ENVCHANGE_XACT_COMMIT = 9;
    private static final int ENVCHANGE_XACT_ROLLBACK = 10;
    private static final int ENVCHANGE_DTC_ENLIST = 11;
    private static final int ENVCHANGE_DTC_DEFECT = 12;
    private static final int ENVCHANGE_CHANGE_MIRROR = 13;
    @SuppressWarnings("unused")
    private static final int ENVCHANGE_UNUSED_14 = 14;
    private static final int ENVCHANGE_DTC_PROMOTE = 15;
    private static final int ENVCHANGE_DTC_MGR_ADDR = 16;
    private static final int ENVCHANGE_XACT_ENDED = 17;
    private static final int ENVCHANGE_RESET_COMPLETE = 18;
    private static final int ENVCHANGE_USER_INFO = 19;
    private static final int ENVCHANGE_ROUTING = 20;

    final void processEnvChange(TDSReader tdsReader) throws SQLServerException {
        tdsReader.readUnsignedByte(); // token type
        final int envValueLength = tdsReader.readUnsignedShort();

        TDSReaderMark mark = tdsReader.mark();
        int envchange = tdsReader.readUnsignedByte();
        switch (envchange) {
            case ENVCHANGE_PACKETSIZE:
                // Set NEW value as new TDS packet size
                try {
                    tdsPacketSize = Integer.parseInt(tdsReader.readUnicodeString(tdsReader.readUnsignedByte()));
                } catch (NumberFormatException e) {
                    tdsReader.throwInvalidTDS();
                }
                if (connectionlogger.isLoggable(Level.FINER))
                    connectionlogger.finer(toString() + " Network packet size is " + tdsPacketSize + " bytes");
                break;

            case ENVCHANGE_SQLCOLLATION:
                if (SQLCollation.tdsLength() != tdsReader.readUnsignedByte())
                    tdsReader.throwInvalidTDS();

                try {
                    databaseCollation = new SQLCollation(tdsReader);
                } catch (java.io.UnsupportedEncodingException e) {
                    terminate(SQLServerException.DRIVER_ERROR_INVALID_TDS, e.getMessage(), e);
                }

                break;

            case ENVCHANGE_DTC_ENLIST:
            case ENVCHANGE_XACT_BEGIN:
                rolledBackTransaction = false;
                byte[] transactionDescriptor = getTransactionDescriptor();

                if (transactionDescriptor.length != tdsReader.readUnsignedByte())
                    tdsReader.throwInvalidTDS();

                tdsReader.readBytes(transactionDescriptor, 0, transactionDescriptor.length);

                if (connectionlogger.isLoggable(Level.FINER)) {
                    String op;
                    if (ENVCHANGE_XACT_BEGIN == envchange)
                        op = " started";
                    else
                        op = " enlisted";

                    connectionlogger.finer(toString() + op);
                }
                break;

            case ENVCHANGE_XACT_ROLLBACK:
                rolledBackTransaction = true;

                if (inXATransaction) {
                    if (connectionlogger.isLoggable(Level.FINER))
                        connectionlogger.finer(toString() + " rolled back. (DTC)");

                    // Do not clear the transaction descriptor if the connection is in DT.
                    // For a DTC transaction, a ENV_ROLLBACKTRAN token won't cleanup the xactID previously cached on the
                    // connection
                    // because user is required to explicitly un-enlist/defect a connection from a DTC.
                    // A ENV_DEFECTTRAN token though will clean the DTC xactID on the connection.
                } else {
                    if (connectionlogger.isLoggable(Level.FINER))
                        connectionlogger.finer(toString() + " rolled back");

                    Arrays.fill(getTransactionDescriptor(), (byte) 0);
                }

                break;

            case ENVCHANGE_XACT_COMMIT:
                if (connectionlogger.isLoggable(Level.FINER))
                    connectionlogger.finer(toString() + " committed");

                Arrays.fill(getTransactionDescriptor(), (byte) 0);

                break;

            case ENVCHANGE_DTC_DEFECT:
                if (connectionlogger.isLoggable(Level.FINER))
                    connectionlogger.finer(toString() + " defected");

                Arrays.fill(getTransactionDescriptor(), (byte) 0);

                break;

            case ENVCHANGE_DATABASE:
                setCatalogName(tdsReader.readUnicodeString(tdsReader.readUnsignedByte()));
                break;

            case ENVCHANGE_CHANGE_MIRROR:
                setFailoverPartnerServerProvided(tdsReader.readUnicodeString(tdsReader.readUnsignedByte()));
                break;
            case ENVCHANGE_LANGUAGE:
                setLanguageName(tdsReader.readUnicodeString(tdsReader.readUnsignedByte()));
                break;
            case ENVCHANGE_RESET_COMPLETE:
                sessionRecovery.getSessionStateTable().reset();
                break;
            // Skip unsupported, ENVCHANGES
            case ENVCHANGE_CHARSET:
            case ENVCHANGE_SORTLOCALEID:
            case ENVCHANGE_SORTFLAGS:
            case ENVCHANGE_DTC_PROMOTE:
            case ENVCHANGE_DTC_MGR_ADDR:
            case ENVCHANGE_XACT_ENDED:
            case ENVCHANGE_USER_INFO:
                if (connectionlogger.isLoggable(Level.FINER))
                    connectionlogger.finer(toString() + " Ignored env change: " + envchange);
                break;
            case ENVCHANGE_ROUTING:

                // initialize to invalid values
                int routingDataValueLength, routingProtocol, routingPortNumber, routingServerNameLength;
                routingDataValueLength = routingProtocol = routingPortNumber = routingServerNameLength = -1;

                String routingServerName = null;

                try {
                    routingDataValueLength = tdsReader.readUnsignedShort();
                    if (routingDataValueLength <= 5)// (5 is the no of bytes in protocol + port number+ length field of
                                                    // server name)
                    {
                        throwInvalidTDS();
                    }

                    routingProtocol = tdsReader.readUnsignedByte();
                    if (routingProtocol != 0) {
                        throwInvalidTDS();
                    }

                    routingPortNumber = tdsReader.readUnsignedShort();
                    if (routingPortNumber <= 0 || routingPortNumber > 65535) {
                        throwInvalidTDS();
                    }

                    routingServerNameLength = tdsReader.readUnsignedShort();
                    if (routingServerNameLength <= 0 || routingServerNameLength > 1024) {
                        throwInvalidTDS();
                    }

                    routingServerName = tdsReader.readUnicodeString(routingServerNameLength);
                    assert routingServerName != null;

                } finally {
                    if (connectionlogger.isLoggable(Level.FINER)) {
                        connectionlogger.finer(toString() + " Received routing ENVCHANGE with the following values."
                                + " routingDataValueLength:" + routingDataValueLength + " protocol:" + routingProtocol
                                + " portNumber:" + routingPortNumber + " serverNameLength:" + routingServerNameLength
                                + " serverName:" + ((routingServerName != null) ? routingServerName : "null"));
                    }
                }

                // Check if the hostNameInCertificate needs to be updated to handle the rerouted subdomain in Azure
                String currentHostName = activeConnectionProperties.getProperty("hostNameInCertificate");

                // skip the check for hostNameInCertificate if routingServerName is null
                if (null != currentHostName && currentHostName.startsWith("*") && (null != routingServerName)
                        && routingServerName.indexOf('.') != -1) {
                    char[] currentHostNameCharArray = currentHostName.toCharArray();
                    char[] routingServerNameCharArray = routingServerName.toCharArray();
                    boolean hostNameNeedsUpdate = true;

                    /*
                     * Check if routingServerName and hostNameInCertificate are from same domain by verifying each
                     * character in currentHostName from last until it reaches the character before the wildcard symbol
                     * (i.e. currentHostNameCharArray[1])
                     */
                    for (int i = currentHostName.length() - 1, j = routingServerName.length() - 1; i > 0 && j > 0;
                            i--, j--) {
                        if (routingServerNameCharArray[j] != currentHostNameCharArray[i]) {
                            hostNameNeedsUpdate = false;
                            break;
                        }
                    }

                    if (hostNameNeedsUpdate) {
                        String newHostName = "*" + routingServerName.substring(routingServerName.indexOf('.'));
                        activeConnectionProperties.setProperty("hostNameInCertificate", newHostName);

                        if (connectionlogger.isLoggable(Level.FINER)) {
                            connectionlogger.finer(toString() + "Using new host to validate the SSL certificate");
                        }
                    }
                }

                isRoutedInCurrentAttempt = true;
                routingInfo = new ServerPortPlaceHolder(routingServerName, routingPortNumber, null, integratedSecurity);
                break;

            // Error on unrecognized, unused ENVCHANGES
            default:
                if (connectionlogger.isLoggable(Level.WARNING)) {
                    connectionlogger.warning(toString() + " Unknown environment change: " + envchange);
                }
                throwInvalidTDS();
                break;
        }

        // After extracting whatever value information we need, skip over whatever is left
        // that we're not interested in.
        tdsReader.reset(mark);
        tdsReader.readBytes(new byte[envValueLength], 0, envValueLength);
    }

    final void processFedAuthInfo(TDSReader tdsReader, TDSTokenHandler tdsTokenHandler) throws SQLServerException {
        SqlFedAuthInfo sqlFedAuthInfo = new SqlFedAuthInfo();

        tdsReader.readUnsignedByte(); // token type, 0xEE

        // TdsParser.TryGetTokenLength, for FEDAUTHINFO, it uses TryReadInt32()
        int tokenLen = tdsReader.readInt();

        if (connectionlogger.isLoggable(Level.FINER)) {
            connectionlogger.fine(toString() + " FEDAUTHINFO token stream length = " + tokenLen);
        }

        if (tokenLen < 4) {
            // the token must at least contain a DWORD(length is 4 bytes) indicating the number of info IDs
            if (connectionlogger.isLoggable(Level.SEVERE)) {
                connectionlogger.severe(toString() + "FEDAUTHINFO token stream length too short for CountOfInfoIDs.");
            }
            throw new SQLServerException(
                    SQLServerException.getErrString("R_FedAuthInfoLengthTooShortForCountOfInfoIds"), null);
        }

        // read how many FedAuthInfo options there are
        int optionsCount = tdsReader.readInt();

        tokenLen = tokenLen - 4; // remaining length is shortened since we read optCount, 4 is the size of int

        if (connectionlogger.isLoggable(Level.FINER)) {
            connectionlogger.fine(toString() + " CountOfInfoIDs = " + optionsCount);
        }

        if (tokenLen > 0) {
            // read the rest of the token
            byte[] tokenData = new byte[tokenLen];

            tdsReader.readBytes(tokenData, 0, tokenLen);

            if (connectionlogger.isLoggable(Level.FINER)) {
                connectionlogger
                        .fine(toString() + " Read rest of FEDAUTHINFO token stream: " + Arrays.toString(tokenData));
            }

            // each FedAuthInfoOpt is 9 bytes:
            // 1 byte for FedAuthInfoID
            // 4 bytes for FedAuthInfoDataLen
            // 4 bytes for FedAuthInfoDataOffset
            // So this is the index in tokenData for the i-th option
            final int optionSize = 9;

            // the total number of bytes for all FedAuthInfoOpts together
            int totalOptionsSize = optionsCount * optionSize;

            for (int i = 0; i < optionsCount; i++) {
                int currentOptionOffset = i * optionSize;

                byte id = tokenData[currentOptionOffset];
                byte[] buffer = new byte[4];
                buffer[3] = tokenData[currentOptionOffset + 1];
                buffer[2] = tokenData[currentOptionOffset + 2];
                buffer[1] = tokenData[currentOptionOffset + 3];
                buffer[0] = tokenData[currentOptionOffset + 4];
                java.nio.ByteBuffer wrapped = java.nio.ByteBuffer.wrap(buffer); // big-endian by default
                int dataLen = wrapped.getInt();

                buffer = new byte[4];
                buffer[3] = tokenData[currentOptionOffset + 5];
                buffer[2] = tokenData[currentOptionOffset + 6];
                buffer[1] = tokenData[currentOptionOffset + 7];
                buffer[0] = tokenData[currentOptionOffset + 8];
                wrapped = java.nio.ByteBuffer.wrap(buffer); // big-endian by default
                int dataOffset = wrapped.getInt();

                if (connectionlogger.isLoggable(Level.FINER)) {
                    connectionlogger.fine(toString() + " FedAuthInfoOpt: ID=" + id + ", DataLen=" + dataLen
                            + ", Offset=" + dataOffset);
                }

                // offset is measured from optCount, so subtract to make offset measured
                // from the beginning of tokenData, 4 is the size of int
                dataOffset = dataOffset - 4;

                // if dataOffset points to a region within FedAuthInfoOpt or after the end of the token, throw
                if (dataOffset < totalOptionsSize || dataOffset >= tokenLen) {
                    if (connectionlogger.isLoggable(Level.SEVERE)) {
                        connectionlogger.severe(toString() + "FedAuthInfoDataOffset points to an invalid location.");
                    }
                    MessageFormat form = new MessageFormat(
                            SQLServerException.getErrString("R_FedAuthInfoInvalidOffset"));
                    throw new SQLServerException(form.format(new Object[] {dataOffset}), null);
                }

                // try to read data and throw if the arguments are bad, meaning the server sent us a bad token
                String data = null;
                try {
                    byte[] dataArray = new byte[dataLen];
                    System.arraycopy(tokenData, dataOffset, dataArray, 0, dataLen);
                    data = new String(dataArray, UTF_16LE);
                } catch (Exception e) {
                    connectionlogger.severe(toString() + "Failed to read FedAuthInfoData.");
                    throw new SQLServerException(SQLServerException.getErrString("R_FedAuthInfoFailedToReadData"), e);
                }

                if (connectionlogger.isLoggable(Level.FINER)) {
                    connectionlogger.fine(toString() + " FedAuthInfoData: " + data);
                }

                // store data in tempFedAuthInfo
                switch (id) {
                    case TDS.FEDAUTH_INFO_ID_SPN:
                        sqlFedAuthInfo.spn = data;
                        break;
                    case TDS.FEDAUTH_INFO_ID_STSURL:
                        sqlFedAuthInfo.stsurl = data;
                        break;
                    default:
                        if (connectionlogger.isLoggable(Level.FINER)) {
                            connectionlogger
                                    .fine(toString() + " Ignoring unknown federated authentication info option: " + id);
                        }
                        break;
                }
            }
        } else {
            if (connectionlogger.isLoggable(Level.SEVERE)) {
                connectionlogger.severe(
                        toString() + "FEDAUTHINFO token stream is not long enough to contain the data it claims to.");
            }
            MessageFormat form = new MessageFormat(
                    SQLServerException.getErrString("R_FedAuthInfoLengthTooShortForData"));
            throw new SQLServerException(form.format(new Object[] {tokenLen}), null);
        }

        if (null == sqlFedAuthInfo.spn || null == sqlFedAuthInfo.stsurl || sqlFedAuthInfo.spn.trim().isEmpty()
                || sqlFedAuthInfo.stsurl.trim().isEmpty()) {
            // We should be receiving both stsurl and spn
            if (connectionlogger.isLoggable(Level.SEVERE)) {
                connectionlogger.severe(toString() + "FEDAUTHINFO token stream does not contain both STSURL and SPN.");
            }
            throw new SQLServerException(SQLServerException.getErrString("R_FedAuthInfoDoesNotContainStsurlAndSpn"),
                    null);
        }

        onFedAuthInfo(sqlFedAuthInfo, tdsTokenHandler);

        aadPrincipalSecret = "";
        activeConnectionProperties.remove(SQLServerDriverStringProperty.AAD_SECURE_PRINCIPAL_SECRET.toString());
    }

    final void processSessionState(TDSReader tdsReader) throws SQLServerException {
        if (sessionRecovery.isConnectionRecoveryNegotiated()) {
            tdsReader.readUnsignedByte(); // token type
            long dataLength = tdsReader.readUnsignedInt();
            if (dataLength < 7) {
                if (connectionlogger.isLoggable(Level.SEVERE))
                    connectionlogger.severe(toString()
                            + "SESSIONSTATETOKEN token stream is not long enough to contain the data it claims to.");
                sessionRecovery.getSessionStateTable().setMasterRecoveryDisabled(true);
                tdsReader.throwInvalidTDS();
            }
            int sequenceNumber = tdsReader.readInt();
            long dataBytesRead = 4;
            /*
             * Sequence number has reached max value and will now roll over. Hence disable CR permanently. This is set
             * to false when session state data is being reset to initial state when connection is taken out of a
             * connection pool.
             */
            if (SessionStateTable.MASTER_RECOVERY_DISABLE_SEQ_NUMBER == sequenceNumber) {
                sessionRecovery.getSessionStateTable().setMasterRecoveryDisabled(true);
            }

            byte status = (byte) tdsReader.readUnsignedByte();
            boolean fRecoverable = (status & 0x01) > 0 ? true : false;
            dataBytesRead += 1;

            while (dataBytesRead < dataLength) {
                short sessionStateId = (short) tdsReader.readUnsignedByte();
                int sessionStateLength = (int) tdsReader.readUnsignedByte();
                dataBytesRead += 2;
                if (sessionStateLength >= 0xFF) {
                    sessionStateLength = (int) tdsReader.readUnsignedInt(); // xFF - xFFFF
                    dataBytesRead += 4;
                }

                if (sessionRecovery.getSessionStateTable().getSessionStateDelta()[sessionStateId] == null) {
                    sessionRecovery.getSessionStateTable()
                            .getSessionStateDelta()[sessionStateId] = new SessionStateValue();
                }
                /*
                 * else Exception will not be thrown. Instead the state is just ignored.
                 */

                if (SessionStateTable.MASTER_RECOVERY_DISABLE_SEQ_NUMBER != sequenceNumber
                        && ((null == sessionRecovery.getSessionStateTable().getSessionStateDelta()[sessionStateId]
                                .getData())
                                || (sessionRecovery.getSessionStateTable().getSessionStateDelta()[sessionStateId]
                                        .isSequenceNumberGreater(sequenceNumber)))) {
                    sessionRecovery.getSessionStateTable().updateSessionState(tdsReader, sessionStateId,
                            sessionStateLength, sequenceNumber, fRecoverable);
                } else {
                    tdsReader.readSkipBytes(sessionStateLength);
                }
                dataBytesRead += sessionStateLength;
            }
            if (dataBytesRead != dataLength) {
                if (connectionlogger.isLoggable(Level.SEVERE))
                    connectionlogger.severe(toString() + " Session State data length is corrupt.");
                sessionRecovery.getSessionStateTable().setMasterRecoveryDisabled(true);
                tdsReader.throwInvalidTDS();
            }
        } else {
            if (connectionlogger.isLoggable(Level.SEVERE))
                connectionlogger
                        .severe(toString() + " Session state received when session recovery was not negotiated.");
            tdsReader.throwInvalidTDSToken(TDS.getTokenName(tdsReader.peekTokenType()));
        }
    }

    /**
     * FedAuth Token Command
     *
     */
    final class FedAuthTokenCommand extends UninterruptableTDSCommand {
        // Always update serialVersionUID when prompted.
        private static final long serialVersionUID = 1L;
        TDSTokenHandler tdsTokenHandler = null;
        SqlFedAuthToken sqlFedAuthToken = null;

        FedAuthTokenCommand(SqlFedAuthToken sqlFedAuthToken, TDSTokenHandler tdsTokenHandler) {
            super("FedAuth");
            this.tdsTokenHandler = tdsTokenHandler;
            this.sqlFedAuthToken = sqlFedAuthToken;
        }

        final boolean doExecute() throws SQLServerException {
            sendFedAuthToken(this, sqlFedAuthToken, tdsTokenHandler);
            return true;
        }
    }

    /**
     * Generates (if appropriate) and sends a Federated Authentication Access token to the server, using the Federated
     * Authentication Info.
     */
    void onFedAuthInfo(SqlFedAuthInfo fedAuthInfo, TDSTokenHandler tdsTokenHandler) throws SQLServerException {
        assert (null != activeConnectionProperties.getProperty(SQLServerDriverStringProperty.USER.toString())
                && null != activeConnectionProperties.getProperty(SQLServerDriverStringProperty.PASSWORD.toString()))
                || (authenticationString.equalsIgnoreCase(SqlAuthentication.ActiveDirectoryIntegrated.toString())
                        || authenticationString.equalsIgnoreCase(SqlAuthentication.ActiveDirectoryMSI.toString())
                        || authenticationString
                                .equalsIgnoreCase(SqlAuthentication.ActiveDirectoryInteractive.toString())
                                && fedAuthRequiredPreLoginResponse);

        assert null != fedAuthInfo;

        attemptRefreshTokenLocked = true;
        fedAuthToken = getFedAuthToken(fedAuthInfo);
        attemptRefreshTokenLocked = false;

        // fedAuthToken cannot be null.
        assert null != fedAuthToken;

        TDSCommand fedAuthCommand = new FedAuthTokenCommand(fedAuthToken, tdsTokenHandler);
        fedAuthCommand.execute(tdsChannel.getWriter(), tdsChannel.getReader(fedAuthCommand));
    }

    private SqlFedAuthToken getFedAuthToken(SqlFedAuthInfo fedAuthInfo) throws SQLServerException {
        SqlFedAuthToken fedAuthToken = null;

        // fedAuthInfo should not be null.
        assert null != fedAuthInfo;

        String user = activeConnectionProperties.getProperty(SQLServerDriverStringProperty.USER.toString());

        // No:of milliseconds to sleep for the inital back off.
        int sleepInterval = 100;

        while (true) {
            if (authenticationString.equalsIgnoreCase(SqlAuthentication.ActiveDirectoryPassword.toString())) {
                if (!msalContextExists()) {
                    MessageFormat form = new MessageFormat(SQLServerException.getErrString("R_MSALMissing"));
                    throw new SQLServerException(form.format(new Object[] {authenticationString}), null, 0, null);
                }
                fedAuthToken = SQLServerMSAL4JUtils.getSqlFedAuthToken(fedAuthInfo, user,
                        activeConnectionProperties.getProperty(SQLServerDriverStringProperty.PASSWORD.toString()),
                        authenticationString);

                // Break out of the retry loop in successful case.
                break;
            } else if (authenticationString.equalsIgnoreCase(SqlAuthentication.ActiveDirectoryMSI.toString())) {
                fedAuthToken = SQLServerSecurityUtility.getMSIAuthToken(fedAuthInfo.spn,
                        activeConnectionProperties.getProperty(SQLServerDriverStringProperty.MSI_CLIENT_ID.toString()));

                // Break out of the retry loop in successful case.
                break;
            } else if (authenticationString
                    .equalsIgnoreCase(SqlAuthentication.ActiveDirectoryServicePrincipal.toString())) {
                if (!msalContextExists()) {
                    MessageFormat form = new MessageFormat(SQLServerException.getErrString("R_MSALMissing"));
                    throw new SQLServerException(form.format(new Object[] {authenticationString}), null, 0, null);
                }

                // aadPrincipalID and aadPrincipalSecret is deprecated replaced by username and password
                if (aadPrincipalID != null && !aadPrincipalID.isEmpty() && aadPrincipalSecret != null
                        && !aadPrincipalSecret.isEmpty()) {
                    fedAuthToken = SQLServerMSAL4JUtils.getSqlFedAuthTokenPrincipal(fedAuthInfo, aadPrincipalID,
                            aadPrincipalSecret, authenticationString);
                } else {
                    fedAuthToken = SQLServerMSAL4JUtils.getSqlFedAuthTokenPrincipal(fedAuthInfo,
                            activeConnectionProperties.getProperty(SQLServerDriverStringProperty.USER.toString()),
                            activeConnectionProperties.getProperty(SQLServerDriverStringProperty.PASSWORD.toString()),
                            authenticationString);
                }

                // Break out of the retry loop in successful case.
                break;
            } else if (authenticationString.equalsIgnoreCase(SqlAuthentication.ActiveDirectoryIntegrated.toString())) {
                // If operating system is windows and mssql-jdbc_auth is loaded then choose the DLL authentication.
                if (System.getProperty("os.name").toLowerCase(Locale.ENGLISH).startsWith("windows")
                        && AuthenticationJNI.isDllLoaded()) {
                    try {
                        FedAuthDllInfo dllInfo = AuthenticationJNI.getAccessTokenForWindowsIntegrated(
                                fedAuthInfo.stsurl, fedAuthInfo.spn, clientConnectionId.toString(),
                                ActiveDirectoryAuthentication.JDBC_FEDAUTH_CLIENT_ID, 0);

                        // AccessToken should not be null.
                        assert null != dllInfo.accessTokenBytes;
                        byte[] accessTokenFromDLL = dllInfo.accessTokenBytes;

                        String accessToken = new String(accessTokenFromDLL, UTF_16LE);
                        fedAuthToken = new SqlFedAuthToken(accessToken, dllInfo.expiresIn);

                        // Break out of the retry loop in successful case.
                        break;
                    } catch (DLLException adalException) {

                        // the mssql-jdbc_auth DLL return -1 for errorCategory, if unable to load the adalsql DLL
                        int errorCategory = adalException.GetCategory();
                        if (-1 == errorCategory) {
                            MessageFormat form = new MessageFormat(
                                    SQLServerException.getErrString("R_UnableLoadADALSqlDll"));
                            Object[] msgArgs = {Integer.toHexString(adalException.GetState())};
                            throw new SQLServerException(form.format(msgArgs), null);
                        }

                        int millisecondsRemaining = timerRemaining(timerExpire);
                        if (ActiveDirectoryAuthentication.GET_ACCESS_TOKEN_TANSISENT_ERROR != errorCategory
                                || timerHasExpired(timerExpire) || (sleepInterval >= millisecondsRemaining)) {

                            String errorStatus = Integer.toHexString(adalException.GetStatus());

                            if (connectionlogger.isLoggable(Level.FINER)) {
                                connectionlogger.fine(
                                        toString() + " SQLServerConnection.getFedAuthToken.AdalException category:"
                                                + errorCategory + " error: " + errorStatus);
                            }

                            MessageFormat form = new MessageFormat(
                                    SQLServerException.getErrString("R_ADALAuthenticationMiddleErrorMessage"));
                            String errorCode = Integer.toHexString(adalException.GetStatus()).toUpperCase();
                            Object[] msgArgs1 = {errorCode, adalException.GetState()};
                            SQLServerException middleException = new SQLServerException(form.format(msgArgs1),
                                    adalException);

                            form = new MessageFormat(SQLServerException.getErrString("R_MSALExecution"));
                            Object[] msgArgs = {user, authenticationString};
                            throw new SQLServerException(form.format(msgArgs), null, 0, middleException);
                        }

                        if (connectionlogger.isLoggable(Level.FINER)) {
                            connectionlogger.fine(toString() + " SQLServerConnection.getFedAuthToken sleeping: "
                                    + sleepInterval + " milliseconds.");
                            connectionlogger.fine(toString() + " SQLServerConnection.getFedAuthToken remaining: "
                                    + millisecondsRemaining + " milliseconds.");
                        }

                        try {
                            Thread.sleep(sleepInterval);
                        } catch (InterruptedException e1) {
                            // re-interrupt the current thread, in order to restore the thread's interrupt status.
                            Thread.currentThread().interrupt();
                        }
                        sleepInterval = sleepInterval * 2;
                    }
                }
                // else choose MSAL4J for integrated authentication. This option is supported for both windows and unix,
                // so we don't need to check the
                // OS version here.
                else {
                    // Check if MSAL4J library is available
                    if (!msalContextExists()) {
                        MessageFormat form = new MessageFormat(SQLServerException.getErrString("R_DLLandMSALMissing"));
                        Object[] msgArgs = {SQLServerDriver.AUTH_DLL_NAME, authenticationString};
                        throw new SQLServerException(form.format(msgArgs), null, 0, null);
                    }
                    fedAuthToken = SQLServerMSAL4JUtils.getSqlFedAuthTokenIntegrated(fedAuthInfo, authenticationString);
                }
                // Break out of the retry loop in successful case.
                break;
            } else if (authenticationString.equalsIgnoreCase(SqlAuthentication.ActiveDirectoryInteractive.toString())) {
                if (!msalContextExists()) {
                    MessageFormat form = new MessageFormat(SQLServerException.getErrString("R_MSALMissing"));
                    throw new SQLServerException(form.format(new Object[] {authenticationString}), null, 0, null);
                }
                // interactive flow
                fedAuthToken = SQLServerMSAL4JUtils.getSqlFedAuthTokenInteractive(fedAuthInfo, user,
                        authenticationString);

                // Break out of the retry loop in successful case.
                break;
            }
        }

        return fedAuthToken;
    }

    private boolean msalContextExists() {
        try {
            Class.forName("com.microsoft.aad.msal4j.PublicClientApplication");
        } catch (ClassNotFoundException e) {
            return false;
        }
        return true;
    }

    /**
     * Send the access token to the server.
     */
    private void sendFedAuthToken(FedAuthTokenCommand fedAuthCommand, SqlFedAuthToken fedAuthToken,
            TDSTokenHandler tdsTokenHandler) throws SQLServerException {
        assert null != fedAuthToken;
        assert null != fedAuthToken.accessToken;

        if (connectionlogger.isLoggable(Level.FINER)) {
            connectionlogger.fine(toString() + " Sending federated authentication token.");
        }

        TDSWriter tdsWriter = fedAuthCommand.startRequest(TDS.PKT_FEDAUTH_TOKEN_MESSAGE);

        byte[] accessToken = fedAuthToken.accessToken.getBytes(UTF_16LE);

        // Send total length (length of token plus 4 bytes for the token length field)
        // If we were sending a nonce, this would include that length as well
        tdsWriter.writeInt(accessToken.length + 4);

        // Send length of token
        tdsWriter.writeInt(accessToken.length);

        // Send federated authentication access token.
        tdsWriter.writeBytes(accessToken, 0, accessToken.length);

        TDSReader tdsReader;
        tdsReader = fedAuthCommand.startResponse();

        federatedAuthenticationRequested = true;

        TDSParser.parse(tdsReader, tdsTokenHandler);
    }

    final void processFeatureExtAck(TDSReader tdsReader) throws SQLServerException {
        tdsReader.readUnsignedByte(); // Reading FEATUREEXTACK_TOKEN 0xAE

        // read feature ID
        byte featureId;
        do {
            featureId = (byte) tdsReader.readUnsignedByte();

            if (featureId != TDS.FEATURE_EXT_TERMINATOR) {
                int dataLen;
                dataLen = tdsReader.readInt();

                byte[] data = new byte[dataLen];
                if (dataLen > 0) {
                    tdsReader.readBytes(data, 0, dataLen);
                }
                onFeatureExtAck(featureId, data);
            }
        } while (featureId != TDS.FEATURE_EXT_TERMINATOR);
    }

    private void onFeatureExtAck(byte featureId, byte[] data) throws SQLServerException {
        // To be able to cache both control and tenant ring IPs, need to parse AZURESQLDNSCACHING.
        if (null != routingInfo && TDS.TDS_FEATURE_EXT_AZURESQLDNSCACHING != featureId)
            return;

        switch (featureId) {
            case TDS.TDS_FEATURE_EXT_FEDAUTH: {
                if (connectionlogger.isLoggable(Level.FINER)) {
                    connectionlogger.fine(
                            toString() + " Received feature extension acknowledgement for federated authentication.");
                }

                if (!federatedAuthenticationRequested) {
                    if (connectionlogger.isLoggable(Level.SEVERE)) {
                        connectionlogger.severe(toString() + " Did not request federated authentication.");
                    }
                    MessageFormat form = new MessageFormat(
                            SQLServerException.getErrString("R_UnrequestedFeatureAckReceived"));
                    Object[] msgArgs = {featureId};
                    throw new SQLServerException(form.format(msgArgs), null);
                }

                // _fedAuthFeatureExtensionData must not be null when _federatedAuthenticatonRequested == true
                assert null != fedAuthFeatureExtensionData;

                switch (fedAuthFeatureExtensionData.libraryType) {
                    case TDS.TDS_FEDAUTH_LIBRARY_ADAL:
                    case TDS.TDS_FEDAUTH_LIBRARY_SECURITYTOKEN:
                        // The server shouldn't have sent any additional data with the ack (like a nonce)
                        if (0 != data.length) {
                            if (connectionlogger.isLoggable(Level.SEVERE)) {
                                connectionlogger.severe(toString()
                                        + " Federated authentication feature extension ack for ADAL and Security Token includes extra data.");
                            }
                            throw new SQLServerException(
                                    SQLServerException.getErrString("R_FedAuthFeatureAckContainsExtraData"), null);
                        }
                        break;

                    default:
                        assert false; // Unknown _fedAuthLibrary type
                        if (connectionlogger.isLoggable(Level.SEVERE)) {
                            connectionlogger.severe(
                                    toString() + " Attempting to use unknown federated authentication library.");
                        }
                        MessageFormat form = new MessageFormat(
                                SQLServerException.getErrString("R_FedAuthFeatureAckUnknownLibraryType"));
                        Object[] msgArgs = {fedAuthFeatureExtensionData.libraryType};
                        throw new SQLServerException(form.format(msgArgs), null);
                }
                break;
            }
            case TDS.TDS_FEATURE_EXT_AE: {
                if (connectionlogger.isLoggable(Level.FINER)) {
                    connectionlogger.fine(toString() + " Received feature extension acknowledgement for AE.");
                }

                if (1 > data.length) {
                    throw new SQLServerException(SQLServerException.getErrString("R_InvalidAEVersionNumber"), null);
                }

                aeVersion = data[0];
                if (TDS.COLUMNENCRYPTION_NOT_SUPPORTED == aeVersion || aeVersion > TDS.COLUMNENCRYPTION_VERSION2) {
                    throw new SQLServerException(SQLServerException.getErrString("R_InvalidAEVersionNumber"), null);
                }

                serverColumnEncryptionVersion = ColumnEncryptionVersion.AE_V1;

                if (null != enclaveAttestationUrl) {
                    if (aeVersion < TDS.COLUMNENCRYPTION_VERSION2) {
                        throw new SQLServerException(SQLServerException.getErrString("R_enclaveNotSupported"), null);
                    } else {
                        serverColumnEncryptionVersion = ColumnEncryptionVersion.AE_V2;
                        enclaveType = new String(data, 2, data.length - 2, UTF_16LE);
                    }

                    if (!EnclaveType.isValidEnclaveType(enclaveType)) {
                        MessageFormat form = new MessageFormat(SQLServerException.getErrString("R_enclaveTypeInvalid"));
                        Object[] msgArgs = {enclaveType};
                        throw new SQLServerException(null, form.format(msgArgs), null, 0, false);
                    }
                }
                break;

            }
            case TDS.TDS_FEATURE_EXT_DATACLASSIFICATION: {
                if (connectionlogger.isLoggable(Level.FINER)) {
                    connectionlogger
                            .fine(toString() + " Received feature extension acknowledgement for Data Classification.");
                }

                if (2 != data.length) {
                    throw new SQLServerException(SQLServerException.getErrString("R_UnknownDataClsTokenNumber"), null);
                }

                serverSupportedDataClassificationVersion = data[0];
                if ((0 == serverSupportedDataClassificationVersion)
                        || (serverSupportedDataClassificationVersion > TDS.MAX_SUPPORTED_DATA_CLASSIFICATION_VERSION)) {
                    throw new SQLServerException(SQLServerException.getErrString("R_InvalidDataClsVersionNumber"),
                            null);
                }

                byte enabled = data[1];
                serverSupportsDataClassification = enabled != 0;
                break;
            }
            case TDS.TDS_FEATURE_EXT_UTF8SUPPORT: {
                if (connectionlogger.isLoggable(Level.FINER)) {
                    connectionlogger.fine(toString() + " Received feature extension acknowledgement for UTF8 support.");
                }

                if (1 > data.length) {
                    throw new SQLServerException(SQLServerException.getErrString("R_unknownUTF8SupportValue"), null);
                }
                break;
            }

            case TDS.TDS_FEATURE_EXT_AZURESQLDNSCACHING: {
                if (connectionlogger.isLoggable(Level.FINER)) {
                    connectionlogger.fine(
                            toString() + " Received feature extension acknowledgement for Azure SQL DNS Caching.");
                }

                if (1 > data.length) {
                    throw new SQLServerException(SQLServerException.getErrString("R_unknownAzureSQLDNSCachingValue"),
                            null);
                }

                if (1 == data[0]) {
                    serverSupportsDNSCaching = true;
                    if (null == dnsCache) {
                        dnsCache = new ConcurrentHashMap<String, InetSocketAddress>();
                    }
                } else {
                    serverSupportsDNSCaching = false;
                    if (null != dnsCache) {
                        dnsCache.remove(currentConnectPlaceHolder.getServerName());
                    }
                }
                break;
            }

            case TDS.TDS_FEATURE_EXT_SESSIONRECOVERY: {
                if (connectionlogger.isLoggable(Level.FINER)) {
                    connectionlogger.fine(
                            toString() + " Received feature extension acknowledgement for Idle Connection Resiliency.");
                }
                sessionRecovery.parseInitialSessionStateData(data,
                        sessionRecovery.getSessionStateTable().getSessionStateInitial());
                sessionRecovery.setConnectionRecoveryNegotiated(true);
                sessionRecovery.setConnectionRecoveryPossible(true);
                break;
            }
            default: {
                // Unknown feature ack
                throw new SQLServerException(SQLServerException.getErrString("R_UnknownFeatureAck"), null);
            }
        }
    }

    /*
     * Executes a DTC command
     */
    private void executeDTCCommand(int requestType, byte[] payload, String logContext) throws SQLServerException {
        final class DTCCommand extends UninterruptableTDSCommand {
            /**
             * Always update serialVersionUID when prompted.
             */
            private static final long serialVersionUID = 1L;
            private final int requestType;
            private final byte[] payload;

            DTCCommand(int requestType, byte[] payload, String logContext) {
                super(logContext);
                this.requestType = requestType;
                this.payload = payload;
            }

            final boolean doExecute() throws SQLServerException {
                TDSWriter tdsWriter = startRequest(TDS.PKT_DTC);
                tdsWriter.sendEnclavePackage(null, null);

                tdsWriter.writeShort((short) requestType);
                if (null == payload) {
                    tdsWriter.writeShort((short) 0);
                } else {
                    assert payload.length <= Short.MAX_VALUE;
                    tdsWriter.writeShort((short) payload.length);
                    tdsWriter.writeBytes(payload);
                }

                TDSParser.parse(startResponse(), getLogContext());
                return true;
            }
        }

        executeCommand(new DTCCommand(requestType, payload, logContext));
    }

    /**
     * Delist the local transaction with DTC.
     * 
     * @throws SQLServerException
     */
    final void JTAUnenlistConnection() throws SQLServerException {
        // delist the connection
        executeDTCCommand(TDS.TM_PROPAGATE_XACT, null, "MS_DTC delist connection");
        inXATransaction = false;
    }

    /**
     * Enlist this connection's local transaction with MS DTC
     * 
     * @param cookie
     *        the cookie identifying the transaction
     * @throws SQLServerException
     */
    final void JTAEnlistConnection(byte cookie[]) throws SQLServerException {
        // Enlist the connection
        executeDTCCommand(TDS.TM_PROPAGATE_XACT, cookie, "MS_DTC enlist connection");

        // DTC sets the enlisted connection's isolation level to SERIALIZABLE by default.
        // Set the isolation level the way the app wants it.
        connectionCommand(sqlStatementToSetTransactionIsolationLevel(), "JTAEnlistConnection");
        inXATransaction = true;
    }

    /**
     * Convert to a String UCS16 encoding.
     * 
     * @param s
     *        the string
     * @return the encoded data
     */
    private byte[] toUCS16(String s) {
        if (s == null)
            return new byte[0];
        int l = s.length();
        byte data[] = new byte[l * 2];
        int offset = 0;
        for (int i = 0; i < l; i++) {
            int c = s.charAt(i);
            byte b1 = (byte) (c & 0xFF);
            data[offset++] = b1;
            data[offset++] = (byte) ((c >> 8) & 0xFF); // Unicode MSB
        }
        return data;
    }

    /**
     * Encrypt a password for the SQL Server logon.
     * 
     * @param pwd
     *        the password
     * @return the encrypted password
     */
    private byte[] encryptPassword(String pwd) {
        // Changed to handle non ascii passwords
        if (pwd == null)
            pwd = "";
        int len = pwd.length();
        byte data[] = new byte[len * 2];
        for (int i1 = 0; i1 < len; i1++) {
            int j1 = pwd.charAt(i1) ^ 0x5a5a;
            j1 = (j1 & 0xf) << 4 | (j1 & 0xf0) >> 4 | (j1 & 0xf00) << 4 | (j1 & 0xf000) >> 4;
            byte b1 = (byte) ((j1 & 0xFF00) >> 8);
            data[(i1 * 2) + 1] = b1;
            byte b2 = (byte) ((j1 & 0x00FF));
            data[(i1 * 2) + 0] = b2;
        }
        return data;
    }

    /**
     * Send a TDS 7.x logon packet.
     * 
     * @param logonCommand
     *        the logon command
     * @param authentication
     *        SSPI authentication
     * @param fedAuthFeatureExtensionData
     *        fedauth feature extension data
     * @throws SQLServerException
     */
    private void sendLogon(LogonCommand logonCommand, SSPIAuthentication authentication,
            FederatedAuthenticationFeatureExtensionData fedAuthFeatureExtensionData) throws SQLServerException {
        // TDS token handler class for processing logon responses.
        //
        // Note:
        // As a local inner class, LogonProcessor implicitly has access to private
        // members of SQLServerConnection. Certain JVM implementations generate
        // package scope accessors to any private members touched by this class,
        // effectively changing visibility of such members from private to package.
        // Therefore, it is IMPORTANT then for this class not to touch private
        // member variables in SQLServerConnection that contain secure information.
        final class LogonProcessor extends TDSTokenHandler {
            private final SSPIAuthentication auth;
            private byte[] secBlobOut = null;
            StreamLoginAck loginAckToken;

            LogonProcessor(SSPIAuthentication auth) {
                super("logon");
                this.auth = auth;
                this.loginAckToken = null;
            }

            boolean onSSPI(TDSReader tdsReader) throws SQLServerException {
                StreamSSPI ack = new StreamSSPI();
                ack.setFromTDS(tdsReader);

                // Extract SSPI data from the response. If another round trip is
                // required then we will start it after we finish processing the
                // rest of this response.
                boolean[] done = {false};
                secBlobOut = auth.generateClientContext(ack.sspiBlob, done);
                return true;
            }

            boolean onLoginAck(TDSReader tdsReader) throws SQLServerException {
                loginAckToken = new StreamLoginAck();
                loginAckToken.setFromTDS(tdsReader);
                sqlServerVersion = loginAckToken.sSQLServerVersion;
                tdsVersion = loginAckToken.tdsVersion;
                return true;
            }

            final boolean complete(LogonCommand logonCommand, TDSReader tdsReader) throws SQLServerException {
                // If we have the login ack already then we're done processing.
                if (null != loginAckToken)
                    return true;

                // No login ack yet. Check if there is more SSPI handshake to do...
                if (null != secBlobOut && 0 != secBlobOut.length) {
                    // Yes, there is. So start the next SSPI round trip and indicate to
                    // our caller that it needs to keep the processing loop going.
                    logonCommand.startRequest(TDS.PKT_SSPI).writeBytes(secBlobOut, 0, secBlobOut.length);
                    return false;
                }

                // The login ack comes in its own complete TDS response message.
                // So integrated auth effectively receives more response messages from
                // the server than it sends request messages from the driver.
                // To ensure that the rest of the response can be read, fake another
                // request to the server so that the channel sees int auth login
                // as a symmetric conversation.
                logonCommand.startRequest(TDS.PKT_SSPI);
                logonCommand.onRequestComplete();
                ++tdsChannel.numMsgsSent;

                TDSParser.parse(tdsReader, this);
                return true;
            }
        }

        // Cannot use SSPI when server has responded 0x01 for FedAuthRequired PreLogin Option.
        assert !(integratedSecurity && fedAuthRequiredPreLoginResponse);
        // Cannot use both SSPI and FedAuth
        assert (!integratedSecurity) || !(federatedAuthenticationInfoRequested || federatedAuthenticationRequested);
        // fedAuthFeatureExtensionData provided without fed auth feature request
        assert (null == fedAuthFeatureExtensionData)
                || (federatedAuthenticationInfoRequested || federatedAuthenticationRequested);
        // Fed Auth feature requested without specifying fedAuthFeatureExtensionData.
        assert (null != fedAuthFeatureExtensionData
                || !(federatedAuthenticationInfoRequested || federatedAuthenticationRequested));

        String sUser = activeConnectionProperties.getProperty(SQLServerDriverStringProperty.USER.toString());
        String sPwd = activeConnectionProperties.getProperty(SQLServerDriverStringProperty.PASSWORD.toString());
        String appName = activeConnectionProperties
                .getProperty(SQLServerDriverStringProperty.APPLICATION_NAME.toString());
        String interfaceLibName = "Microsoft JDBC Driver " + SQLJdbcVersion.major + "." + SQLJdbcVersion.minor;
        String databaseName = activeConnectionProperties
                .getProperty(SQLServerDriverStringProperty.DATABASE_NAME.toString());
        String serverName = (null != currentConnectPlaceHolder) ? currentConnectPlaceHolder.getServerName()
                                                                : activeConnectionProperties.getProperty(
                                                                        SQLServerDriverStringProperty.SERVER_NAME
                                                                                .toString());
        if (null != serverName && serverName.length() > 128) {
            serverName = serverName.substring(0, 128);
        }

        byte[] secBlob = new byte[0];
        boolean[] done = {false};
        if (null != authentication) {
            secBlob = authentication.generateClientContext(secBlob, done);
            sUser = null;
            sPwd = null;
        }

        byte hostnameBytes[] = toUCS16(hostName);
        byte userBytes[] = toUCS16(sUser);
        byte passwordBytes[] = encryptPassword(sPwd);
        int passwordLen = (null != passwordBytes) ? passwordBytes.length : 0;
        byte appNameBytes[] = toUCS16(appName);
        byte serverNameBytes[] = toUCS16(serverName);
        byte interfaceLibNameBytes[] = toUCS16(interfaceLibName);
        byte interfaceLibVersionBytes[] = {(byte) SQLJdbcVersion.build, (byte) SQLJdbcVersion.patch,
                (byte) SQLJdbcVersion.minor, (byte) SQLJdbcVersion.major};
        byte databaseNameBytes[] = toUCS16(databaseName);
        byte netAddress[] = new byte[6];
        int dataLen = 0;

        // Denali --> TDS 7.4, Katmai (10.0) & later 7.3B, Prelogin disconnects anything older
        if (serverMajorVersion >= 11) {
            tdsVersion = TDS.VER_DENALI;
        } else if (serverMajorVersion >= 10) {
            tdsVersion = TDS.VER_KATMAI;
        } else if (serverMajorVersion >= 9) {
            tdsVersion = TDS.VER_YUKON;
        } else {
            assert false : "prelogin did not disconnect for the old version: " + serverMajorVersion;
        }

        final int tdsLoginRequestBaseLength = 94;
        TDSWriter tdsWriter = logonCommand.startRequest(TDS.PKT_LOGON70);

        int len = tdsLoginRequestBaseLength + hostnameBytes.length + appNameBytes.length + serverNameBytes.length
                + interfaceLibNameBytes.length + databaseNameBytes.length + ((secBlob != null) ? secBlob.length : 0)
                + 4; // AE is always on;

        // only add lengths of password and username if not using SSPI or requesting federated authentication info
        if (!integratedSecurity && !(federatedAuthenticationInfoRequested || federatedAuthenticationRequested)
                && null == clientCertificate) {
            len = len + passwordLen + userBytes.length;
        }

        int aeOffset = len;
        // AE is always ON
        len += writeAEFeatureRequest(false, tdsWriter);
        if (federatedAuthenticationInfoRequested || federatedAuthenticationRequested) {
            len = len + writeFedAuthFeatureRequest(false, tdsWriter, fedAuthFeatureExtensionData);
        }

        // Data Classification is always enabled (by default)
        len += writeDataClassificationFeatureRequest(false, tdsWriter);

        len = len + writeUTF8SupportFeatureRequest(false, tdsWriter);

        len = len + writeDNSCacheFeatureRequest(false, tdsWriter);

        len = len + 1; // add 1 to length because of FeatureEx terminator

        // Idle Connection Resiliency is requested
        if (connectRetryCount > 0) {
            len = len + writeIdleConnectionResiliencyRequest(false, tdsWriter);
        }

        // Length of entire Login 7 packet
        tdsWriter.writeInt(len);
        tdsWriter.writeInt(tdsVersion);
        tdsWriter.writeInt(requestedPacketSize);
        tdsWriter.writeBytes(interfaceLibVersionBytes); // writeBytes() is little endian
        tdsWriter.writeInt(DriverJDBCVersion.getProcessId()); // Client process ID
        tdsWriter.writeInt(0); // Primary server connection ID

        tdsWriter.writeByte((byte) (// OptionFlags1:
        TDS.LOGIN_OPTION1_ORDER_X86 | // X86 byte order for numeric & datetime types
                TDS.LOGIN_OPTION1_CHARSET_ASCII | // ASCII character set
                TDS.LOGIN_OPTION1_FLOAT_IEEE_754 | // IEEE 754 floating point representation
                TDS.LOGIN_OPTION1_DUMPLOAD_ON | // Require dump/load BCP capabilities
                TDS.LOGIN_OPTION1_USE_DB_OFF | // No ENVCHANGE after USE DATABASE
                TDS.LOGIN_OPTION1_INIT_DB_FATAL | // Fail connection if initial database change fails
                TDS.LOGIN_OPTION1_SET_LANG_ON // Warn on SET LANGUAGE stmt
        ));

        // OptionFlags2:
        tdsWriter.writeByte((byte) (TDS.LOGIN_OPTION2_INIT_LANG_FATAL | // Fail connection if initial language change
                                                                        // fails
                TDS.LOGIN_OPTION2_ODBC_ON | // Use ODBC defaults (ANSI_DEFAULTS ON, IMPLICIT_TRANSACTIONS OFF, TEXTSIZE
                                            // inf, ROWCOUNT inf)
                (replication ? TDS.LOGIN_OPTION2_USER_SQLREPL_ON : TDS.LOGIN_OPTION2_USER_SQLREPL_OFF)
                | (integratedSecurity ? // integrated security if integratedSecurity requested
                                      TDS.LOGIN_OPTION2_INTEGRATED_SECURITY_ON
                                      : TDS.LOGIN_OPTION2_INTEGRATED_SECURITY_OFF)));

        // TypeFlags
        tdsWriter.writeByte((byte) (TDS.LOGIN_SQLTYPE_DEFAULT | (applicationIntent != null
                && applicationIntent.equals(ApplicationIntent.READ_ONLY) ? TDS.LOGIN_READ_ONLY_INTENT
                                                                         : TDS.LOGIN_READ_WRITE_INTENT)));

        // OptionFlags3
        byte colEncSetting;
        // AE is always ON
        {
            colEncSetting = TDS.LOGIN_OPTION3_FEATURE_EXTENSION;
        }

        // Accept unknown collations from Katmai & later servers
        tdsWriter.writeByte((byte) (TDS.LOGIN_OPTION3_DEFAULT | colEncSetting
                | ((serverMajorVersion >= 10) ? TDS.LOGIN_OPTION3_UNKNOWN_COLLATION_HANDLING : 0)));

        tdsWriter.writeInt((byte) 0); // Client time zone
        tdsWriter.writeInt((byte) 0); // Client LCID

        tdsWriter.writeShort((short) tdsLoginRequestBaseLength);

        // Hostname
        tdsWriter.writeShort((short) ((hostName != null && !hostName.isEmpty()) ? hostName.length() : 0));
        dataLen += hostnameBytes.length;

        // Only send user/password over if not NTLM or fSSPI or fed auth ADAL... If both user/password and SSPI are in
        // login rec, only SSPI is used.
        if (ntlmAuthentication) {
            tdsWriter.writeShort((short) (tdsLoginRequestBaseLength + dataLen));
            tdsWriter.writeShort((short) (0));
            tdsWriter.writeShort((short) (tdsLoginRequestBaseLength + dataLen));
            tdsWriter.writeShort((short) (0));

        } else if (!integratedSecurity && !(federatedAuthenticationInfoRequested || federatedAuthenticationRequested)
                && null == clientCertificate) {
            // User and Password
            tdsWriter.writeShort((short) (tdsLoginRequestBaseLength + dataLen));
            tdsWriter.writeShort((short) (sUser == null ? 0 : sUser.length()));
            dataLen += userBytes.length;

            tdsWriter.writeShort((short) (tdsLoginRequestBaseLength + dataLen));
            tdsWriter.writeShort((short) (sPwd == null ? 0 : sPwd.length()));
            dataLen += passwordLen;

        } else {
            // User and Password are null
            tdsWriter.writeShort((short) (0));
            tdsWriter.writeShort((short) (0));
            tdsWriter.writeShort((short) (0));
            tdsWriter.writeShort((short) (0));
        }

        // App name
        tdsWriter.writeShort((short) (tdsLoginRequestBaseLength + dataLen));
        tdsWriter.writeShort((short) (appName == null ? 0 : appName.length()));
        dataLen += appNameBytes.length;

        // Server name
        tdsWriter.writeShort((short) (tdsLoginRequestBaseLength + dataLen));
        tdsWriter.writeShort((short) (serverName == null ? 0 : serverName.length()));
        dataLen += serverNameBytes.length;

        // Unused
        tdsWriter.writeShort((short) (tdsLoginRequestBaseLength + dataLen));
        // AE is always ON
        {
            tdsWriter.writeShort((short) 4);
            dataLen += 4;
        }

        // Interface library name
        assert null != interfaceLibName;
        tdsWriter.writeShort((short) (tdsLoginRequestBaseLength + dataLen));
        tdsWriter.writeShort((short) (interfaceLibName.length()));
        dataLen += interfaceLibNameBytes.length;

        // Language
        tdsWriter.writeShort((short) 0);
        tdsWriter.writeShort((short) 0);

        // Database
        tdsWriter.writeShort((short) (tdsLoginRequestBaseLength + dataLen));
        tdsWriter.writeShort((short) (databaseName == null ? 0 : databaseName.length()));
        dataLen += databaseNameBytes.length;

        // Client ID (from MAC addr)
        tdsWriter.writeBytes(netAddress);

        final int uShortMax = 65535;
        // SSPI data
        if (!integratedSecurity) {
            tdsWriter.writeShort((short) 0);
            tdsWriter.writeShort((short) 0);
        } else {
            tdsWriter.writeShort((short) (tdsLoginRequestBaseLength + dataLen));
            if (uShortMax <= secBlob.length) {
                tdsWriter.writeShort((short) (uShortMax));
            } else {
                tdsWriter.writeShort((short) (secBlob.length));
            }
        }

        // Database to attach during connection process
        tdsWriter.writeShort((short) 0);
        tdsWriter.writeShort((short) 0);

        if (tdsVersion >= TDS.VER_YUKON) {
            // TDS 7.2: Password change
            tdsWriter.writeShort((short) 0);
            tdsWriter.writeShort((short) 0);

            // TDS 7.2: 32-bit SSPI byte count (used if 16 bits above were not sufficient)
            if (null != secBlob && uShortMax <= secBlob.length) {
                tdsWriter.writeInt(secBlob.length);
            } else {
                tdsWriter.writeInt((short) 0);
            }
        }

        tdsWriter.writeBytes(hostnameBytes);

        // Don't allow user credentials to be logged
        tdsWriter.setDataLoggable(false);

        // if we are using NTLM or SSPI or fed auth ADAL, do not send over username/password, since we will use SSPI
        // instead
        // Also do not send username or password if user is attempting client certificate authentication.
        if (!integratedSecurity && !(federatedAuthenticationInfoRequested || federatedAuthenticationRequested)
                && null == clientCertificate) {
            tdsWriter.writeBytes(userBytes); // Username
            tdsWriter.writeBytes(passwordBytes); // Password (encrypted)
        }
        tdsWriter.setDataLoggable(true);

        tdsWriter.writeBytes(appNameBytes); // application name
        tdsWriter.writeBytes(serverNameBytes); // server name

        // AE is always ON
        tdsWriter.writeInt(aeOffset);

        tdsWriter.writeBytes(interfaceLibNameBytes); // interfaceLibName
        tdsWriter.writeBytes(databaseNameBytes); // databaseName

        // Don't allow user credentials to be logged
        tdsWriter.setDataLoggable(false);

        // SSPI data
        if (integratedSecurity) {
            tdsWriter.writeBytes(secBlob, 0, secBlob.length);
        }

        // AE is always ON
        writeAEFeatureRequest(true, tdsWriter);

        if (federatedAuthenticationInfoRequested || federatedAuthenticationRequested) {
            writeFedAuthFeatureRequest(true, tdsWriter, fedAuthFeatureExtensionData);
        }

        writeDataClassificationFeatureRequest(true, tdsWriter);
        writeUTF8SupportFeatureRequest(true, tdsWriter);
        writeDNSCacheFeatureRequest(true, tdsWriter);

        // Idle Connection Resiliency is requested
        if (connectRetryCount > 0) {
            writeIdleConnectionResiliencyRequest(true, tdsWriter);
        }

        tdsWriter.writeByte((byte) TDS.FEATURE_EXT_TERMINATOR);
        tdsWriter.setDataLoggable(true);

        LogonProcessor logonProcessor = new LogonProcessor(authentication);
        TDSReader tdsReader;
        do {
            tdsReader = logonCommand.startResponse();
            sessionRecovery.setConnectionRecoveryPossible(false);
            TDSParser.parse(tdsReader, logonProcessor);
        } while (!logonProcessor.complete(logonCommand, tdsReader));

        if (sessionRecovery.getReconnectThread().isAlive() && !sessionRecovery.isConnectionRecoveryPossible()) {
            if (connectionlogger.isLoggable(Level.WARNING)) {
                connectionlogger.warning(this.toString()
                        + "SessionRecovery feature extension ack was not sent by the server during reconnection.");
            }
            terminate(SQLServerException.DRIVER_ERROR_INVALID_TDS,
                    SQLServerException.getErrString("R_crClientNoRecoveryAckFromLogin"));
        }
        if (connectRetryCount > 0 && !sessionRecovery.getReconnectThread().isAlive()) {
            sessionRecovery.getSessionStateTable().setOriginalCatalog(sCatalog);
            sessionRecovery.getSessionStateTable().setOriginalCollation(databaseCollation);
            sessionRecovery.getSessionStateTable().setOriginalLanguage(sLanguage);
        }
    }

    /* --------------- JDBC 3.0 ------------- */

    /**
     * Checks that the holdability argument is one of the values allowed by the JDBC spec and by this driver.
     */
    private void checkValidHoldability(int holdability) throws SQLServerException {
        if (holdability != ResultSet.HOLD_CURSORS_OVER_COMMIT && holdability != ResultSet.CLOSE_CURSORS_AT_COMMIT) {
            MessageFormat form = new MessageFormat(SQLServerException.getErrString("R_invalidHoldability"));
            SQLServerException.makeFromDriverError(this, this, form.format(new Object[] {holdability}), null, true);
        }
    }

    /**
     * Checks that the proposed statement holdability matches this connection's current holdability.
     *
     * SQL Server doesn't support per-statement holdability, so the statement's proposed holdability must match its
     * parent connection's. Note that this doesn't stop anyone from changing the holdability of the connection after
     * creating the statement. Apps should always call Statement.getResultSetHoldability to check the holdability of
     * ResultSets that would be created, and/or ResultSet.getHoldability to check the holdability of an existing
     * ResultSet.
     */
    private void checkMatchesCurrentHoldability(int resultSetHoldability) throws SQLServerException {
        if (resultSetHoldability != this.holdability) {
            SQLServerException.makeFromDriverError(this, this,
                    SQLServerException.getErrString("R_sqlServerHoldability"), null, false);
        }
    }

    @Override
    public Statement createStatement(int nType, int nConcur, int resultSetHoldability) throws SQLServerException {
        loggerExternal.entering(loggingClassName, "createStatement",
                new Object[] {nType, nConcur, resultSetHoldability});
        Statement st = createStatement(nType, nConcur, resultSetHoldability,
                SQLServerStatementColumnEncryptionSetting.UseConnectionSetting);
        loggerExternal.exiting(loggingClassName, "createStatement", st);
        return st;
    }

    @Override
    public Statement createStatement(int nType, int nConcur, int resultSetHoldability,
            SQLServerStatementColumnEncryptionSetting stmtColEncSetting) throws SQLServerException {
        loggerExternal.entering(loggingClassName, "createStatement",
                new Object[] {nType, nConcur, resultSetHoldability, stmtColEncSetting});
        checkClosed();
        checkValidHoldability(resultSetHoldability);
        checkMatchesCurrentHoldability(resultSetHoldability);
        Statement st = new SQLServerStatement(this, nType, nConcur, stmtColEncSetting);
        if (requestStarted) {
            addOpenStatement((ISQLServerStatement) st);
        }
        loggerExternal.exiting(loggingClassName, "createStatement", st);
        return st;
    }

    @Override
    public PreparedStatement prepareStatement(java.lang.String sql, int nType, int nConcur,
            int resultSetHoldability) throws SQLServerException {
        loggerExternal.entering(loggingClassName, "prepareStatement",
                new Object[] {nType, nConcur, resultSetHoldability});
        PreparedStatement st = prepareStatement(sql, nType, nConcur, resultSetHoldability,
                SQLServerStatementColumnEncryptionSetting.UseConnectionSetting);
        loggerExternal.exiting(loggingClassName, "prepareStatement", st);
        return st;
    }

    @Override
    public PreparedStatement prepareStatement(java.lang.String sql, int nType, int nConcur, int resultSetHoldability,
            SQLServerStatementColumnEncryptionSetting stmtColEncSetting) throws SQLServerException {
        loggerExternal.entering(loggingClassName, "prepareStatement",
                new Object[] {nType, nConcur, resultSetHoldability, stmtColEncSetting});
        checkClosed();
        checkValidHoldability(resultSetHoldability);
        checkMatchesCurrentHoldability(resultSetHoldability);

        PreparedStatement st = new SQLServerPreparedStatement(this, sql, nType, nConcur, stmtColEncSetting);

        if (requestStarted) {
            addOpenStatement((ISQLServerStatement) st);
        }

        loggerExternal.exiting(loggingClassName, "prepareStatement", st);
        return st;
    }

    @Override
    public CallableStatement prepareCall(String sql, int nType, int nConcur,
            int resultSetHoldability) throws SQLServerException {
        loggerExternal.entering(loggingClassName, "prepareStatement",
                new Object[] {nType, nConcur, resultSetHoldability});
        CallableStatement st = prepareCall(sql, nType, nConcur, resultSetHoldability,
                SQLServerStatementColumnEncryptionSetting.UseConnectionSetting);
        loggerExternal.exiting(loggingClassName, "prepareCall", st);
        return st;
    }

    @Override
    public CallableStatement prepareCall(String sql, int nType, int nConcur, int resultSetHoldability,
            SQLServerStatementColumnEncryptionSetting stmtColEncSetiing) throws SQLServerException {
        loggerExternal.entering(loggingClassName, "prepareStatement",
                new Object[] {nType, nConcur, resultSetHoldability, stmtColEncSetiing});
        checkClosed();
        checkValidHoldability(resultSetHoldability);
        checkMatchesCurrentHoldability(resultSetHoldability);

        CallableStatement st = new SQLServerCallableStatement(this, sql, nType, nConcur, stmtColEncSetiing);

        if (requestStarted) {
            addOpenStatement((ISQLServerStatement) st);
        }

        loggerExternal.exiting(loggingClassName, "prepareCall", st);
        return st;
    }

    /* JDBC 3.0 Auto generated keys */

    @Override
    public PreparedStatement prepareStatement(String sql, int flag) throws SQLServerException {
        if (loggerExternal.isLoggable(java.util.logging.Level.FINER)) {
            loggerExternal.entering(loggingClassName, "prepareStatement", new Object[] {sql, flag});
        }
        SQLServerPreparedStatement ps = (SQLServerPreparedStatement) prepareStatement(sql, flag,
                SQLServerStatementColumnEncryptionSetting.UseConnectionSetting);

        loggerExternal.exiting(loggingClassName, "prepareStatement", ps);
        return ps;
    }

    @Override
    public PreparedStatement prepareStatement(String sql, int flag,
            SQLServerStatementColumnEncryptionSetting stmtColEncSetting) throws SQLServerException {
        if (loggerExternal.isLoggable(java.util.logging.Level.FINER)) {
            loggerExternal.entering(loggingClassName, "prepareStatement", new Object[] {sql, flag, stmtColEncSetting});
        }
        checkClosed();
        SQLServerPreparedStatement ps = (SQLServerPreparedStatement) prepareStatement(sql, ResultSet.TYPE_FORWARD_ONLY,
                ResultSet.CONCUR_READ_ONLY, stmtColEncSetting);
        ps.bRequestedGeneratedKeys = (flag == Statement.RETURN_GENERATED_KEYS);
        loggerExternal.exiting(loggingClassName, "prepareStatement", ps);
        return ps;
    }

    @Override
    public PreparedStatement prepareStatement(String sql, int[] columnIndexes) throws SQLServerException {
        if (loggerExternal.isLoggable(java.util.logging.Level.FINER)) {
            loggerExternal.entering(loggingClassName, "prepareStatement", new Object[] {sql, columnIndexes});
        }
        SQLServerPreparedStatement ps = (SQLServerPreparedStatement) prepareStatement(sql, columnIndexes,
                SQLServerStatementColumnEncryptionSetting.UseConnectionSetting);

        loggerExternal.exiting(loggingClassName, "prepareStatement", ps);
        return ps;
    }

    @Override
    public PreparedStatement prepareStatement(String sql, int[] columnIndexes,
            SQLServerStatementColumnEncryptionSetting stmtColEncSetting) throws SQLServerException {
        loggerExternal.entering(loggingClassName, "prepareStatement",
                new Object[] {sql, columnIndexes, stmtColEncSetting});

        checkClosed();
        if (columnIndexes == null || columnIndexes.length != 1) {
            SQLServerException.makeFromDriverError(this, this,
                    SQLServerException.getErrString("R_invalidColumnArrayLength"), null, false);
        }
        SQLServerPreparedStatement ps = (SQLServerPreparedStatement) prepareStatement(sql, ResultSet.TYPE_FORWARD_ONLY,
                ResultSet.CONCUR_READ_ONLY, stmtColEncSetting);
        ps.bRequestedGeneratedKeys = true;
        loggerExternal.exiting(loggingClassName, "prepareStatement", ps);
        return ps;
    }

    @Override
    public PreparedStatement prepareStatement(String sql, String[] columnNames) throws SQLServerException {
        if (loggerExternal.isLoggable(java.util.logging.Level.FINER)) {
            loggerExternal.entering(loggingClassName, "prepareStatement", new Object[] {sql, columnNames});
        }

        SQLServerPreparedStatement ps = (SQLServerPreparedStatement) prepareStatement(sql, columnNames,
                SQLServerStatementColumnEncryptionSetting.UseConnectionSetting);

        loggerExternal.exiting(loggingClassName, "prepareStatement", ps);
        return ps;
    }

    @Override
    public PreparedStatement prepareStatement(String sql, String[] columnNames,
            SQLServerStatementColumnEncryptionSetting stmtColEncSetting) throws SQLServerException {
        loggerExternal.entering(loggingClassName, "prepareStatement",
                new Object[] {sql, columnNames, stmtColEncSetting});
        checkClosed();
        if (columnNames == null || columnNames.length != 1) {
            SQLServerException.makeFromDriverError(this, this,
                    SQLServerException.getErrString("R_invalidColumnArrayLength"), null, false);
        }
        SQLServerPreparedStatement ps = (SQLServerPreparedStatement) prepareStatement(sql, ResultSet.TYPE_FORWARD_ONLY,
                ResultSet.CONCUR_READ_ONLY, stmtColEncSetting);
        ps.bRequestedGeneratedKeys = true;
        loggerExternal.exiting(loggingClassName, "prepareStatement", ps);
        return ps;
    }

    /* JDBC 3.0 Savepoints */

    @Override
    public void releaseSavepoint(Savepoint savepoint) throws SQLException {
        loggerExternal.entering(loggingClassName, "releaseSavepoint", savepoint);
        SQLServerException.throwNotSupportedException(this, null);
    }

    final private Savepoint setNamedSavepoint(String sName) throws SQLServerException {
        if (databaseAutoCommitMode) {
            SQLServerException.makeFromDriverError(this, this, SQLServerException.getErrString("R_cantSetSavepoint"),
                    null, false);
        }

        SQLServerSavepoint s = new SQLServerSavepoint(this, sName);

        // Create the named savepoint. Note that we explicitly start a transaction if we
        // are not already in one. This is to allow the savepoint to be created even if
        // setSavepoint() is called before executing any other implicit-transaction-starting
        // statements. Also note that the way we create this transaction is rather weird.
        // This is because the server creates a nested transaction (@@TRANCOUNT = 2) rather
        // than just the outer transaction (@@TRANCOUNT = 1). Should this limitation ever
        // change, the T-SQL below should still work.
        connectionCommand("IF @@TRANCOUNT = 0 BEGIN BEGIN TRAN IF @@TRANCOUNT = 2 COMMIT TRAN END SAVE TRAN "
                + Util.escapeSQLId(s.getLabel()), "setSavepoint");

        return s;
    }

    @Override
    public Savepoint setSavepoint(String sName) throws SQLServerException {
        loggerExternal.entering(loggingClassName, "setSavepoint", sName);
        if (loggerExternal.isLoggable(Level.FINER) && Util.isActivityTraceOn()) {
            loggerExternal.finer(toString() + " ActivityId: " + ActivityCorrelator.getNext().toString());
        }
        checkClosed();
        Savepoint pt = setNamedSavepoint(sName);
        loggerExternal.exiting(loggingClassName, "setSavepoint", pt);
        return pt;
    }

    @Override
    public Savepoint setSavepoint() throws SQLServerException {
        loggerExternal.entering(loggingClassName, "setSavepoint");
        if (loggerExternal.isLoggable(Level.FINER) && Util.isActivityTraceOn()) {
            loggerExternal.finer(toString() + " ActivityId: " + ActivityCorrelator.getNext().toString());
        }
        checkClosed();
        Savepoint pt = setNamedSavepoint(null);
        loggerExternal.exiting(loggingClassName, "setSavepoint", pt);
        return pt;
    }

    @Override
    public void rollback(Savepoint s) throws SQLServerException {
        loggerExternal.entering(loggingClassName, "rollback", s);
        if (loggerExternal.isLoggable(Level.FINER) && Util.isActivityTraceOn()) {
            loggerExternal.finer(toString() + " ActivityId: " + ActivityCorrelator.getNext().toString());
        }
        checkClosed();
        if (databaseAutoCommitMode) {
            SQLServerException.makeFromDriverError(this, this, SQLServerException.getErrString("R_cantInvokeRollback"),
                    null, false);
        }
        connectionCommand("IF @@TRANCOUNT > 0 ROLLBACK TRAN " + Util.escapeSQLId(((SQLServerSavepoint) s).getLabel()),
                "rollbackSavepoint");
        loggerExternal.exiting(loggingClassName, "rollback");
    }

    @Override
    public int getHoldability() throws SQLServerException {
        loggerExternal.entering(loggingClassName, "getHoldability");
        if (loggerExternal.isLoggable(Level.FINER))
            loggerExternal.exiting(loggingClassName, "getHoldability", holdability);
        return holdability;
    }

    @Override
    public void setHoldability(int holdability) throws SQLServerException {
        loggerExternal.entering(loggingClassName, "setHoldability", holdability);

        if (loggerExternal.isLoggable(Level.FINER) && Util.isActivityTraceOn()) {
            loggerExternal.finer(toString() + " ActivityId: " + ActivityCorrelator.getNext().toString());
        }
        checkValidHoldability(holdability);
        checkClosed();

        if (this.holdability != holdability) {
            assert ResultSet.HOLD_CURSORS_OVER_COMMIT == holdability
                    || ResultSet.CLOSE_CURSORS_AT_COMMIT == holdability : "invalid holdability " + holdability;

            connectionCommand(
                    (holdability == ResultSet.CLOSE_CURSORS_AT_COMMIT) ? "SET CURSOR_CLOSE_ON_COMMIT ON"
                                                                       : "SET CURSOR_CLOSE_ON_COMMIT OFF",
                    "setHoldability");

            this.holdability = holdability;
        }

        loggerExternal.exiting(loggingClassName, "setHoldability");
    }

    @Override
    public int getNetworkTimeout() throws SQLException {
        loggerExternal.entering(loggingClassName, "getNetworkTimeout");

        checkClosed();

        int timeout = 0;
        try {
            timeout = tdsChannel.getNetworkTimeout();
        } catch (IOException ioe) {
            terminate(SQLServerException.DRIVER_ERROR_IO_FAILED, ioe.getMessage(), ioe);
        }

        loggerExternal.exiting(loggingClassName, "getNetworkTimeout");
        return timeout;
    }

    @Override
    public void setNetworkTimeout(Executor executor, int timeout) throws SQLException {
        loggerExternal.entering(loggingClassName, SET_NETWORK_TIMEOUT_PERM, timeout);

        if (timeout < 0) {
            MessageFormat form = new MessageFormat(SQLServerException.getErrString("R_invalidSocketTimeout"));
            Object[] msgArgs = {timeout};
            SQLServerException.makeFromDriverError(this, this, form.format(msgArgs), null, false);
        }

        checkClosed();

        // check for setNetworkTimeout permission
        SecurityManager secMgr = System.getSecurityManager();
        if (secMgr != null) {
            try {
                SQLPermission perm = new SQLPermission(SET_NETWORK_TIMEOUT_PERM);
                secMgr.checkPermission(perm);
            } catch (SecurityException ex) {
                MessageFormat form = new MessageFormat(SQLServerException.getErrString("R_permissionDenied"));
                Object[] msgArgs = {SET_NETWORK_TIMEOUT_PERM};
                SQLServerException.makeFromDriverError(this, this, form.format(msgArgs), null, true);
            }
        }

        try {
            tdsChannel.setNetworkTimeout(timeout);
        } catch (IOException ioe) {
            terminate(SQLServerException.DRIVER_ERROR_IO_FAILED, ioe.getMessage(), ioe);
        }

        loggerExternal.exiting(loggingClassName, "setNetworkTimeout");
    }

    @Override
    public String getSchema() throws SQLException {
        loggerExternal.entering(loggingClassName, "getSchema");

        checkClosed();

        try (SQLServerStatement stmt = (SQLServerStatement) this.createStatement();
                SQLServerResultSet resultSet = stmt.executeQueryInternal("SELECT SCHEMA_NAME()")) {
            if (resultSet != null) {
                resultSet.next();
                return resultSet.getString(1);
            } else {
                SQLServerException.makeFromDriverError(this, this, SQLServerException.getErrString("R_getSchemaError"),
                        null, true);
            }
        } catch (SQLException e) {
            if (isSessionUnAvailable()) {
                throw e;
            }

            SQLServerException.makeFromDriverError(this, this, SQLServerException.getErrString("R_getSchemaError"),
                    null, true);
        }

        loggerExternal.exiting(loggingClassName, "getSchema");
        return null;
    }

    @Override
    public void setSchema(String schema) throws SQLException {
        loggerExternal.entering(loggingClassName, "setSchema", schema);
        checkClosed();
        addWarning(SQLServerException.getErrString("R_setSchemaWarning"));

        loggerExternal.exiting(loggingClassName, "setSchema");
    }

    @Override
    public void setSendTimeAsDatetime(boolean sendTimeAsDateTimeValue) {
        sendTimeAsDatetime = sendTimeAsDateTimeValue;
    }

    @Override
    public void setUseFmtOnly(boolean useFmtOnly) {
        this.useFmtOnly = useFmtOnly;
    }

    @Override
    public final boolean getUseFmtOnly() {
        return useFmtOnly;
    }

    @Override
    public java.sql.Array createArrayOf(String typeName, Object[] elements) throws SQLException {
        SQLServerException.throwNotSupportedException(this, null);
        return null;
    }

    @Override
    public java.sql.Blob createBlob() throws SQLException {
        checkClosed();
        return new SQLServerBlob(this);
    }

    @Override
    public java.sql.Clob createClob() throws SQLException {
        checkClosed();
        return new SQLServerClob(this);
    }

    @Override
    public java.sql.NClob createNClob() throws SQLException {
        checkClosed();
        return new SQLServerNClob(this);
    }

    @Override
    public SQLXML createSQLXML() throws SQLException {
        loggerExternal.entering(loggingClassName, "createSQLXML");
        SQLXML sqlxml = new SQLServerSQLXML(this);

        if (loggerExternal.isLoggable(Level.FINER))
            loggerExternal.exiting(loggingClassName, "createSQLXML", sqlxml);
        return sqlxml;
    }

    @Override
    public java.sql.Struct createStruct(String typeName, Object[] attributes) throws SQLException {
        SQLServerException.throwNotSupportedException(this, null);
        return null;
    }

    String getTrustedServerNameAE() throws SQLServerException {
        return trustedServerNameAE.toUpperCase();
    }

    @Override
    public Properties getClientInfo() throws SQLException {
        loggerExternal.entering(loggingClassName, "getClientInfo");
        checkClosed();
        Properties p = new Properties();
        loggerExternal.exiting(loggingClassName, "getClientInfo", p);
        return p;
    }

    @Override
    public String getClientInfo(String name) throws SQLException {
        loggerExternal.entering(loggingClassName, "getClientInfo", name);
        checkClosed();
        loggerExternal.exiting(loggingClassName, "getClientInfo", null);
        return null;
    }

    @Override
    public void setClientInfo(Properties properties) throws SQLClientInfoException {
        loggerExternal.entering(loggingClassName, "setClientInfo", properties);
        // This function is only marked as throwing only SQLClientInfoException so the conversion is necessary
        try {
            checkClosed();
        } catch (SQLServerException ex) {
            SQLClientInfoException info = new SQLClientInfoException();
            info.initCause(ex);
            throw info;
        }

        if (!properties.isEmpty()) {
            Enumeration<?> e = properties.keys();
            while (e.hasMoreElements()) {
                MessageFormat form = new MessageFormat(SQLServerException.getErrString("R_invalidProperty"));
                Object[] msgArgs = {e.nextElement()};
                addWarning(form.format(msgArgs));
            }
        }
        loggerExternal.exiting(loggingClassName, "setClientInfo");
    }

    @Override
    public void setClientInfo(String name, String value) throws SQLClientInfoException {
        if (loggerExternal.isLoggable(java.util.logging.Level.FINER)) {
            loggerExternal.entering(loggingClassName, "setClientInfo", new Object[] {name, value});
        }
        // This function is only marked as throwing only SQLClientInfoException so the conversion is necessary
        try {
            checkClosed();
        } catch (SQLServerException ex) {
            SQLClientInfoException info = new SQLClientInfoException();
            info.initCause(ex);
            throw info;
        }
        MessageFormat form = new MessageFormat(SQLServerException.getErrString("R_invalidProperty"));
        Object[] msgArgs = {name};
        addWarning(form.format(msgArgs));
        loggerExternal.exiting(loggingClassName, "setClientInfo");
    }

    /**
     * Determine whether the connection is still valid.
     *
     * The driver shall submit a query on the connection or use some other mechanism that positively verifies the
     * connection is still valid when this method is called.
     *
     * The query submitted by the driver to validate the connection shall be executed in the context of the current
     * transaction.
     *
     * @param timeout
     *        The time in seconds to wait for the database operation used to validate the connection to complete. If the
     *        timeout period expires before the operation completes, this method returns false. A value of 0 indicates a
     *        timeout is not applied to the database operation. Note that if the value is 0, the call to isValid may
     *        block indefinitely if the connection is not valid...
     *
     * @return true if the connection has not been closed and is still valid.
     *
     * @throws SQLException
     *         if the value supplied for the timeout is less than 0.
     */
    @Override
    public boolean isValid(int timeout) throws SQLException {
        loggerExternal.entering(loggingClassName, "isValid", timeout);

        // Throw an exception if the timeout is invalid
        if (timeout < 0) {
            MessageFormat form = new MessageFormat(SQLServerException.getErrString("R_invalidQueryTimeOutValue"));
            Object[] msgArgs = {timeout};
            SQLServerException.makeFromDriverError(this, this, form.format(msgArgs), null, true);
        }

        // Return false if the connection is closed
        if (isSessionUnAvailable())
            return false;

        boolean isValid = true;
        try (SQLServerStatement stmt = new SQLServerStatement(this, ResultSet.TYPE_FORWARD_ONLY,
                ResultSet.CONCUR_READ_ONLY, SQLServerStatementColumnEncryptionSetting.UseConnectionSetting)) {

            // If asked, limit the time to wait for the query to complete.
            if (0 != timeout)
                stmt.setQueryTimeout(timeout);

            /*
             * Try to execute the query. If this succeeds, then the connection is valid. If it fails (throws an
             * exception), then the connection is not valid. If a timeout was provided, execution throws an
             * "query timed out" exception if the query fails to execute in that time.
             */
            stmt.executeQueryInternal("SELECT 1");
        } catch (SQLException e) {
            isValid = false;
            /*
             * Do not propagate SQLExceptions from query execution or statement closure. The connection is considered to
             * be invalid if the statement fails to close, even though query execution succeeded.
             */
            connectionlogger.fine(toString() + " Exception checking connection validity: " + e.getMessage());
        }

        loggerExternal.exiting(loggingClassName, "isValid", isValid);
        return isValid;
    }

    @Override
    public boolean isWrapperFor(Class<?> iface) throws SQLException {
        loggerExternal.entering(loggingClassName, "isWrapperFor", iface);
        boolean f = iface.isInstance(this);
        loggerExternal.exiting(loggingClassName, "isWrapperFor", f);
        return f;
    }

    @Override
    public <T> T unwrap(Class<T> iface) throws SQLException {
        loggerExternal.entering(loggingClassName, "unwrap", iface);
        T t;
        try {
            t = iface.cast(this);
        } catch (ClassCastException e) {

            SQLServerException newe = new SQLServerException(e.getMessage(), e);
            throw newe;
        }
        loggerExternal.exiting(loggingClassName, "unwrap", t);
        return t;
    }

    /** request started flag */
    private boolean requestStarted = false;

    /** original database autocommit mode */
    private boolean originalDatabaseAutoCommitMode;

    /** original transaction isolation level */
    private int originalTransactionIsolationLevel;

    /** original network timeout */
    private int originalNetworkTimeout;

    /** original holdability */
    private int originalHoldability;

    /** original sendTimeAsDateTime flag */
    private boolean originalSendTimeAsDatetime;

    /** original statement pooling cache size */
    private int originalStatementPoolingCacheSize;

    /** original disableStatementPooling */
    private boolean originalDisableStatementPooling;

    /** original server prepared statement discard threshold */
    private int originalServerPreparedStatementDiscardThreshold;

    /** original enable prepareOnFirstPreparedStatementCall */
    private Boolean originalEnablePrepareOnFirstPreparedStatementCall;

    /** original sCatalog */
    private String originalSCatalog;

    /** original useBulkCopyForBatchInsert flag */
    private boolean originalUseBulkCopyForBatchInsert;

    /** original SqlWarnings */
    private volatile SQLWarning originalSqlWarnings;

    /** open statements */
    private List<ISQLServerStatement> openStatements;

    /** original usesFmtOnly flag */
    private boolean originalUseFmtOnly;

    /** original delayLoadingLobs */
    private boolean originalDelayLoadingLobs;

    /** Always Encrypted version */
    private int aeVersion = TDS.COLUMNENCRYPTION_NOT_SUPPORTED;

    void beginRequestInternal() throws SQLException {
        loggerExternal.entering(loggingClassName, "beginRequest", this);
        synchronized (this) {
            if (!requestStarted) {
                originalDatabaseAutoCommitMode = databaseAutoCommitMode;
                originalTransactionIsolationLevel = transactionIsolationLevel;
                originalNetworkTimeout = getNetworkTimeout();
                originalHoldability = holdability;
                originalSendTimeAsDatetime = sendTimeAsDatetime;
                originalStatementPoolingCacheSize = statementPoolingCacheSize;
                originalDisableStatementPooling = disableStatementPooling;
                originalServerPreparedStatementDiscardThreshold = getServerPreparedStatementDiscardThreshold();
                originalEnablePrepareOnFirstPreparedStatementCall = getEnablePrepareOnFirstPreparedStatementCall();
                originalSCatalog = sCatalog;
                originalUseBulkCopyForBatchInsert = getUseBulkCopyForBatchInsert();
                originalSqlWarnings = sqlWarnings;
                openStatements = new LinkedList<ISQLServerStatement>();
                originalUseFmtOnly = useFmtOnly;
                originalDelayLoadingLobs = delayLoadingLobs;
                requestStarted = true;
            }
        }
        loggerExternal.exiting(loggingClassName, "beginRequest", this);
    }

    void endRequestInternal() throws SQLException {
        loggerExternal.entering(loggingClassName, "endRequest", this);
        synchronized (this) {
            if (requestStarted) {
                if (!databaseAutoCommitMode) {
                    rollback();
                }
                if (databaseAutoCommitMode != originalDatabaseAutoCommitMode) {
                    setAutoCommit(originalDatabaseAutoCommitMode);
                }
                if (transactionIsolationLevel != originalTransactionIsolationLevel) {
                    setTransactionIsolation(originalTransactionIsolationLevel);
                }
                if (getNetworkTimeout() != originalNetworkTimeout) {
                    setNetworkTimeout(null, originalNetworkTimeout);
                }
                if (holdability != originalHoldability) {
                    setHoldability(originalHoldability);
                }
                if (sendTimeAsDatetime != originalSendTimeAsDatetime) {
                    setSendTimeAsDatetime(originalSendTimeAsDatetime);
                }
                if (useFmtOnly != originalUseFmtOnly) {
                    setUseFmtOnly(originalUseFmtOnly);
                }
                if (statementPoolingCacheSize != originalStatementPoolingCacheSize) {
                    setStatementPoolingCacheSize(originalStatementPoolingCacheSize);
                }
                if (disableStatementPooling != originalDisableStatementPooling) {
                    setDisableStatementPooling(originalDisableStatementPooling);
                }
                if (getServerPreparedStatementDiscardThreshold() != originalServerPreparedStatementDiscardThreshold) {
                    setServerPreparedStatementDiscardThreshold(originalServerPreparedStatementDiscardThreshold);
                }
                if (getEnablePrepareOnFirstPreparedStatementCall() != originalEnablePrepareOnFirstPreparedStatementCall) {
                    setEnablePrepareOnFirstPreparedStatementCall(originalEnablePrepareOnFirstPreparedStatementCall);
                }
                if (!sCatalog.equals(originalSCatalog)) {
                    setCatalog(originalSCatalog);
                }
                if (getUseBulkCopyForBatchInsert() != originalUseBulkCopyForBatchInsert) {
                    setUseBulkCopyForBatchInsert(originalUseBulkCopyForBatchInsert);
                }
                if (delayLoadingLobs != originalDelayLoadingLobs) {
                    setDelayLoadingLobs(originalDelayLoadingLobs);
                }
                sqlWarnings = originalSqlWarnings;
                if (null != openStatements) {
                    while (!openStatements.isEmpty()) {
                        try (Statement st = openStatements.get(0)) {}
                    }
                    openStatements.clear();
                }
                requestStarted = false;
            }
        }
        loggerExternal.exiting(loggingClassName, "endRequest", this);
    }

    /**
     * Replaces JDBC syntax parameter markets '?' with SQL Server parameter markers @p1, @p2 etc...
     * 
     * @param sql
     *        the user's SQL
     * @throws SQLServerException
     * @return the returned syntax
     */
    static final char[] OUT = {' ', 'O', 'U', 'T'};

    String replaceParameterMarkers(String sqlSrc, int[] paramPositions, Parameter[] params,
            boolean isReturnValueSyntax) throws SQLServerException {
        final int MAX_PARAM_NAME_LEN = 6;
        char[] sqlDst = new char[sqlSrc.length() + params.length * (MAX_PARAM_NAME_LEN + OUT.length)];
        int dstBegin = 0;
        int srcBegin = 0;
        int nParam = 0;

        int paramIndex = 0;
        while (true) {
            int srcEnd = (paramIndex >= paramPositions.length) ? sqlSrc.length() : paramPositions[paramIndex];
            sqlSrc.getChars(srcBegin, srcEnd, sqlDst, dstBegin);
            dstBegin += srcEnd - srcBegin;

            if (sqlSrc.length() == srcEnd)
                break;

            dstBegin += makeParamName(nParam++, sqlDst, dstBegin);
            srcBegin = srcEnd + 1;

            if (params[paramIndex++].isOutput()) {
                if (!isReturnValueSyntax || paramIndex > 1) {
                    System.arraycopy(OUT, 0, sqlDst, dstBegin, OUT.length);
                    dstBegin += OUT.length;
                }
            }
        }

        return new String(sqlDst, 0, dstBegin);
    }

    /**
     * Makes a SQL Server style parameter name.
     * 
     * @param nParam
     *        the parameter number
     * @param name
     *        the parameter name
     * @param offset
     * @return int
     */
    static int makeParamName(int nParam, char[] name, int offset) {
        name[offset + 0] = '@';
        name[offset + 1] = 'P';
        if (nParam < 10) {
            name[offset + 2] = (char) ('0' + nParam);
            return 3;
        } else {
            if (nParam < 100) {
                int nBase = 2;
                while (true) { // make a char[] representation of the param number 2.26
                    if (nParam < nBase * 10) {
                        name[offset + 2] = (char) ('0' + (nBase - 1));
                        name[offset + 3] = (char) ('0' + (nParam - ((nBase - 1) * 10)));
                        return 4;
                    }
                    nBase++;
                }
            } else {
                String sParam = "" + nParam;
                sParam.getChars(0, sParam.length(), name, offset + 2);
                return 2 + sParam.length();
            }
        }
    }

    /**
     * Notify any interested parties (e.g. pooling managers) of a ConnectionEvent activity on the connection. Calling
     * notifyPooledConnection with null event will place this connection back in the pool. Calling
     * notifyPooledConnection with a non-null event is used to notify the pooling manager that the connection is bad and
     * should be removed from the pool.
     */
    void notifyPooledConnection(SQLServerException e) {
        synchronized (this) {
            if (null != pooledConnectionParent) {
                pooledConnectionParent.notifyEvent(e);
            }
        }

    }

    // Detaches this connection from connection pool.
    void DetachFromPool() {
        synchronized (this) {
            pooledConnectionParent = null;
        }
    }

    /**
     * Determines the listening port of a named SQL Server instance.
     * 
     * @param server
     *        the server name
     * @param instanceName
     *        the instance
     * @throws SQLServerException
     * @return the instance's port
     */
    private static final int BROWSER_PORT = 1434;

    String getInstancePort(String server, String instanceName) throws SQLServerException {
        String browserResult = null;
        DatagramSocket datagramSocket = null;
        String lastErrorMessage = null;

        try {
            lastErrorMessage = "Failed to determine instance for the : " + server + " instance:" + instanceName;

            // First we create a datagram socket
            try {
                datagramSocket = new DatagramSocket();
                datagramSocket.setSoTimeout(1000);
            } catch (SocketException socketException) {
                // Errors creating a local socket
                // Log the error and bail.
                lastErrorMessage = "Unable to create local datagram socket";
                throw socketException;
            }

            // Second, we need to get the IP address of the server to which we'll send the UDP request.
            // This may require a DNS lookup, which may fail due to transient conditions, so retry after logging the
            // first time.

            // send UDP packet
            assert null != datagramSocket;
            try {
                if (multiSubnetFailover) {
                    // If instance name is specified along with multiSubnetFailover, we get all IPs resolved by server
                    // name
                    InetAddress[] inetAddrs = InetAddress.getAllByName(server);
                    assert null != inetAddrs;
                    for (InetAddress inetAddr : inetAddrs) {
                        // Send the UDP request
                        try {
                            byte sendBuffer[] = (" " + instanceName).getBytes();
                            sendBuffer[0] = 4;
                            DatagramPacket udpRequest = new DatagramPacket(sendBuffer, sendBuffer.length, inetAddr,
                                    BROWSER_PORT);
                            datagramSocket.send(udpRequest);
                        } catch (IOException ioException) {
                            lastErrorMessage = "Error sending SQL Server Browser Service UDP request to address: "
                                    + inetAddr + ", port: " + BROWSER_PORT;
                            throw ioException;
                        }
                    }
                } else {
                    // If instance name is not specified along with multiSubnetFailover, we resolve only the first IP
                    // for server name
                    InetAddress inetAddr = InetAddress.getByName(server);

                    assert null != inetAddr;
                    // Send the UDP request
                    try {
                        byte sendBuffer[] = (" " + instanceName).getBytes();
                        sendBuffer[0] = 4;
                        DatagramPacket udpRequest = new DatagramPacket(sendBuffer, sendBuffer.length, inetAddr,
                                BROWSER_PORT);
                        datagramSocket.send(udpRequest);
                    } catch (IOException ioException) {
                        lastErrorMessage = "Error sending SQL Server Browser Service UDP request to address: "
                                + inetAddr + ", port: " + BROWSER_PORT;
                        throw ioException;
                    }
                }
            } catch (UnknownHostException unknownHostException) {
                lastErrorMessage = "Unable to determine IP address of host: " + server;
                throw unknownHostException;
            }

            // Receive the UDP response
            try {
                byte receiveBuffer[] = new byte[4096];
                DatagramPacket udpResponse = new DatagramPacket(receiveBuffer, receiveBuffer.length);
                datagramSocket.receive(udpResponse);
                browserResult = new String(receiveBuffer, 3, receiveBuffer.length - 3);
                if (connectionlogger.isLoggable(Level.FINER))
                    connectionlogger.fine(toString() + " Received SSRP UDP response from IP address: "
                            + udpResponse.getAddress().getHostAddress());
            } catch (IOException ioException) {
                // Warn and retry
                lastErrorMessage = "Error receiving SQL Server Browser Service UDP response from server: " + server;
                throw ioException;
            }
        } catch (IOException ioException) {
            MessageFormat form = new MessageFormat(SQLServerException.getErrString("R_sqlBrowserFailed"));
            Object[] msgArgs = {server, instanceName, ioException.toString()};
            connectionlogger.log(Level.FINE, toString() + " " + lastErrorMessage, ioException);
            SQLServerException.makeFromDriverError(this, this, form.format(msgArgs),
                    SQLServerException.EXCEPTION_XOPEN_CONNECTION_CANT_ESTABLISH, false);
        } finally {
            if (null != datagramSocket)
                datagramSocket.close();
        }
        assert null != browserResult;
        // If the server isn't configured for TCP then say so and fail
        int p = browserResult.indexOf("tcp;");
        if (-1 == p) {
            MessageFormat form = new MessageFormat(SQLServerException.getErrString("R_notConfiguredToListentcpip"));
            Object[] msgArgs = {instanceName};
            SQLServerException.makeFromDriverError(this, this, form.format(msgArgs),
                    SQLServerException.EXCEPTION_XOPEN_CONNECTION_CANT_ESTABLISH, false);
        }
        // All went well, so return the TCP port of the SQL Server instance
        int p1 = p + 4;
        int p2 = browserResult.indexOf(';', p1);
        return browserResult.substring(p1, p2);
    }

    int getNextSavepointId() {
        nNextSavePointId++; // Make them unique for this connection
        return nNextSavePointId;
    }

    /**
     * Returns this connection's SQLServerConnectionSecurityManager class to caller. Used by SQLServerPooledConnection
     * to verify security when passing out Connection objects.
     */
    void doSecurityCheck() {
        assert null != currentConnectPlaceHolder;
        currentConnectPlaceHolder.doSecurityCheck();
    }

    /**
     * Sets time-to-live for column encryption key entries in the column encryption key cache for the Always Encrypted
     * feature. The default value is 2 hours. This variable holds the value in seconds.
     */
    private static long columnEncryptionKeyCacheTtl = TimeUnit.SECONDS.convert(2, TimeUnit.HOURS);

    /**
     * Sets time-to-live for column encryption key entries in the column encryption key cache for the Always Encrypted
     * feature. The default value is 2 hours. This variable holds the value in seconds. This only applies to
     * global-level key store providers. Connection and Statement-level providers need to set their own cache TTL
     * values.
     * 
     * @param columnEncryptionKeyCacheTTL
     *        The timeunit in seconds
     * @param unit
     *        The Timeunit
     * @throws SQLServerException
     *         when an error occurs
     */
    public static synchronized void setColumnEncryptionKeyCacheTtl(int columnEncryptionKeyCacheTTL,
            TimeUnit unit) throws SQLServerException {
        if (columnEncryptionKeyCacheTTL < 0 || unit.equals(TimeUnit.MILLISECONDS) || unit.equals(TimeUnit.MICROSECONDS)
                || unit.equals(TimeUnit.NANOSECONDS)) {
            throw new SQLServerException(null, SQLServerException.getErrString("R_invalidCEKCacheTtl"), null, 0, false);
        }

        columnEncryptionKeyCacheTtl = TimeUnit.SECONDS.convert(columnEncryptionKeyCacheTTL, unit);
    }

    static synchronized long getColumnEncryptionKeyCacheTtl() {
        return columnEncryptionKeyCacheTtl;
    }

    /**
     * Enqueues a discarded prepared statement handle to be clean-up on the server.
     * 
     * @param statementHandle
     *        The prepared statement handle that should be scheduled for unprepare.
     */
    final void enqueueUnprepareStatementHandle(PreparedStatementHandle statementHandle) {
        if (null == statementHandle)
            return;

        if (loggerExternal.isLoggable(java.util.logging.Level.FINER))
            loggerExternal
                    .finer(this + ": Adding PreparedHandle to queue for un-prepare:" + statementHandle.getHandle());

        // Add the new handle to the discarding queue and find out current # enqueued.
        this.discardedPreparedStatementHandles.add(statementHandle);
        this.discardedPreparedStatementHandleCount.incrementAndGet();
    }

    @Override
    public int getDiscardedServerPreparedStatementCount() {
        return this.discardedPreparedStatementHandleCount.get();
    }

    @Override
    public void closeUnreferencedPreparedStatementHandles() {
        this.unprepareUnreferencedPreparedStatementHandles(true);
    }

    /**
     * Removes references to outstanding un-prepare requests. Should be run when connection is closed.
     */
    private final void cleanupPreparedStatementDiscardActions() {
        discardedPreparedStatementHandles.clear();
        discardedPreparedStatementHandleCount.set(0);
    }

    @Override
    public boolean getEnablePrepareOnFirstPreparedStatementCall() {
        if (null == this.enablePrepareOnFirstPreparedStatementCall)
            return DEFAULT_ENABLE_PREPARE_ON_FIRST_PREPARED_STATEMENT_CALL;
        else
            return this.enablePrepareOnFirstPreparedStatementCall;
    }

    @Override
    public void setEnablePrepareOnFirstPreparedStatementCall(boolean value) {
        this.enablePrepareOnFirstPreparedStatementCall = value;
    }

    @Override
    public String getPrepareMethod() {
        if (null == this.prepareMethod) {
            return SQLServerDriverStringProperty.PREPARE_METHOD.getDefaultValue();
        }

        return this.prepareMethod;
    }

    @Override
    public void setPrepareMethod(String prepareMethod) {
        this.prepareMethod = prepareMethod;
    }

    @Override
    public int getServerPreparedStatementDiscardThreshold() {
        if (0 > this.serverPreparedStatementDiscardThreshold)
            return DEFAULT_SERVER_PREPARED_STATEMENT_DISCARD_THRESHOLD;
        else
            return this.serverPreparedStatementDiscardThreshold;
    }

    @Override
    public void setServerPreparedStatementDiscardThreshold(int value) {
        this.serverPreparedStatementDiscardThreshold = Math.max(0, value);
    }

    final boolean isPreparedStatementUnprepareBatchingEnabled() {
        return 1 < getServerPreparedStatementDiscardThreshold();
    }

    /**
     * Cleans up discarded prepared statement handles on the server using batched un-prepare actions if the batching
     * threshold has been reached.
     * 
     * @param force
     *        When force is set to true we ignore the current threshold for if the discard actions should run and run
     *        them anyway.
     */
    final void unprepareUnreferencedPreparedStatementHandles(boolean force) {
        // Skip out if session is unavailable to adhere to previous non-batched behavior.
        if (isSessionUnAvailable())
            return;

        final int threshold = getServerPreparedStatementDiscardThreshold();

        // Met threshold to clean-up?
        if (force || threshold < getDiscardedServerPreparedStatementCount()) {

            // Create batch of sp_unprepare statements.
            StringBuilder sql = new StringBuilder(threshold * 32/* EXEC sp_cursorunprepare++; */);

            // Build the string containing no more than the # of handles to remove.
            // Note that sp_unprepare can fail if the statement is already removed.
            // However, the server will only abort that statement and continue with
            // the remaining clean-up.
            int handlesRemoved = 0;
            PreparedStatementHandle statementHandle = null;

            while (null != (statementHandle = discardedPreparedStatementHandles.poll())) {
                ++handlesRemoved;

                sql.append(statementHandle.isDirectSql() ? "EXEC sp_unprepare " : "EXEC sp_cursorunprepare ")
                        .append(statementHandle.getHandle()).append(';');
            }

            try {
                // Execute the batched set.
                try (SQLServerStatement stmt = (SQLServerStatement) this.createStatement()) {
                    stmt.isInternalEncryptionQuery = true;
                    stmt.execute(sql.toString());
                }

                if (loggerExternal.isLoggable(java.util.logging.Level.FINER))
                    loggerExternal.finer(this + ": Finished un-preparing handle count:" + handlesRemoved);
            } catch (SQLException e) {
                if (loggerExternal.isLoggable(java.util.logging.Level.FINER))
                    loggerExternal.log(Level.FINER, this + ": Error batch-closing at least one prepared handle", e);
            }

            // Decrement threshold counter
            discardedPreparedStatementHandleCount.addAndGet(-handlesRemoved);
        }
    }

    @Override
    public boolean getDisableStatementPooling() {
        return this.disableStatementPooling;
    }

    @Override
    public void setDisableStatementPooling(boolean value) {
        this.disableStatementPooling = value;
        if (!value && 0 < this.getStatementPoolingCacheSize()) {
            prepareCache();
        }
    }

    @Override
    public int getStatementPoolingCacheSize() {
        return statementPoolingCacheSize;
    }

    @Override
    public int getStatementHandleCacheEntryCount() {
        if (!isStatementPoolingEnabled())
            return 0;
        else
            return this.preparedStatementHandleCache.size();
    }

    @Override
    public boolean isStatementPoolingEnabled() {
        return null != preparedStatementHandleCache && 0 < this.getStatementPoolingCacheSize()
                && !this.getDisableStatementPooling();
    }

    @Override
    public void setStatementPoolingCacheSize(int value) {
        value = Math.max(0, value);
        statementPoolingCacheSize = value;

        if (!this.disableStatementPooling && value > 0) {
            prepareCache();
        }
        if (null != preparedStatementHandleCache)
            preparedStatementHandleCache.setCapacity(value);

        if (null != parameterMetadataCache)
            parameterMetadataCache.setCapacity(value);
    }

    /**
     * Prepares the cache handle.
     */
    private void prepareCache() {
        preparedStatementHandleCache = new Builder<CityHash128Key, PreparedStatementHandle>()
                .maximumWeightedCapacity(getStatementPoolingCacheSize())
                .listener(new PreparedStatementCacheEvictionListener()).build();

        parameterMetadataCache = new Builder<CityHash128Key, SQLServerParameterMetaData>()
                .maximumWeightedCapacity(getStatementPoolingCacheSize()).build();
    }

    /** Returns a parameter metadata cache entry if statement pooling is enabled */
    final SQLServerParameterMetaData getCachedParameterMetadata(CityHash128Key key) {
        if (!isStatementPoolingEnabled())
            return null;

        return parameterMetadataCache.get(key);
    }

    /** Registers a parameter metadata cache entry if statement pooling is enabled */
    final void registerCachedParameterMetadata(CityHash128Key key, SQLServerParameterMetaData pmd) {
        if (!isStatementPoolingEnabled() || null == pmd)
            return;

        parameterMetadataCache.put(key, pmd);
    }

    /** Gets or creates prepared statement handle cache entry if statement pooling is enabled */
    final PreparedStatementHandle getCachedPreparedStatementHandle(CityHash128Key key) {
        if (!isStatementPoolingEnabled())
            return null;

        return preparedStatementHandleCache.get(key);
    }

    /** Gets or creates prepared statement handle cache entry if statement pooling is enabled */
    final PreparedStatementHandle registerCachedPreparedStatementHandle(CityHash128Key key, int handle,
            boolean isDirectSql) {
        if (!isStatementPoolingEnabled() || null == key)
            return null;

        PreparedStatementHandle cacheItem = new PreparedStatementHandle(key, handle, isDirectSql, false);
        preparedStatementHandleCache.putIfAbsent(key, cacheItem);
        return cacheItem;
    }

    /** Returns prepared statement handle cache entry so it can be un-prepared. */
    final void returnCachedPreparedStatementHandle(PreparedStatementHandle handle) {
        handle.removeReference();

        if (handle.isEvictedFromCache() && handle.tryDiscardHandle())
            enqueueUnprepareStatementHandle(handle);
    }

    /** Forces eviction of prepared statement handle cache entry. */
    final void evictCachedPreparedStatementHandle(PreparedStatementHandle handle) {
        if (null == handle || null == handle.getKey())
            return;

        preparedStatementHandleCache.remove(handle.getKey());
    }

    /**
     * Handles closing handles when removed from cache.
     */
    final class PreparedStatementCacheEvictionListener
            implements EvictionListener<CityHash128Key, PreparedStatementHandle> {
        public void onEviction(CityHash128Key key, PreparedStatementHandle handle) {
            if (null != handle) {
                handle.setIsEvictedFromCache(true); // Mark as evicted from cache.

                // Only discard if not referenced.
                if (handle.tryDiscardHandle()) {
                    enqueueUnprepareStatementHandle(handle);
                    // Do not run discard actions here! Can interfere with executing statement.
                }
            }
        }
    }

    /**
     * Checks if connection is established to SQL Azure server
     * 
     * SERVERPROPERTY('EngineEdition') is used to determine if the db server is SQL Azure. This is more reliable
     * than @@version or serverproperty('edition').
     * 
     * Reference: https://docs.microsoft.com/sql/t-sql/functions/serverproperty-transact-sql
     * 
     * <pre>
     * SERVERPROPERTY('EngineEdition') means
     * Database Engine edition of the instance of SQL Server installed on the server.
     * 1 = Personal or Desktop Engine (Not available in SQL Server 2005 (9.x) and later versions)
     * 2 = Standard (This is returned for Standard, Web, and Business Intelligence.)
     * 3 = Enterprise (This is returned for Evaluation, Developer, and Enterprise editions.)
     * 4 = Express (This is returned for Express, Express with Tools, and Express with Advanced Services)
     * 5 = SQL Database
     * 6 = Microsoft Azure Synapse Analytics
     * 8 = Azure SQL Managed Instance
     * 9 = Azure SQL Edge (This is returned for all editions of Azure SQL Edge)
     * 11 = Azure Synapse serverless SQL pool
     * Base data type: int
     * </pre>
     * 
     * @return if connected to SQL Azure
     * 
     */
    boolean isAzure() {
        if (null == isAzure) {
            try (Statement stmt = this.createStatement();
                    ResultSet rs = stmt.executeQuery("SELECT CAST(SERVERPROPERTY('EngineEdition') as INT)")) {
                rs.next();

                int engineEdition = rs.getInt(1);
                isAzure = (engineEdition == ENGINE_EDITION_SQL_AZURE_DB
                        || engineEdition == ENGINE_EDITION_SQL_AZURE_SYNAPSE_ANALYTICS
                        || engineEdition == ENGINE_EDITION_SQL_AZURE_MI
                        || engineEdition == ENGINE_EDITION_SQL_AZURE_SQL_EDGE
                        || engineEdition == ENGINE_EDITION_SQL_AZURE_SYNAPSE_SERVERLESS_SQL_POOL);
                isAzureDW = (engineEdition == ENGINE_EDITION_SQL_AZURE_SYNAPSE_ANALYTICS
                        || engineEdition == ENGINE_EDITION_SQL_AZURE_SYNAPSE_SERVERLESS_SQL_POOL);
                isAzureMI = (engineEdition == ENGINE_EDITION_SQL_AZURE_MI);

            } catch (SQLException e) {
                if (loggerExternal.isLoggable(java.util.logging.Level.FINER))
                    loggerExternal.log(Level.FINER, this + ": Error retrieving server type", e);
                isAzure = false;
                isAzureDW = false;
                isAzureMI = false;
            }
            return isAzure;
        } else {
            return isAzure;
        }
    }

    /**
     * Checks if connection is established to SQL Azure DW
     * 
     * @return if connected to SQL Azure DW
     */
    boolean isAzureDW() {
        isAzure();
        return isAzureDW;
    }

    /**
     * Checks if connection is established to Azure Managed Instance
     * 
     * @return if connected to SQL Azure MI
     */
    boolean isAzureMI() {
        isAzure();
        return isAzureMI;
    }

    /**
     * Adds statement to openStatements
     * 
     * @param st
     *        Statement to add to openStatements
     */
    final synchronized void addOpenStatement(ISQLServerStatement st) {
        if (null != openStatements) {
            openStatements.add(st);
        }
    }

    /**
     * Removes state from openStatements
     * 
     * @param st
     *        Statement to remove from openStatements
     */
    final synchronized void removeOpenStatement(ISQLServerStatement st) {
        if (null != openStatements) {
            openStatements.remove(st);
        }
    }

    boolean isAEv2() {
        return (aeVersion >= TDS.COLUMNENCRYPTION_VERSION2);
    }

    /** Enclave provider */
    private ISQLServerEnclaveProvider enclaveProvider;

    ArrayList<byte[]> initEnclaveParameters(SQLServerStatement statement, String userSql,
            String preparedTypeDefinitions, Parameter[] params,
            ArrayList<String> parameterNames) throws SQLServerException {
        if (!this.enclaveEstablished()) {
            enclaveProvider.getAttestationParameters(this.enclaveAttestationUrl);
        }
        return enclaveProvider.createEnclaveSession(this, statement, userSql, preparedTypeDefinitions, params,
                parameterNames);
    }

    boolean enclaveEstablished() {
        return (null != enclaveProvider.getEnclaveSession());
    }

    byte[] generateEnclavePackage(String userSQL, ArrayList<byte[]> enclaveCEKs) throws SQLServerException {
        return (enclaveCEKs.size() > 0) ? enclaveProvider.getEnclavePackage(userSQL, enclaveCEKs) : null;
    }

    String getServerName() {
        return this.trustedServerNameAE;
    }
}


/**
 * Provides Helper class for security manager functions used by SQLServerConnection class.
 * 
 */
final class SQLServerConnectionSecurityManager {
    static final String dllName = SQLServerDriver.AUTH_DLL_NAME + ".dll";
    String serverName;
    int portNumber;

    SQLServerConnectionSecurityManager(String serverName, int portNumber) {
        this.serverName = serverName;
        this.portNumber = portNumber;
    }

    /**
     * Checks if the calling thread is allowed to open a socket connection to the specified serverName and portNumber.
     * 
     * @throws SecurityException
     *         when an error occurs
     */
    public void checkConnect() throws SecurityException {
        SecurityManager security = System.getSecurityManager();
        if (null != security) {
            security.checkConnect(serverName, portNumber);
        }
    }

    /**
     * Checks if the calling thread is allowed to dynamically link the library code.
     * 
     * @throws SecurityException
     *         when an error occurs
     */
    public void checkLink() throws SecurityException {
        SecurityManager security = System.getSecurityManager();
        if (null != security) {
            security.checkLink(dllName);
        }
    }
}<|MERGE_RESOLUTION|>--- conflicted
+++ resolved
@@ -391,7 +391,7 @@
         private Instant lastNetworkActivity = Instant.now();
 
         /**
-         * An “idle” connection will only ever get its socket disconnected by a keepalive packet after a connection has
+         * An â€œidleâ€� connection will only ever get its socket disconnected by a keepalive packet after a connection has
          * been severed. KeepAlive packets are only sent on idle sockets. Default setting by the driver (on platforms
          * that have Java support for setting it) and the recommended setting is 30s (and OS default for those that
          * don't set it is 2 hrs).
@@ -3223,11 +3223,8 @@
 
         // if the timeout is infinite slices are infinite too.
         tdsChannel = new TDSChannel(this);
-<<<<<<< HEAD
         String IPAddressPreference = activeConnectionProperties.getProperty(SQLServerDriverStringProperty.IPADDRESS_PREFERENCE.toString());
-=======
-
->>>>>>> 887cf6f1
+
         InetSocketAddress inetSocketAddress = tdsChannel.open(serverInfo.getParsedServerName(),
                 serverInfo.getPortNumber(), (0 == timeOutFullInSeconds) ? 0 : timeOutSliceInMillis, useParallel,
                 useTnir, isTnirFirstAttempt, timeOutsliceInMillisForFullTimeout, IPAddressPreference);
