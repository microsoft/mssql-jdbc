/*
 * Microsoft JDBC Driver for SQL Server Copyright(c) Microsoft Corporation All rights reserved. This program is made
 * available under the terms of the MIT License. See the LICENSE file in the project root for more information.
 */

package com.microsoft.sqlserver.jdbc;

import static java.nio.charset.StandardCharsets.UTF_16LE;

import java.io.IOException;
import java.io.Serializable;
import java.net.DatagramPacket;
import java.net.DatagramSocket;
import java.net.InetAddress;
import java.net.InetSocketAddress;
import java.net.SocketException;
import java.net.UnknownHostException;
import java.sql.CallableStatement;
import java.sql.Connection;
import java.sql.DatabaseMetaData;
import java.sql.PreparedStatement;
import java.sql.ResultSet;
import java.sql.SQLClientInfoException;
import java.sql.SQLException;
import java.sql.SQLPermission;
import java.sql.SQLWarning;
import java.sql.SQLXML;
import java.sql.Savepoint;
import java.sql.Statement;
import java.text.MessageFormat;
import java.time.Duration;
import java.time.Instant;
import java.util.ArrayList;
import java.util.Arrays;
import java.util.Enumeration;
import java.util.HashMap;
import java.util.LinkedList;
import java.util.List;
import java.util.Locale;
import java.util.Map;
import java.util.Properties;
import java.util.UUID;
import java.util.concurrent.ConcurrentHashMap;
import java.util.concurrent.ConcurrentLinkedQueue;
import java.util.concurrent.Executor;
import java.util.concurrent.TimeUnit;
import java.util.concurrent.atomic.AtomicInteger;
import java.util.logging.Level;

import javax.sql.XAConnection;

import org.ietf.jgss.GSSCredential;

import com.microsoft.sqlserver.jdbc.SQLServerError.TransientError;

import mssql.googlecode.cityhash.CityHash;
import mssql.googlecode.concurrentlinkedhashmap.ConcurrentLinkedHashMap;
import mssql.googlecode.concurrentlinkedhashmap.ConcurrentLinkedHashMap.Builder;
import mssql.googlecode.concurrentlinkedhashmap.EvictionListener;


/**
 * Provides an implementation java.sql.connection interface that assists creating a JDBC connection to SQL Server.
 * SQLServerConnections support JDBC connection pooling and may be either physical JDBC connections or logical JDBC
 * connections.
 *
 * SQLServerConnection manages transaction control for all statements that were created from it. SQLServerConnection may
 * participate in XA distributed transactions managed via an XAResource adapter.
 *
 * SQLServerConnection instantiates a new TDSChannel object for use by itself and all statement objects that are created
 * under this connection.
 *
 * SQLServerConnection manages a pool of prepared statement handles. Prepared statements are prepared once and typically
 * executed many times with different data values for their parameters. Prepared statements are also maintained across
 * logical (pooled) connection closes.
 *
 * SQLServerConnection is not thread safe, however multiple statements created from a single connection can be
 * processing simultaneously in concurrent threads.
 *
 * This class's public functions need to be kept identical to the SQLServerConnectionPoolProxy's.
 *
 * The API javadoc for JDBC API methods that this class implements are not repeated here. Please see Sun's JDBC API
 * interfaces javadoc for those details.
 *
 * NOTE: All the public functions in this class also need to be defined in SQLServerConnectionPoolProxy Declare all new
 * custom (non-static) Public APIs in ISQLServerConnection interface such that they can also be implemented by
 * SQLServerConnectionPoolProxy
 * 
 */
public class SQLServerConnection implements ISQLServerConnection, java.io.Serializable {

    /**
     * Always refresh SerialVersionUID when prompted
     */
    private static final long serialVersionUID = 1965647556064751510L;

    /** timer expiry */
    long timerExpire;

    /** flag to indicate if attempt refresh token is locked */
    boolean attemptRefreshTokenLocked = false;

    /**
     * Thresholds related to when prepared statement handles are cleaned-up. 1 == immediately.
     * 
     * The default for the prepared statement clean-up action threshold (i.e. when sp_unprepare is called).
     */
    static final int DEFAULT_SERVER_PREPARED_STATEMENT_DISCARD_THRESHOLD = 10; // Used to set the initial default, can
                                                                               // be changed later.

    /** Current limit for this particular connection */
    private int serverPreparedStatementDiscardThreshold = -1;

    /**
     * The default for if prepared statements should execute sp_executesql before following the prepare, unprepare
     * pattern.
     * 
     * Used to set the initial default, can be changed later. false == use sp_executesql -> sp_prepexec -> sp_execute ->
     * batched -> sp_unprepare pattern, true == skip sp_executesql part of pattern.
     */
    static final boolean DEFAULT_ENABLE_PREPARE_ON_FIRST_PREPARED_STATEMENT_CALL = false;

    /** Current limit for this particular connection. */
    private Boolean enablePrepareOnFirstPreparedStatementCall = null;

    /** Used for toggling use of sp_prepare */
    private String prepareMethod = null;

    /** Handle the actual queue of discarded prepared statements. */
    private ConcurrentLinkedQueue<PreparedStatementHandle> discardedPreparedStatementHandles = new ConcurrentLinkedQueue<>();

    /** discardedPreparedStatementHandle count */
    private AtomicInteger discardedPreparedStatementHandleCount = new AtomicInteger(0);

    /** keystore provider */
    private SQLServerColumnEncryptionKeyStoreProvider keystoreProvider = null;

    /** fedAuth required by user flag */
    private boolean fedAuthRequiredByUser = false;

    /** fedAuth required prelogin response flag */
    private boolean fedAuthRequiredPreLoginResponse = false;

    /** fedAuth requested flag */
    private boolean federatedAuthenticationRequested = false;

    /**
     * Keep this distinct from _federatedAuthenticationRequested, since some fedauth library types may not need more
     * info
     */
    private boolean federatedAuthenticationInfoRequested = false;

    /** fedAuth feature extension data */
    private FederatedAuthenticationFeatureExtensionData fedAuthFeatureExtensionData = null;

    /** authentication string */
    private String authenticationString = null;

    /** access token in byte */
    private byte[] accessTokenInByte = null;

    /** fedAuth token */
    private SqlFedAuthToken fedAuthToken = null;

    /** original hostNameInCertificate */
    private String originalHostNameInCertificate = null;

    /** client certificate */
    private String clientCertificate = null;

    /** client key */
    private String clientKey = null;

    /** client key password */
    private String clientKeyPassword = "";

    /** AAD principal id */
    private String aadPrincipalID = "";

    /** AAD principal secret */
    private String aadPrincipalSecret = "";

    /** sendTemporalDataTypesAsStringForBulkCopy flag */
    private boolean sendTemporalDataTypesAsStringForBulkCopy = true;

    /**
     * https://docs.microsoft.com/sql/t-sql/functions/serverproperty-transact-sql
     */
    /** Engine Edition 5 = SQL Database */
    private final int ENGINE_EDITION_SQL_AZURE_DB = 5;
    /** Engine Edition 6 = Microsoft Azure Synapse Analytics */
    private final int ENGINE_EDITION_SQL_AZURE_SYNAPSE_ANALYTICS = 6;
    /** Engine Edition 8 = Azure SQL Managed Instance */
    private final int ENGINE_EDITION_SQL_AZURE_MI = 8;
    /** Engine Edition 9 = Azure SQL Edge (This is returned for all editions of Azure SQL Edge) */
    private final int ENGINE_EDITION_SQL_AZURE_SQL_EDGE = 9;
    /** Engine Edition 11 = Azure Synapse serverless SQL pool */
    private final int ENGINE_EDITION_SQL_AZURE_SYNAPSE_SERVERLESS_SQL_POOL = 11;

    /** flag indicating whether server is Azure */
    private Boolean isAzure = null;

    /** flag indicating whether server is Azure DW */
    private Boolean isAzureDW = null;

    /** flag indicating whether server is Azure MI */
    private Boolean isAzureMI = null;

    /** shared timer */
    private SharedTimer sharedTimer;

    /** connect retry count */
    private int connectRetryCount = 0;

    /** connect retry interval */
    private int connectRetryInterval = 0;

    /** flag indicating whether prelogin TLS handshake is required */
    private boolean isTDSS = false;

    String encryptedTrustStorePassword = null;

    /**
     * Return an existing cached SharedTimer associated with this Connection or create a new one.
     *
     * The SharedTimer will be released when the Connection is closed.
     * 
     * @throws SQLServerException
     */
    SharedTimer getSharedTimer() throws SQLServerException {
        if (state == State.Closed) {
            SQLServerException.makeFromDriverError(null, null, SQLServerException.getErrString("R_connectionIsClosed"),
                    SQLServerException.EXCEPTION_XOPEN_CONNECTION_FAILURE, false);
        }
        if (null == sharedTimer) {
            this.sharedTimer = SharedTimer.getTimer();
        }
        return this.sharedTimer;
    }

    /**
     * Get the server name string including redirected server if applicable
     * 
     * @param serverName
     * @return
     */
    String getServerNameString(String serverName) {
        String serverNameFromConnectionStr = activeConnectionProperties
                .getProperty(SQLServerDriverStringProperty.SERVER_NAME.toString());
        if (null == serverName || serverName.equals(serverNameFromConnectionStr)) {
            return serverName;
        }

        // server was redirected
        MessageFormat form = new MessageFormat(SQLServerException.getErrString("R_redirectedFrom"));
        Object[] msgArgs = {serverName, serverNameFromConnectionStr};
        return form.format(msgArgs);
    }

    /**
     * CityHash128Key
     *
     */
    static class CityHash128Key implements java.io.Serializable {

        /**
         * Always refresh SerialVersionUID when prompted
         */
        private static final long serialVersionUID = 166788428640603097L;
        String unhashedString;
        private long[] segments;
        private int hashCode;

        CityHash128Key(String sql, String parametersDefinition) {
            this(sql + parametersDefinition);
        }

        @SuppressWarnings("deprecation")
        CityHash128Key(String s) {
            unhashedString = s;
            byte[] bytes = new byte[s.length()];
            s.getBytes(0, s.length(), bytes, 0);
            segments = CityHash.cityHash128(bytes, 0, bytes.length);
        }

        public boolean equals(Object obj) {
            if (!(obj instanceof CityHash128Key))
                return false;

            return (java.util.Arrays.equals(segments, ((CityHash128Key) obj).segments)// checks if hash is equal,
                                                                                      // short-circuitting;
                    && this.unhashedString.equals(((CityHash128Key) obj).unhashedString));// checks if string is equal
        }

        public int hashCode() {
            if (0 == hashCode) {
                hashCode = java.util.Arrays.hashCode(segments);
            }
            return hashCode;
        }
    }

    /**
     * Keeps track of an individual prepared statement handle.
     */
    class PreparedStatementHandle {
        private int handle = 0;
        private final AtomicInteger handleRefCount = new AtomicInteger();
        private boolean isDirectSql;
        private volatile boolean evictedFromCache;
        private volatile boolean explicitlyDiscarded;
        private CityHash128Key key;

        PreparedStatementHandle(CityHash128Key key, int handle, boolean isDirectSql, boolean isEvictedFromCache) {
            this.key = key;
            this.handle = handle;
            this.isDirectSql = isDirectSql;
            this.setIsEvictedFromCache(isEvictedFromCache);
            handleRefCount.set(1);
        }

        /** Has the statement been evicted from the statement handle cache. */
        private boolean isEvictedFromCache() {
            return evictedFromCache;
        }

        /** Specify whether the statement been evicted from the statement handle cache. */
        private void setIsEvictedFromCache(boolean isEvictedFromCache) {
            this.evictedFromCache = isEvictedFromCache;
        }

        /** Specify that this statement has been explicitly discarded from being used by the cache. */
        void setIsExplicitlyDiscarded() {
            this.explicitlyDiscarded = true;

            evictCachedPreparedStatementHandle(this);
        }

        /** Has the statement been explicitly discarded. */
        private boolean isExplicitlyDiscarded() {
            return explicitlyDiscarded;
        }

        /** Returns the actual handle. */
        int getHandle() {
            return handle;
        }

        /** Returns the cache key. */
        CityHash128Key getKey() {
            return key;
        }

        boolean isDirectSql() {
            return isDirectSql;
        }

        /**
         * Makes sure handle cannot be re-used.
         * 
         * @return false: Handle could not be discarded, it is in use. true: Handle was successfully put on path for
         *         discarding.
         */
        private boolean tryDiscardHandle() {
            return handleRefCount.compareAndSet(0, -999);
        }

        /** Returns whether this statement has been discarded and can no longer be re-used. */
        private boolean isDiscarded() {
            return 0 > handleRefCount.intValue();
        }

        /**
         * Adds a new reference to this handle, i.e. re-using it.
         * 
         * @return false: Reference could not be added, statement has been discarded or does not have a handle
         *         associated with it. true: Reference was successfully added.
         */
        boolean tryAddReference() {
            return (isDiscarded() || isExplicitlyDiscarded()) ? false : handleRefCount.incrementAndGet() > 0;
        }

        /** Remove a reference from this handle */
        void removeReference() {
            handleRefCount.decrementAndGet();
        }
    }

    /**
     * Keeps track of the last network activity in order to tell if the connection has been idle. This is done to avoid
     * checking the socket for a disconnect every command execution, which has a high impact on perf.
     */
    class IdleNetworkTracker {
        private Instant lastNetworkActivity = Instant.now();

        /**
         * An "idle" connection will only ever get its socket disconnected by a keepalive packet after a connection has
         * been severed. KeepAlive packets are only sent on idle sockets. Default setting by the driver (on platforms
         * that have Java support for setting it) and the recommended setting is 30s (and OS default for those that
         * don't set it is 2 hrs).
         */
        private int maxIdleMillis = 15000;

        /** Has it been more than maxIdleMillis since network activity has been marked */
        private boolean isIdle() {
            boolean ret = Instant.now().minusMillis(maxIdleMillis).isAfter(lastNetworkActivity);
            return ret;
        }

        /** Mark network activity now */
        protected void markNetworkActivity() {
            lastNetworkActivity = Instant.now();
        }

        /** Set max idle time in milliseconds */
        protected void setMaxIdleMillis(int millis) {
            maxIdleMillis = millis;
        }
    }

    /** Keeps track of network idle status */
    IdleNetworkTracker idleNetworkTracker = new IdleNetworkTracker();

    /** Size of the parsed SQL-text metadata cache */
    static final private int PARSED_SQL_CACHE_SIZE = 100;

    /** Cache of parsed SQL meta data */
    static private ConcurrentLinkedHashMap<CityHash128Key, ParsedSQLCacheItem> parsedSQLCache;

    static {
        parsedSQLCache = new Builder<CityHash128Key, ParsedSQLCacheItem>()
                .maximumWeightedCapacity(PARSED_SQL_CACHE_SIZE).build();
    }

    /** Returns prepared statement cache entry if exists, if not parse and create a new one */
    static ParsedSQLCacheItem getCachedParsedSQL(CityHash128Key key) {
        return parsedSQLCache.get(key);
    }

    /** Parses and create a information about parsed SQL text */
    static ParsedSQLCacheItem parseAndCacheSQL(CityHash128Key key, String sql) throws SQLServerException {
        JDBCSyntaxTranslator translator = new JDBCSyntaxTranslator();

        String parsedSql = translator.translate(sql);
        String procName = translator.getProcedureName(); // may return null
        boolean returnValueSyntax = translator.hasReturnValueSyntax();
        int[] parameterPositions = locateParams(parsedSql);

        ParsedSQLCacheItem cacheItem = new ParsedSQLCacheItem(parsedSql, parameterPositions, procName,
                returnValueSyntax);
        parsedSQLCache.putIfAbsent(key, cacheItem);
        return cacheItem;
    }

    /** Default size for prepared statement caches */
    static final int DEFAULT_STATEMENT_POOLING_CACHE_SIZE = 0;

    /** Size of the prepared statement handle cache */
    private int statementPoolingCacheSize = DEFAULT_STATEMENT_POOLING_CACHE_SIZE;

    /** Cache of prepared statement handles */
    private ConcurrentLinkedHashMap<CityHash128Key, PreparedStatementHandle> preparedStatementHandleCache;
    /** Cache of prepared statement parameter metadata */
    private ConcurrentLinkedHashMap<CityHash128Key, SQLServerParameterMetaData> parameterMetadataCache;
    /**
     * Checks whether statement pooling is enabled or disabled. The default is set to true;
     */
    private boolean disableStatementPooling = true;

    /**
     * Locates statement parameters.
     * 
     * @param sql
     *        SQL text to parse for positions of parameters to initialize.
     */
    private static int[] locateParams(String sql) {
        LinkedList<Integer> parameterPositions = new LinkedList<>();

        // Locate the parameter placeholders in the SQL string.
        int offset = -1;
        while ((offset = ParameterUtils.scanSQLForChar('?', sql, ++offset)) < sql.length()) {
            parameterPositions.add(offset);
        }

        // return as int[]
        return parameterPositions.stream().mapToInt(Integer::valueOf).toArray();
    }

    /**
     * Encapsulates the data to be sent to the server as part of Federated Authentication Feature Extension.
     */
    class FederatedAuthenticationFeatureExtensionData implements Serializable {
        /**
         * Always update serialVersionUID when prompted
         */
        private static final long serialVersionUID = -6709861741957202475L;
        boolean fedAuthRequiredPreLoginResponse;
        int libraryType = -1;
        byte[] accessToken = null;
        SqlAuthentication authentication = null;

        FederatedAuthenticationFeatureExtensionData(int libraryType, String authenticationString,
                boolean fedAuthRequiredPreLoginResponse) throws SQLServerException {
            this.libraryType = libraryType;
            this.fedAuthRequiredPreLoginResponse = fedAuthRequiredPreLoginResponse;

            switch (authenticationString.toUpperCase(Locale.ENGLISH)) {
                case "ACTIVEDIRECTORYPASSWORD":
                    this.authentication = SqlAuthentication.ActiveDirectoryPassword;
                    break;
                case "ACTIVEDIRECTORYINTEGRATED":
                    this.authentication = SqlAuthentication.ActiveDirectoryIntegrated;
                    break;
                case "ACTIVEDIRECTORYMSI":
                    this.authentication = SqlAuthentication.ActiveDirectoryMSI;
                    break;
                case "ACTIVEDIRECTORYSERVICEPRINCIPAL":
                    this.authentication = SqlAuthentication.ActiveDirectoryServicePrincipal;
                    break;
                case "ACTIVEDIRECTORYINTERACTIVE":
                    this.authentication = SqlAuthentication.ActiveDirectoryInteractive;
                    break;
                default:
                    assert (false);
                    MessageFormat form = new MessageFormat(
                            SQLServerException.getErrString("R_InvalidConnectionSetting"));
                    Object[] msgArgs = {"authentication", authenticationString};
                    throw new SQLServerException(null, form.format(msgArgs), null, 0, false);
            }
        }

        FederatedAuthenticationFeatureExtensionData(int libraryType, boolean fedAuthRequiredPreLoginResponse,
                byte[] accessToken) {
            this.libraryType = libraryType;
            this.fedAuthRequiredPreLoginResponse = fedAuthRequiredPreLoginResponse;
            this.accessToken = accessToken;
        }
    }

    class SqlFedAuthInfo {
        String spn;
        String stsurl;

        @Override
        public String toString() {
            return "STSURL: " + stsurl + ", SPN: " + spn;
        }
    }

    class ActiveDirectoryAuthentication {
        static final String JDBC_FEDAUTH_CLIENT_ID = "7f98cb04-cd1e-40df-9140-3bf7e2cea4db";

        /**
         * Managed Identities endpoint URL
         * https://docs.microsoft.com/en-us/azure/active-directory/managed-identities-azure-resources/how-to-use-vm-token
         */
        static final String AZURE_REST_MSI_URL = "http://169.254.169.254/metadata/identity/oauth2/token?api-version=2018-02-01"; // NOSONAR
        static final String ACCESS_TOKEN_IDENTIFIER = "\"access_token\":\"";
        static final String ACCESS_TOKEN_EXPIRES_IN_IDENTIFIER = "\"expires_in\":\"";
        static final String ACCESS_TOKEN_EXPIRES_ON_IDENTIFIER = "\"expires_on\":\"";
        static final String ACCESS_TOKEN_EXPIRES_ON_DATE_FORMAT = "M/d/yyyy h:mm:ss a X";
        static final int GET_ACCESS_TOKEN_SUCCESS = 0;
        static final int GET_ACCESS_TOKEN_INVALID_GRANT = 1;
        static final int GET_ACCESS_TOKEN_TANSISENT_ERROR = 2;
        static final int GET_ACCESS_TOKEN_OTHER_ERROR = 3;
    }

    /**
     * Denotes the state of the SqlServerConnection.
     */
    private enum State {
        Initialized, // default value on calling SQLServerConnection constructor
        Connected, // indicates that the TCP connection has completed
        Opened, // indicates that the prelogin, login have completed, the database session established and the
                // connection is ready for use.
        Closed // indicates that the connection has been closed.
    }

    private final static float TIMEOUTSTEP = 0.08F; // fraction of timeout to use for fast failover connections
    private final static float TIMEOUTSTEP_TNIR = 0.125F;
    final static int TnirFirstAttemptTimeoutMs = 500; // fraction of timeout to use for fast failover connections

    /**
     * Connection state variables. NB If new state is added then logical connections derived from a physical connection
     * must inherit the same state. If state variables are added they must be added also in connection cloning method
     * clone()
     */
    private final static int INTERMITTENT_TLS_MAX_RETRY = 5;

    /** Indicates if we received a routing ENVCHANGE in the current connection attempt */
    private boolean isRoutedInCurrentAttempt = false;

    /** Contains the routing info received from routing ENVCHANGE */
    private ServerPortPlaceHolder routingInfo = null;

    ServerPortPlaceHolder getRoutingInfo() {
        return routingInfo;
    }

    /** Permission targets */
    private static final String callAbortPerm = "callAbort";

    private static final String SET_NETWORK_TIMEOUT_PERM = "setNetworkTimeout";

    /** see connection properties doc (default is false) */
    private boolean sendStringParametersAsUnicode = SQLServerDriverBooleanProperty.SEND_STRING_PARAMETERS_AS_UNICODE
            .getDefaultValue();

    /** hostname */
    private String hostName = null;

    boolean sendStringParametersAsUnicode() {
        return sendStringParametersAsUnicode;
    }

    /** last update count flag */
    private boolean lastUpdateCount;

    final boolean useLastUpdateCount() {
        return lastUpdateCount;
    }

    /**
     * Translates the serverName from Unicode to ASCII Compatible Encoding (ACE), as defined by the ToASCII operation of
     * RFC 3490
     */
    private boolean serverNameAsACE = SQLServerDriverBooleanProperty.SERVER_NAME_AS_ACE.getDefaultValue();

    boolean serverNameAsACE() {
        return serverNameAsACE;
    }

    /** see feature_connection_director_multi_subnet_JDBC.docx */
    private boolean multiSubnetFailover;

    final boolean getMultiSubnetFailover() {
        return multiSubnetFailover;
    }

    /** transparent network IP resolution */
    private boolean transparentNetworkIPResolution;

    final boolean getTransparentNetworkIPResolution() {
        return transparentNetworkIPResolution;
    }

    /** application intent */
    private ApplicationIntent applicationIntent = null;

    final ApplicationIntent getApplicationIntent() {
        return applicationIntent;
    }

    /** nLockTimeout */
    private int nLockTimeout;

    /** select method */
    private String selectMethod;

    final String getSelectMethod() {
        return selectMethod;
    }

    /** response buffering */
    private String responseBuffering;

    final String getResponseBuffering() {
        return responseBuffering;
    }

    /** queryTimeout seconds */
    private int queryTimeoutSeconds;

    final int getQueryTimeoutSeconds() {
        return queryTimeoutSeconds;
    }

    /**
     * Timeout value for canceling the query timeout.
     */
    private int cancelQueryTimeoutSeconds;

    /**
     * Returns the cancelTimeout in seconds.
     * 
     * @return
     */
    final int getCancelQueryTimeoutSeconds() {
        return cancelQueryTimeoutSeconds;
    }

    /** socket timeout in ms */
    private int socketTimeoutMilliseconds;

    final int getSocketTimeoutMilliseconds() {
        return socketTimeoutMilliseconds;
    }

    /**
     * boolean value for deciding if the driver should use bulk copy API for batch inserts.
     */
    private boolean useBulkCopyForBatchInsert;

    /**
     * Returns the useBulkCopyForBatchInsert value.
     * 
     * @return flag for using Bulk Copy API for batch insert operations.
     */
    public boolean getUseBulkCopyForBatchInsert() {
        return useBulkCopyForBatchInsert;
    }

    /**
     * Specifies the flag for using Bulk Copy API for batch insert operations.
     * 
     * @param useBulkCopyForBatchInsert
     *        boolean value for useBulkCopyForBatchInsert.
     */
    public void setUseBulkCopyForBatchInsert(boolean useBulkCopyForBatchInsert) {
        this.useBulkCopyForBatchInsert = useBulkCopyForBatchInsert;
    }

    /** user set TNIR flag */
    boolean userSetTNIR = true;

    /** get default replication value */
    private boolean replication = SQLServerDriverBooleanProperty.REPLICATION.getDefaultValue();

    /** sendTimeAsDatetime flag */
    private boolean sendTimeAsDatetime = SQLServerDriverBooleanProperty.SEND_TIME_AS_DATETIME.getDefaultValue();

    /** useFmtOnly property */
    private boolean useFmtOnly = SQLServerDriverBooleanProperty.USE_FMT_ONLY.getDefaultValue();

    @Override
    public final boolean getSendTimeAsDatetime() {
        return !isKatmaiOrLater() || sendTimeAsDatetime;
    }

    final int baseYear() {
        return getSendTimeAsDatetime() ? TDS.BASE_YEAR_1970 : TDS.BASE_YEAR_1900;
    }

    /** requested encryption level */
    private byte requestedEncryptionLevel = TDS.ENCRYPT_INVALID;

    final byte getRequestedEncryptionLevel() {
        assert TDS.ENCRYPT_INVALID != requestedEncryptionLevel;
        return requestedEncryptionLevel;
    }

    /** flag indicating whether to trust server certificate */
    private boolean trustServerCertificate;

    /** return whether to trust server certificate */
    final boolean trustServerCertificate() {
        return trustServerCertificate;
    }

    /** server certificate for encrypt=strict */
    private String serverCertificate = null;

    final String getServerCertificate() {
        return serverCertificate;
    }

    /** negotiated encryption level */
    private byte negotiatedEncryptionLevel = TDS.ENCRYPT_INVALID;

    final byte getNegotiatedEncryptionLevel() {
        assert (!isTDSS ? TDS.ENCRYPT_INVALID != negotiatedEncryptionLevel : true);
        return negotiatedEncryptionLevel;
    }

    /** socket factory class */
    private String socketFactoryClass = null;

    final String getSocketFactoryClass() {
        return socketFactoryClass;
    }

    /** socket factory constructor argument */
    private String socketFactoryConstructorArg = null;

    final String getSocketFactoryConstructorArg() {
        return socketFactoryConstructorArg;
    }

    /** trust manager class */
    private String trustManagerClass = null;

    final String getTrustManagerClass() {
        assert TDS.ENCRYPT_INVALID != requestedEncryptionLevel;
        return trustManagerClass;
    }

    /** trust manager constructor argument */
    private String trustManagerConstructorArg = null;

    final String getTrustManagerConstructorArg() {
        assert TDS.ENCRYPT_INVALID != requestedEncryptionLevel;
        return trustManagerConstructorArg;
    }

    static final String RESERVED_PROVIDER_NAME_PREFIX = "MSSQL_";

    static final String WINDOWS_KEY_STORE_NAME = "MSSQL_CERTIFICATE_STORE";

    /** column encryption setting */
    String columnEncryptionSetting = null;

    /** encrypt option */
    String encryptOption = null;

    boolean isColumnEncryptionSettingEnabled() {
        return (columnEncryptionSetting.equalsIgnoreCase(ColumnEncryptionSetting.Enabled.toString()));
    }

    boolean getSendTemporalDataTypesAsStringForBulkCopy() {
        return sendTemporalDataTypesAsStringForBulkCopy;
    }

    /** Enclave Attestation URL */
    String enclaveAttestationUrl = null;

    /** Enclave Attestation protocol */
    String enclaveAttestationProtocol = null;

    /** keystore authentication */
    String keyStoreAuthentication = null;

    /** keystore secret */
    String keyStoreSecret = null;

    /** keystore location */
    String keyStoreLocation = null;

    /** keystore principal id */
    String keyStorePrincipalId = null;

    /** server column encryption version */
    private ColumnEncryptionVersion serverColumnEncryptionVersion = ColumnEncryptionVersion.AE_NOTSUPPORTED;

    /** Enclave type */
    private String enclaveType = null;

    boolean getServerSupportsColumnEncryption() {
        return (serverColumnEncryptionVersion.value() > ColumnEncryptionVersion.AE_NOTSUPPORTED.value());
    }

    ColumnEncryptionVersion getServerColumnEncryptionVersion() {
        return serverColumnEncryptionVersion;
    }

    /** whether server supports data classification */
    private boolean serverSupportsDataClassification = false;

    /** server supported data classification version */
    private byte serverSupportedDataClassificationVersion = TDS.DATA_CLASSIFICATION_NOT_ENABLED;

    boolean getServerSupportsDataClassification() {
        return serverSupportsDataClassification;
    }

    /** whether server supports DNS caching */
    private boolean serverSupportsDNSCaching = false;
    private static ConcurrentHashMap<String, InetSocketAddress> dnsCache = null;

    static InetSocketAddress getDNSEntry(String key) {
        return (null != dnsCache) ? dnsCache.get(key) : null;
    }

    byte getServerSupportedDataClassificationVersion() {
        return serverSupportedDataClassificationVersion;
    }

    /** Boolean that indicates whether LOB objects created by this connection should be loaded into memory */
    private boolean delayLoadingLobs = SQLServerDriverBooleanProperty.DELAY_LOADING_LOBS.getDefaultValue();

    @Override
    public boolean getDelayLoadingLobs() {
        return delayLoadingLobs;
    }

    @Override
    public void setDelayLoadingLobs(boolean b) {
        delayLoadingLobs = b;
    }

    /** Session Recovery Object */
    private IdleConnectionResiliency sessionRecovery = new IdleConnectionResiliency(this);

    IdleConnectionResiliency getSessionRecovery() {
        return sessionRecovery;
    }

    /** global system ColumnEncryptionKeyStoreProviders */
    static Map<String, SQLServerColumnEncryptionKeyStoreProvider> globalSystemColumnEncryptionKeyStoreProviders = new HashMap<>();

    static {
        if (System.getProperty("os.name").toLowerCase(Locale.ENGLISH).startsWith("windows")) {
            SQLServerColumnEncryptionCertificateStoreProvider provider = new SQLServerColumnEncryptionCertificateStoreProvider();
            globalSystemColumnEncryptionKeyStoreProviders.put(provider.getName(), provider);
        }
    }

    static Map<String, SQLServerColumnEncryptionKeyStoreProvider> globalCustomColumnEncryptionKeyStoreProviders = null;

    /** This is a per-connection store provider. It can be JKS or AKV. */
    Map<String, SQLServerColumnEncryptionKeyStoreProvider> systemColumnEncryptionKeyStoreProvider = new HashMap<>();

    /**
     * Registers key store providers in the globalCustomColumnEncryptionKeyStoreProviders.
     * 
     * @param clientKeyStoreProviders
     *        a map containing the store providers information.
     * @throws SQLServerException
     *         when an error occurs
     */
    public static synchronized void registerColumnEncryptionKeyStoreProviders(
            Map<String, SQLServerColumnEncryptionKeyStoreProvider> clientKeyStoreProviders) throws SQLServerException {
        loggerExternal.entering(loggingClassNameBase, "registerColumnEncryptionKeyStoreProviders",
                "Registering Column Encryption Key Store Providers");

        if (null == clientKeyStoreProviders) {
            throw new SQLServerException(null, SQLServerException.getErrString("R_CustomKeyStoreProviderMapNull"), null,
                    0, false);
        }

        if (null != globalCustomColumnEncryptionKeyStoreProviders
                && !globalCustomColumnEncryptionKeyStoreProviders.isEmpty()) {
            throw new SQLServerException(null, SQLServerException.getErrString("R_CustomKeyStoreProviderSetOnce"), null,
                    0, false);
        }

        globalCustomColumnEncryptionKeyStoreProviders = new HashMap<>();

        for (Map.Entry<String, SQLServerColumnEncryptionKeyStoreProvider> entry : clientKeyStoreProviders.entrySet()) {
            String providerName = entry.getKey();
            if (null == providerName || 0 == providerName.trim().length()) {
                throw new SQLServerException(null, SQLServerException.getErrString("R_EmptyCustomKeyStoreProviderName"),
                        null, 0, false);
            }
            if ((providerName.substring(0, 6).equalsIgnoreCase(RESERVED_PROVIDER_NAME_PREFIX))) {
                MessageFormat form = new MessageFormat(
                        SQLServerException.getErrString("R_InvalidCustomKeyStoreProviderName"));
                Object[] msgArgs = {providerName, RESERVED_PROVIDER_NAME_PREFIX};
                throw new SQLServerException(null, form.format(msgArgs), null, 0, false);
            }

            SQLServerColumnEncryptionKeyStoreProvider provider = entry.getValue();
            if (null == provider) {
                throw new SQLServerException(null, String
                        .format(SQLServerException.getErrString("R_CustomKeyStoreProviderValueNull"), providerName),
                        null, 0, false);
            }

            // Global providers should not use their own CEK caches.
            provider.setColumnEncryptionCacheTtl(Duration.ZERO);
            globalCustomColumnEncryptionKeyStoreProviders.put(providerName, provider);
        }

        loggerExternal.exiting(loggingClassNameBase, "registerColumnEncryptionKeyStoreProviders",
                "Number of Key store providers that are registered:"
                        + globalCustomColumnEncryptionKeyStoreProviders.size());
    }

    /**
     * Unregisters all the custom key store providers from the globalCustomColumnEncryptionKeyStoreProviders by clearing
     * the map and setting it to null.
     */
    public static synchronized void unregisterColumnEncryptionKeyStoreProviders() {
        loggerExternal.entering(loggingClassNameBase, "unregisterColumnEncryptionKeyStoreProviders",
                "Removing Column Encryption Key Store Provider");

        if (null != globalCustomColumnEncryptionKeyStoreProviders) {
            globalCustomColumnEncryptionKeyStoreProviders.clear();
            globalCustomColumnEncryptionKeyStoreProviders = null;
        }

        loggerExternal.exiting(loggingClassNameBase, "unregisterColumnEncryptionKeyStoreProviders",
                "Number of Key store providers that are registered: 0");
    }

    synchronized SQLServerColumnEncryptionKeyStoreProvider getGlobalSystemColumnEncryptionKeyStoreProvider(
            String providerName) {
        return (null != globalSystemColumnEncryptionKeyStoreProviders && globalSystemColumnEncryptionKeyStoreProviders
                .containsKey(providerName)) ? globalSystemColumnEncryptionKeyStoreProviders.get(providerName) : null;
    }

    synchronized String getAllGlobalCustomSystemColumnEncryptionKeyStoreProviders() {
        return (null != globalCustomColumnEncryptionKeyStoreProviders) ? globalCustomColumnEncryptionKeyStoreProviders
                .keySet().toString() : null;
    }

    synchronized String getAllSystemColumnEncryptionKeyStoreProviders() {
        String keyStores = "";
        if (0 != systemColumnEncryptionKeyStoreProvider.size())
            keyStores = systemColumnEncryptionKeyStoreProvider.keySet().toString();
        if (0 != SQLServerConnection.globalSystemColumnEncryptionKeyStoreProviders.size())
            keyStores += "," + SQLServerConnection.globalSystemColumnEncryptionKeyStoreProviders.keySet().toString();
        return keyStores;
    }

    synchronized SQLServerColumnEncryptionKeyStoreProvider getGlobalCustomColumnEncryptionKeyStoreProvider(
            String providerName) {
        return (null != globalCustomColumnEncryptionKeyStoreProviders && globalCustomColumnEncryptionKeyStoreProviders
                .containsKey(providerName)) ? globalCustomColumnEncryptionKeyStoreProviders.get(providerName) : null;
    }

    synchronized SQLServerColumnEncryptionKeyStoreProvider getSystemColumnEncryptionKeyStoreProvider(
            String providerName) {
        return (null != systemColumnEncryptionKeyStoreProvider && systemColumnEncryptionKeyStoreProvider
                .containsKey(providerName)) ? systemColumnEncryptionKeyStoreProvider.get(providerName) : null;
    }

    synchronized SQLServerColumnEncryptionKeyStoreProvider getSystemOrGlobalColumnEncryptionKeyStoreProvider(
            String providerName) throws SQLServerException {

        // check for global system providers
        keystoreProvider = getGlobalSystemColumnEncryptionKeyStoreProvider(providerName);

        // Check for the connection system provider.
        if (null == keystoreProvider) {
            keystoreProvider = getSystemColumnEncryptionKeyStoreProvider(providerName);
        }

        // There is no global system provider of this name, check for the global custom providers.
        if (null == keystoreProvider) {
            keystoreProvider = getGlobalCustomColumnEncryptionKeyStoreProvider(providerName);
        }

        // No provider was found of this name.
        if (null == keystoreProvider) {
            String systemProviders = getAllSystemColumnEncryptionKeyStoreProviders();
            String customProviders = getAllGlobalCustomSystemColumnEncryptionKeyStoreProviders();
            MessageFormat form = new MessageFormat(
                    SQLServerException.getErrString("R_UnrecognizedKeyStoreProviderName"));
            Object[] msgArgs = {providerName, systemProviders, customProviders};
            throw new SQLServerException(form.format(msgArgs), null);
        }

        return keystoreProvider;
    }

    synchronized boolean hasConnectionColumnEncryptionKeyStoreProvidersRegistered() {
        return null != connectionColumnEncryptionKeyStoreProvider
                && connectionColumnEncryptionKeyStoreProvider.size() > 0;
    }

    synchronized String getAllConnectionColumnEncryptionKeyStoreProviders() {
        String keyStores = "";
        if (0 != connectionColumnEncryptionKeyStoreProvider.size())
            keyStores = connectionColumnEncryptionKeyStoreProvider.keySet().toString();
        return keyStores;
    }

    synchronized SQLServerColumnEncryptionKeyStoreProvider getColumnEncryptionKeyStoreProviderOnConnection(
            String providerName) throws SQLServerException {

        // Check for a connection-level provider first
        if (null != connectionColumnEncryptionKeyStoreProvider
                && connectionColumnEncryptionKeyStoreProvider.size() > 0) {
            // If any connection-level providers are registered, we don't fall back to system/global providers
            if (connectionColumnEncryptionKeyStoreProvider.containsKey(providerName)) {
                return connectionColumnEncryptionKeyStoreProvider.get(providerName);
            } else {
                MessageFormat form = new MessageFormat(
                        SQLServerException.getErrString("R_UnrecognizedConnectionKeyStoreProviderName"));
                Object[] msgArgs = {providerName, getAllConnectionColumnEncryptionKeyStoreProviders()};
                throw new SQLServerException(form.format(msgArgs), null);
            }
        }

        // No connection-level providers registered, so return system/global provider
        return getSystemOrGlobalColumnEncryptionKeyStoreProvider(providerName);
    }

    /** This is a user-defined per-connection store provider. */
    Map<String, SQLServerColumnEncryptionKeyStoreProvider> connectionColumnEncryptionKeyStoreProvider = new HashMap<>();

    /**
     * Registers connection-level key store providers, replacing all existing providers.
     * 
     * @param clientKeyStoreProviders
     *        a map containing the store providers information.
     * @throws SQLServerException
     *         when an error occurs
     */
    public synchronized void registerColumnEncryptionKeyStoreProvidersOnConnection(
            Map<String, SQLServerColumnEncryptionKeyStoreProvider> clientKeyStoreProviders) throws SQLServerException {
        loggerExternal.entering(loggingClassName, "registerColumnEncryptionKeyStoreProvidersOnConnection",
                "Registering Column Encryption Key Store Providers on Connection");

        if (null == clientKeyStoreProviders) {
            throw new SQLServerException(null, SQLServerException.getErrString("R_CustomKeyStoreProviderMapNull"), null,
                    0, false);
        }

        connectionColumnEncryptionKeyStoreProvider.clear();

        for (Map.Entry<String, SQLServerColumnEncryptionKeyStoreProvider> entry : clientKeyStoreProviders.entrySet()) {
            String providerName = entry.getKey();
            if (null == providerName || 0 == providerName.trim().length()) {
                throw new SQLServerException(null, SQLServerException.getErrString("R_EmptyCustomKeyStoreProviderName"),
                        null, 0, false);
            }

            // MSSQL_CERTIFICATE_STORE not allowed on connection level
            if ((providerName.equalsIgnoreCase(WINDOWS_KEY_STORE_NAME))) {
                MessageFormat form = new MessageFormat(
                        SQLServerException.getErrString("R_InvalidCustomKeyStoreProviderName"));
                Object[] msgArgs = {providerName, WINDOWS_KEY_STORE_NAME};
                throw new SQLServerException(null, form.format(msgArgs), null, 0, false);
            }

            if (null == entry.getValue()) {
                throw new SQLServerException(null, String
                        .format(SQLServerException.getErrString("R_CustomKeyStoreProviderValueNull"), providerName),
                        null, 0, false);
            }

            connectionColumnEncryptionKeyStoreProvider.put(entry.getKey(), entry.getValue());
        }

        loggerExternal.exiting(loggingClassName, "registerColumnEncryptionKeyStoreProvidersOnConnection",
                "Number of connection-level Key store providers that are registered: "
                        + connectionColumnEncryptionKeyStoreProvider.size());
    }

    /** trusted servername AE */
    private String trustedServerNameAE = null;
    private static Map<String, List<String>> columnEncryptionTrustedMasterKeyPaths = new HashMap<>();

    /**
     * Sets Trusted Master Key Paths in the columnEncryptionTrustedMasterKeyPaths.
     * 
     * @param trustedKeyPaths
     *        all master key paths that are trusted
     */
    public static synchronized void setColumnEncryptionTrustedMasterKeyPaths(
            Map<String, List<String>> trustedKeyPaths) {
        loggerExternal.entering(loggingClassNameBase, "setColumnEncryptionTrustedMasterKeyPaths",
                "Setting Trusted Master Key Paths");

        // Use upper case for server and instance names.
        columnEncryptionTrustedMasterKeyPaths.clear();
        for (Map.Entry<String, List<String>> entry : trustedKeyPaths.entrySet()) {
            columnEncryptionTrustedMasterKeyPaths.put(entry.getKey().toUpperCase(), entry.getValue());
        }

        loggerExternal.exiting(loggingClassNameBase, "setColumnEncryptionTrustedMasterKeyPaths",
                "Number of Trusted Master Key Paths: " + columnEncryptionTrustedMasterKeyPaths.size());
    }

    /**
     * Updates the columnEncryptionTrustedMasterKeyPaths with the new Server and trustedKeyPaths.
     * 
     * @param server
     *        String server name
     * @param trustedKeyPaths
     *        all master key paths that are trusted
     */
    public static synchronized void updateColumnEncryptionTrustedMasterKeyPaths(String server,
            List<String> trustedKeyPaths) {
        loggerExternal.entering(loggingClassNameBase, "updateColumnEncryptionTrustedMasterKeyPaths",
                "Updating Trusted Master Key Paths");

        // Use upper case for server and instance names.
        columnEncryptionTrustedMasterKeyPaths.put(server.toUpperCase(), trustedKeyPaths);

        loggerExternal.exiting(loggingClassNameBase, "updateColumnEncryptionTrustedMasterKeyPaths",
                "Number of Trusted Master Key Paths: " + columnEncryptionTrustedMasterKeyPaths.size());
    }

    /**
     * Removes the trusted Master key Path from the columnEncryptionTrustedMasterKeyPaths.
     * 
     * @param server
     *        String server name
     */
    public static synchronized void removeColumnEncryptionTrustedMasterKeyPaths(String server) {
        loggerExternal.entering(loggingClassNameBase, "removeColumnEncryptionTrustedMasterKeyPaths",
                "Removing Trusted Master Key Paths");

        // Use upper case for server and instance names.
        columnEncryptionTrustedMasterKeyPaths.remove(server.toUpperCase());

        loggerExternal.exiting(loggingClassNameBase, "removeColumnEncryptionTrustedMasterKeyPaths",
                "Number of Trusted Master Key Paths: " + columnEncryptionTrustedMasterKeyPaths.size());
    }

    /**
     * Returns the Trusted Master Key Paths.
     * 
     * @return columnEncryptionTrustedMasterKeyPaths.
     */
    public static synchronized Map<String, List<String>> getColumnEncryptionTrustedMasterKeyPaths() {
        loggerExternal.entering(loggingClassNameBase, "getColumnEncryptionTrustedMasterKeyPaths",
                "Getting Trusted Master Key Paths");

        Map<String, List<String>> masterKeyPathCopy = new HashMap<>();

        for (Map.Entry<String, List<String>> entry : columnEncryptionTrustedMasterKeyPaths.entrySet()) {
            masterKeyPathCopy.put(entry.getKey(), entry.getValue());
        }

        loggerExternal.exiting(loggingClassNameBase, "getColumnEncryptionTrustedMasterKeyPaths",
                "Number of Trusted Master Key Paths: " + masterKeyPathCopy.size());

        return masterKeyPathCopy;
    }

    static synchronized List<String> getColumnEncryptionTrustedMasterKeyPaths(String server, Boolean[] hasEntry) {
        if (columnEncryptionTrustedMasterKeyPaths.containsKey(server)) {
            hasEntry[0] = true;
            return columnEncryptionTrustedMasterKeyPaths.get(server);
        } else {
            hasEntry[0] = false;
            return null;
        }
    }

<<<<<<< HEAD
    /**
     * Clears User token cache. This will clear all account info so interactive login will be required on the next
     * request to acquire an access token.
     */
    public static synchronized void clearUserTokenCache() {
        PersistentTokenCacheAccessAspect.clearUserTokenCache();
    }

    /** the active set of connection properties */
    Properties activeConnectionProperties;

    /** integrated security property */
=======
    Properties activeConnectionProperties; // the active set of connection properties
    private boolean usePlatformGssCredentials = SQLServerDriverBooleanProperty.USE_PLATFORM_GSS_CREDENTIALS
        .getDefaultValue();
>>>>>>> 53f06aec
    private boolean integratedSecurity = SQLServerDriverBooleanProperty.INTEGRATED_SECURITY.getDefaultValue();

    /** NTLM authentication flag */
    private boolean ntlmAuthentication = false;

    /** NTLM password hash */
    private byte[] ntlmPasswordHash = null;

    /** integrated authentication scheme */
    private AuthenticationScheme intAuthScheme = AuthenticationScheme.nativeAuthentication;

    /** impersonated user credential */
    private GSSCredential impersonatedUserCred;

    /** user created credential flag */
    private boolean isUserCreatedCredential;

    /** This is the current connect place holder this should point one of the primary or failover place holder */
    ServerPortPlaceHolder currentConnectPlaceHolder = null;

    /** SQL Server version string */
    String sqlServerVersion;

    /** XOPEN or SQL 92 state codes? */
    boolean xopenStates;

    /** database auto commit mode */
    private boolean databaseAutoCommitMode;

    /** Set to true when in an XA transaction. */
    private boolean inXATransaction = false;

    /** transaction descriptor */
    private byte[] transactionDescriptor = new byte[8];

    /**
     * Flag (Yukon and later) set to true whenever a transaction is rolled back..The flag's value is reset to false when
     * a new transaction starts or when the autoCommit mode changes.
     */
    private boolean rolledBackTransaction;

    final boolean rolledBackTransaction() {
        return rolledBackTransaction;
    }

    /** connection state */
    private volatile State state = State.Initialized;

    private void setState(State state) {
        this.state = state;
    }

    /**
     * This function actually represents whether a database session is not open. The session is not available before the
     * session is established and after the session is closed.
     */
    final boolean isSessionUnAvailable() {
        return !(state.equals(State.Opened));
    }

    final static int maxDecimalPrecision = 38; // @@max_precision for SQL 2000 and 2005 is 38.
    final static int defaultDecimalPrecision = 18;

    /** trace iD */
    final String traceID;

    /** Limit for the size of data (in bytes) returned for value on this connection */
    private int maxFieldSize; // default: 0 --> no limit

    final void setMaxFieldSize(int limit) throws SQLServerException {
        // assert limit >= 0;
        if (maxFieldSize != limit) {
            if (loggerExternal.isLoggable(Level.FINER) && Util.isActivityTraceOn()) {
                loggerExternal.finer(toString() + " ActivityId: " + ActivityCorrelator.getNext().toString());
            }
            // If no limit on field size, set text size to max (2147483647), NOT default (0 --> 4K)
            connectionCommand("SET TEXTSIZE " + ((0 == limit) ? Integer.MAX_VALUE : limit), "setMaxFieldSize");
            maxFieldSize = limit;
        }
    }

    /**
     * This function is used both to init the values on creation of connection and resetting the values after the
     * connection is released to the pool for reuse.
     */
    final void initResettableValues() {
        rolledBackTransaction = false;
        transactionIsolationLevel = Connection.TRANSACTION_READ_COMMITTED;// default isolation level
        maxFieldSize = 0; // default: 0 --> no limit
        maxRows = 0; // default: 0 --> no limit
        nLockTimeout = -1;
        databaseAutoCommitMode = true;// auto commit mode
        holdability = ResultSet.HOLD_CURSORS_OVER_COMMIT;
        sqlWarnings = null;
        sCatalog = originalCatalog;
        databaseMetaData = null;
    }

    /** Limit for the maximum number of rows returned from queries on this connection */
    private int maxRows; // default: 0 --> no limit

    final void setMaxRows(int limit) throws SQLServerException {
        // assert limit >= 0;
        if (maxRows != limit) {
            if (loggerExternal.isLoggable(Level.FINER) && Util.isActivityTraceOn()) {
                loggerExternal.finer(toString() + " ActivityId: " + ActivityCorrelator.getNext().toString());
            }
            connectionCommand("SET ROWCOUNT " + limit, "setMaxRows");
            maxRows = limit;
        }
    }

    /** Default database collation read from ENVCHANGE_SQLCOLLATION token. */
    private SQLCollation databaseCollation;

    final SQLCollation getDatabaseCollation() {
        return databaseCollation;
    }

    static private final AtomicInteger baseConnectionID = new AtomicInteger(0); // connection id dispenser

    /** This is the current catalog */
    private String sCatalog = "master"; // the database catalog

    /** This is the catalog immediately after login. */
    private String originalCatalog = "master";

    /** This is the current language */
    private String sLanguage = "us_english";

    /** transaction isolation level */
    private int transactionIsolationLevel;

    /** pooled connection parent */
    private SQLServerPooledConnection pooledConnectionParent;

    /** the meta data for this connection */
    private SQLServerDatabaseMetaData databaseMetaData;

    /** first save point id */
    private int nNextSavePointId = 10000;

    static final private java.util.logging.Logger connectionlogger = java.util.logging.Logger
            .getLogger("com.microsoft.sqlserver.jdbc.internals.SQLServerConnection");
    static final private java.util.logging.Logger loggerExternal = java.util.logging.Logger
            .getLogger("com.microsoft.sqlserver.jdbc.Connection");

    private static String loggingClassNameBase = "com.microsoft.sqlserver.jdbc.SQLServerConnection";

    /** Instance-specific loggingClassName to identity the connection in logs */
    private String loggingClassName = loggingClassNameBase;

    /**
     * There are three ways to get a failover partner connection string, from the failover map, the connecting server
     * returned the following variable only stores the serverReturned failver information.
     */
    private String failoverPartnerServerProvided = null;

    /** holdability */
    private int holdability;

    final int getHoldabilityInternal() {
        return holdability;
    }

    /**
     * Default TDS packet size used after logon if no other value was set via the packetSize connection property. The
     * value was chosen to take maximum advantage of SQL Server's default page size.
     */
    private int tdsPacketSize = TDS.INITIAL_PACKET_SIZE;

    /** requested packet size */
    private int requestedPacketSize = TDS.DEFAULT_PACKET_SIZE;

    final int getTDSPacketSize() {
        return tdsPacketSize;
    }

    /** TDS channel */
    private TDSChannel tdsChannel;

    /** current command */
    private TDSCommand currentCommand = null;

    /** TDS version */
    private int tdsVersion = TDS.VER_UNKNOWN;

    final boolean isKatmaiOrLater() {
        assert TDS.VER_UNKNOWN != tdsVersion;
        assert tdsVersion >= TDS.VER_YUKON;
        return tdsVersion >= TDS.VER_KATMAI;
    }

    final boolean isDenaliOrLater() {
        return tdsVersion >= TDS.VER_DENALI;
    }

    /** server major version */
    private int serverMajorVersion;

    int getServerMajorVersion() {
        return serverMajorVersion;
    }

    /** connection pool proxy */
    private SQLServerConnectionPoolProxy proxy;

    /** client connection id */
    private UUID clientConnectionId = null;

    @Override
    public UUID getClientConnectionId() throws SQLServerException {
        // If the connection is closed, we do not allow external application to get
        // ClientConnectionId.
        checkClosed();
        return clientConnectionId;
    }

    /**
     * This function is called internally, e.g. when login process fails, we need to append the ClientConnectionId to
     * error string.
     */
    final UUID getClientConIdInternal() {
        return clientConnectionId;
    }

    final int getRetryInterval() {
        return connectRetryInterval;
    }

    final int getRetryCount() {
        return connectRetryCount;
    }

    final boolean attachConnId() {
        return state.equals(State.Connected);
    }

    SQLServerPooledConnection getPooledConnectionParent() {
        return pooledConnectionParent;
    }

    SQLServerConnection(String parentInfo) throws SQLServerException {
        int connectionID = nextConnectionID(); // sequential connection id
        traceID = "ConnectionID:" + connectionID;
        loggingClassName += ":" + connectionID;
        if (connectionlogger.isLoggable(Level.FINE))
            connectionlogger.fine(toString() + " created by (" + parentInfo + ")");
        initResettableValues();

        // Caching turned on?
        if (!this.getDisableStatementPooling() && 0 < this.getStatementPoolingCacheSize()) {
            prepareCache();
        }
    }

    void setFailoverPartnerServerProvided(String partner) {
        failoverPartnerServerProvided = partner;
        // after login this info should be added to the map
    }

    final void setAssociatedProxy(SQLServerConnectionPoolProxy proxy) {
        this.proxy = proxy;
    }

    /**
     * Provides functionality to return a connection object to outside world. E.g. stmt.getConnection, these functions
     * should return the proxy not the actual physical connection when the physical connection is pooled and the user
     * should be accessing the connection functions via the proxy object.
     */
    final Connection getConnection() {
        if (null != proxy)
            return proxy;
        else
            return this;
    }

    final void resetPooledConnection() {
        tdsChannel.resetPooledConnection();
        initResettableValues();
    }

    /**
     * Generates the next unique connection id.
     * 
     * @return the next conn id
     */
    private static int nextConnectionID() {
        return baseConnectionID.incrementAndGet(); // 4.04 Ensure thread safe id allocation
    }

    java.util.logging.Logger getConnectionLogger() {
        return connectionlogger;
    }

    /**
     * Provides a helper function to return an ID string suitable for tracing.
     */
    @Override
    public String toString() {
        if (null != clientConnectionId)
            return traceID + " ClientConnectionId: " + clientConnectionId.toString();
        else
            return traceID;
    }

    /**
     * Checks if the connection is closed
     * 
     * @throws SQLServerException
     */
    void checkClosed() throws SQLServerException {
        if (isSessionUnAvailable()) {
            SQLServerException.makeFromDriverError(null, null, SQLServerException.getErrString("R_connectionIsClosed"),
                    SQLServerException.EXCEPTION_XOPEN_CONNECTION_FAILURE, false);
        }
    }

    /**
     * Returns if Federated Authentication is in use or is about to expire soon
     * 
     * @return true/false
     */
    protected boolean needsReconnect() {
        return (null != fedAuthToken && Util.checkIfNeedNewAccessToken(this, fedAuthToken.expiresOn));
    }

    /**
     * Returns if a string property is enabled.
     * 
     * @param propName
     *        the string property name
     * @param propValue
     *        the string property value.
     * @return false if p == null (meaning take default).
     * @return true if p == "true" (case-insensitive).
     * @return false if p == "false" (case-insensitive).
     * @exception SQLServerException
     *            thrown if value is not recognized.
     */
    private boolean isBooleanPropertyOn(String propName, String propValue) throws SQLServerException {
        // Null means take the default of false.
        if (null == propValue)
            return false;

        if ("true".equalsIgnoreCase(propValue)) {
            return true;
        } else if ("false".equalsIgnoreCase(propValue)) {
            return false;
        } else {
            MessageFormat form = new MessageFormat(SQLServerException.getErrString("R_invalidBooleanValue"));
            Object[] msgArgs = {propName};
            SQLServerException.makeFromDriverError(this, this, form.format(msgArgs), null, false);
            return false;
        }
    }

    /**
     * Maximum number of wide characters for a SQL login record name (such as instance name, application name, etc...).
     * See TDS specification, "Login Data Validation Rules" section.
     */
    final static int MAX_SQL_LOGIN_NAME_WCHARS = 128;

    /**
     * Validates propName against maximum allowed length MAX_SQL_LOGIN_NAME_WCHARS. Throws exception if name length
     * exceeded.
     * 
     * @param propName
     *        the name of the property.
     * @param propValue
     *        the value of the property.
     * @throws SQLServerException
     */
    void validateMaxSQLLoginName(String propName, String propValue) throws SQLServerException {
        if (propValue != null && propValue.length() > MAX_SQL_LOGIN_NAME_WCHARS) {
            MessageFormat form = new MessageFormat(SQLServerException.getErrString("R_propertyMaximumExceedsChars"));
            Object[] msgArgs = {propName, Integer.toString(MAX_SQL_LOGIN_NAME_WCHARS)};
            SQLServerException.makeFromDriverError(this, this, form.format(msgArgs), null, false);
        }
    }

    Connection connect(Properties propsIn, SQLServerPooledConnection pooledConnection) throws SQLServerException {
        int loginTimeoutSeconds = SQLServerDriverIntProperty.LOGIN_TIMEOUT.getDefaultValue();
        if (propsIn != null) {
            String sPropValue = propsIn.getProperty(SQLServerDriverIntProperty.LOGIN_TIMEOUT.toString());
            try {
                if (null != sPropValue && sPropValue.length() > 0) {
                    int sPropValueInt = Integer.parseInt(sPropValue);
                    if (0 != sPropValueInt) { // Use the default timeout in case of a zero value
                        loginTimeoutSeconds = sPropValueInt;
                    }
                }
            } catch (NumberFormatException e) {
                MessageFormat form = new MessageFormat(SQLServerException.getErrString("R_invalidTimeOut"));
                Object[] msgArgs = {sPropValue};
                SQLServerException.makeFromDriverError(this, this, form.format(msgArgs), null, false);
            }
        }

        // Interactive auth may involve MFA which require longer timeout
        if (SqlAuthentication.ActiveDirectoryInteractive.toString().equalsIgnoreCase(authenticationString)) {
            loginTimeoutSeconds *= 10;
        }

        long elapsedSeconds = 0;
        long start = System.currentTimeMillis();
        for (int connectRetryAttempt = 0, tlsRetryAttempt = 0;;) {
            try {
                if (0 == elapsedSeconds || elapsedSeconds < loginTimeoutSeconds) {
                    if (0 < tlsRetryAttempt && INTERMITTENT_TLS_MAX_RETRY > tlsRetryAttempt) {
                        if (connectionlogger.isLoggable(Level.FINE)) {
                            connectionlogger.fine("TLS retry " + tlsRetryAttempt + " of " + INTERMITTENT_TLS_MAX_RETRY
                                    + " elapsed time " + elapsedSeconds + " secs");
                        }
                    } else if (0 < connectRetryAttempt) {
                        if (connectionlogger.isLoggable(Level.FINE)) {
                            connectionlogger.fine("Retrying connection " + connectRetryAttempt + " of "
                                    + connectRetryCount + " elapsed time " + elapsedSeconds + " secs");
                        }
                    }

                    return connectInternal(propsIn, pooledConnection);
                }
            } catch (SQLServerException e) {
                elapsedSeconds = ((System.currentTimeMillis() - start) / 1000L);

                // special case for TLS intermittent failures: no wait retries
                if (SQLServerException.DRIVER_ERROR_INTERMITTENT_TLS_FAILED == e.getDriverErrorCode()
                        && tlsRetryAttempt < INTERMITTENT_TLS_MAX_RETRY && elapsedSeconds < loginTimeoutSeconds) {
                    if (connectionlogger.isLoggable(Level.FINE)) {
                        connectionlogger.fine(
                                "Connection failed during SSL handshake. Retrying due to an intermittent TLS 1.2 failure issue. Retry attempt = "
                                        + tlsRetryAttempt + ".");
                    }
                    tlsRetryAttempt++;
                } else {
                    // TLS max retry exceeded
                    if (tlsRetryAttempt > INTERMITTENT_TLS_MAX_RETRY) {
                        if (connectionlogger.isLoggable(Level.FINE)) {
                            connectionlogger.fine("Connection failed during SSL handshake. Maximum retry attempt ("
                                    + INTERMITTENT_TLS_MAX_RETRY + ") reached.  ");
                        }
                    }

                    if (0 == connectRetryCount) {
                        // connection retry disabled
                        throw e;
                    } else if (connectRetryAttempt++ > connectRetryCount) {
                        // maximum connection retry count reached
                        if (connectionlogger.isLoggable(Level.FINE)) {
                            connectionlogger.fine("Connection failed. Maximum connection retry count "
                                    + connectRetryCount + " reached.");
                        }
                        throw e;
                    } else {
                        // only retry if transient error
                        SQLServerError sqlServerError = e.getSQLServerError();
                        if (!TransientError.isTransientError(sqlServerError)) {
                            throw e;
                        }

                        // check if there's time to retry, no point to wait if no time left
                        if ((elapsedSeconds + connectRetryInterval) >= loginTimeoutSeconds) {
                            if (connectionlogger.isLoggable(Level.FINEST)) {
                                connectionlogger
                                        .finest("Connection failed. No time left to retry timeout will be exceeded:"
                                                + " elapsed time(" + elapsedSeconds + ")s + connectRetryInterval("
                                                + connectRetryInterval + ")s >= loginTimeout(" + loginTimeoutSeconds
                                                + ")s");
                            }
                            throw e;
                        }

                        // wait for connectRetryInterval before retry
                        if (connectionlogger.isLoggable(Level.FINEST)) {
                            connectionlogger.finest(toString() + "Connection failed on transient error "
                                    + sqlServerError.getErrorNumber() + ". Wait for connectRetryInterval("
                                    + connectRetryInterval + ")s before retry.");
                        }
                        try {
                            Thread.sleep(TimeUnit.SECONDS.toMillis(connectRetryInterval));
                        } catch (InterruptedException ex) {
                            // re-interrupt the current thread, in order to restore the thread's interrupt status.
                            Thread.currentThread().interrupt();
                        }
                    }
                }
            }
        }
    }

    private void registerKeyStoreProviderOnConnection(String keyStoreAuth, String keyStoreSecret,
            String keyStoreLocation) throws SQLServerException {
        if (null == keyStoreAuth) {
            // secret and location must be null too.
            if ((null != keyStoreSecret)) {
                MessageFormat form = new MessageFormat(
                        SQLServerException.getErrString("R_keyStoreAuthenticationNotSet"));
                Object[] msgArgs = {"keyStoreSecret"};
                throw new SQLServerException(form.format(msgArgs), null);
            }
            if (null != keyStoreLocation) {
                MessageFormat form = new MessageFormat(
                        SQLServerException.getErrString("R_keyStoreAuthenticationNotSet"));
                Object[] msgArgs = {"keyStoreLocation"};
                throw new SQLServerException(form.format(msgArgs), null);
            }
            if (null != keyStorePrincipalId) {
                MessageFormat form = new MessageFormat(
                        SQLServerException.getErrString("R_keyStoreAuthenticationNotSet"));
                Object[] msgArgs = {"keyStorePrincipalId"};
                throw new SQLServerException(form.format(msgArgs), null);
            }
        } else {
            KeyStoreAuthentication keyStoreAuthentication = KeyStoreAuthentication.valueOfString(keyStoreAuth);
            switch (keyStoreAuthentication) {
                case JavaKeyStorePassword:
                    setKeyStoreSecretAndLocation(keyStoreSecret, keyStoreLocation);
                    break;
                case KeyVaultClientSecret:
                    this.setKeyVaultProvider(keyStorePrincipalId, keyStoreSecret);
                    break;
                case KeyVaultManagedIdentity:
                    setKeyVaultProvider(keyStorePrincipalId);
                    break;
                default:
                    // valueOfString would throw an exception if the keyStoreAuthentication is not valid.
                    break;
            }
        }
    }

    private void setKeyStoreSecretAndLocation(String keyStoreSecret, String keyStoreLocation) throws SQLServerException {
        // both secret and location must be set for JKS.
        if ((null == keyStoreSecret) || (null == keyStoreLocation)) {
            throw new SQLServerException(
                    SQLServerException.getErrString("R_keyStoreSecretOrLocationNotSet"), null);
        } else {
            SQLServerColumnEncryptionJavaKeyStoreProvider provider = new SQLServerColumnEncryptionJavaKeyStoreProvider(
                     keyStoreLocation, keyStoreSecret.toCharArray());
            systemColumnEncryptionKeyStoreProvider.put(provider.getName(), provider);
        }
    }

    private void setKeyVaultProvider(String keyStorePrincipalId) throws SQLServerException {
        SQLServerColumnEncryptionAzureKeyVaultProvider provider;
        if (null != keyStorePrincipalId) {
            provider = new SQLServerColumnEncryptionAzureKeyVaultProvider(keyStorePrincipalId);
        } else {
            provider = new SQLServerColumnEncryptionAzureKeyVaultProvider();
        }
        systemColumnEncryptionKeyStoreProvider.put(provider.getName(), provider);
    }

    private void setKeyVaultProvider(String keyStorePrincipalId, String keyStoreSecret) throws SQLServerException {
        // need a secret to use the secret method
        if (null == keyStoreSecret) {
            throw new SQLServerException(SQLServerException.getErrString("R_keyStoreSecretNotSet"), null);
        } else {
            SQLServerColumnEncryptionAzureKeyVaultProvider provider = new SQLServerColumnEncryptionAzureKeyVaultProvider(
                    keyStorePrincipalId, keyStoreSecret);
            systemColumnEncryptionKeyStoreProvider.put(provider.getName(), provider);
        }
    }

    // Helper to check if timeout value is valid
    int validateTimeout(SQLServerDriverIntProperty property) throws SQLServerException {
        int timeout = property.getDefaultValue();
        String sPropValue = activeConnectionProperties.getProperty(property.toString());
        if (null != sPropValue && sPropValue.length() > 0) {
            try {
                timeout = Integer.parseInt(sPropValue);
                if (!property.isValidValue(timeout)) {
                    MessageFormat form = new MessageFormat(SQLServerException.getErrString("R_invalidTimeOut"));
                    Object[] msgArgs = {sPropValue};
                    SQLServerException.makeFromDriverError(this, this, form.format(msgArgs), null, false);

                }
            } catch (NumberFormatException e) {
                MessageFormat form = new MessageFormat(SQLServerException.getErrString("R_invalidTimeOut"));
                Object[] msgArgs = {sPropValue};
                SQLServerException.makeFromDriverError(this, this, form.format(msgArgs), null, false);

            }
        }
        return timeout;
    }

    /**
     * Establish a physical database connection based on the user specified connection properties. Logon to the
     * database.
     *
     * @param propsIn
     *        the connection properties
     * @param pooledConnection
     *        a parent pooled connection if this is a logical connection
     * @throws SQLServerException
     * @return the database connection
     */
    Connection connectInternal(Properties propsIn,
            SQLServerPooledConnection pooledConnection) throws SQLServerException {
        try {
            if (propsIn != null) {

                activeConnectionProperties = (Properties) propsIn.clone();

                pooledConnectionParent = pooledConnection;

                String trustStorePassword = activeConnectionProperties
                        .getProperty(SQLServerDriverStringProperty.TRUST_STORE_PASSWORD.toString());
                if (trustStorePassword != null) {
                    encryptedTrustStorePassword = SecureStringUtil.getInstance().getEncryptedString(trustStorePassword);
                    activeConnectionProperties.remove(SQLServerDriverStringProperty.TRUST_STORE_PASSWORD.toString());
                }

                String hostNameInCertificate = activeConnectionProperties
                        .getProperty(SQLServerDriverStringProperty.HOSTNAME_IN_CERTIFICATE.toString());

                /*
                 * hostNameInCertificate property can change when redirection is involved, so maintain this value for
                 * every instance of SQLServerConnection.
                 */
                if (null == originalHostNameInCertificate && null != hostNameInCertificate
                        && !hostNameInCertificate.isEmpty()) {
                    originalHostNameInCertificate = activeConnectionProperties
                            .getProperty(SQLServerDriverStringProperty.HOSTNAME_IN_CERTIFICATE.toString());
                }

                /*
                 * if hostNameInCertificate has a legitimate value (and not empty or null), reset hostNameInCertificate
                 * to the original value every time we connect (or re-connect).
                 */
                if (null != originalHostNameInCertificate && !originalHostNameInCertificate.isEmpty()) {
                    activeConnectionProperties.setProperty(
                            SQLServerDriverStringProperty.HOSTNAME_IN_CERTIFICATE.toString(),
                            originalHostNameInCertificate);
                }

                String sPropKey;
                String sPropValue;

                sPropKey = SQLServerDriverStringProperty.USER.toString();
                sPropValue = activeConnectionProperties.getProperty(sPropKey);
                if (null == sPropValue) {
                    sPropValue = SQLServerDriverStringProperty.USER.getDefaultValue();
                    activeConnectionProperties.setProperty(sPropKey, sPropValue);
                }
                validateMaxSQLLoginName(sPropKey, sPropValue);

                sPropKey = SQLServerDriverStringProperty.PASSWORD.toString();
                sPropValue = activeConnectionProperties.getProperty(sPropKey);
                if (null == sPropValue) {
                    sPropValue = SQLServerDriverStringProperty.PASSWORD.getDefaultValue();
                    activeConnectionProperties.setProperty(sPropKey, sPropValue);
                }
                validateMaxSQLLoginName(sPropKey, sPropValue);

                sPropKey = SQLServerDriverStringProperty.DATABASE_NAME.toString();
                sPropValue = activeConnectionProperties.getProperty(sPropKey);
                validateMaxSQLLoginName(sPropKey, sPropValue);

                // if the user does not specify a default timeout, default is 15 per spec
                int loginTimeoutSeconds = validateTimeout(SQLServerDriverIntProperty.LOGIN_TIMEOUT);

                // Translates the serverName from Unicode to ASCII Compatible Encoding (ACE), as defined by the ToASCII
                // operation of RFC 3490.
                sPropKey = SQLServerDriverBooleanProperty.SERVER_NAME_AS_ACE.toString();
                sPropValue = activeConnectionProperties.getProperty(sPropKey);
                if (null == sPropValue) {
                    sPropValue = Boolean.toString(SQLServerDriverBooleanProperty.SERVER_NAME_AS_ACE.getDefaultValue());
                    activeConnectionProperties.setProperty(sPropKey, sPropValue);
                }
                serverNameAsACE = isBooleanPropertyOn(sPropKey, sPropValue);

                // get the server name from the properties if it has instance name in it, getProperty the instance name
                // if there is a port number specified do not get the port number from the instance name
                sPropKey = SQLServerDriverStringProperty.SERVER_NAME.toString();
                sPropValue = activeConnectionProperties.getProperty(sPropKey);

                if (null == sPropValue) {
                    sPropValue = "localhost";
                }

                String sPropKeyPort = SQLServerDriverIntProperty.PORT_NUMBER.toString();
                String sPropValuePort = activeConnectionProperties.getProperty(sPropKeyPort);

                int px = sPropValue.indexOf('\\');

                String instanceValue = null;

                String instanceNameProperty = SQLServerDriverStringProperty.INSTANCE_NAME.toString();
                // found the instance name with the servername
                if (px >= 0) {
                    instanceValue = sPropValue.substring(px + 1, sPropValue.length());
                    validateMaxSQLLoginName(instanceNameProperty, instanceValue);
                    sPropValue = sPropValue.substring(0, px);
                }
                trustedServerNameAE = sPropValue;

                if (serverNameAsACE) {
                    try {
                        sPropValue = java.net.IDN.toASCII(sPropValue);
                    } catch (IllegalArgumentException ex) {
                        MessageFormat form = new MessageFormat(
                                SQLServerException.getErrString("R_InvalidConnectionSetting"));
                        Object[] msgArgs = {"serverNameAsACE", sPropValue};
                        throw new SQLServerException(form.format(msgArgs), ex);
                    }
                }
                activeConnectionProperties.setProperty(sPropKey, sPropValue);

                String instanceValueFromProp = activeConnectionProperties.getProperty(instanceNameProperty);
                // property takes precedence
                if (null != instanceValueFromProp)
                    instanceValue = instanceValueFromProp;

                if (instanceValue != null) {
                    validateMaxSQLLoginName(instanceNameProperty, instanceValue);
                    // only get port if the port is not specified
                    activeConnectionProperties.setProperty(instanceNameProperty, instanceValue);
                    trustedServerNameAE += "\\" + instanceValue;
                }

                if (null != sPropValuePort) {
                    trustedServerNameAE += ":" + sPropValuePort;
                }
                
                sPropKey = SQLServerDriverStringProperty.IPADDRESS_PREFERENCE.toString();
                sPropValue = activeConnectionProperties.getProperty(sPropKey);
                if (null == sPropValue) {
                    sPropValue = SQLServerDriverStringProperty.IPADDRESS_PREFERENCE.getDefaultValue();
                    activeConnectionProperties.setProperty(sPropKey, sPropValue);
                } else {
                    activeConnectionProperties.setProperty(sPropKey, IPAddressPreference.valueOfString(sPropValue).toString());
                }

                sPropKey = SQLServerDriverStringProperty.APPLICATION_NAME.toString();
                sPropValue = activeConnectionProperties.getProperty(sPropKey);
                if (null != sPropValue)
                    validateMaxSQLLoginName(sPropKey, sPropValue);
                else
                    activeConnectionProperties.setProperty(sPropKey, SQLServerDriver.DEFAULT_APP_NAME);

                sPropKey = SQLServerDriverBooleanProperty.LAST_UPDATE_COUNT.toString();
                sPropValue = activeConnectionProperties.getProperty(sPropKey);
                if (null == sPropValue) {
                    sPropValue = Boolean.toString(SQLServerDriverBooleanProperty.LAST_UPDATE_COUNT.getDefaultValue());
                    activeConnectionProperties.setProperty(sPropKey, sPropValue);
                }

                sPropKey = SQLServerDriverStringProperty.COLUMN_ENCRYPTION.toString();
                sPropValue = activeConnectionProperties.getProperty(sPropKey);
                if (null == sPropValue) {
                    sPropValue = SQLServerDriverStringProperty.COLUMN_ENCRYPTION.getDefaultValue();
                    activeConnectionProperties.setProperty(sPropKey, sPropValue);
                }
                columnEncryptionSetting = ColumnEncryptionSetting.valueOfString(sPropValue).toString();

                sPropKey = SQLServerDriverStringProperty.ENCLAVE_ATTESTATION_URL.toString();
                sPropValue = activeConnectionProperties.getProperty(sPropKey);
                if (null != sPropValue) {
                    enclaveAttestationUrl = sPropValue;
                }

                sPropKey = SQLServerDriverStringProperty.ENCLAVE_ATTESTATION_PROTOCOL.toString();
                sPropValue = activeConnectionProperties.getProperty(sPropKey);
                if (null != sPropValue) {
                    enclaveAttestationProtocol = sPropValue;

                    if (enclaveAttestationProtocol.equalsIgnoreCase(AttestationProtocol.HGS.toString())) {
                        this.enclaveProvider = new SQLServerVSMEnclaveProvider();
                    } else if (enclaveAttestationProtocol.equalsIgnoreCase(AttestationProtocol.NONE.toString())) {
                        this.enclaveProvider = new SQLServerNoneEnclaveProvider();
                    } else if (enclaveAttestationProtocol.equalsIgnoreCase(AttestationProtocol.AAS.toString())) {
                        this.enclaveProvider = new SQLServerAASEnclaveProvider();
                    } else {
                        throw new SQLServerException(
                                SQLServerException.getErrString("R_enclaveInvalidAttestationProtocol"), null);
                    }
                }

                // enclave requires columnEncryption=enabled, enclaveAttestationUrl and enclaveAttestationProtocol
                if (
                        // An attestation URL requires a protocol
                        (null != enclaveAttestationUrl && !enclaveAttestationUrl.isEmpty()
                        && (null == enclaveAttestationProtocol || enclaveAttestationProtocol.isEmpty()))

                        // An attestation protocol that is not NONE requires a URL
                        || (null != enclaveAttestationProtocol && !enclaveAttestationProtocol.isEmpty()
                                && !enclaveAttestationProtocol.equalsIgnoreCase(AttestationProtocol.NONE.toString())
                                && (null == enclaveAttestationUrl || enclaveAttestationUrl.isEmpty()))

                        // An attestation protocol also requires column encryption
                        || (null != enclaveAttestationUrl && !enclaveAttestationUrl.isEmpty()
                                && (null != enclaveAttestationProtocol || !enclaveAttestationProtocol.isEmpty())
                                && (null == columnEncryptionSetting || !isColumnEncryptionSettingEnabled()))) {
                    throw new SQLServerException(SQLServerException.getErrString("R_enclavePropertiesError"), null);
                }

                sPropKey = SQLServerDriverStringProperty.KEY_STORE_AUTHENTICATION.toString();
                sPropValue = activeConnectionProperties.getProperty(sPropKey);
                if (null != sPropValue) {
                    keyStoreAuthentication = KeyStoreAuthentication.valueOfString(sPropValue).toString();
                }

                sPropKey = SQLServerDriverStringProperty.KEY_STORE_SECRET.toString();
                sPropValue = activeConnectionProperties.getProperty(sPropKey);
                if (null != sPropValue) {
                    keyStoreSecret = sPropValue;
                }

                sPropKey = SQLServerDriverStringProperty.KEY_STORE_LOCATION.toString();
                sPropValue = activeConnectionProperties.getProperty(sPropKey);
                if (null != sPropValue) {
                    keyStoreLocation = sPropValue;
                }

                sPropKey = SQLServerDriverStringProperty.KEY_STORE_PRINCIPAL_ID.toString();
                sPropValue = activeConnectionProperties.getProperty(sPropKey);
                if (null != sPropValue) {
                    keyStorePrincipalId = sPropValue;
                }

                registerKeyStoreProviderOnConnection(keyStoreAuthentication, keyStoreSecret, keyStoreLocation);

                sPropKey = SQLServerDriverStringProperty.KEY_VAULT_PROVIDER_CLIENT_ID.toString();
                sPropValue = activeConnectionProperties.getProperty(sPropKey);
                if (null != sPropValue) {
                    if (null != keyStoreAuthentication) {
                        throw new SQLServerException(SQLServerException
                                .getErrString("R_keyVaultProviderNotSupportedWithKeyStoreAuthentication"), null);
                    }
                    String keyVaultColumnEncryptionProviderClientId = sPropValue;
                    sPropKey = SQLServerDriverStringProperty.KEY_VAULT_PROVIDER_CLIENT_KEY.toString();
                    sPropValue = activeConnectionProperties.getProperty(sPropKey);
                    if (null == sPropValue) {
                        throw new SQLServerException(
                                SQLServerException.getErrString("R_keyVaultProviderClientKeyNotSet"), null);
                    }
                    String keyVaultColumnEncryptionProviderClientKey = sPropValue;
                    setKeyVaultProvider(keyVaultColumnEncryptionProviderClientId, keyVaultColumnEncryptionProviderClientKey);
                }

                sPropKey = SQLServerDriverBooleanProperty.MULTI_SUBNET_FAILOVER.toString();
                sPropValue = activeConnectionProperties.getProperty(sPropKey);
                if (null == sPropValue) {
                    sPropValue = Boolean
                            .toString(SQLServerDriverBooleanProperty.MULTI_SUBNET_FAILOVER.getDefaultValue());
                    activeConnectionProperties.setProperty(sPropKey, sPropValue);
                }
                multiSubnetFailover = isBooleanPropertyOn(sPropKey, sPropValue);

                sPropKey = SQLServerDriverBooleanProperty.TRANSPARENT_NETWORK_IP_RESOLUTION.toString();
                sPropValue = activeConnectionProperties.getProperty(sPropKey);
                if (null == sPropValue) {
                    userSetTNIR = false;
                    sPropValue = Boolean.toString(
                            SQLServerDriverBooleanProperty.TRANSPARENT_NETWORK_IP_RESOLUTION.getDefaultValue());
                    activeConnectionProperties.setProperty(sPropKey, sPropValue);
                }
                transparentNetworkIPResolution = isBooleanPropertyOn(sPropKey, sPropValue);

                sPropKey = SQLServerDriverStringProperty.ENCRYPT.toString();
                sPropKey = SQLServerDriverStringProperty.PREPARE_METHOD.toString();
                sPropValue = activeConnectionProperties.getProperty(sPropKey);
                if (null == sPropValue) {
                    sPropValue = SQLServerDriverStringProperty.PREPARE_METHOD.getDefaultValue();
                    activeConnectionProperties.setProperty(sPropKey, sPropValue);
                }
                setPrepareMethod(PrepareMethod.valueOfString(sPropValue).toString());

                sPropKey = SQLServerDriverStringProperty.ENCRYPT.toString();
                sPropValue = activeConnectionProperties.getProperty(sPropKey);
                if (null == sPropValue) {
                    sPropValue = SQLServerDriverStringProperty.ENCRYPT.getDefaultValue();
                    activeConnectionProperties.setProperty(sPropKey, sPropValue);
                }
                encryptOption = EncryptOption.valueOfString(sPropValue).toString();

                sPropKey = SQLServerDriverBooleanProperty.TRUST_SERVER_CERTIFICATE.toString();
                sPropValue = activeConnectionProperties.getProperty(sPropKey);
                if (null == sPropValue) {
                    sPropValue = Boolean
                            .toString(SQLServerDriverBooleanProperty.TRUST_SERVER_CERTIFICATE.getDefaultValue());
                    activeConnectionProperties.setProperty(sPropKey, sPropValue);
                }
                trustServerCertificate = isBooleanPropertyOn(sPropKey, sPropValue);

                // Set requestedEncryptionLevel according to the value of the encrypt connection property
                if (encryptOption.compareToIgnoreCase(EncryptOption.False.toString()) == 0) {
                    requestedEncryptionLevel = TDS.ENCRYPT_OFF;
                } else if (encryptOption.compareToIgnoreCase(EncryptOption.True.toString()) == 0) {
                    requestedEncryptionLevel = TDS.ENCRYPT_ON;
                } else if (encryptOption.compareToIgnoreCase(EncryptOption.Strict.toString()) == 0) {
                    // this is necessary so we don't encrypt again
                    requestedEncryptionLevel = TDS.ENCRYPT_NOT_SUP;

                    if (trustServerCertificate) {
                        if (loggerExternal.isLoggable(Level.FINER))
                            loggerExternal.finer(toString() + " ignore trustServerCertificate for strict");
                    }
                    // do not trust server cert for strict
                    trustServerCertificate = false;

                    sPropKey = SQLServerDriverStringProperty.SERVER_CERTIFICATE.toString();
                    sPropValue = activeConnectionProperties.getProperty(sPropKey);
                    if (null == sPropValue) {
                        sPropValue = SQLServerDriverStringProperty.SERVER_CERTIFICATE.getDefaultValue();
                    }
                    serverCertificate = activeConnectionProperties
                            .getProperty(SQLServerDriverStringProperty.SERVER_CERTIFICATE.toString());

                    // prelogin TLS handshake is required
                    isTDSS = true;
                } else {
                    MessageFormat form = new MessageFormat(
                            SQLServerException.getErrString("R_InvalidConnectionSetting"));
                    Object[] msgArgs = {"encrypt", encryptOption};
                    throw new SQLServerException(null, form.format(msgArgs), null, 0, false);
                }

                trustManagerClass = activeConnectionProperties
                        .getProperty(SQLServerDriverStringProperty.TRUST_MANAGER_CLASS.toString());
                trustManagerConstructorArg = activeConnectionProperties
                        .getProperty(SQLServerDriverStringProperty.TRUST_MANAGER_CONSTRUCTOR_ARG.toString());

                sPropKey = SQLServerDriverStringProperty.SELECT_METHOD.toString();
                sPropValue = activeConnectionProperties.getProperty(sPropKey);
                if (null == sPropValue) {
                    sPropValue = SQLServerDriverStringProperty.SELECT_METHOD.getDefaultValue();
                }

                socketFactoryClass = activeConnectionProperties
                        .getProperty(SQLServerDriverStringProperty.SOCKET_FACTORY_CLASS.toString());
                socketFactoryConstructorArg = activeConnectionProperties
                        .getProperty(SQLServerDriverStringProperty.SOCKET_FACTORY_CONSTRUCTOR_ARG.toString());

                if ("cursor".equalsIgnoreCase(sPropValue) || "direct".equalsIgnoreCase(sPropValue)) {
                    sPropValue = sPropValue.toLowerCase(Locale.ENGLISH);
                    activeConnectionProperties.setProperty(sPropKey, sPropValue);
                    selectMethod = sPropValue;
                } else {
                    MessageFormat form = new MessageFormat(SQLServerException.getErrString("R_invalidselectMethod"));
                    Object[] msgArgs = {sPropValue};
                    SQLServerException.makeFromDriverError(this, this, form.format(msgArgs), null, false);
                }

                sPropKey = SQLServerDriverStringProperty.RESPONSE_BUFFERING.toString();
                sPropValue = activeConnectionProperties.getProperty(sPropKey);
                if (null == sPropValue) {
                    sPropValue = SQLServerDriverStringProperty.RESPONSE_BUFFERING.getDefaultValue();
                }

                if ("full".equalsIgnoreCase(sPropValue) || "adaptive".equalsIgnoreCase(sPropValue)) {
                    activeConnectionProperties.setProperty(sPropKey, sPropValue.toLowerCase(Locale.ENGLISH));
                } else {
                    MessageFormat form = new MessageFormat(
                            SQLServerException.getErrString("R_invalidresponseBuffering"));
                    Object[] msgArgs = {sPropValue};
                    SQLServerException.makeFromDriverError(this, this, form.format(msgArgs), null, false);
                }

                sPropKey = SQLServerDriverStringProperty.APPLICATION_INTENT.toString();
                sPropValue = activeConnectionProperties.getProperty(sPropKey);
                if (null == sPropValue) {
                    sPropValue = SQLServerDriverStringProperty.APPLICATION_INTENT.getDefaultValue();
                }

                applicationIntent = ApplicationIntent.valueOfString(sPropValue);
                activeConnectionProperties.setProperty(sPropKey, applicationIntent.toString());

                sPropKey = SQLServerDriverBooleanProperty.REPLICATION.toString();
                sPropValue = activeConnectionProperties.getProperty(sPropKey);
                if (null == sPropValue) {
                    sPropValue = Boolean.toString(SQLServerDriverBooleanProperty.REPLICATION.getDefaultValue());
                    activeConnectionProperties.setProperty(sPropKey, sPropValue);
                }

                replication = isBooleanPropertyOn(sPropKey, sPropValue);

                sPropKey = SQLServerDriverBooleanProperty.SEND_TIME_AS_DATETIME.toString();
                sPropValue = activeConnectionProperties.getProperty(sPropKey);
                if (null == sPropValue) {
                    sPropValue = Boolean
                            .toString(SQLServerDriverBooleanProperty.SEND_TIME_AS_DATETIME.getDefaultValue());
                    activeConnectionProperties.setProperty(sPropKey, sPropValue);
                }

                sendTimeAsDatetime = isBooleanPropertyOn(sPropKey, sPropValue);

                sPropKey = SQLServerDriverBooleanProperty.USE_FMT_ONLY.toString();
                sPropValue = activeConnectionProperties.getProperty(sPropKey);
                if (null == sPropValue) {
                    sPropValue = Boolean.toString(SQLServerDriverBooleanProperty.USE_FMT_ONLY.getDefaultValue());
                    activeConnectionProperties.setProperty(sPropKey, sPropValue);
                }
                useFmtOnly = isBooleanPropertyOn(sPropKey, sPropValue);

                // Must be set before DISABLE_STATEMENT_POOLING
                sPropKey = SQLServerDriverIntProperty.STATEMENT_POOLING_CACHE_SIZE.toString();
                if (activeConnectionProperties.getProperty(sPropKey) != null
                        && activeConnectionProperties.getProperty(sPropKey).length() > 0) {
                    try {
                        int n = Integer.parseInt(activeConnectionProperties.getProperty(sPropKey));
                        this.setStatementPoolingCacheSize(n);
                    } catch (NumberFormatException e) {
                        MessageFormat form = new MessageFormat(
                                SQLServerException.getErrString("R_statementPoolingCacheSize"));
                        Object[] msgArgs = {activeConnectionProperties.getProperty(sPropKey)};
                        SQLServerException.makeFromDriverError(this, this, form.format(msgArgs), null, false);
                    }
                }
<<<<<<< HEAD

                sPropKey = SQLServerDriverStringProperty.AAD_SECURE_PRINCIPAL_ID.toString();
                sPropValue = activeConnectionProperties.getProperty(sPropKey);
                if (null == sPropValue) {
                    sPropValue = SQLServerDriverStringProperty.AAD_SECURE_PRINCIPAL_ID.getDefaultValue();
                    activeConnectionProperties.setProperty(sPropKey, sPropValue);
=======
                // There might be cases where we wish to use the platform GSS credentials
                sPropKey = SQLServerDriverBooleanProperty.USE_PLATFORM_GSS_CREDENTIALS.toString();
                sPropValue = activeConnectionProperties.getProperty(sPropKey);
                if (sPropValue != null) {
                    usePlatformGssCredentials = isBooleanPropertyOn(sPropKey, sPropValue);
                }
            } else if (intAuthScheme == AuthenticationScheme.ntlm) {
                String sPropKeyDomain = SQLServerDriverStringProperty.DOMAIN.toString();
                String sPropValueDomain = activeConnectionProperties.getProperty(sPropKeyDomain);
                if (null == sPropValueDomain) {
                    activeConnectionProperties.setProperty(sPropKeyDomain,
                            SQLServerDriverStringProperty.DOMAIN.getDefaultValue());
>>>>>>> 53f06aec
                }
                aadPrincipalID = sPropValue;

                sPropKey = SQLServerDriverStringProperty.AAD_SECURE_PRINCIPAL_SECRET.toString();
                sPropValue = activeConnectionProperties.getProperty(sPropKey);
                if (null == sPropValue) {
                    sPropValue = SQLServerDriverStringProperty.AAD_SECURE_PRINCIPAL_SECRET.getDefaultValue();
                    activeConnectionProperties.setProperty(sPropKey, sPropValue);
                }
                aadPrincipalSecret = sPropValue;

                // Must be set after STATEMENT_POOLING_CACHE_SIZE
                sPropKey = SQLServerDriverBooleanProperty.DISABLE_STATEMENT_POOLING.toString();
                sPropValue = activeConnectionProperties.getProperty(sPropKey);
                if (null != sPropValue) {
                    setDisableStatementPooling(isBooleanPropertyOn(sPropKey, sPropValue));
                }

                sPropKey = SQLServerDriverBooleanProperty.INTEGRATED_SECURITY.toString();
                sPropValue = activeConnectionProperties.getProperty(sPropKey);
                if (null != sPropValue) {
                    integratedSecurity = isBooleanPropertyOn(sPropKey, sPropValue);
                }

                // Ignore authenticationScheme setting if integrated authentication not specified
                if (integratedSecurity) {
                    sPropKey = SQLServerDriverStringProperty.AUTHENTICATION_SCHEME.toString();
                    sPropValue = activeConnectionProperties.getProperty(sPropKey);
                    if (null != sPropValue) {
                        intAuthScheme = AuthenticationScheme.valueOfString(sPropValue);
                    }
                }

                if (intAuthScheme == AuthenticationScheme.javaKerberos) {
                    sPropKey = SQLServerDriverObjectProperty.GSS_CREDENTIAL.toString();
                    if (activeConnectionProperties.containsKey(sPropKey)) {
                        impersonatedUserCred = (GSSCredential) activeConnectionProperties.get(sPropKey);
                        isUserCreatedCredential = true;
                    }
                } else if (intAuthScheme == AuthenticationScheme.ntlm) {
                    String sPropKeyDomain = SQLServerDriverStringProperty.DOMAIN.toString();
                    String sPropValueDomain = activeConnectionProperties.getProperty(sPropKeyDomain);
                    if (null == sPropValueDomain) {
                        activeConnectionProperties.setProperty(sPropKeyDomain,
                                SQLServerDriverStringProperty.DOMAIN.getDefaultValue());
                    }

                    // NTLM and no user or password
                    if (activeConnectionProperties.getProperty(SQLServerDriverStringProperty.USER.toString()).isEmpty()
                            || activeConnectionProperties.getProperty(SQLServerDriverStringProperty.PASSWORD.toString())
                                    .isEmpty()) {
                        throw new SQLServerException(SQLServerException.getErrString("R_NtlmNoUserPasswordDomain"),
                                null);
                    }
                    ntlmAuthentication = true;
                }

                sPropKey = SQLServerDriverStringProperty.AUTHENTICATION.toString();
                sPropValue = activeConnectionProperties.getProperty(sPropKey);
                if (null == sPropValue) {
                    sPropValue = SQLServerDriverStringProperty.AUTHENTICATION.getDefaultValue();
                }
                authenticationString = SqlAuthentication.valueOfString(sPropValue).toString().trim();

                if (integratedSecurity
                        && !authenticationString.equalsIgnoreCase(SqlAuthentication.NotSpecified.toString())) {
                    throw new SQLServerException(
                            SQLServerException.getErrString("R_SetAuthenticationWhenIntegratedSecurityTrue"), null);
                }

                if (authenticationString.equalsIgnoreCase(SqlAuthentication.ActiveDirectoryIntegrated.toString())
                        && ((!activeConnectionProperties.getProperty(SQLServerDriverStringProperty.USER.toString())
                                .isEmpty())
                                || (!activeConnectionProperties
                                        .getProperty(SQLServerDriverStringProperty.PASSWORD.toString()).isEmpty()))) {
                    throw new SQLServerException(
                            SQLServerException.getErrString("R_IntegratedAuthenticationWithUserPassword"), null);
                }

                if (authenticationString.equalsIgnoreCase(SqlAuthentication.ActiveDirectoryPassword.toString())
                        && ((activeConnectionProperties.getProperty(SQLServerDriverStringProperty.USER.toString())
                                .isEmpty())
                                || (activeConnectionProperties
                                        .getProperty(SQLServerDriverStringProperty.PASSWORD.toString()).isEmpty()))) {
                    throw new SQLServerException(SQLServerException.getErrString("R_NoUserPasswordForActivePassword"),
                            null);
                }

                if (authenticationString.equalsIgnoreCase(SqlAuthentication.ActiveDirectoryMSI.toString())
                        && ((!activeConnectionProperties.getProperty(SQLServerDriverStringProperty.USER.toString())
                                .isEmpty())
                                || (!activeConnectionProperties
                                        .getProperty(SQLServerDriverStringProperty.PASSWORD.toString()).isEmpty()))) {
                    throw new SQLServerException(SQLServerException.getErrString("R_MSIAuthenticationWithUserPassword"),
                            null);
                }

                if (authenticationString
                        .equalsIgnoreCase(SqlAuthentication.ActiveDirectoryServicePrincipal.toString())) {
                    if ((activeConnectionProperties.getProperty(SQLServerDriverStringProperty.USER.toString()).isEmpty()
                            || activeConnectionProperties.getProperty(SQLServerDriverStringProperty.PASSWORD.toString())
                                    .isEmpty())
                            && (activeConnectionProperties
                                    .getProperty(SQLServerDriverStringProperty.AAD_SECURE_PRINCIPAL_ID.toString())
                                    .isEmpty()
                                    || activeConnectionProperties.getProperty(
                                            SQLServerDriverStringProperty.AAD_SECURE_PRINCIPAL_SECRET.toString())
                                            .isEmpty())) {
                        throw new SQLServerException(
                                SQLServerException.getErrString("R_NoUserPasswordForActiveServicePrincipal"), null);
                    }

                    if ((!activeConnectionProperties.getProperty(SQLServerDriverStringProperty.USER.toString())
                            .isEmpty()
                            || !activeConnectionProperties
                                    .getProperty(SQLServerDriverStringProperty.PASSWORD.toString()).isEmpty())
                            && (!activeConnectionProperties
                                    .getProperty(SQLServerDriverStringProperty.AAD_SECURE_PRINCIPAL_ID.toString())
                                    .isEmpty()
                                    || !activeConnectionProperties.getProperty(
                                            SQLServerDriverStringProperty.AAD_SECURE_PRINCIPAL_SECRET.toString())
                                            .isEmpty())) {
                        throw new SQLServerException(SQLServerException.getErrString("R_BothUserPasswordandDeprecated"),
                                null);
                    }
                }

                if (authenticationString.equalsIgnoreCase(SqlAuthentication.SqlPassword.toString())
                        && ((activeConnectionProperties.getProperty(SQLServerDriverStringProperty.USER.toString())
                                .isEmpty())
                                || (activeConnectionProperties
                                        .getProperty(SQLServerDriverStringProperty.PASSWORD.toString()).isEmpty()))) {
                    throw new SQLServerException(SQLServerException.getErrString("R_NoUserPasswordForSqlPassword"),
                            null);
                }

                sPropKey = SQLServerDriverStringProperty.ACCESS_TOKEN.toString();
                sPropValue = activeConnectionProperties.getProperty(sPropKey);
                if (null != sPropValue) {
                    accessTokenInByte = sPropValue.getBytes(UTF_16LE);
                }

                if ((null != accessTokenInByte) && 0 == accessTokenInByte.length) {
                    throw new SQLServerException(SQLServerException.getErrString("R_AccessTokenCannotBeEmpty"), null);
                }

                if (integratedSecurity && (null != accessTokenInByte)) {
                    throw new SQLServerException(
                            SQLServerException.getErrString("R_SetAccesstokenWhenIntegratedSecurityTrue"), null);
                }

                if ((!authenticationString.equalsIgnoreCase(SqlAuthentication.NotSpecified.toString()))
                        && (null != accessTokenInByte)) {
                    throw new SQLServerException(
                            SQLServerException.getErrString("R_SetBothAuthenticationAndAccessToken"), null);
                }

                if ((null != accessTokenInByte) && ((!activeConnectionProperties
                        .getProperty(SQLServerDriverStringProperty.USER.toString()).isEmpty())
                        || (!activeConnectionProperties.getProperty(SQLServerDriverStringProperty.PASSWORD.toString())
                                .isEmpty()))) {
                    throw new SQLServerException(SQLServerException.getErrString("R_AccessTokenWithUserPassword"),
                            null);
                }

                // Turn off TNIR for FedAuth if user did not set TNIR explicitly
                if (!userSetTNIR && (!authenticationString.equalsIgnoreCase(SqlAuthentication.NotSpecified.toString())
                        || null != accessTokenInByte)) {
                    transparentNetworkIPResolution = false;
                }

                sPropKey = SQLServerDriverStringProperty.WORKSTATION_ID.toString();
                sPropValue = activeConnectionProperties.getProperty(sPropKey);
                validateMaxSQLLoginName(sPropKey, sPropValue);

                int nPort = 0;
                sPropKey = SQLServerDriverIntProperty.PORT_NUMBER.toString();
                try {
                    String strPort = activeConnectionProperties.getProperty(sPropKey);
                    if (null != strPort) {
                        nPort = Integer.parseInt(strPort);
                        if ((nPort < 0) || (nPort > 65535)) {
                            MessageFormat form = new MessageFormat(
                                    SQLServerException.getErrString("R_invalidPortNumber"));
                            Object[] msgArgs = {Integer.toString(nPort)};
                            SQLServerException.makeFromDriverError(this, this, form.format(msgArgs), null, false);
                        }
                    }
                } catch (NumberFormatException e) {
                    MessageFormat form = new MessageFormat(SQLServerException.getErrString("R_invalidPortNumber"));
                    Object[] msgArgs = {activeConnectionProperties.getProperty(sPropKey)};
                    SQLServerException.makeFromDriverError(this, this, form.format(msgArgs), null, false);
                }

                // Handle optional packetSize property
                sPropKey = SQLServerDriverIntProperty.PACKET_SIZE.toString();
                sPropValue = activeConnectionProperties.getProperty(sPropKey);
                if (null != sPropValue && sPropValue.length() > 0) {
                    try {
                        requestedPacketSize = Integer.parseInt(sPropValue);

                        // -1 --> Use server default
                        if (-1 == requestedPacketSize)
                            requestedPacketSize = TDS.SERVER_PACKET_SIZE;

                        // 0 --> Use maximum size
                        else if (0 == requestedPacketSize)
                            requestedPacketSize = TDS.MAX_PACKET_SIZE;
                    } catch (NumberFormatException e) {
                        // Ensure that an invalid prop value results in an invalid packet size that
                        // is not acceptable to the server.
                        requestedPacketSize = TDS.INVALID_PACKET_SIZE;
                    }

                    if (TDS.SERVER_PACKET_SIZE != requestedPacketSize) {
                        // Complain if the packet size is not in the range acceptable to the server.
                        if (requestedPacketSize < TDS.MIN_PACKET_SIZE || requestedPacketSize > TDS.MAX_PACKET_SIZE) {
                            MessageFormat form = new MessageFormat(
                                    SQLServerException.getErrString("R_invalidPacketSize"));
                            Object[] msgArgs = {sPropValue};
                            SQLServerException.makeFromDriverError(this, this, form.format(msgArgs), null, false);
                        }
                    }
                }

                // Note isBooleanPropertyOn will throw exception if parsed value is not valid.

                // have to check for null before calling isBooleanPropertyOn, because isBooleanPropertyOn
                // assumes that the null property defaults to false.
                sPropKey = SQLServerDriverBooleanProperty.SEND_STRING_PARAMETERS_AS_UNICODE.toString();
                sendStringParametersAsUnicode = (null == activeConnectionProperties.getProperty(
                        sPropKey)) ? SQLServerDriverBooleanProperty.SEND_STRING_PARAMETERS_AS_UNICODE.getDefaultValue()
                                   : isBooleanPropertyOn(sPropKey, activeConnectionProperties.getProperty(sPropKey));

                sPropKey = SQLServerDriverBooleanProperty.LAST_UPDATE_COUNT.toString();
                lastUpdateCount = isBooleanPropertyOn(sPropKey, activeConnectionProperties.getProperty(sPropKey));
                sPropKey = SQLServerDriverBooleanProperty.XOPEN_STATES.toString();
                xopenStates = isBooleanPropertyOn(sPropKey, activeConnectionProperties.getProperty(sPropKey));

                sPropKey = SQLServerDriverStringProperty.RESPONSE_BUFFERING.toString();
                responseBuffering = (null != activeConnectionProperties.getProperty(sPropKey)
                        && activeConnectionProperties.getProperty(sPropKey).length() > 0)
                                                                                          ? activeConnectionProperties
                                                                                                  .getProperty(sPropKey)
                                                                                          : null;

                sPropKey = SQLServerDriverIntProperty.LOCK_TIMEOUT.toString();
                int defaultLockTimeOut = SQLServerDriverIntProperty.LOCK_TIMEOUT.getDefaultValue();
                nLockTimeout = defaultLockTimeOut; // Wait forever
                if (activeConnectionProperties.getProperty(sPropKey) != null
                        && activeConnectionProperties.getProperty(sPropKey).length() > 0) {
                    try {
                        int n = Integer.parseInt(activeConnectionProperties.getProperty(sPropKey));
                        if (n >= defaultLockTimeOut)
                            nLockTimeout = n;
                        else {
                            MessageFormat form = new MessageFormat(
                                    SQLServerException.getErrString("R_invalidLockTimeOut"));
                            Object[] msgArgs = {activeConnectionProperties.getProperty(sPropKey)};
                            SQLServerException.makeFromDriverError(this, this, form.format(msgArgs), null, false);
                        }
                    } catch (NumberFormatException e) {
                        MessageFormat form = new MessageFormat(SQLServerException.getErrString("R_invalidLockTimeOut"));
                        Object[] msgArgs = {activeConnectionProperties.getProperty(sPropKey)};
                        SQLServerException.makeFromDriverError(this, this, form.format(msgArgs), null, false);
                    }
                }

                sPropKey = SQLServerDriverIntProperty.QUERY_TIMEOUT.toString();
                int defaultQueryTimeout = SQLServerDriverIntProperty.QUERY_TIMEOUT.getDefaultValue();
                queryTimeoutSeconds = defaultQueryTimeout; // Wait forever
                if (activeConnectionProperties.getProperty(sPropKey) != null
                        && activeConnectionProperties.getProperty(sPropKey).length() > 0) {
                    try {
                        int n = Integer.parseInt(activeConnectionProperties.getProperty(sPropKey));
                        if (n >= defaultQueryTimeout) {
                            queryTimeoutSeconds = n;
                        } else {
                            MessageFormat form = new MessageFormat(
                                    SQLServerException.getErrString("R_invalidQueryTimeout"));
                            Object[] msgArgs = {activeConnectionProperties.getProperty(sPropKey)};
                            SQLServerException.makeFromDriverError(this, this, form.format(msgArgs), null, false);
                        }
                    } catch (NumberFormatException e) {
                        MessageFormat form = new MessageFormat(
                                SQLServerException.getErrString("R_invalidQueryTimeout"));
                        Object[] msgArgs = {activeConnectionProperties.getProperty(sPropKey)};
                        SQLServerException.makeFromDriverError(this, this, form.format(msgArgs), null, false);
                    }
                }

                sPropKey = SQLServerDriverIntProperty.SOCKET_TIMEOUT.toString();
                int defaultSocketTimeout = SQLServerDriverIntProperty.SOCKET_TIMEOUT.getDefaultValue();
                socketTimeoutMilliseconds = defaultSocketTimeout; // Wait forever
                if (activeConnectionProperties.getProperty(sPropKey) != null
                        && activeConnectionProperties.getProperty(sPropKey).length() > 0) {
                    try {
                        int n = Integer.parseInt(activeConnectionProperties.getProperty(sPropKey));
                        if (n >= defaultSocketTimeout) {
                            socketTimeoutMilliseconds = n;
                        } else {
                            MessageFormat form = new MessageFormat(
                                    SQLServerException.getErrString("R_invalidSocketTimeout"));
                            Object[] msgArgs = {activeConnectionProperties.getProperty(sPropKey)};
                            SQLServerException.makeFromDriverError(this, this, form.format(msgArgs), null, false);
                        }
                    } catch (NumberFormatException e) {
                        MessageFormat form = new MessageFormat(
                                SQLServerException.getErrString("R_invalidSocketTimeout"));
                        Object[] msgArgs = {activeConnectionProperties.getProperty(sPropKey)};
                        SQLServerException.makeFromDriverError(this, this, form.format(msgArgs), null, false);
                    }
                }

                sPropKey = SQLServerDriverIntProperty.CANCEL_QUERY_TIMEOUT.toString();
                int cancelQueryTimeout = SQLServerDriverIntProperty.CANCEL_QUERY_TIMEOUT.getDefaultValue();

                if (activeConnectionProperties.getProperty(sPropKey) != null
                        && activeConnectionProperties.getProperty(sPropKey).length() > 0) {
                    try {
                        int n = Integer.parseInt(activeConnectionProperties.getProperty(sPropKey));
                        if (n >= cancelQueryTimeout) {
                            // use cancelQueryTimeout only if queryTimeout is set.
                            if (queryTimeoutSeconds > defaultQueryTimeout) {
                                cancelQueryTimeoutSeconds = n;
                            }
                        } else {
                            MessageFormat form = new MessageFormat(
                                    SQLServerException.getErrString("R_invalidCancelQueryTimeout"));
                            Object[] msgArgs = {activeConnectionProperties.getProperty(sPropKey)};
                            SQLServerException.makeFromDriverError(this, this, form.format(msgArgs), null, false);
                        }
                    } catch (NumberFormatException e) {
                        MessageFormat form = new MessageFormat(
                                SQLServerException.getErrString("R_invalidCancelQueryTimeout"));
                        Object[] msgArgs = {activeConnectionProperties.getProperty(sPropKey)};
                        SQLServerException.makeFromDriverError(this, this, form.format(msgArgs), null, false);
                    }
                }

                sPropKey = SQLServerDriverIntProperty.SERVER_PREPARED_STATEMENT_DISCARD_THRESHOLD.toString();
                if (activeConnectionProperties.getProperty(sPropKey) != null
                        && activeConnectionProperties.getProperty(sPropKey).length() > 0) {
                    try {
                        int n = Integer.parseInt(activeConnectionProperties.getProperty(sPropKey));
                        setServerPreparedStatementDiscardThreshold(n);
                    } catch (NumberFormatException e) {
                        MessageFormat form = new MessageFormat(
                                SQLServerException.getErrString("R_serverPreparedStatementDiscardThreshold"));
                        Object[] msgArgs = {activeConnectionProperties.getProperty(sPropKey)};
                        SQLServerException.makeFromDriverError(this, this, form.format(msgArgs), null, false);
                    }
                }

                sPropKey = SQLServerDriverBooleanProperty.ENABLE_PREPARE_ON_FIRST_PREPARED_STATEMENT.toString();
                sPropValue = activeConnectionProperties.getProperty(sPropKey);
                if (null != sPropValue) {
                    setEnablePrepareOnFirstPreparedStatementCall(isBooleanPropertyOn(sPropKey, sPropValue));
                }

                sPropKey = SQLServerDriverBooleanProperty.USE_BULK_COPY_FOR_BATCH_INSERT.toString();
                sPropValue = activeConnectionProperties.getProperty(sPropKey);
                if (null != sPropValue) {
                    useBulkCopyForBatchInsert = isBooleanPropertyOn(sPropKey, sPropValue);
                }

                sPropKey = SQLServerDriverStringProperty.SSL_PROTOCOL.toString();
                sPropValue = activeConnectionProperties.getProperty(sPropKey);
                if (null == sPropValue) {
                    sPropValue = SQLServerDriverStringProperty.SSL_PROTOCOL.getDefaultValue();
                    activeConnectionProperties.setProperty(sPropKey, sPropValue);
                } else {
                    activeConnectionProperties.setProperty(sPropKey, SSLProtocol.valueOfString(sPropValue).toString());
                }

                sPropKey = SQLServerDriverStringProperty.MSI_CLIENT_ID.toString();
                sPropValue = activeConnectionProperties.getProperty(sPropKey);
                if (null != sPropValue) {
                    activeConnectionProperties.setProperty(sPropKey, sPropValue);
                }

                sPropKey = SQLServerDriverStringProperty.CLIENT_CERTIFICATE.toString();
                sPropValue = activeConnectionProperties.getProperty(sPropKey);
                if (null != sPropValue) {
                    activeConnectionProperties.setProperty(sPropKey, sPropValue);
                    clientCertificate = sPropValue;
                }

                sPropKey = SQLServerDriverStringProperty.CLIENT_KEY.toString();
                sPropValue = activeConnectionProperties.getProperty(sPropKey);
                if (null != sPropValue) {
                    activeConnectionProperties.setProperty(sPropKey, sPropValue);
                    clientKey = sPropValue;
                }

                sPropKey = SQLServerDriverStringProperty.CLIENT_KEY_PASSWORD.toString();
                sPropValue = activeConnectionProperties.getProperty(sPropKey);
                if (null != sPropValue) {
                    activeConnectionProperties.setProperty(sPropKey, sPropValue);
                    clientKeyPassword = sPropValue;
                }

                sPropKey = SQLServerDriverBooleanProperty.SEND_TEMPORAL_DATATYPES_AS_STRING_FOR_BULK_COPY.toString();
                sPropValue = activeConnectionProperties.getProperty(sPropKey);
                if (null != sPropValue) {
                    sendTemporalDataTypesAsStringForBulkCopy = isBooleanPropertyOn(sPropKey, sPropValue);
                }

                sPropKey = SQLServerDriverStringProperty.MAX_RESULT_BUFFER.toString();
                sPropValue = activeConnectionProperties.getProperty(sPropKey);
                activeConnectionProperties.setProperty(sPropKey,
                        String.valueOf(MaxResultBufferParser.validateMaxResultBuffer(sPropValue)));

                sPropKey = SQLServerDriverBooleanProperty.DELAY_LOADING_LOBS.toString();
                sPropValue = activeConnectionProperties.getProperty(sPropKey);
                if (null == sPropValue) {
                    sPropValue = Boolean.toString(SQLServerDriverBooleanProperty.DELAY_LOADING_LOBS.getDefaultValue());
                    activeConnectionProperties.setProperty(sPropKey, sPropValue);
                }
                delayLoadingLobs = isBooleanPropertyOn(sPropKey, sPropValue);

                FailoverInfo fo = null;
                String databaseNameProperty = SQLServerDriverStringProperty.DATABASE_NAME.toString();
                String serverNameProperty = SQLServerDriverStringProperty.SERVER_NAME.toString();
                String failOverPartnerProperty = SQLServerDriverStringProperty.FAILOVER_PARTNER.toString();
                String failOverPartnerPropertyValue = activeConnectionProperties.getProperty(failOverPartnerProperty);

                // failoverPartner and multiSubnetFailover=true cannot be used together
                if (multiSubnetFailover && failOverPartnerPropertyValue != null) {
                    SQLServerException.makeFromDriverError(this, this,
                            SQLServerException.getErrString("R_dbMirroringWithMultiSubnetFailover"), null, false);
                }

                // transparentNetworkIPResolution is ignored if multiSubnetFailover or DBMirroring is true and user did
                // not set TNIR explicitly
                if ((multiSubnetFailover || null != failOverPartnerPropertyValue) && !userSetTNIR) {
                    transparentNetworkIPResolution = false;
                }

                // failoverPartner and applicationIntent=ReadOnly cannot be used together
                if ((applicationIntent != null) && applicationIntent.equals(ApplicationIntent.READ_ONLY)
                        && failOverPartnerPropertyValue != null) {
                    SQLServerException.makeFromDriverError(this, this,
                            SQLServerException.getErrString("R_dbMirroringWithReadOnlyIntent"), null, false);
                }

                // check to see failover specified without DB error here if not.
                if (null != activeConnectionProperties.getProperty(databaseNameProperty)) {
                    // look to see if there exists a failover
                    fo = FailoverMapSingleton.getFailoverInfo(this,
                            activeConnectionProperties.getProperty(serverNameProperty),
                            activeConnectionProperties.getProperty(instanceNameProperty),
                            activeConnectionProperties.getProperty(databaseNameProperty));
                } else {
                    // it is an error to specify failover without db.
                    if (null != failOverPartnerPropertyValue)
                        SQLServerException.makeFromDriverError(this, this,
                                SQLServerException.getErrString("R_failoverPartnerWithoutDB"), null, true);
                }

                String mirror = (null == fo) ? failOverPartnerPropertyValue : null;

                connectRetryCount = SQLServerDriverIntProperty.CONNECT_RETRY_COUNT.getDefaultValue();
                sPropValue = activeConnectionProperties
                        .getProperty(SQLServerDriverIntProperty.CONNECT_RETRY_COUNT.toString());
                if (null != sPropValue && sPropValue.length() > 0) {
                    try {
                        connectRetryCount = Integer.parseInt(sPropValue);
                    } catch (NumberFormatException e) {
                        MessageFormat form = new MessageFormat(
                                SQLServerException.getErrString("R_invalidConnectRetryCount"));
                        Object[] msgArgs = {sPropValue};
                        SQLServerException.makeFromDriverError(this, this, form.format(msgArgs), null, false);
                    }
                    if (connectRetryCount < 0 || connectRetryCount > 255) {
                        MessageFormat form = new MessageFormat(
                                SQLServerException.getErrString("R_invalidConnectRetryCount"));
                        Object[] msgArgs = {sPropValue};
                        SQLServerException.makeFromDriverError(this, this, form.format(msgArgs), null, false);
                    }
                }

                connectRetryInterval = SQLServerDriverIntProperty.CONNECT_RETRY_INTERVAL.getDefaultValue();
                sPropValue = activeConnectionProperties
                        .getProperty(SQLServerDriverIntProperty.CONNECT_RETRY_INTERVAL.toString());
                if (null != sPropValue && sPropValue.length() > 0) {
                    try {
                        connectRetryInterval = Integer.parseInt(sPropValue);
                    } catch (NumberFormatException e) {
                        MessageFormat form = new MessageFormat(
                                SQLServerException.getErrString("R_invalidConnectRetryInterval"));
                        Object[] msgArgs = {sPropValue};
                        SQLServerException.makeFromDriverError(this, this, form.format(msgArgs), null, false);
                    }

                    if (connectRetryInterval < 1 || connectRetryInterval > 60) {
                        MessageFormat form = new MessageFormat(
                                SQLServerException.getErrString("R_invalidConnectRetryInterval"));
                        Object[] msgArgs = {sPropValue};
                        SQLServerException.makeFromDriverError(this, this, form.format(msgArgs), null, false);
                    }
                }

                long startTime = System.currentTimeMillis();
                sessionRecovery.setLoginParameters(instanceValue, nPort, fo,
                        ((loginTimeoutSeconds > queryTimeoutSeconds) && queryTimeoutSeconds > 0) ? queryTimeoutSeconds
                                                                                                 : loginTimeoutSeconds);
                login(activeConnectionProperties.getProperty(serverNameProperty), instanceValue, nPort, mirror, fo,
                        loginTimeoutSeconds, startTime);
            } else {
                long startTime = System.currentTimeMillis();
                login(activeConnectionProperties.getProperty(SQLServerDriverStringProperty.SERVER_NAME.toString()),
                        sessionRecovery.getInstanceValue(), sessionRecovery.getNPort(),
                        activeConnectionProperties
                                .getProperty(SQLServerDriverStringProperty.FAILOVER_PARTNER.toString()),
                        sessionRecovery.getFailoverInfo(), sessionRecovery.getLoginTimeoutSeconds(), startTime);
            }

            // If SSL is to be used for the duration of the connection, then make sure
            // that the final negotiated TDS packet size is no larger than the SSL record size.
            if (TDS.ENCRYPT_ON == negotiatedEncryptionLevel || TDS.ENCRYPT_REQ == negotiatedEncryptionLevel) {
                // IBM (Websphere) security provider uses 8K SSL record size. All others use 16K.
                int sslRecordSize = Util.isIBM() ? 8192 : 16384;

                if (tdsPacketSize > sslRecordSize) {
                    if (connectionlogger.isLoggable(Level.FINER)) {
                        connectionlogger.finer(toString() + " Negotiated tdsPacketSize " + tdsPacketSize
                                + " is too large for SSL with JRE " + Util.SYSTEM_JRE + " (max size is " + sslRecordSize
                                + ")");
                    }
                    MessageFormat form = new MessageFormat(SQLServerException.getErrString("R_packetSizeTooBigForSSL"));
                    Object[] msgArgs = {Integer.toString(sslRecordSize)};
                    terminate(SQLServerException.DRIVER_ERROR_UNSUPPORTED_CONFIG, form.format(msgArgs));
                }
            }

            state = State.Opened;

            if (connectionlogger.isLoggable(Level.FINER)) {
                connectionlogger.finer(toString() + " End of connect");
            }
        } finally {
            // once we exit the connect function, the connection can be only in one of two
            // states, Opened or Closed(if an exception occurred)
            if (!state.equals(State.Opened)) {
                // if connection is not closed, close it
                if (!state.equals(State.Closed))
                    this.close();
            }

            activeConnectionProperties.remove(SQLServerDriverStringProperty.TRUST_STORE_PASSWORD.toString());
        }
        return this;
    }

    /**
     * This function is used by non failover and failover cases. Even when we make a standard connection the server can
     * provide us with its FO partner. If no FO information is available a standard connection is made. If the server
     * returns a failover upon connection, we shall store the FO in our cache.
     */
    private void login(String primary, String primaryInstanceName, int primaryPortNumber, String mirror,
            FailoverInfo foActual, int timeout, long timerStart) throws SQLServerException {
        // standardLogin would be false only for db mirroring scenarios. It would be true
        // for all other cases, including multiSubnetFailover

        final boolean isDBMirroring = null != mirror || null != foActual;

        int sleepInterval = 100; // milliseconds to sleep (back off) between attempts.

        long timeoutUnitInterval;

        boolean useFailoverHost = false;
        FailoverInfo tempFailover = null;
        // This is the failover server info place holder
        ServerPortPlaceHolder currentFOPlaceHolder = null;
        // This is the primary server placeHolder
        ServerPortPlaceHolder currentPrimaryPlaceHolder = null;

        if (null != foActual) {
            tempFailover = foActual;
            useFailoverHost = foActual.getUseFailoverPartner();
        } else {
            if (isDBMirroring) {
                // Create a temporary class with the mirror info from the user
                tempFailover = new FailoverInfo(mirror, this, false);
            }
        }

        // useParallel is set to true only for the first connection
        // when multiSubnetFailover is set to true. In all other cases, it is set
        // to false.
        boolean useParallel = getMultiSubnetFailover();
        boolean useTnir = getTransparentNetworkIPResolution();

        long intervalExpire;

        if (0 == timeout) {
            timeout = SQLServerDriverIntProperty.LOGIN_TIMEOUT.getDefaultValue();
        }
        long timerTimeout = timeout * 1000L; // ConnectTimeout is in seconds, we need timer millis
        timerExpire = timerStart + timerTimeout;

        // For non-dbmirroring, non-tnir and non-multisubnetfailover scenarios, full time out would be used as time
        // slice.
        if (isDBMirroring || useParallel) {
            timeoutUnitInterval = (long) (TIMEOUTSTEP * timerTimeout);
        } else if (useTnir) {
            timeoutUnitInterval = (long) (TIMEOUTSTEP_TNIR * timerTimeout);
        } else {
            timeoutUnitInterval = timerTimeout;
        }
        intervalExpire = timerStart + timeoutUnitInterval;

        // This is needed when the host resolves to more than 64 IP addresses. In that case, TNIR is ignored
        // and the original timeout is used instead of the timeout slice.
        long intervalExpireFullTimeout = timerStart + timerTimeout;

        if (connectionlogger.isLoggable(Level.FINER)) {
            connectionlogger.finer(toString() + " Start time: " + timerStart + " Time out time: " + timerExpire
                    + " Timeout Unit Interval: " + timeoutUnitInterval);
        }

        // Initialize loop variables
        int attemptNumber = 0;

        // indicates the no of times the connection was routed to a different server
        int noOfRedirections = 0;

        // Only three ways out of this loop:
        // 1) Successfully connected
        // 2) Parser threw exception while main timer was expired
        // 3) Parser threw logon failure-related exception (LOGON_FAILED, PASSWORD_EXPIRED, etc)
        //
        // Of these methods, only #1 exits normally. This preserves the call stack on the exception
        // back into the parser for the error cases.
        while (true) {
            clientConnectionId = null;
            state = State.Initialized;

            try {
                if (isDBMirroring && useFailoverHost) {
                    if (null == currentFOPlaceHolder) {
                        // integrated security flag passed here to verify that the linked dll can be loaded
                        currentFOPlaceHolder = tempFailover.failoverPermissionCheck(this, integratedSecurity);
                    }
                    currentConnectPlaceHolder = currentFOPlaceHolder;
                } else {
                    if (routingInfo != null) {
                        currentPrimaryPlaceHolder = routingInfo;
                        routingInfo = null;
                    } else if (null == currentPrimaryPlaceHolder) {
                        currentPrimaryPlaceHolder = primaryPermissionCheck(primary, primaryInstanceName,
                                primaryPortNumber);
                    }
                    currentConnectPlaceHolder = currentPrimaryPlaceHolder;
                }

                if (connectionlogger.isLoggable(Level.FINE)) {
                    connectionlogger
                            .fine(toString() + " This attempt server name: " + currentConnectPlaceHolder.getServerName()
                                    + " port: " + currentConnectPlaceHolder.getPortNumber() + " InstanceName: "
                                    + currentConnectPlaceHolder.getInstanceName() + " useParallel: " + useParallel);
                    connectionlogger.fine(toString() + " This attempt endtime: " + intervalExpire);
                    connectionlogger.fine(toString() + " This attempt No: " + attemptNumber);
                }

                // Attempt login. Use Place holder to make sure that the failoverdemand is done.
                InetSocketAddress inetSocketAddress = connectHelper(currentConnectPlaceHolder,
                        timerRemaining(intervalExpire), timeout, useParallel, useTnir, (0 == attemptNumber), // TNIR
                                                                                                             // first
                                                                                                             // attempt
                        timerRemaining(intervalExpireFullTimeout)); // Only used when host resolves to >64 IPs
                // Successful connection, cache the IP address and port if server supports DNS Cache.
                if (serverSupportsDNSCaching) {
                    dnsCache.put(currentConnectPlaceHolder.getServerName(), inetSocketAddress);
                }

                if (isRoutedInCurrentAttempt) {
                    // we ignore the failoverpartner ENVCHANGE if we got routed so no error needs to be thrown
                    if (isDBMirroring) {
                        String msg = SQLServerException.getErrString("R_invalidRoutingInfo");
                        terminate(SQLServerException.DRIVER_ERROR_UNSUPPORTED_CONFIG, msg);
                    }

                    noOfRedirections++;

                    if (noOfRedirections > 1) {
                        String msg = SQLServerException.getErrString("R_multipleRedirections");
                        terminate(SQLServerException.DRIVER_ERROR_UNSUPPORTED_CONFIG, msg);
                    }

                    // close tds channel
                    if (tdsChannel != null)
                        tdsChannel.close();

                    initResettableValues();

                    // reset all params that could have been changed due to ENVCHANGE tokens
                    // to defaults, excluding those changed due to routing ENVCHANGE token
                    resetNonRoutingEnvchangeValues();

                    // increase the attempt number. This is not really necessary
                    // (in fact it does not matter whether we increase it or not) as
                    // we do not use any timeslicing for multisubnetfailover. However, this
                    // is done just to be consistent with the rest of the logic.
                    attemptNumber++;

                    // useParallel and useTnir should be set to false once we get routed
                    useParallel = false;
                    useTnir = false;

                    // When connection is routed for read only application, remaining timer duration is used as a one
                    // full interval
                    intervalExpire = timerExpire;

                    // if timeout expired, throw.
                    if (timerHasExpired(timerExpire)) {
                        MessageFormat form = new MessageFormat(
                                SQLServerException.getErrString("R_tcpipConnectionFailed"));
                        Object[] msgArgs = {getServerNameString(currentConnectPlaceHolder.getServerName()),
                                Integer.toString(currentConnectPlaceHolder.getPortNumber()),
                                SQLServerException.getErrString("R_timedOutBeforeRouting")};
                        String msg = form.format(msgArgs);
                        terminate(SQLServerException.DRIVER_ERROR_UNSUPPORTED_CONFIG, msg);
                    } else {
                        // set isRoutedInCurrentAttempt to false for the next attempt
                        isRoutedInCurrentAttempt = false;

                        continue;
                    }
                } else
                    break; // leave the while loop -- we've successfully connected
            } catch (SQLServerException sqlex) {
                int errorCode = sqlex.getErrorCode();
                int driverErrorCode = sqlex.getDriverErrorCode();
                if (SQLServerException.LOGON_FAILED == errorCode // logon failed, ie bad password
                        || SQLServerException.PASSWORD_EXPIRED == errorCode // password expired
                        || SQLServerException.USER_ACCOUNT_LOCKED == errorCode // user account locked
                        || SQLServerException.DRIVER_ERROR_INVALID_TDS == driverErrorCode // invalid TDS
                        || SQLServerException.DRIVER_ERROR_SSL_FAILED == driverErrorCode // SSL failure
                        || SQLServerException.DRIVER_ERROR_INTERMITTENT_TLS_FAILED == driverErrorCode // TLS1.2 failure
                        || SQLServerException.DRIVER_ERROR_UNSUPPORTED_CONFIG == driverErrorCode // unsupported config
                                                                                                 // (eg Sphinx, invalid
                                                                                                 // packetsize, etc)
                        || SQLServerException.ERROR_SOCKET_TIMEOUT == driverErrorCode // socket timeout
                        || timerHasExpired(timerExpire)
                // for non-dbmirroring cases, do not retry after tcp socket connection succeeds
                ) {
                    // close the connection and throw the error back
                    close();
                    throw sqlex;
                } else {
                    // Close the TDS channel from the failed connection attempt so that we don't
                    // hold onto network resources any longer than necessary.
                    if (null != tdsChannel)
                        tdsChannel.close();
                }

                // For standard connections and MultiSubnetFailover connections, change the sleep interval after every
                // attempt.
                // For DB Mirroring, we only sleep after every other attempt.
                if (!isDBMirroring || 1 == attemptNumber % 2) {
                    // Check sleep interval to make sure we won't exceed the timeout
                    // Do this in the catch block so we can re-throw the current exception
                    long remainingMilliseconds = timerRemaining(timerExpire);
                    if (remainingMilliseconds <= sleepInterval) {
                        throw sqlex;
                    }
                }
            }

            // We only get here when we failed to connect, but are going to re-try
            // After trying to connect to both servers fails, sleep for a bit to prevent clogging
            // the network with requests, then update sleep interval for next iteration (max 1 second interval)
            // We have to sleep for every attempt in case of non-dbMirroring scenarios (including multisubnetfailover),
            // Whereas for dbMirroring, we sleep for every two attempts as each attempt is to a different server.
            if (!isDBMirroring || (1 == attemptNumber % 2)) {
                if (connectionlogger.isLoggable(Level.FINE)) {
                    connectionlogger.fine(toString() + " sleeping milisec: " + sleepInterval);
                }
                try {
                    Thread.sleep(sleepInterval);
                } catch (InterruptedException e) {
                    // re-interrupt the current thread, in order to restore the thread's interrupt status.
                    Thread.currentThread().interrupt();
                }
                sleepInterval = (sleepInterval < 500) ? sleepInterval * 2 : 1000;
            }

            // Update timeout interval (but no more than the point where we're supposed to fail: timerExpire)
            attemptNumber++;

            if (useParallel) {
                intervalExpire = System.currentTimeMillis() + (timeoutUnitInterval * (attemptNumber + 1));
            } else if (isDBMirroring) {
                intervalExpire = System.currentTimeMillis() + (timeoutUnitInterval * ((attemptNumber / 2) + 1));
            } else if (useTnir) {
                long timeSlice = timeoutUnitInterval * (1 << attemptNumber);

                // In case the timeout for the first slice is less than 500 ms then bump it up to 500 ms
                if ((1 == attemptNumber) && (500 > timeSlice)) {
                    timeSlice = 500;
                }

                intervalExpire = System.currentTimeMillis() + timeSlice;
            } else
                intervalExpire = timerExpire;
            // Due to the below condition and the timerHasExpired check in catch block,
            // the multiSubnetFailover case or any other standardLogin case where timeOutInterval is full timeout would
            // also be handled correctly.
            if (intervalExpire > timerExpire) {
                intervalExpire = timerExpire;
            }

            // try again, this time swapping primary/secondary servers
            if (isDBMirroring) {
                useFailoverHost = !useFailoverHost;
            }
        }

        // If we get here, connection/login succeeded! Just a few more checks & record-keeping
        // if connected to failover host, but said host doesn't have DbMirroring set up, throw an error
        if (useFailoverHost && null == failoverPartnerServerProvided) {
            String curserverinfo = currentConnectPlaceHolder.getServerName();
            if (null != currentFOPlaceHolder.getInstanceName()) {
                curserverinfo = curserverinfo + "\\";
                curserverinfo = curserverinfo + currentFOPlaceHolder.getInstanceName();
            }
            MessageFormat form = new MessageFormat(SQLServerException.getErrString("R_invalidPartnerConfiguration"));
            Object[] msgArgs = {
                    activeConnectionProperties.getProperty(SQLServerDriverStringProperty.DATABASE_NAME.toString()),
                    curserverinfo};
            terminate(SQLServerException.DRIVER_ERROR_UNSUPPORTED_CONFIG, form.format(msgArgs));
        }

        if (null != failoverPartnerServerProvided) {
            // if server returns failoverPartner when multiSubnetFailover keyword is used, fail
            if (multiSubnetFailover) {
                String msg = SQLServerException.getErrString("R_dbMirroringWithMultiSubnetFailover");
                terminate(SQLServerException.DRIVER_ERROR_UNSUPPORTED_CONFIG, msg);
            }

            // if server returns failoverPartner and applicationIntent=ReadOnly, fail
            if ((applicationIntent != null) && applicationIntent.equals(ApplicationIntent.READ_ONLY)) {
                String msg = SQLServerException.getErrString("R_dbMirroringWithReadOnlyIntent");
                terminate(SQLServerException.DRIVER_ERROR_UNSUPPORTED_CONFIG, msg);
            }

            if (null == tempFailover)
                tempFailover = new FailoverInfo(failoverPartnerServerProvided, this, false);
            // if the failover is not from the map already out this in the map, if it is from the map just make sure
            // that we change the
            if (null != foActual) {
                // We must wait for CompleteLogin to finish for to have the
                // env change from the server to know its designated failover
                // partner; saved in failoverPartnerServerProvided
                foActual.failoverAdd(this, useFailoverHost, failoverPartnerServerProvided);
            } else {
                String databaseNameProperty = SQLServerDriverStringProperty.DATABASE_NAME.toString();
                String instanceNameProperty = SQLServerDriverStringProperty.INSTANCE_NAME.toString();
                String serverNameProperty = SQLServerDriverStringProperty.SERVER_NAME.toString();

                if (connectionlogger.isLoggable(Level.FINE)) {
                    connectionlogger.fine(toString() + " adding new failover info server: "
                            + activeConnectionProperties.getProperty(serverNameProperty) + " instance: "
                            + activeConnectionProperties.getProperty(instanceNameProperty) + " database: "
                            + activeConnectionProperties.getProperty(databaseNameProperty)
                            + " server provided failover: " + failoverPartnerServerProvided);
                }

                tempFailover.failoverAdd(this, useFailoverHost, failoverPartnerServerProvided);
                FailoverMapSingleton.putFailoverInfo(this, primary,
                        activeConnectionProperties.getProperty(instanceNameProperty),
                        activeConnectionProperties.getProperty(databaseNameProperty), tempFailover, useFailoverHost,
                        failoverPartnerServerProvided);
            }
        }
    }

    boolean isFatalError(SQLServerException e) {
        /*
         * NOTE: If these conditions are modified, consider modification to conditions in SQLServerConnection::login()
         * and Reconnect::run()
         */

        // actual logon failed (e.g. bad password)
        if ((SQLServerException.LOGON_FAILED == e.getErrorCode())
                // actual logon failed (e.g. password expired)
                || (SQLServerException.PASSWORD_EXPIRED == e.getErrorCode())
                // actual logon failed (e.g. user account locked)
                || (SQLServerException.USER_ACCOUNT_LOCKED == e.getErrorCode())
                // invalid TDS received from server
                || (SQLServerException.DRIVER_ERROR_INVALID_TDS == e.getDriverErrorCode())
                // failure negotiating SSL
                || (SQLServerException.DRIVER_ERROR_SSL_FAILED == e.getDriverErrorCode())
                // failure TLS1.2
                || (SQLServerException.DRIVER_ERROR_INTERMITTENT_TLS_FAILED == e.getDriverErrorCode())
                // unsupported configuration (e.g. Sphinx, invalid packet size, etc.)
                || (SQLServerException.DRIVER_ERROR_UNSUPPORTED_CONFIG == e.getDriverErrorCode())
                // no more time to try again
                || (SQLServerException.ERROR_SOCKET_TIMEOUT == e.getDriverErrorCode()))
            return true;
        else
            return false;
    }

    // reset all params that could have been changed due to ENVCHANGE tokens to defaults,
    // excluding those changed due to routing ENVCHANGE token
    void resetNonRoutingEnvchangeValues() {
        tdsPacketSize = TDS.INITIAL_PACKET_SIZE;
        databaseCollation = null;
        rolledBackTransaction = false;
        Arrays.fill(getTransactionDescriptor(), (byte) 0);
        sCatalog = originalCatalog;
        failoverPartnerServerProvided = null;
    }

    static final int DEFAULTPORT = SQLServerDriverIntProperty.PORT_NUMBER.getDefaultValue();

    /**
     * This code should be similar to the code in FailOverInfo class's failoverPermissionCheck Only difference is that
     * this gets the instance port if the port number is zero where as failover does not have port number available.
     */
    ServerPortPlaceHolder primaryPermissionCheck(String primary, String primaryInstanceName,
            int primaryPortNumber) throws SQLServerException {
        String instancePort;
        // look to see primary port number is specified
        if (0 == primaryPortNumber) {
            if (null != primaryInstanceName) {
                instancePort = getInstancePort(primary, primaryInstanceName);
                if (connectionlogger.isLoggable(Level.FINER))
                    connectionlogger.fine(toString() + " SQL Server port returned by SQL Browser: " + instancePort);
                try {
                    if (null != instancePort) {
                        primaryPortNumber = Integer.parseInt(instancePort);

                        if ((primaryPortNumber < 0) || (primaryPortNumber > 65535)) {
                            MessageFormat form = new MessageFormat(
                                    SQLServerException.getErrString("R_invalidPortNumber"));
                            Object[] msgArgs = {Integer.toString(primaryPortNumber)};
                            SQLServerException.makeFromDriverError(this, this, form.format(msgArgs), null, false);
                        }
                    } else
                        primaryPortNumber = DEFAULTPORT;
                } catch (NumberFormatException e) {
                    MessageFormat form = new MessageFormat(SQLServerException.getErrString("R_invalidPortNumber"));
                    Object[] msgArgs = {primaryPortNumber};
                    SQLServerException.makeFromDriverError(this, this, form.format(msgArgs), null, false);
                }
            } else
                primaryPortNumber = DEFAULTPORT;
        }

        // now we have determined the right port set the connection property back
        activeConnectionProperties.setProperty(SQLServerDriverIntProperty.PORT_NUMBER.toString(),
                String.valueOf(primaryPortNumber));
        return new ServerPortPlaceHolder(primary, primaryPortNumber, primaryInstanceName, integratedSecurity);
    }

    static boolean timerHasExpired(long timerExpire) {
        return (System.currentTimeMillis() > timerExpire);
    }

    /**
     * Get time remaining to timer expiry
     * 
     * @param timerExpire
     * @return remaining time to expiry
     */
    static int timerRemaining(long timerExpire) {
        long remaining = timerExpire - System.currentTimeMillis();
        // maximum timeout the socket takes is int max, minimum is at least 1 ms
        return (int) ((remaining > Integer.MAX_VALUE) ? Integer.MAX_VALUE : (remaining <= 0) ? 1 : remaining);
    }

    /**
     * This is a helper function to connect this gets the port of the server to connect and the server name to connect
     * and the timeout This function achieves one connection attempt Create a prepared statement for internal use by the
     * driver.
     * 
     * @param serverInfo
     * @param timeOutSliceInMillis
     *        -timeout value in milli seconds for one try
     * @param timeOutFullInSeconds
     *        - whole timeout value specified by the user in seconds
     * @param useParallel
     *        - It is used to indicate whether a parallel algorithm should be tried or not for resolving a hostName.
     *        Note that useParallel is set to false for a routed connection even if multiSubnetFailover is set to true.
     * @param useTnir
     * @param isTnirFirstAttempt
     * @param timeOutsliceInMillisForFullTimeout
     * @return InetSocketAddress of the connected socket.
     * @throws SQLServerException
     */
    private InetSocketAddress connectHelper(ServerPortPlaceHolder serverInfo, int timeOutSliceInMillis,
            int timeOutFullInSeconds, boolean useParallel, boolean useTnir, boolean isTnirFirstAttempt,
            int timeOutsliceInMillisForFullTimeout) throws SQLServerException {
        // Make the initial tcp-ip connection.
        if (connectionlogger.isLoggable(Level.FINE)) {
            connectionlogger.fine(toString() + " Connecting with server: " + serverInfo.getServerName() + " port: "
                    + serverInfo.getPortNumber() + " Timeout slice: " + timeOutSliceInMillis + " Timeout Full: "
                    + timeOutFullInSeconds);
        }

        // Before opening the TDSChannel, calculate local hostname
        // as the InetAddress.getLocalHost() takes more than usual time in certain OS and JVM combination, it avoids
        // connection loss
        hostName = activeConnectionProperties.getProperty(SQLServerDriverStringProperty.WORKSTATION_ID.toString());
        if (StringUtils.isEmpty(hostName)) {
            hostName = Util.lookupHostName();
        }

        // if the timeout is infinite slices are infinite too.
        tdsChannel = new TDSChannel(this);
        String iPAddressPreference = activeConnectionProperties.getProperty(SQLServerDriverStringProperty.IPADDRESS_PREFERENCE.toString());

        InetSocketAddress inetSocketAddress = tdsChannel.open(serverInfo.getParsedServerName(),
                serverInfo.getPortNumber(), (0 == timeOutFullInSeconds) ? 0 : timeOutSliceInMillis, useParallel,
                useTnir, isTnirFirstAttempt, timeOutsliceInMillisForFullTimeout, iPAddressPreference);

        setState(State.Connected);

        try {
            clientConnectionId = UUID.randomUUID();
        } catch (InternalError e) {
            // Java's NativeSeedGenerator can sometimes fail on getSeedBytes(). Exact reason is unknown but high system
            // load seems to contribute to likelihood. Retry once to mitigate.
            if (connectionlogger.isLoggable(Level.FINER)) {
                connectionlogger.finer(toString() + " Generating a random UUID has failed due to : " + e.getMessage()
                        + "Retrying once.");
            }
            clientConnectionId = UUID.randomUUID();
        }
        assert null != clientConnectionId;

        if (isTDSS) {
            tdsChannel.enableSSL(serverInfo.getParsedServerName(), serverInfo.getPortNumber(), clientCertificate,
                    clientKey, clientKeyPassword, isTDSS);
            clientKeyPassword = "";
        }

        prelogin(serverInfo.getServerName(), serverInfo.getPortNumber());

        // If not enabled already and prelogin negotiated SSL encryption then, enable it on the TDS channel.
        if (!isTDSS && TDS.ENCRYPT_NOT_SUP != negotiatedEncryptionLevel) {
            tdsChannel.enableSSL(serverInfo.getParsedServerName(), serverInfo.getPortNumber(), clientCertificate,
                    clientKey, clientKeyPassword, false);
            clientKeyPassword = "";
        }

        activeConnectionProperties.remove(SQLServerDriverStringProperty.CLIENT_KEY_PASSWORD.toString());

        if (sessionRecovery.getReconnectThread().isAlive()) {
            if (negotiatedEncryptionLevel != sessionRecovery.getSessionStateTable()
                    .getOriginalNegotiatedEncryptionLevel()) {
                connectionlogger.warning(toString()
                        + " The server did not preserve SSL encryption during a recovery attempt, connection recovery is not possible.");
                terminate(SQLServerException.DRIVER_ERROR_UNSUPPORTED_CONFIG,
                        SQLServerException.getErrString("R_crClientSSLStateNotRecoverable"));
                // fails fast similar to pre-login errors.
            }
            try {
                executeReconnect(new LogonCommand());
            } catch (SQLServerException e) {
                // Won't fail fast. Back-off reconnection attempts in effect.
                throw new SQLServerException(SQLServerException.getErrString("R_crServerSessionStateNotRecoverable"),
                        e);
            }
        } else {
            // We have successfully connected, now do the login. Log on takes seconds timeout
            if (connectRetryCount > 0 && null == sessionRecovery.getSessionStateTable()) {
                sessionRecovery.setSessionStateTable(new SessionStateTable());
                sessionRecovery.getSessionStateTable().setOriginalNegotiatedEncryptionLevel(negotiatedEncryptionLevel);
            }
            executeCommand(new LogonCommand());
        }

        return inetSocketAddress;
    }

    private void executeReconnect(LogonCommand logonCommand) throws SQLServerException {
        logonCommand.execute(tdsChannel.getWriter(), tdsChannel.getReader(logonCommand));
    }

    /**
     * Negotiates prelogin information with the server.
     */
    void prelogin(String serverName, int portNumber) throws SQLServerException {
        // Build a TDS Pre-Login packet to send to the server.
        if ((!authenticationString.equalsIgnoreCase(SqlAuthentication.NotSpecified.toString()))
                || (null != accessTokenInByte)) {
            fedAuthRequiredByUser = true;
        }

        // Message length (including header)
        final byte messageLength;
        final byte fedAuthOffset;
        if (fedAuthRequiredByUser) {
            messageLength = TDS.B_PRELOGIN_MESSAGE_LENGTH_WITH_FEDAUTH;
            requestedEncryptionLevel = TDS.ENCRYPT_ON;

            // since we added one more line for prelogin option with fedauth,
            // we also needed to modify the offsets above, by adding 5 to each offset,
            // since the data session of each option is push 5 bytes behind.
            fedAuthOffset = 5;
        } else {
            messageLength = TDS.B_PRELOGIN_MESSAGE_LENGTH;
            fedAuthOffset = 0;
        }

        final byte[] preloginRequest = new byte[messageLength];

        int preloginRequestOffset = 0;

        byte[] bufferHeader = {
                // Buffer Header
                TDS.PKT_PRELOGIN, // Message Type
                TDS.STATUS_BIT_EOM, 0, messageLength, 0, 0, // SPID (not used)
                0, // Packet (not used)
                0, // Window (not used)
        };

        System.arraycopy(bufferHeader, 0, preloginRequest, preloginRequestOffset, bufferHeader.length);
        preloginRequestOffset = preloginRequestOffset + bufferHeader.length;

        byte[] preloginOptionsBeforeFedAuth = {
                // OPTION_TOKEN (BYTE), OFFSET (USHORT), LENGTH (USHORT)
                TDS.B_PRELOGIN_OPTION_VERSION, 0, (byte) (16 + fedAuthOffset), 0, 6, // UL_VERSION + US_SUBBUILD
                TDS.B_PRELOGIN_OPTION_ENCRYPTION, 0, (byte) (22 + fedAuthOffset), 0, 1, // B_FENCRYPTION
                TDS.B_PRELOGIN_OPTION_TRACEID, 0, (byte) (23 + fedAuthOffset), 0, 36, // ClientConnectionId + ActivityId
        };
        System.arraycopy(preloginOptionsBeforeFedAuth, 0, preloginRequest, preloginRequestOffset,
                preloginOptionsBeforeFedAuth.length);
        preloginRequestOffset = preloginRequestOffset + preloginOptionsBeforeFedAuth.length;

        if (fedAuthRequiredByUser) {
            byte[] preloginOptions2 = {TDS.B_PRELOGIN_OPTION_FEDAUTHREQUIRED, 0, 64, 0, 1,};
            System.arraycopy(preloginOptions2, 0, preloginRequest, preloginRequestOffset, preloginOptions2.length);
            preloginRequestOffset = preloginRequestOffset + preloginOptions2.length;
        }

        preloginRequest[preloginRequestOffset] = TDS.B_PRELOGIN_OPTION_TERMINATOR;
        preloginRequestOffset++;

        // PL_OPTION_DATA
        byte[] preloginOptionData = {
                // Driver major and minor version, 1 byte each
                (byte) SQLJdbcVersion.major, (byte) SQLJdbcVersion.minor,
                // Revision (Big Endian), 2 bytes
                (byte) ((SQLJdbcVersion.patch & 0xff00) >> 8), (byte) (SQLJdbcVersion.patch & 0xff),
                // Build (Little Endian), 2 bytes
                (byte) (SQLJdbcVersion.build & 0xff), (byte) ((SQLJdbcVersion.build & 0xff00) >> 8),

                // Encryption
                // turn encryption off for TDSS since it's already enabled
                (null == clientCertificate) ? requestedEncryptionLevel
                                            : (byte) (requestedEncryptionLevel | TDS.ENCRYPT_CLIENT_CERT),

                // TRACEID Data Session (ClientConnectionId + ActivityId) - Initialize to 0
                0, 0, 0, 0, 0, 0, 0, 0, 0, 0, 0, 0, 0, 0, 0, 0, 0, 0, 0, 0, 0, 0, 0, 0, 0, 0, 0, 0, 0, 0, 0, 0, 0, 0, 0,
                0,};
        System.arraycopy(preloginOptionData, 0, preloginRequest, preloginRequestOffset, preloginOptionData.length);
        preloginRequestOffset = preloginRequestOffset + preloginOptionData.length;

        // If the client's PRELOGIN request message contains the FEDAUTHREQUIRED option,
        // the client MUST specify 0x01 as the B_FEDAUTHREQUIRED value
        if (fedAuthRequiredByUser) {
            preloginRequest[preloginRequestOffset] = 1;
            preloginRequestOffset = preloginRequestOffset + 1;
        }

        final byte[] preloginResponse = new byte[TDS.INITIAL_PACKET_SIZE];
        String preloginErrorLogString = " Prelogin error: host " + serverName + " port " + portNumber;

        final byte[] conIdByteArray = Util.asGuidByteArray(clientConnectionId);

        int offset;

        if (fedAuthRequiredByUser) {
            offset = preloginRequest.length - 36 - 1; // point to the TRACEID Data Session (one more byte for fedauth
                                                      // data session)
        } else {
            offset = preloginRequest.length - 36; // point to the TRACEID Data Session
        }

        // copy ClientConnectionId
        System.arraycopy(conIdByteArray, 0, preloginRequest, offset, conIdByteArray.length);
        offset += conIdByteArray.length;

        if (Util.isActivityTraceOn()) {
            ActivityId activityId = ActivityCorrelator.getNext();
            final byte[] actIdByteArray = Util.asGuidByteArray(activityId.getId());
            System.arraycopy(actIdByteArray, 0, preloginRequest, offset, actIdByteArray.length);
            offset += actIdByteArray.length;
            long seqNum = activityId.getSequence();
            Util.writeInt((int) seqNum, preloginRequest, offset);
            offset += 4;

            if (connectionlogger.isLoggable(Level.FINER)) {
                connectionlogger.finer(toString() + " ActivityId " + activityId.toString());
            }
        }

        if (connectionlogger.isLoggable(Level.FINER)) {
            connectionlogger.finer(
                    toString() + " Requesting encryption level:" + TDS.getEncryptionLevel(requestedEncryptionLevel));
        }

        // Write the entire prelogin request
        if (tdsChannel.isLoggingPackets())
            tdsChannel.logPacket(preloginRequest, 0, preloginRequest.length, toString() + " Prelogin request");

        try {
            tdsChannel.write(preloginRequest, 0, preloginRequest.length);
            tdsChannel.flush();
        } catch (SQLServerException e) {
            connectionlogger.warning(
                    toString() + preloginErrorLogString + " Error sending prelogin request: " + e.getMessage());
            throw e;
        }

        if (Util.isActivityTraceOn()) {
            ActivityCorrelator.setCurrentActivityIdSentFlag(); // indicate current ActivityId is sent
        }

        // Read the entire prelogin response
        int responseLength = preloginResponse.length;
        int responseBytesRead = 0;
        boolean processedResponseHeader = false;
        while (responseBytesRead < responseLength) {
            int bytesRead;

            try {
                bytesRead = tdsChannel.read(preloginResponse, responseBytesRead, responseLength - responseBytesRead);
            } catch (SQLServerException e) {
                connectionlogger.warning(
                        toString() + preloginErrorLogString + " Error reading prelogin response: " + e.getMessage());
                throw e;
            }

            // If we reached EOF before the end of the prelogin response then something is wrong.
            //
            // Special case: If there was no response at all (i.e. the server closed the connection),
            // then maybe we are just trying to talk to an older server that doesn't support prelogin
            // (and that we don't support with this driver).
            if (-1 == bytesRead) {
                if (connectionlogger.isLoggable(Level.WARNING)) {
                    connectionlogger.warning(toString() + preloginErrorLogString
                            + " Unexpected end of prelogin response after " + responseBytesRead + " bytes read");
                }
                MessageFormat form = new MessageFormat(SQLServerException.getErrString("R_tcpipConnectionFailed"));
                Object[] msgArgs = {getServerNameString(serverName), Integer.toString(portNumber),
                        SQLServerException.getErrString("R_notSQLServer")};
                terminate(SQLServerException.DRIVER_ERROR_IO_FAILED, form.format(msgArgs));
            }

            // Otherwise, we must have read some bytes...
            assert bytesRead >= 0;
            assert bytesRead <= responseLength - responseBytesRead;

            if (tdsChannel.isLoggingPackets())
                tdsChannel.logPacket(preloginResponse, responseBytesRead, bytesRead, toString() + " Prelogin response");

            responseBytesRead += bytesRead;

            // Validate the response header if we haven't already done so and
            // we've read enough of the response to do it.
            if (!processedResponseHeader && responseBytesRead >= TDS.PACKET_HEADER_SIZE) {
                // Verify that the response is actually a response...
                if (TDS.PKT_REPLY != preloginResponse[0]) {
                    if (connectionlogger.isLoggable(Level.WARNING)) {
                        connectionlogger.warning(toString() + preloginErrorLogString + " Unexpected response type:"
                                + preloginResponse[0]);
                    }
                    MessageFormat form = new MessageFormat(SQLServerException.getErrString("R_tcpipConnectionFailed"));
                    Object[] msgArgs = {getServerNameString(serverName), Integer.toString(portNumber),
                            SQLServerException.getErrString("R_notSQLServer")};
                    terminate(SQLServerException.DRIVER_ERROR_IO_FAILED, form.format(msgArgs));
                }

                // Verify that the response claims to only be one TDS packet long.
                // In theory, it can be longer, but in current practice it isn't, as all of the
                // prelogin response items easily fit into a single 4K packet.
                if (TDS.STATUS_BIT_EOM != (TDS.STATUS_BIT_EOM & preloginResponse[1])) {
                    if (connectionlogger.isLoggable(Level.WARNING)) {
                        connectionlogger.warning(toString() + preloginErrorLogString + " Unexpected response status:"
                                + preloginResponse[1]);
                    }
                    MessageFormat form = new MessageFormat(SQLServerException.getErrString("R_tcpipConnectionFailed"));
                    Object[] msgArgs = {getServerNameString(serverName), Integer.toString(portNumber),
                            SQLServerException.getErrString("R_notSQLServer")};
                    terminate(SQLServerException.DRIVER_ERROR_IO_FAILED, form.format(msgArgs));
                }

                // Verify that the length of the response claims to be small enough to fit in the allocated area
                responseLength = Util.readUnsignedShortBigEndian(preloginResponse, 2);
                assert responseLength >= 0;

                if (responseLength >= preloginResponse.length) {
                    if (connectionlogger.isLoggable(Level.WARNING)) {
                        connectionlogger.warning(toString() + preloginErrorLogString + " Response length:"
                                + responseLength + " is greater than allowed length:" + preloginResponse.length);
                    }
                    MessageFormat form = new MessageFormat(SQLServerException.getErrString("R_tcpipConnectionFailed"));
                    Object[] msgArgs = {getServerNameString(serverName), Integer.toString(portNumber),
                            SQLServerException.getErrString("R_notSQLServer")};
                    terminate(SQLServerException.DRIVER_ERROR_IO_FAILED, form.format(msgArgs));
                }

                processedResponseHeader = true;
            }
        }

        // Walk the response for prelogin options received. We expect at least to get
        // back the server version and the encryption level.
        boolean receivedVersionOption = false;
        negotiatedEncryptionLevel = TDS.ENCRYPT_INVALID;

        int responseIndex = TDS.PACKET_HEADER_SIZE;
        while (true) {
            // Get the option token
            if (responseIndex >= responseLength) {
                if (connectionlogger.isLoggable(Level.WARNING)) {
                    connectionlogger.warning(toString() + " Option token not found");
                }
                throwInvalidTDS();
            }
            byte optionToken = preloginResponse[responseIndex++];

            // When we reach the option terminator, we're done processing option tokens
            if (TDS.B_PRELOGIN_OPTION_TERMINATOR == optionToken)
                break;

            // Get the offset and length that follows the option token
            if (responseIndex + 4 >= responseLength) {
                if (connectionlogger.isLoggable(Level.WARNING)) {
                    connectionlogger.warning(toString() + " Offset/Length not found for option:" + optionToken);
                }
                throwInvalidTDS();
            }

            int optionOffset = Util.readUnsignedShortBigEndian(preloginResponse, responseIndex)
                    + TDS.PACKET_HEADER_SIZE;
            responseIndex += 2;
            assert optionOffset >= 0;

            int optionLength = Util.readUnsignedShortBigEndian(preloginResponse, responseIndex);
            responseIndex += 2;
            assert optionLength >= 0;

            if (optionOffset + optionLength > responseLength) {
                if (connectionlogger.isLoggable(Level.WARNING)) {
                    connectionlogger.warning(toString() + " Offset:" + optionOffset + " and length:" + optionLength
                            + " exceed response length:" + responseLength);
                }
                throwInvalidTDS();
            }

            switch (optionToken) {
                case TDS.B_PRELOGIN_OPTION_VERSION:
                    if (receivedVersionOption) {
                        if (connectionlogger.isLoggable(Level.WARNING)) {
                            connectionlogger.warning(toString() + " Version option already received");
                        }
                        throwInvalidTDS();
                    }

                    if (6 != optionLength) {
                        if (connectionlogger.isLoggable(Level.WARNING)) {
                            connectionlogger.warning(toString() + " Version option length:" + optionLength
                                    + " is incorrect.  Correct value is 6.");
                        }
                        throwInvalidTDS();
                    }

                    serverMajorVersion = preloginResponse[optionOffset];
                    if (serverMajorVersion < 9) {
                        if (connectionlogger.isLoggable(Level.WARNING)) {
                            connectionlogger.warning(toString() + " Server major version:" + serverMajorVersion
                                    + " is not supported by this driver.");
                        }
                        MessageFormat form = new MessageFormat(
                                SQLServerException.getErrString("R_unsupportedServerVersion"));
                        Object[] msgArgs = {Integer.toString(preloginResponse[optionOffset])};
                        terminate(SQLServerException.DRIVER_ERROR_UNSUPPORTED_CONFIG, form.format(msgArgs));
                    }

                    if (connectionlogger.isLoggable(Level.FINE))
                        connectionlogger
                                .fine(toString() + " Server returned major version:" + preloginResponse[optionOffset]);

                    receivedVersionOption = true;
                    break;

                case TDS.B_PRELOGIN_OPTION_ENCRYPTION:
                    if (TDS.ENCRYPT_INVALID != negotiatedEncryptionLevel) {
                        if (connectionlogger.isLoggable(Level.WARNING)) {
                            connectionlogger.warning(toString() + " Encryption option already received");
                        }
                        throwInvalidTDS();
                    }

                    if (1 != optionLength) {
                        if (connectionlogger.isLoggable(Level.WARNING)) {
                            connectionlogger.warning(toString() + " Encryption option length:" + optionLength
                                    + " is incorrect.  Correct value is 1.");
                        }
                        throwInvalidTDS();
                    }

                    negotiatedEncryptionLevel = preloginResponse[optionOffset];

                    // If the server did not return a valid encryption level, terminate the connection.
                    if (TDS.ENCRYPT_OFF != negotiatedEncryptionLevel && TDS.ENCRYPT_ON != negotiatedEncryptionLevel
                            && TDS.ENCRYPT_REQ != negotiatedEncryptionLevel
                            && TDS.ENCRYPT_NOT_SUP != negotiatedEncryptionLevel) {
                        if (connectionlogger.isLoggable(Level.WARNING)) {
                            connectionlogger.warning(toString() + " Server returned "
                                    + TDS.getEncryptionLevel(negotiatedEncryptionLevel));
                        }
                        throwInvalidTDS();
                    }

                    if (connectionlogger.isLoggable(Level.FINER))
                        connectionlogger.finer(toString() + " Negotiated encryption level:"
                                + TDS.getEncryptionLevel(negotiatedEncryptionLevel));

                    // If we requested SSL encryption and the server does not support it, then terminate the connection.
                    if (TDS.ENCRYPT_ON == requestedEncryptionLevel && TDS.ENCRYPT_ON != negotiatedEncryptionLevel
                            && TDS.ENCRYPT_REQ != negotiatedEncryptionLevel) {
                        terminate(SQLServerException.DRIVER_ERROR_SSL_FAILED,
                                SQLServerException.getErrString("R_sslRequiredNoServerSupport"));
                    }

                    // If we say we don't support SSL and the server doesn't accept unencrypted connections,
                    // then terminate the connection.
                    if (TDS.ENCRYPT_NOT_SUP == requestedEncryptionLevel
                            && TDS.ENCRYPT_NOT_SUP != negotiatedEncryptionLevel) {
                        // If the server required an encrypted connection then terminate with an appropriate error.
                        if (TDS.ENCRYPT_REQ == negotiatedEncryptionLevel)
                            terminate(SQLServerException.DRIVER_ERROR_SSL_FAILED,
                                    SQLServerException.getErrString("R_sslRequiredByServer"));

                        if (connectionlogger.isLoggable(Level.WARNING)) {
                            connectionlogger.warning(toString() + " Client requested encryption level: "
                                    + TDS.getEncryptionLevel(requestedEncryptionLevel)
                                    + " Server returned unexpected encryption level: "
                                    + TDS.getEncryptionLevel(negotiatedEncryptionLevel));
                        }
                        throwInvalidTDS();
                    }
                    break;

                case TDS.B_PRELOGIN_OPTION_FEDAUTHREQUIRED:
                    // Only 0x00 and 0x01 are accepted values from the server.
                    if (0 != preloginResponse[optionOffset] && 1 != preloginResponse[optionOffset]) {
                        if (connectionlogger.isLoggable(Level.SEVERE)) {
                            connectionlogger.severe(toString()
                                    + " Server sent an unexpected value for FedAuthRequired PreLogin Option. Value was "
                                    + preloginResponse[optionOffset]);
                        }
                        MessageFormat form = new MessageFormat(
                                SQLServerException.getErrString("R_FedAuthRequiredPreLoginResponseInvalidValue"));
                        throw new SQLServerException(form.format(new Object[] {preloginResponse[optionOffset]}), null);
                    }

                    // We must NOT use the response for the FEDAUTHREQUIRED PreLogin option, if the connection string
                    // option
                    // was not using the new Authentication keyword or in other words, if Authentication=NotSpecified
                    // Or AccessToken is not null, mean token based authentication is used.
                    if (((null != authenticationString)
                            && (!authenticationString.equalsIgnoreCase(SqlAuthentication.NotSpecified.toString())))
                            || (null != accessTokenInByte)) {
                        fedAuthRequiredPreLoginResponse = (preloginResponse[optionOffset] == 1);
                    }
                    break;

                default:
                    if (connectionlogger.isLoggable(Level.FINER))
                        connectionlogger.finer(toString() + " Ignoring prelogin response option:" + optionToken);
                    break;
            }
        }

        if (!receivedVersionOption || TDS.ENCRYPT_INVALID == negotiatedEncryptionLevel) {
            if (connectionlogger.isLoggable(Level.WARNING)) {
                connectionlogger
                        .warning(toString() + " Prelogin response is missing version and/or encryption option.");
            }
            throwInvalidTDS();
        }
    }

    final void throwInvalidTDS() throws SQLServerException {
        terminate(SQLServerException.DRIVER_ERROR_INVALID_TDS, SQLServerException.getErrString("R_invalidTDS"));
    }

    final void throwInvalidTDSToken(String tokenName) throws SQLServerException {
        MessageFormat form = new MessageFormat(SQLServerException.getErrString("R_unexpectedToken"));
        Object[] msgArgs = {tokenName};
        String message = SQLServerException.getErrString("R_invalidTDS") + form.format(msgArgs);
        terminate(SQLServerException.DRIVER_ERROR_INVALID_TDS, message);
    }

    /**
     * Terminates the connection and throws an exception detailing the reason for termination.
     *
     * This method is similar to SQLServerException.makeFromDriverError, except that it always terminates the
     * connection, and does so with the appropriate state code.
     */
    final void terminate(int driverErrorCode, String message) throws SQLServerException {
        terminate(driverErrorCode, message, null);
    }

    final void terminate(int driverErrorCode, String message, Throwable throwable) throws SQLServerException {
        String state = this.state.equals(State.Opened) ? SQLServerException.EXCEPTION_XOPEN_CONNECTION_FAILURE
                                                       : SQLServerException.EXCEPTION_XOPEN_CONNECTION_CANT_ESTABLISH;

        if (!xopenStates)
            state = SQLServerException.mapFromXopen(state);

        SQLServerException ex = new SQLServerException(this,
                SQLServerException.checkAndAppendClientConnId(message, this), state, // X/Open or SQL99
                                                                                     // SQLState
                0, // database error number (0 -> driver error)
                true); // include stack trace in log

        if (null != throwable)
            ex.initCause(throwable);

        ex.setDriverErrorCode(driverErrorCode);

        notifyPooledConnection(ex);

        close();

        throw ex;
    }

    private final transient Object schedulerLock = new Object();

    /**
     * Executes a command through the scheduler.
     *
     * @param newCommand
     *        the command to execute
     */
    boolean executeCommand(TDSCommand newCommand) throws SQLServerException {
        synchronized (schedulerLock) {
            ICounter previousCounter = null;
            /*
             * Detach (buffer) the response from any previously executing command so that we can execute the new
             * command. Note that detaching the response does not process it. Detaching just buffers the response off of
             * the wire to clear the TDS channel.
             */
            if (null != currentCommand) {
                try {

                    /**
                     * If currentCommand needs to be detached, reset Counter to acknowledge number of Bytes in remaining
                     * packets
                     */
                    currentCommand.getCounter().resetCounter();
                    currentCommand.detach();
                } catch (SQLServerException e) {
                    /*
                     * If any exception occurs during detach, need not do anything, simply log it. Our purpose to detach
                     * the response and empty buffer is done here. If there is anything wrong with the connection
                     * itself, let the exception pass below to be thrown during 'execute()'.
                     */
                    if (connectionlogger.isLoggable(Level.FINE)) {
                        connectionlogger.fine("Failed to detach current command : " + e.getMessage());
                    }
                } finally {
                    previousCounter = currentCommand.getCounter();
                    currentCommand = null;
                }
            }
            /**
             * Add Counter reference to newCommand
             */
            newCommand.createCounter(previousCounter, activeConnectionProperties);
            if (!(newCommand instanceof LogonCommand)) {
                // isAlive() doesn't guarantee the thread is actually running, just that it's been requested to start
                if (!sessionRecovery.getReconnectThread().isAlive()) {
                    if (this.connectRetryCount > 0 && sessionRecovery.isConnectionRecoveryNegotiated()) {
                        if (isConnectionDead()) {
                            if (connectionlogger.isLoggable(Level.FINER)) {
                                connectionlogger.finer(this.toString() + " Connection is detected to be broken.");
                            }
                            if (!sessionRecovery.isConnectionRecoveryPossible()
                                    || sessionRecovery.getUnprocessedResponseCount() != 0) {
                                SQLServerException.makeFromDriverError(this, this,
                                        SQLServerException.getErrString("R_crClientUnrecoverable"), null, false);
                            }
                            if (!sessionRecovery.getSessionStateTable().isSessionRecoverable()) {
                                SQLServerException.makeFromDriverError(this, this,
                                        SQLServerException.getErrString("R_crServerSessionStateNotRecoverable"), null,
                                        false);
                            }
                            sessionRecovery.getReconnectThread().init(newCommand);
                            sessionRecovery.getReconnectThread().start();
                            /*
                             * Join only blocks the thread that started the reconnect. Currently can't think of a good
                             * reason to leave the original thread running, no work can be done while we're not
                             * connected anyways. Can be easily changed to non-blocking if necessary.
                             */
                            try {
                                sessionRecovery.getReconnectThread().join();
                            } catch (InterruptedException e) {
                                // re-interrupt thread
                                Thread.currentThread().interrupt();

                                // Keep compiler happy, something's probably seriously wrong if this line is run
                                SQLServerException.makeFromDriverError(this, sessionRecovery.getReconnectThread(),
                                        e.getMessage(), null, false);
                            }
                            if (sessionRecovery.getReconnectThread().getException() != null) {
                                if (connectionlogger.isLoggable(Level.FINER)) {
                                    connectionlogger.finer(
                                            this.toString() + "Connection is broken and recovery is not possible.");
                                }
                                throw sessionRecovery.getReconnectThread().getException();
                            }
                        }
                    }
                }
            }

            /*
             * The implementation of this scheduler is pretty simple... Since only one command at a time may use a
             * connection (to avoid TDS protocol errors), just synchronize to serialize command execution.
             */
            boolean commandComplete = false;
            try {
                commandComplete = newCommand.execute(tdsChannel.getWriter(), tdsChannel.getReader(newCommand));
            } finally {
                /*
                 * If execution of the new command left response bytes on the wire (e.g. a large ResultSet or complex
                 * response with multiple results) then remember it as the current command so that any subsequent call
                 * to executeCommand will detach it before executing another new command. We should never displace an
                 * existing currentCommand assert null == currentCommand; If execution of the new command left response
                 * bytes on the wire (e.g. a large ResultSet or complex response with multiple results) then remember it
                 * as the current command so that any subsequent call to executeCommand will detach it before executing
                 * another new command.
                 */
                if (!commandComplete && !isSessionUnAvailable())
                    currentCommand = newCommand;
            }

            return commandComplete;
        }
    }

    void resetCurrentCommand() throws SQLServerException {
        if (null != currentCommand) {
            currentCommand.detach();
            currentCommand = null;
        }
    }

    boolean isConnectionDead() throws SQLServerException {
        // networkSocketStillConnected would affect perf if called every time. Only run
        // when the connection has not seen recent activity.
        if (!idleNetworkTracker.isIdle()) {
            if (connectionlogger.isLoggable(Level.FINEST)) {
                connectionlogger.finest(toString() + " Network not idle. Skipping networkSocketStillConnected check.");
            }
            return false;
        }
        // Only one thread should ever try to perform an idle check on a
        // disconnected connection at a time.
        synchronized (this) {
            // check again if connection is reset already.
            if (!idleNetworkTracker.isIdle()) {
                if (connectionlogger.isLoggable(Level.FINEST)) {
                    connectionlogger
                            .finest(toString() + " Network not idle. Skipping networkSocketStillConnected check.");
                }
                return false;
            }

            if (isSessionUnAvailable()) {
                SQLServerException.makeFromDriverError(null, null,
                        SQLServerException.getErrString("R_connectionIsClosed"),
                        SQLServerException.EXCEPTION_XOPEN_CONNECTION_FAILURE, false);
            }

            return !tdsChannel.networkSocketStillConnected();
        }
    }

    /**
     * executeCommand without reconnection logic. Only used by the reconnect thread to avoid a lock.
     */
    synchronized boolean executeReconnectCommand(TDSCommand newCommand) throws SQLServerException {
        /*
         * Detach (buffer) the response from any previously executing command so that we can execute the new command.
         * Note that detaching the response does not process it. Detaching just buffers the response off of the wire to
         * clear the TDS channel.
         */
        if (null != currentCommand) {
            currentCommand.detach();
            currentCommand = null;
        }

        /*
         * The implementation of this scheduler is pretty simple... Since only one command at a time may use a
         * connection (to avoid TDS protocol errors), just synchronize to serialize command execution.
         */
        boolean commandComplete = false;
        try {
            commandComplete = newCommand.execute(tdsChannel.getWriter(), tdsChannel.getReader(newCommand));
        } finally {
            /*
             * We should never displace an existing currentCommand assert null == currentCommand; If execution of the
             * new command left response bytes on the wire (e.g. a large ResultSet or complex response with multiple
             * results) then remember it as the current command so that any subsequent call to executeCommand will
             * detach it before executing another new command.
             */
            if (!commandComplete && !isSessionUnAvailable())
                currentCommand = newCommand;
        }
        return commandComplete;
    }

    /*
     * Executes a connection-level command
     */
    private void connectionCommand(String sql, String logContext) throws SQLServerException {
        final class ConnectionCommand extends UninterruptableTDSCommand {
            /**
             * Always update serialVersionUID when prompted.
             */
            private static final long serialVersionUID = 1L;
            final String sql;

            ConnectionCommand(String sql, String logContext) {
                super(logContext);
                this.sql = sql;
            }

            final boolean doExecute() throws SQLServerException {
                TDSWriter tdsWriter = startRequest(TDS.PKT_QUERY);
                tdsWriter.sendEnclavePackage(null, null);
                tdsWriter.writeString(sql);
                TDSParser.parse(startResponse(), getLogContext());
                return true;
            }
        }

        if (sessionRecovery.getReconnectThread().isAlive()) {
            executeReconnectCommand(new ConnectionCommand(sql, logContext));
        } else {
            executeCommand(new ConnectionCommand(sql, logContext));
        }
    }

    /**
     * Build the syntax to initialize the connection at the database side.
     * 
     * @return the syntax string
     */
    private String sqlStatementToInitialize() {
        String s = null;
        if (nLockTimeout > -1)
            s = " set lock_timeout " + nLockTimeout;
        return s;
    }

    /**
     * Sets the syntax to set the database calatog to use.
     * 
     * @param sDB
     *        the new catalog
     */
    void setCatalogName(String sDB) {
        if (sDB != null) {
            if (sDB.length() > 0) {
                sCatalog = sDB;
            }
        }
    }

    /**
     * Sets the syntax to set the language to use.
     *
     * @param language
     *        the new language
     */
    void setLanguageName(String language) {
        if (language != null) {
            if (language.length() > 0) {
                sLanguage = language;
            }
        }
    }

    /**
     * Returns the syntax to set the database isolation level.
     * 
     * @return the required syntax
     */
    String sqlStatementToSetTransactionIsolationLevel() throws SQLServerException {
        String sql = "set transaction isolation level ";

        switch (transactionIsolationLevel) {
            case Connection.TRANSACTION_READ_UNCOMMITTED: {
                sql = sql + " read uncommitted ";
                break;
            }
            case Connection.TRANSACTION_READ_COMMITTED: {
                sql = sql + " read committed ";
                break;
            }
            case Connection.TRANSACTION_REPEATABLE_READ: {
                sql = sql + " repeatable read ";
                break;
            }
            case Connection.TRANSACTION_SERIALIZABLE: {
                sql = sql + " serializable ";
                break;
            }
            case SQLServerConnection.TRANSACTION_SNAPSHOT: {
                sql = sql + " snapshot ";
                break;
            }
            default: {
                MessageFormat form = new MessageFormat(SQLServerException.getErrString("R_invalidTransactionLevel"));
                Object[] msgArgs = {Integer.toString(transactionIsolationLevel)};
                SQLServerException.makeFromDriverError(this, this, form.format(msgArgs), null, false);
            }
        }
        return sql;
    }

    /**
     * Returns the syntax to set the database commit mode.
     * 
     * @return the required syntax
     */
    static String sqlStatementToSetCommit(boolean autoCommit) {
        return autoCommit ? "set implicit_transactions off " : "set implicit_transactions on ";
    }

    @Override
    public Statement createStatement() throws SQLServerException {
        loggerExternal.entering(loggingClassName, "createStatement");
        Statement st = createStatement(ResultSet.TYPE_FORWARD_ONLY, ResultSet.CONCUR_READ_ONLY);
        loggerExternal.exiting(loggingClassName, "createStatement", st);
        return st;
    }

    @Override
    public PreparedStatement prepareStatement(String sql) throws SQLServerException {
        loggerExternal.entering(loggingClassName, "prepareStatement", sql);
        PreparedStatement pst = prepareStatement(sql, ResultSet.TYPE_FORWARD_ONLY, ResultSet.CONCUR_READ_ONLY);
        loggerExternal.exiting(loggingClassName, "prepareStatement", pst);
        return pst;
    }

    @Override
    public CallableStatement prepareCall(String sql) throws SQLServerException {
        loggerExternal.entering(loggingClassName, "prepareCall", sql);
        CallableStatement st = prepareCall(sql, ResultSet.TYPE_FORWARD_ONLY, ResultSet.CONCUR_READ_ONLY);
        loggerExternal.exiting(loggingClassName, "prepareCall", st);
        return st;
    }

    @Override
    public String nativeSQL(String sql) throws SQLServerException {
        loggerExternal.entering(loggingClassName, "nativeSQL", sql);
        checkClosed();
        loggerExternal.exiting(loggingClassName, "nativeSQL", sql);
        return sql;
    }

    @Override
    public void setAutoCommit(boolean newAutoCommitMode) throws SQLServerException {
        if (loggerExternal.isLoggable(Level.FINER)) {
            loggerExternal.entering(loggingClassName, "setAutoCommit", newAutoCommitMode);
            if (Util.isActivityTraceOn())
                loggerExternal.finer(toString() + " ActivityId: " + ActivityCorrelator.getNext().toString());
        }
        String commitPendingTransaction = "";
        checkClosed();

        if (newAutoCommitMode == databaseAutoCommitMode) // No Change
            return;

        // When changing to auto-commit from inside an existing transaction,
        // commit that transaction first.
        if (newAutoCommitMode)
            commitPendingTransaction = "IF @@TRANCOUNT > 0 COMMIT TRAN ";

        if (connectionlogger.isLoggable(Level.FINER)) {
            connectionlogger.finer(
                    toString() + " Autocommitmode current :" + databaseAutoCommitMode + " new: " + newAutoCommitMode);
        }

        rolledBackTransaction = false;
        connectionCommand(sqlStatementToSetCommit(newAutoCommitMode) + commitPendingTransaction, "setAutoCommit");
        databaseAutoCommitMode = newAutoCommitMode;
        loggerExternal.exiting(loggingClassName, "setAutoCommit");
    }

    @Override
    public boolean getAutoCommit() throws SQLServerException {
        loggerExternal.entering(loggingClassName, "getAutoCommit");
        checkClosed();
        boolean res = !inXATransaction && databaseAutoCommitMode;
        if (loggerExternal.isLoggable(Level.FINER))
            loggerExternal.exiting(loggingClassName, "getAutoCommit", res);
        return res;
    }

    final byte[] getTransactionDescriptor() {
        return transactionDescriptor;
    }

    @Override
    public void commit() throws SQLServerException {
        commit(false);
    }

    /**
     * Makes all changes made since the previous commit/rollback permanent and releases any database locks currently
     * held by this <code>Connection</code> object. This method should be used only when auto-commit mode has been
     * disabled.
     * 
     * @param delayedDurability
     *        flag to indicate whether the commit will occur with delayed durability on.
     * @throws SQLServerException
     *         Exception if a database access error occurs
     */
    public void commit(boolean delayedDurability) throws SQLServerException {
        loggerExternal.entering(loggingClassName, "commit");
        if (loggerExternal.isLoggable(Level.FINER) && Util.isActivityTraceOn()) {
            loggerExternal.finer(toString() + " ActivityId: " + ActivityCorrelator.getNext().toString());
        }

        checkClosed();
        if (!databaseAutoCommitMode) {
            if (!delayedDurability)
                connectionCommand("IF @@TRANCOUNT > 0 COMMIT TRAN", "Connection.commit");
            else
                connectionCommand("IF @@TRANCOUNT > 0 COMMIT TRAN WITH ( DELAYED_DURABILITY =  ON )",
                        "Connection.commit");
        }
        loggerExternal.exiting(loggingClassName, "commit");
    }

    @Override
    public void rollback() throws SQLServerException {
        loggerExternal.entering(loggingClassName, "rollback");
        if (loggerExternal.isLoggable(Level.FINER) && Util.isActivityTraceOn()) {
            loggerExternal.finer(toString() + " ActivityId: " + ActivityCorrelator.getNext().toString());
        }
        checkClosed();

        if (databaseAutoCommitMode) {
            SQLServerException.makeFromDriverError(this, this, SQLServerException.getErrString("R_cantInvokeRollback"),
                    null, true);
        } else
            connectionCommand("IF @@TRANCOUNT > 0 ROLLBACK TRAN", "Connection.rollback");
        loggerExternal.exiting(loggingClassName, "rollback");
    }

    @Override
    public void abort(Executor executor) throws SQLException {
        loggerExternal.entering(loggingClassName, "abort", executor);

        // no-op if connection is closed
        if (isClosed())
            return;

        // check for callAbort permission
        SecurityManager secMgr = System.getSecurityManager();
        if (secMgr != null) {
            try {
                SQLPermission perm = new SQLPermission(callAbortPerm);
                secMgr.checkPermission(perm);
            } catch (SecurityException ex) {
                MessageFormat form = new MessageFormat(SQLServerException.getErrString("R_permissionDenied"));
                Object[] msgArgs = {callAbortPerm};
                SQLServerException.makeFromDriverError(this, this, form.format(msgArgs), null, true);
            }
        }
        if (null == executor) {
            MessageFormat form = new MessageFormat(SQLServerException.getErrString("R_invalidArgument"));
            Object[] msgArgs = {"executor"};
            SQLServerException.makeFromDriverError(null, null, form.format(msgArgs), null, false);
        } else {
            /*
             * Always report the connection as closed for any further use, no matter what happens when we try to clean
             * up the physical resources associated with the connection using executor.
             */
            setState(State.Closed);

            executor.execute(() -> clearConnectionResources());
        }

        loggerExternal.exiting(loggingClassName, "abort");
    }

    @Override
    public void close() throws SQLServerException {
        loggerExternal.entering(loggingClassName, "close");

        /*
         * Always report the connection as closed for any further use, no matter what happens when we try to clean up
         * the physical resources associated with the connection.
         */
        setState(State.Closed);

        clearConnectionResources();

        loggerExternal.exiting(loggingClassName, "close");
    }

    private void clearConnectionResources() {
        if (sharedTimer != null) {
            sharedTimer.removeRef();
            sharedTimer = null;
        }

        /*
         * Close the TDS channel. When the channel is closed, the server automatically rolls back any pending
         * transactions and closes associated resources like prepared handles.
         */
        if (null != tdsChannel) {
            tdsChannel.close();
        }

        // Invalidate statement caches.
        if (null != preparedStatementHandleCache)
            preparedStatementHandleCache.clear();

        if (null != parameterMetadataCache)
            parameterMetadataCache.clear();

        // Clean-up queue etc. related to batching of prepared statement discard actions (sp_unprepare).
        cleanupPreparedStatementDiscardActions();

        if (Util.isActivityTraceOn()) {
            ActivityCorrelator.cleanupActivityId();
        }
    }

    /**
     * This function is used by the proxy for notifying the pool manager that this connection proxy is closed This event
     * will pool the connection
     */
    final void poolCloseEventNotify() throws SQLServerException {
        if (state.equals(State.Opened) && null != pooledConnectionParent) {
            // autocommit = true => nothing to do when app closes connection
            // XA = true => the transaction manager is the only one who can invoke transactional APIs

            // Non XA and autocommit off =>
            // If there is a pending BEGIN TRAN from the last commit or rollback, dont propagate it to
            // the next allocated connection.
            // Also if the app closes a connection handle before committing or rolling back the uncompleted
            // transaction may lock other updates/queries so close the transaction now.
            if (!databaseAutoCommitMode && !(pooledConnectionParent instanceof XAConnection)) {
                connectionCommand("IF @@TRANCOUNT > 0 ROLLBACK TRAN", "close connection");
            }
            notifyPooledConnection(null);
            if (Util.isActivityTraceOn()) {
                ActivityCorrelator.cleanupActivityId();
            }
            if (connectionlogger.isLoggable(Level.FINER)) {
                connectionlogger.finer(toString() + " Connection closed and returned to connection pool");
            }
        }
    }

    @Override
    public boolean isClosed() throws SQLServerException {
        loggerExternal.entering(loggingClassName, "isClosed");
        loggerExternal.exiting(loggingClassName, "isClosed", isSessionUnAvailable());
        return isSessionUnAvailable();
    }

    @Override
    public DatabaseMetaData getMetaData() throws SQLServerException {
        loggerExternal.entering(loggingClassName, "getMetaData");
        checkClosed();
        if (databaseMetaData == null) {
            databaseMetaData = new SQLServerDatabaseMetaData(this);
        }
        loggerExternal.exiting(loggingClassName, "getMetaData", databaseMetaData);
        return databaseMetaData;
    }

    @Override
    public void setReadOnly(boolean readOnly) throws SQLServerException {
        if (loggerExternal.isLoggable(Level.FINER))
            loggerExternal.entering(loggingClassName, "setReadOnly", readOnly);
        checkClosed();
        // do nothing per spec
        loggerExternal.exiting(loggingClassName, "setReadOnly");
    }

    @Override
    public boolean isReadOnly() throws SQLServerException {
        loggerExternal.entering(loggingClassName, "isReadOnly");
        checkClosed();
        if (loggerExternal.isLoggable(Level.FINER))
            loggerExternal.exiting(loggingClassName, "isReadOnly", Boolean.FALSE);
        return false;
    }

    @Override
    public void setCatalog(String catalog) throws SQLServerException {
        loggerExternal.entering(loggingClassName, "setCatalog", catalog);
        if (loggerExternal.isLoggable(Level.FINER) && Util.isActivityTraceOn()) {
            loggerExternal.finer(toString() + " ActivityId: " + ActivityCorrelator.getNext().toString());
        }
        checkClosed();
        if (catalog != null) {
            connectionCommand("use " + Util.escapeSQLId(catalog), "setCatalog");
            sCatalog = catalog;
        }
        loggerExternal.exiting(loggingClassName, "setCatalog");
    }

    @Override
    public String getCatalog() throws SQLServerException {
        loggerExternal.entering(loggingClassName, "getCatalog");
        checkClosed();
        loggerExternal.exiting(loggingClassName, "getCatalog", sCatalog);
        return sCatalog;
    }

    @Override
    public void setTransactionIsolation(int level) throws SQLServerException {
        if (loggerExternal.isLoggable(Level.FINER)) {
            loggerExternal.entering(loggingClassName, "setTransactionIsolation", level);
            if (Util.isActivityTraceOn()) {
                loggerExternal.finer(toString() + " ActivityId: " + ActivityCorrelator.getNext().toString());
            }
        }

        checkClosed();
        if (level == Connection.TRANSACTION_NONE)
            return;
        String sql;
        transactionIsolationLevel = level;
        sql = sqlStatementToSetTransactionIsolationLevel();
        connectionCommand(sql, "setTransactionIsolation");
        loggerExternal.exiting(loggingClassName, "setTransactionIsolation");
    }

    @Override
    public int getTransactionIsolation() throws SQLServerException {
        loggerExternal.entering(loggingClassName, "getTransactionIsolation");
        checkClosed();
        if (loggerExternal.isLoggable(Level.FINER))
            loggerExternal.exiting(loggingClassName, "getTransactionIsolation", transactionIsolationLevel);
        return transactionIsolationLevel;
    }

    /** the SQL warnings chain */
    volatile SQLWarning sqlWarnings;

    /** warnings synchronization object */
    private final Object warningSynchronization = new Object();

    // Think about returning a copy when we implement additional warnings.
    @Override
    public SQLWarning getWarnings() throws SQLServerException {
        loggerExternal.entering(loggingClassName, "getWarnings");
        checkClosed();
        // check null warn wont crash
        loggerExternal.exiting(loggingClassName, "getWarnings", sqlWarnings);
        return sqlWarnings;
    }

    // Any changes to SQLWarnings should be synchronized.
    void addWarning(String warningString) {
        synchronized (warningSynchronization) {
            SQLWarning warning = new SQLWarning(warningString);

            if (null == sqlWarnings) {
                sqlWarnings = warning;
            } else {
                sqlWarnings.setNextWarning(warning);
            }
        }
    }

    @Override
    public void clearWarnings() throws SQLServerException {
        synchronized (warningSynchronization) {
            loggerExternal.entering(loggingClassName, "clearWarnings");
            checkClosed();
            sqlWarnings = null;
            loggerExternal.exiting(loggingClassName, "clearWarnings");
        }
    }

    // --------------------------JDBC 2.0-----------------------------
    @Override
    public Statement createStatement(int resultSetType, int resultSetConcurrency) throws SQLServerException {
        if (loggerExternal.isLoggable(Level.FINER))
            loggerExternal.entering(loggingClassName, "createStatement",
                    new Object[] {resultSetType, resultSetConcurrency});
        checkClosed();
        SQLServerStatement st = new SQLServerStatement(this, resultSetType, resultSetConcurrency,
                SQLServerStatementColumnEncryptionSetting.UseConnectionSetting);
        if (requestStarted) {
            addOpenStatement(st);
        }
        loggerExternal.exiting(loggingClassName, "createStatement", st);
        return st;
    }

    @Override
    public PreparedStatement prepareStatement(String sql, int resultSetType,
            int resultSetConcurrency) throws SQLServerException {
        if (loggerExternal.isLoggable(Level.FINER))
            loggerExternal.entering(loggingClassName, "prepareStatement",
                    new Object[] {sql, resultSetType, resultSetConcurrency});
        checkClosed();

        SQLServerPreparedStatement st = new SQLServerPreparedStatement(this, sql, resultSetType, resultSetConcurrency,
                SQLServerStatementColumnEncryptionSetting.UseConnectionSetting);

        if (requestStarted) {
            addOpenStatement(st);
        }
        loggerExternal.exiting(loggingClassName, "prepareStatement", st);
        return st;
    }

    private PreparedStatement prepareStatement(String sql, int resultSetType, int resultSetConcurrency,
            SQLServerStatementColumnEncryptionSetting stmtColEncSetting) throws SQLServerException {
        if (loggerExternal.isLoggable(Level.FINER))
            loggerExternal.entering(loggingClassName, "prepareStatement",
                    new Object[] {sql, resultSetType, resultSetConcurrency, stmtColEncSetting});
        checkClosed();

        SQLServerPreparedStatement st = new SQLServerPreparedStatement(this, sql, resultSetType, resultSetConcurrency,
                stmtColEncSetting);

        if (requestStarted) {
            addOpenStatement(st);
        }

        loggerExternal.exiting(loggingClassName, "prepareStatement", st);
        return st;
    }

    @Override
    public CallableStatement prepareCall(String sql, int resultSetType,
            int resultSetConcurrency) throws SQLServerException {
        if (loggerExternal.isLoggable(Level.FINER))
            loggerExternal.entering(loggingClassName, "prepareCall",
                    new Object[] {sql, resultSetType, resultSetConcurrency});
        checkClosed();

        SQLServerCallableStatement st = new SQLServerCallableStatement(this, sql, resultSetType, resultSetConcurrency,
                SQLServerStatementColumnEncryptionSetting.UseConnectionSetting);

        if (requestStarted) {
            addOpenStatement(st);
        }

        loggerExternal.exiting(loggingClassName, "prepareCall", st);
        return st;
    }

    @Override
    public void setTypeMap(java.util.Map<String, Class<?>> map) throws SQLException {
        loggerExternal.entering(loggingClassName, "setTypeMap", map);
        checkClosed();
        if (map != null && (map instanceof java.util.HashMap)) {
            // we return an empty Hash map if the user gives this back make sure we accept it.
            if (map.isEmpty()) {
                loggerExternal.exiting(loggingClassName, "setTypeMap");
                return;
            }

        }
        SQLServerException.throwNotSupportedException(this, null);
    }

    @Override
    public java.util.Map<String, Class<?>> getTypeMap() throws SQLServerException {
        loggerExternal.entering(loggingClassName, "getTypeMap");
        checkClosed();
        java.util.Map<String, Class<?>> mp = new java.util.HashMap<>();
        loggerExternal.exiting(loggingClassName, "getTypeMap", mp);
        return mp;
    }

    /* ---------------------- Logon --------------------------- */

    int writeAEFeatureRequest(boolean write, /* if false just calculates the length */
            TDSWriter tdsWriter) throws SQLServerException {
        // This includes the length of the terminator byte. If there are other extension features, re-adjust
        // accordingly.
        int len = 6; // (1byte = featureID, 4bytes = featureData length, 1 bytes = Version)

        if (write) {
            tdsWriter.writeByte(TDS.TDS_FEATURE_EXT_AE); // FEATUREEXT_TC
            tdsWriter.writeInt(1); // length of version
            if (null == enclaveAttestationUrl || enclaveAttestationUrl.isEmpty() || (enclaveAttestationProtocol != null 
               && !enclaveAttestationProtocol.equalsIgnoreCase(AttestationProtocol.NONE.toString()))) {
                tdsWriter.writeByte(TDS.COLUMNENCRYPTION_VERSION1);
            } else {
                tdsWriter.writeByte(TDS.COLUMNENCRYPTION_VERSION2);
            }
        }
        return len;
    }

    int writeFedAuthFeatureRequest(boolean write, /* if false just calculates the length */
            TDSWriter tdsWriter,
            FederatedAuthenticationFeatureExtensionData fedAuthFeatureExtensionData) throws SQLServerException {

        assert (fedAuthFeatureExtensionData.libraryType == TDS.TDS_FEDAUTH_LIBRARY_ADAL
                || fedAuthFeatureExtensionData.libraryType == TDS.TDS_FEDAUTH_LIBRARY_SECURITYTOKEN);

        int dataLen = 0;

        // set dataLen and totalLen
        switch (fedAuthFeatureExtensionData.libraryType) {
            case TDS.TDS_FEDAUTH_LIBRARY_ADAL:
                dataLen = 2; // length of feature data = 1 byte for library and echo + 1 byte for workflow
                break;
            case TDS.TDS_FEDAUTH_LIBRARY_SECURITYTOKEN:
                assert null != fedAuthFeatureExtensionData.accessToken;
                // length of feature data = 1 byte for library and echo,
                // security token length and sizeof(int) for token length itself
                dataLen = 1 + 4 + fedAuthFeatureExtensionData.accessToken.length;
                break;
            default:
                assert (false); // Unrecognized library type for fedauth feature extension request"
                break;
        }

        int totalLen = dataLen + 5; // length of feature id (1 byte), data length field (4 bytes), and feature data
                                    // (dataLen)

        // write feature id
        if (write) {
            tdsWriter.writeByte((byte) TDS.TDS_FEATURE_EXT_FEDAUTH); // FEATUREEXT_TCE

            // set options
            byte options = 0x00;

            // set upper 7 bits of options to indicate fed auth library type
            switch (fedAuthFeatureExtensionData.libraryType) {
                case TDS.TDS_FEDAUTH_LIBRARY_ADAL:
                    assert federatedAuthenticationInfoRequested;
                    options |= TDS.TDS_FEDAUTH_LIBRARY_ADAL << 1;
                    break;
                case TDS.TDS_FEDAUTH_LIBRARY_SECURITYTOKEN:
                    assert federatedAuthenticationRequested;
                    options |= TDS.TDS_FEDAUTH_LIBRARY_SECURITYTOKEN << 1;
                    break;
                default:
                    assert (false); // Unrecognized library type for fedauth feature extension request
                    break;
            }

            options |= (byte) (fedAuthFeatureExtensionData.fedAuthRequiredPreLoginResponse ? 0x01 : 0x00);

            // write FeatureDataLen
            tdsWriter.writeInt(dataLen);

            // write FeatureData
            // write option
            tdsWriter.writeByte(options);

            // write workflow for FedAuthLibrary.ADAL
            // write accessToken for FedAuthLibrary.SecurityToken
            switch (fedAuthFeatureExtensionData.libraryType) {
                case TDS.TDS_FEDAUTH_LIBRARY_ADAL:
                    byte workflow = 0x00;
                    switch (fedAuthFeatureExtensionData.authentication) {
                        case ActiveDirectoryPassword:
                            workflow = TDS.ADALWORKFLOW_ACTIVEDIRECTORYPASSWORD;
                            break;
                        case ActiveDirectoryIntegrated:
                            workflow = TDS.ADALWORKFLOW_ACTIVEDIRECTORYINTEGRATED;
                            break;
                        case ActiveDirectoryMSI:
                            workflow = TDS.ADALWORKFLOW_ACTIVEDIRECTORYMSI;
                            break;
                        case ActiveDirectoryInteractive:
                            workflow = TDS.ADALWORKFLOW_ACTIVEDIRECTORYINTERACTIVE;
                            break;
                        case ActiveDirectoryServicePrincipal:
                            workflow = TDS.ADALWORKFLOW_ACTIVEDIRECTORYSERVICEPRINCIPAL;
                            break;
                        default:
                            assert (false); // Unrecognized Authentication type for fedauth ADAL request
                            break;
                    }

                    tdsWriter.writeByte(workflow);
                    break;
                case TDS.TDS_FEDAUTH_LIBRARY_SECURITYTOKEN:
                    tdsWriter.writeInt(fedAuthFeatureExtensionData.accessToken.length);
                    tdsWriter.writeBytes(fedAuthFeatureExtensionData.accessToken, 0,
                            fedAuthFeatureExtensionData.accessToken.length);
                    break;
                default:
                    assert (false); // Unrecognized FedAuthLibrary type for feature extension request
                    break;
            }
        }
        return totalLen;
    }

    int writeDataClassificationFeatureRequest(boolean write /* if false just calculates the length */,
            TDSWriter tdsWriter) throws SQLServerException {
        int len = 6; // 1byte = featureID, 4bytes = featureData length, 1 bytes = Version
        if (write) {
            // Write Feature ID, length of the version# field and Sensitivity Classification Version#
            tdsWriter.writeByte(TDS.TDS_FEATURE_EXT_DATACLASSIFICATION);
            tdsWriter.writeInt(1);
            tdsWriter.writeByte(TDS.MAX_SUPPORTED_DATA_CLASSIFICATION_VERSION);
        }
        return len; // size of data written
    }

    int writeUTF8SupportFeatureRequest(boolean write, /* if false just calculates the length */
            TDSWriter tdsWriter) throws SQLServerException {
        int len = 5; // 1byte = featureID, 4bytes = featureData length
        if (write) {
            tdsWriter.writeByte(TDS.TDS_FEATURE_EXT_UTF8SUPPORT);
            tdsWriter.writeInt(0);
        }
        return len;
    }

    int writeDNSCacheFeatureRequest(boolean write, /* if false just calculates the length */
            TDSWriter tdsWriter) throws SQLServerException {
        int len = 5; // 1byte = featureID, 4bytes = featureData length
        if (write) {
            tdsWriter.writeByte(TDS.TDS_FEATURE_EXT_AZURESQLDNSCACHING);
            tdsWriter.writeInt(0);
        }
        return len;
    }

    int writeIdleConnectionResiliencyRequest(boolean write, TDSWriter tdsWriter) throws SQLServerException {
        SessionStateTable ssTable = sessionRecovery.getSessionStateTable();
        int len = 1;
        if (write) {
            tdsWriter.writeByte(TDS.TDS_FEATURE_EXT_SESSIONRECOVERY);
        }
        if (!sessionRecovery.getReconnectThread().isAlive()) {
            if (write) {
                tdsWriter.writeInt(0);
            }
            len += 4;
        } else {
            int initialLength = 0;
            initialLength += 1 + 2 * ssTable.getOriginalCatalog().length();
            initialLength += 1 + 2 * ssTable.getOriginalLanguage().length();
            initialLength += 1 + (ssTable.getOriginalCollation() == null ? 0 : SQLCollation.tdsLength());
            initialLength += ssTable.getInitialLength();

            int currentLength = 0;
            currentLength += 1 + 2 * (sCatalog.equals(ssTable.getOriginalCatalog()) ? 0 : sCatalog.length());
            currentLength += 1 + 2 * (sLanguage.equals(ssTable.getOriginalLanguage()) ? 0 : sLanguage.length());
            currentLength += 1 + (databaseCollation == null
                    || databaseCollation.isEqual(ssTable.getOriginalCollation()) ? 0 : SQLCollation.tdsLength());
            currentLength += ssTable.getDeltaLength();

            if (write) {
                // length of data w/o total length (initial + current + 2 * sizeof(DWORD))
                tdsWriter.writeInt(8 + initialLength + currentLength);
                tdsWriter.writeInt(initialLength);
                tdsWriter.writeByte((byte) ssTable.getOriginalCatalog().length());
                tdsWriter.writeBytes(toUCS16(ssTable.getOriginalCatalog()));
                if (ssTable.getOriginalCollation() != null) {
                    tdsWriter.writeByte((byte) SQLCollation.tdsLength());
                    ssTable.getOriginalCollation().writeCollation(tdsWriter);
                } else {
                    tdsWriter.writeByte((byte) 0); // collation length
                }
                tdsWriter.writeByte((byte) ssTable.getOriginalLanguage().length());
                tdsWriter.writeBytes(toUCS16(ssTable.getOriginalLanguage()));
                for (int i = 0; i < SessionStateTable.SESSION_STATE_ID_MAX; i++) {
                    if (ssTable.getSessionStateInitial()[i] != null) {
                        tdsWriter.writeByte((byte) i); // state id
                        if (ssTable.getSessionStateInitial()[i].length >= 0xFF) {
                            tdsWriter.writeByte((byte) 0xFF);
                            tdsWriter.writeShort((short) ssTable.getSessionStateInitial()[i].length);
                        } else {
                            tdsWriter.writeByte((byte) (ssTable.getSessionStateInitial()[i]).length); // state length
                        }
                        tdsWriter.writeBytes(ssTable.getSessionStateInitial()[i]); // state value
                    }
                }
                tdsWriter.writeInt(currentLength);

                if (ssTable.spResetCalled()) {
                    sCatalog = ssTable.getOriginalCatalog();
                    databaseCollation = ssTable.getOriginalCollation();
                    sLanguage = ssTable.getOriginalLanguage();
                    ssTable.setspResetCalled(false);
                }

                // database/catalog
                if (sCatalog.equals(ssTable.getOriginalCatalog())) {
                    tdsWriter.writeByte((byte) 0);
                } else {
                    tdsWriter.writeByte((byte) sCatalog.length());
                    tdsWriter.writeBytes(toUCS16(sCatalog));
                }

                // collation
                if (databaseCollation == null || databaseCollation.isEqual(ssTable.getOriginalCollation())) {
                    tdsWriter.writeByte((byte) 0);
                } else {
                    tdsWriter.writeByte((byte) SQLCollation.tdsLength());
                    databaseCollation.writeCollation(tdsWriter);
                }

                // language
                if (sLanguage.equals(ssTable.getOriginalLanguage())) {
                    tdsWriter.writeByte((byte) 0);
                } else {
                    tdsWriter.writeByte((byte) sLanguage.length());
                    tdsWriter.writeBytes(toUCS16(sLanguage));
                }

                // Delta session state
                for (int i = 0; i < SessionStateTable.SESSION_STATE_ID_MAX; i++) {
                    if (ssTable.getSessionStateDelta()[i] != null
                            && ssTable.getSessionStateDelta()[i].getData() != null) {
                        tdsWriter.writeByte((byte) i); // state id
                        if (ssTable.getSessionStateDelta()[i].getDataLength() >= 0xFF) {
                            tdsWriter.writeByte((byte) 0xFF);
                            tdsWriter.writeShort((short) ssTable.getSessionStateDelta()[i].getDataLength());
                        } else
                            tdsWriter.writeByte((byte) (ssTable.getSessionStateDelta()[i].getDataLength()));
                        tdsWriter.writeBytes(ssTable.getSessionStateDelta()[i].getData()); // state value
                    }
                }
            }
            len += initialLength + currentLength + 12 /* length fields (initial, current, total) */;
        }
        return len;
    }

    /**
     * Logon Command
     *
     */
    private final class LogonCommand extends UninterruptableTDSCommand {
        // Always update serialVersionUID when prompted.
        private static final long serialVersionUID = 1L;

        LogonCommand() {
            super("logon");
        }

        final boolean doExecute() throws SQLServerException {
            logon(this);
            return true;
        }
    }

    private void logon(LogonCommand command) throws SQLServerException {
        SSPIAuthentication authentication = null;

        if (integratedSecurity) {
            if (AuthenticationScheme.nativeAuthentication == intAuthScheme) {
                authentication = new AuthenticationJNI(this, currentConnectPlaceHolder.getServerName(),
                        currentConnectPlaceHolder.getPortNumber());
            } else if (AuthenticationScheme.javaKerberos == intAuthScheme) {
                if (null != impersonatedUserCred) {
                    authentication = new KerbAuthentication(this, currentConnectPlaceHolder.getServerName(),
                            currentConnectPlaceHolder.getPortNumber(), impersonatedUserCred, isUserCreatedCredential);
                } else if (usePlatformGssCredentials) {
                    authentication = new KerbAuthentication(this, currentConnectPlaceHolder.getServerName(),
                            currentConnectPlaceHolder.getPortNumber(), true);
                } else {
                    authentication = new KerbAuthentication(this, currentConnectPlaceHolder.getServerName(),
                            currentConnectPlaceHolder.getPortNumber());
                }
            } else if (ntlmAuthentication) {
                if (null == ntlmPasswordHash) {
                    ntlmPasswordHash = NTLMAuthentication.getNtlmPasswordHash(
                            activeConnectionProperties.getProperty(SQLServerDriverStringProperty.PASSWORD.toString()));
                    activeConnectionProperties.remove(SQLServerDriverStringProperty.PASSWORD.toString());
                }

                authentication = new NTLMAuthentication(this,
                        activeConnectionProperties.getProperty(SQLServerDriverStringProperty.DOMAIN.toString()),
                        activeConnectionProperties.getProperty(SQLServerDriverStringProperty.USER.toString()),
                        ntlmPasswordHash, hostName);
            }
        }
        /*
         * If the workflow being used is Active Directory Password or Active Directory Integrated and server's prelogin
         * response for FEDAUTHREQUIRED option indicates Federated Authentication is required, we have to insert FedAuth
         * Feature Extension in Login7, indicating the intent to use Active Directory Authentication Library for SQL
         * Server.
         */
        if (authenticationString.equalsIgnoreCase(SqlAuthentication.ActiveDirectoryPassword.toString())
                || ((authenticationString.equalsIgnoreCase(SqlAuthentication.ActiveDirectoryIntegrated.toString())
                        || authenticationString.equalsIgnoreCase(SqlAuthentication.ActiveDirectoryMSI.toString())
                        || authenticationString
                                .equalsIgnoreCase(SqlAuthentication.ActiveDirectoryServicePrincipal.toString())
                        || authenticationString
                                .equalsIgnoreCase(SqlAuthentication.ActiveDirectoryInteractive.toString()))
                        && fedAuthRequiredPreLoginResponse)) {
            federatedAuthenticationInfoRequested = true;
            fedAuthFeatureExtensionData = new FederatedAuthenticationFeatureExtensionData(TDS.TDS_FEDAUTH_LIBRARY_ADAL,
                    authenticationString, fedAuthRequiredPreLoginResponse);
        }

        if (null != accessTokenInByte) {
            fedAuthFeatureExtensionData = new FederatedAuthenticationFeatureExtensionData(
                    TDS.TDS_FEDAUTH_LIBRARY_SECURITYTOKEN, fedAuthRequiredPreLoginResponse, accessTokenInByte);
            /*
             * No need any further info from the server for token based authentication. So set
             * _federatedAuthenticationRequested to true
             */
            federatedAuthenticationRequested = true;
        }
        try {
            sendLogon(command, authentication, fedAuthFeatureExtensionData);
            /*
             * If we got routed in the current attempt, the server closes the connection. So, we should not be sending
             * anymore commands to the server in that case.
             */
            if (!isRoutedInCurrentAttempt) {
                originalCatalog = sCatalog;
                String sqlStmt = sqlStatementToInitialize();
                if (sqlStmt != null) {
                    connectionCommand(sqlStmt, "Change Settings");
                }
            }
        } finally {
            if (integratedSecurity) {
                if (null != authentication) {
                    authentication.releaseClientContext();
                    authentication = null;
                }
                if (null != impersonatedUserCred) {
                    impersonatedUserCred = null;
                }
            }
        }
    }

    private static final int ENVCHANGE_DATABASE = 1;
    private static final int ENVCHANGE_LANGUAGE = 2;
    private static final int ENVCHANGE_CHARSET = 3;
    private static final int ENVCHANGE_PACKETSIZE = 4;
    private static final int ENVCHANGE_SORTLOCALEID = 5;
    private static final int ENVCHANGE_SORTFLAGS = 6;
    private static final int ENVCHANGE_SQLCOLLATION = 7;
    private static final int ENVCHANGE_XACT_BEGIN = 8;
    private static final int ENVCHANGE_XACT_COMMIT = 9;
    private static final int ENVCHANGE_XACT_ROLLBACK = 10;
    private static final int ENVCHANGE_DTC_ENLIST = 11;
    private static final int ENVCHANGE_DTC_DEFECT = 12;
    private static final int ENVCHANGE_CHANGE_MIRROR = 13;
    @SuppressWarnings("unused")
    private static final int ENVCHANGE_UNUSED_14 = 14;
    private static final int ENVCHANGE_DTC_PROMOTE = 15;
    private static final int ENVCHANGE_DTC_MGR_ADDR = 16;
    private static final int ENVCHANGE_XACT_ENDED = 17;
    private static final int ENVCHANGE_RESET_COMPLETE = 18;
    private static final int ENVCHANGE_USER_INFO = 19;
    private static final int ENVCHANGE_ROUTING = 20;

    final void processEnvChange(TDSReader tdsReader) throws SQLServerException {
        tdsReader.readUnsignedByte(); // token type
        final int envValueLength = tdsReader.readUnsignedShort();

        TDSReaderMark mark = tdsReader.mark();
        int envchange = tdsReader.readUnsignedByte();
        switch (envchange) {
            case ENVCHANGE_PACKETSIZE:
                // Set NEW value as new TDS packet size
                try {
                    tdsPacketSize = Integer.parseInt(tdsReader.readUnicodeString(tdsReader.readUnsignedByte()));
                } catch (NumberFormatException e) {
                    tdsReader.throwInvalidTDS();
                }
                if (connectionlogger.isLoggable(Level.FINER))
                    connectionlogger.finer(toString() + " Network packet size is " + tdsPacketSize + " bytes");
                break;

            case ENVCHANGE_SQLCOLLATION:
                if (SQLCollation.tdsLength() != tdsReader.readUnsignedByte())
                    tdsReader.throwInvalidTDS();

                try {
                    databaseCollation = new SQLCollation(tdsReader);
                } catch (java.io.UnsupportedEncodingException e) {
                    terminate(SQLServerException.DRIVER_ERROR_INVALID_TDS, e.getMessage(), e);
                }

                break;

            case ENVCHANGE_DTC_ENLIST:
            case ENVCHANGE_XACT_BEGIN:
                rolledBackTransaction = false;
                byte[] transactionDescriptor = getTransactionDescriptor();

                if (transactionDescriptor.length != tdsReader.readUnsignedByte())
                    tdsReader.throwInvalidTDS();

                tdsReader.readBytes(transactionDescriptor, 0, transactionDescriptor.length);

                if (connectionlogger.isLoggable(Level.FINER)) {
                    String op;
                    if (ENVCHANGE_XACT_BEGIN == envchange)
                        op = " started";
                    else
                        op = " enlisted";

                    connectionlogger.finer(toString() + op);
                }
                break;

            case ENVCHANGE_XACT_ROLLBACK:
                rolledBackTransaction = true;

                if (inXATransaction) {
                    if (connectionlogger.isLoggable(Level.FINER))
                        connectionlogger.finer(toString() + " rolled back. (DTC)");

                    // Do not clear the transaction descriptor if the connection is in DT.
                    // For a DTC transaction, a ENV_ROLLBACKTRAN token won't cleanup the xactID previously cached on the
                    // connection
                    // because user is required to explicitly un-enlist/defect a connection from a DTC.
                    // A ENV_DEFECTTRAN token though will clean the DTC xactID on the connection.
                } else {
                    if (connectionlogger.isLoggable(Level.FINER))
                        connectionlogger.finer(toString() + " rolled back");

                    Arrays.fill(getTransactionDescriptor(), (byte) 0);
                }

                break;

            case ENVCHANGE_XACT_COMMIT:
                if (connectionlogger.isLoggable(Level.FINER))
                    connectionlogger.finer(toString() + " committed");

                Arrays.fill(getTransactionDescriptor(), (byte) 0);

                break;

            case ENVCHANGE_DTC_DEFECT:
                if (connectionlogger.isLoggable(Level.FINER))
                    connectionlogger.finer(toString() + " defected");

                Arrays.fill(getTransactionDescriptor(), (byte) 0);

                break;

            case ENVCHANGE_DATABASE:
                setCatalogName(tdsReader.readUnicodeString(tdsReader.readUnsignedByte()));
                break;

            case ENVCHANGE_CHANGE_MIRROR:
                setFailoverPartnerServerProvided(tdsReader.readUnicodeString(tdsReader.readUnsignedByte()));
                break;
            case ENVCHANGE_LANGUAGE:
                setLanguageName(tdsReader.readUnicodeString(tdsReader.readUnsignedByte()));
                break;
            case ENVCHANGE_RESET_COMPLETE:
                sessionRecovery.getSessionStateTable().reset();
                break;
            // Skip unsupported, ENVCHANGES
            case ENVCHANGE_CHARSET:
            case ENVCHANGE_SORTLOCALEID:
            case ENVCHANGE_SORTFLAGS:
            case ENVCHANGE_DTC_PROMOTE:
            case ENVCHANGE_DTC_MGR_ADDR:
            case ENVCHANGE_XACT_ENDED:
            case ENVCHANGE_USER_INFO:
                if (connectionlogger.isLoggable(Level.FINER))
                    connectionlogger.finer(toString() + " Ignored env change: " + envchange);
                break;
            case ENVCHANGE_ROUTING:

                // initialize to invalid values
                int routingDataValueLength, routingProtocol, routingPortNumber, routingServerNameLength;
                routingDataValueLength = routingProtocol = routingPortNumber = routingServerNameLength = -1;

                String routingServerName = null;

                try {
                    routingDataValueLength = tdsReader.readUnsignedShort();
                    if (routingDataValueLength <= 5)// (5 is the no of bytes in protocol + port number+ length field of
                                                    // server name)
                    {
                        throwInvalidTDS();
                    }

                    routingProtocol = tdsReader.readUnsignedByte();
                    if (routingProtocol != 0) {
                        throwInvalidTDS();
                    }

                    routingPortNumber = tdsReader.readUnsignedShort();
                    if (routingPortNumber <= 0 || routingPortNumber > 65535) {
                        throwInvalidTDS();
                    }

                    routingServerNameLength = tdsReader.readUnsignedShort();
                    if (routingServerNameLength <= 0 || routingServerNameLength > 1024) {
                        throwInvalidTDS();
                    }

                    routingServerName = tdsReader.readUnicodeString(routingServerNameLength);
                    assert routingServerName != null;

                } finally {
                    if (connectionlogger.isLoggable(Level.FINER)) {
                        connectionlogger.finer(toString() + " Received routing ENVCHANGE with the following values."
                                + " routingDataValueLength:" + routingDataValueLength + " protocol:" + routingProtocol
                                + " portNumber:" + routingPortNumber + " serverNameLength:" + routingServerNameLength
                                + " serverName:" + ((routingServerName != null) ? routingServerName : "null"));
                    }
                }

                // Check if the hostNameInCertificate needs to be updated to handle the rerouted subdomain in Azure
                String currentHostName = activeConnectionProperties.getProperty("hostNameInCertificate");

                // skip the check for hostNameInCertificate if routingServerName is null
                if (null != currentHostName && currentHostName.startsWith("*") && (null != routingServerName)
                        && routingServerName.indexOf('.') != -1) {
                    char[] currentHostNameCharArray = currentHostName.toCharArray();
                    char[] routingServerNameCharArray = routingServerName.toCharArray();
                    boolean hostNameNeedsUpdate = true;

                    /*
                     * Check if routingServerName and hostNameInCertificate are from same domain by verifying each
                     * character in currentHostName from last until it reaches the character before the wildcard symbol
                     * (i.e. currentHostNameCharArray[1])
                     */
                    for (int i = currentHostName.length() - 1, j = routingServerName.length() - 1; i > 0 && j > 0;
                            i--, j--) {
                        if (routingServerNameCharArray[j] != currentHostNameCharArray[i]) {
                            hostNameNeedsUpdate = false;
                            break;
                        }
                    }

                    if (hostNameNeedsUpdate) {
                        String newHostName = "*" + routingServerName.substring(routingServerName.indexOf('.'));
                        activeConnectionProperties.setProperty("hostNameInCertificate", newHostName);

                        if (connectionlogger.isLoggable(Level.FINER)) {
                            connectionlogger.finer(toString() + "Using new host to validate the SSL certificate");
                        }
                    }
                }

                isRoutedInCurrentAttempt = true;
                routingInfo = new ServerPortPlaceHolder(routingServerName, routingPortNumber, null, integratedSecurity);
                break;

            // Error on unrecognized, unused ENVCHANGES
            default:
                if (connectionlogger.isLoggable(Level.WARNING)) {
                    connectionlogger.warning(toString() + " Unknown environment change: " + envchange);
                }
                throwInvalidTDS();
                break;
        }

        // After extracting whatever value information we need, skip over whatever is left
        // that we're not interested in.
        tdsReader.reset(mark);
        tdsReader.readBytes(new byte[envValueLength], 0, envValueLength);
    }

    final void processFedAuthInfo(TDSReader tdsReader, TDSTokenHandler tdsTokenHandler) throws SQLServerException {
        SqlFedAuthInfo sqlFedAuthInfo = new SqlFedAuthInfo();

        tdsReader.readUnsignedByte(); // token type, 0xEE

        // TdsParser.TryGetTokenLength, for FEDAUTHINFO, it uses TryReadInt32()
        int tokenLen = tdsReader.readInt();

        if (connectionlogger.isLoggable(Level.FINER)) {
            connectionlogger.fine(toString() + " FEDAUTHINFO token stream length = " + tokenLen);
        }

        if (tokenLen < 4) {
            // the token must at least contain a DWORD(length is 4 bytes) indicating the number of info IDs
            if (connectionlogger.isLoggable(Level.SEVERE)) {
                connectionlogger.severe(toString() + "FEDAUTHINFO token stream length too short for CountOfInfoIDs.");
            }
            throw new SQLServerException(
                    SQLServerException.getErrString("R_FedAuthInfoLengthTooShortForCountOfInfoIds"), null);
        }

        // read how many FedAuthInfo options there are
        int optionsCount = tdsReader.readInt();

        tokenLen = tokenLen - 4; // remaining length is shortened since we read optCount, 4 is the size of int

        if (connectionlogger.isLoggable(Level.FINER)) {
            connectionlogger.fine(toString() + " CountOfInfoIDs = " + optionsCount);
        }

        if (tokenLen > 0) {
            // read the rest of the token
            byte[] tokenData = new byte[tokenLen];

            tdsReader.readBytes(tokenData, 0, tokenLen);

            if (connectionlogger.isLoggable(Level.FINER)) {
                connectionlogger
                        .fine(toString() + " Read rest of FEDAUTHINFO token stream: " + Arrays.toString(tokenData));
            }

            // each FedAuthInfoOpt is 9 bytes:
            // 1 byte for FedAuthInfoID
            // 4 bytes for FedAuthInfoDataLen
            // 4 bytes for FedAuthInfoDataOffset
            // So this is the index in tokenData for the i-th option
            final int optionSize = 9;

            // the total number of bytes for all FedAuthInfoOpts together
            int totalOptionsSize = optionsCount * optionSize;

            for (int i = 0; i < optionsCount; i++) {
                int currentOptionOffset = i * optionSize;

                byte id = tokenData[currentOptionOffset];
                byte[] buffer = new byte[4];
                buffer[3] = tokenData[currentOptionOffset + 1];
                buffer[2] = tokenData[currentOptionOffset + 2];
                buffer[1] = tokenData[currentOptionOffset + 3];
                buffer[0] = tokenData[currentOptionOffset + 4];
                java.nio.ByteBuffer wrapped = java.nio.ByteBuffer.wrap(buffer); // big-endian by default
                int dataLen = wrapped.getInt();

                buffer = new byte[4];
                buffer[3] = tokenData[currentOptionOffset + 5];
                buffer[2] = tokenData[currentOptionOffset + 6];
                buffer[1] = tokenData[currentOptionOffset + 7];
                buffer[0] = tokenData[currentOptionOffset + 8];
                wrapped = java.nio.ByteBuffer.wrap(buffer); // big-endian by default
                int dataOffset = wrapped.getInt();

                if (connectionlogger.isLoggable(Level.FINER)) {
                    connectionlogger.fine(toString() + " FedAuthInfoOpt: ID=" + id + ", DataLen=" + dataLen
                            + ", Offset=" + dataOffset);
                }

                // offset is measured from optCount, so subtract to make offset measured
                // from the beginning of tokenData, 4 is the size of int
                dataOffset = dataOffset - 4;

                // if dataOffset points to a region within FedAuthInfoOpt or after the end of the token, throw
                if (dataOffset < totalOptionsSize || dataOffset >= tokenLen) {
                    if (connectionlogger.isLoggable(Level.SEVERE)) {
                        connectionlogger.severe(toString() + "FedAuthInfoDataOffset points to an invalid location.");
                    }
                    MessageFormat form = new MessageFormat(
                            SQLServerException.getErrString("R_FedAuthInfoInvalidOffset"));
                    throw new SQLServerException(form.format(new Object[] {dataOffset}), null);
                }

                // try to read data and throw if the arguments are bad, meaning the server sent us a bad token
                String data = null;
                try {
                    byte[] dataArray = new byte[dataLen];
                    System.arraycopy(tokenData, dataOffset, dataArray, 0, dataLen);
                    data = new String(dataArray, UTF_16LE);
                } catch (Exception e) {
                    connectionlogger.severe(toString() + "Failed to read FedAuthInfoData.");
                    throw new SQLServerException(SQLServerException.getErrString("R_FedAuthInfoFailedToReadData"), e);
                }

                if (connectionlogger.isLoggable(Level.FINER)) {
                    connectionlogger.fine(toString() + " FedAuthInfoData: " + data);
                }

                // store data in tempFedAuthInfo
                switch (id) {
                    case TDS.FEDAUTH_INFO_ID_SPN:
                        sqlFedAuthInfo.spn = data;
                        break;
                    case TDS.FEDAUTH_INFO_ID_STSURL:
                        sqlFedAuthInfo.stsurl = data;
                        break;
                    default:
                        if (connectionlogger.isLoggable(Level.FINER)) {
                            connectionlogger
                                    .fine(toString() + " Ignoring unknown federated authentication info option: " + id);
                        }
                        break;
                }
            }
        } else {
            if (connectionlogger.isLoggable(Level.SEVERE)) {
                connectionlogger.severe(
                        toString() + "FEDAUTHINFO token stream is not long enough to contain the data it claims to.");
            }
            MessageFormat form = new MessageFormat(
                    SQLServerException.getErrString("R_FedAuthInfoLengthTooShortForData"));
            throw new SQLServerException(form.format(new Object[] {tokenLen}), null);
        }

        if (null == sqlFedAuthInfo.spn || null == sqlFedAuthInfo.stsurl || sqlFedAuthInfo.spn.trim().isEmpty()
                || sqlFedAuthInfo.stsurl.trim().isEmpty()) {
            // We should be receiving both stsurl and spn
            if (connectionlogger.isLoggable(Level.SEVERE)) {
                connectionlogger.severe(toString() + "FEDAUTHINFO token stream does not contain both STSURL and SPN.");
            }
            throw new SQLServerException(SQLServerException.getErrString("R_FedAuthInfoDoesNotContainStsurlAndSpn"),
                    null);
        }

        onFedAuthInfo(sqlFedAuthInfo, tdsTokenHandler);

        aadPrincipalSecret = "";
        activeConnectionProperties.remove(SQLServerDriverStringProperty.AAD_SECURE_PRINCIPAL_SECRET.toString());
    }

    final void processSessionState(TDSReader tdsReader) throws SQLServerException {
        if (sessionRecovery.isConnectionRecoveryNegotiated()) {
            tdsReader.readUnsignedByte(); // token type
            long dataLength = tdsReader.readUnsignedInt();
            if (dataLength < 7) {
                if (connectionlogger.isLoggable(Level.SEVERE))
                    connectionlogger.severe(toString()
                            + "SESSIONSTATETOKEN token stream is not long enough to contain the data it claims to.");
                sessionRecovery.getSessionStateTable().setMasterRecoveryDisabled(true);
                tdsReader.throwInvalidTDS();
            }
            int sequenceNumber = tdsReader.readInt();
            long dataBytesRead = 4;
            /*
             * Sequence number has reached max value and will now roll over. Hence disable CR permanently. This is set
             * to false when session state data is being reset to initial state when connection is taken out of a
             * connection pool.
             */
            if (SessionStateTable.MASTER_RECOVERY_DISABLE_SEQ_NUMBER == sequenceNumber) {
                sessionRecovery.getSessionStateTable().setMasterRecoveryDisabled(true);
            }

            byte status = (byte) tdsReader.readUnsignedByte();
            boolean fRecoverable = (status & 0x01) > 0 ? true : false;
            dataBytesRead += 1;

            while (dataBytesRead < dataLength) {
                short sessionStateId = (short) tdsReader.readUnsignedByte();
                int sessionStateLength = (int) tdsReader.readUnsignedByte();
                dataBytesRead += 2;
                if (sessionStateLength >= 0xFF) {
                    sessionStateLength = (int) tdsReader.readUnsignedInt(); // xFF - xFFFF
                    dataBytesRead += 4;
                }

                if (sessionRecovery.getSessionStateTable().getSessionStateDelta()[sessionStateId] == null) {
                    sessionRecovery.getSessionStateTable()
                            .getSessionStateDelta()[sessionStateId] = new SessionStateValue();
                }
                /*
                 * else Exception will not be thrown. Instead the state is just ignored.
                 */

                if (SessionStateTable.MASTER_RECOVERY_DISABLE_SEQ_NUMBER != sequenceNumber
                        && ((null == sessionRecovery.getSessionStateTable().getSessionStateDelta()[sessionStateId]
                                .getData())
                                || (sessionRecovery.getSessionStateTable().getSessionStateDelta()[sessionStateId]
                                        .isSequenceNumberGreater(sequenceNumber)))) {
                    sessionRecovery.getSessionStateTable().updateSessionState(tdsReader, sessionStateId,
                            sessionStateLength, sequenceNumber, fRecoverable);
                } else {
                    tdsReader.readSkipBytes(sessionStateLength);
                }
                dataBytesRead += sessionStateLength;
            }
            if (dataBytesRead != dataLength) {
                if (connectionlogger.isLoggable(Level.SEVERE))
                    connectionlogger.severe(toString() + " Session State data length is corrupt.");
                sessionRecovery.getSessionStateTable().setMasterRecoveryDisabled(true);
                tdsReader.throwInvalidTDS();
            }
        } else {
            if (connectionlogger.isLoggable(Level.SEVERE))
                connectionlogger
                        .severe(toString() + " Session state received when session recovery was not negotiated.");
            tdsReader.throwInvalidTDSToken(TDS.getTokenName(tdsReader.peekTokenType()));
        }
    }

    /**
     * FedAuth Token Command
     *
     */
    final class FedAuthTokenCommand extends UninterruptableTDSCommand {
        // Always update serialVersionUID when prompted.
        private static final long serialVersionUID = 1L;
        TDSTokenHandler tdsTokenHandler = null;
        SqlFedAuthToken sqlFedAuthToken = null;

        FedAuthTokenCommand(SqlFedAuthToken sqlFedAuthToken, TDSTokenHandler tdsTokenHandler) {
            super("FedAuth");
            this.tdsTokenHandler = tdsTokenHandler;
            this.sqlFedAuthToken = sqlFedAuthToken;
        }

        final boolean doExecute() throws SQLServerException {
            sendFedAuthToken(this, sqlFedAuthToken, tdsTokenHandler);
            return true;
        }
    }

    /**
     * Generates (if appropriate) and sends a Federated Authentication Access token to the server, using the Federated
     * Authentication Info.
     */
    void onFedAuthInfo(SqlFedAuthInfo fedAuthInfo, TDSTokenHandler tdsTokenHandler) throws SQLServerException {
        assert (null != activeConnectionProperties.getProperty(SQLServerDriverStringProperty.USER.toString())
                && null != activeConnectionProperties.getProperty(SQLServerDriverStringProperty.PASSWORD.toString()))
                || (authenticationString.equalsIgnoreCase(SqlAuthentication.ActiveDirectoryIntegrated.toString())
                        || authenticationString.equalsIgnoreCase(SqlAuthentication.ActiveDirectoryMSI.toString())
                        || authenticationString
                                .equalsIgnoreCase(SqlAuthentication.ActiveDirectoryInteractive.toString())
                                && fedAuthRequiredPreLoginResponse);

        assert null != fedAuthInfo;

        attemptRefreshTokenLocked = true;
        fedAuthToken = getFedAuthToken(fedAuthInfo);
        attemptRefreshTokenLocked = false;

        // fedAuthToken cannot be null.
        assert null != fedAuthToken;

        TDSCommand fedAuthCommand = new FedAuthTokenCommand(fedAuthToken, tdsTokenHandler);
        fedAuthCommand.execute(tdsChannel.getWriter(), tdsChannel.getReader(fedAuthCommand));
    }

    private SqlFedAuthToken getFedAuthToken(SqlFedAuthInfo fedAuthInfo) throws SQLServerException {
        SqlFedAuthToken fedAuthToken = null;

        // fedAuthInfo should not be null.
        assert null != fedAuthInfo;

        String user = activeConnectionProperties.getProperty(SQLServerDriverStringProperty.USER.toString());

        // No:of milliseconds to sleep for the inital back off.
        int sleepInterval = 100;

        while (true) {
            if (authenticationString.equalsIgnoreCase(SqlAuthentication.ActiveDirectoryPassword.toString())) {
                if (!msalContextExists()) {
                    MessageFormat form = new MessageFormat(SQLServerException.getErrString("R_MSALMissing"));
                    throw new SQLServerException(form.format(new Object[] {authenticationString}), null, 0, null);
                }
                fedAuthToken = SQLServerMSAL4JUtils.getSqlFedAuthToken(fedAuthInfo, user,
                        activeConnectionProperties.getProperty(SQLServerDriverStringProperty.PASSWORD.toString()),
                        authenticationString);

                // Break out of the retry loop in successful case.
                break;
            } else if (authenticationString.equalsIgnoreCase(SqlAuthentication.ActiveDirectoryMSI.toString())) {
                fedAuthToken = SQLServerSecurityUtility.getMSIAuthToken(fedAuthInfo.spn,
                        activeConnectionProperties.getProperty(SQLServerDriverStringProperty.MSI_CLIENT_ID.toString()));

                // Break out of the retry loop in successful case.
                break;
            } else if (authenticationString
                    .equalsIgnoreCase(SqlAuthentication.ActiveDirectoryServicePrincipal.toString())) {
                if (!msalContextExists()) {
                    MessageFormat form = new MessageFormat(SQLServerException.getErrString("R_MSALMissing"));
                    throw new SQLServerException(form.format(new Object[] {authenticationString}), null, 0, null);
                }

                // aadPrincipalID and aadPrincipalSecret is deprecated replaced by username and password
                if (aadPrincipalID != null && !aadPrincipalID.isEmpty() && aadPrincipalSecret != null
                        && !aadPrincipalSecret.isEmpty()) {
                    fedAuthToken = SQLServerMSAL4JUtils.getSqlFedAuthTokenPrincipal(fedAuthInfo, aadPrincipalID,
                            aadPrincipalSecret, authenticationString);
                } else {
                    fedAuthToken = SQLServerMSAL4JUtils.getSqlFedAuthTokenPrincipal(fedAuthInfo,
                            activeConnectionProperties.getProperty(SQLServerDriverStringProperty.USER.toString()),
                            activeConnectionProperties.getProperty(SQLServerDriverStringProperty.PASSWORD.toString()),
                            authenticationString);
                }

                // Break out of the retry loop in successful case.
                break;
            } else if (authenticationString.equalsIgnoreCase(SqlAuthentication.ActiveDirectoryIntegrated.toString())) {
                // If operating system is windows and mssql-jdbc_auth is loaded then choose the DLL authentication.
                if (System.getProperty("os.name").toLowerCase(Locale.ENGLISH).startsWith("windows")
                        && AuthenticationJNI.isDllLoaded()) {
                    try {
                        FedAuthDllInfo dllInfo = AuthenticationJNI.getAccessTokenForWindowsIntegrated(
                                fedAuthInfo.stsurl, fedAuthInfo.spn, clientConnectionId.toString(),
                                ActiveDirectoryAuthentication.JDBC_FEDAUTH_CLIENT_ID, 0);

                        // AccessToken should not be null.
                        assert null != dllInfo.accessTokenBytes;
                        byte[] accessTokenFromDLL = dllInfo.accessTokenBytes;

                        String accessToken = new String(accessTokenFromDLL, UTF_16LE);
                        fedAuthToken = new SqlFedAuthToken(accessToken, dllInfo.expiresIn);

                        // Break out of the retry loop in successful case.
                        break;
                    } catch (DLLException adalException) {

                        // the mssql-jdbc_auth DLL return -1 for errorCategory, if unable to load the adalsql DLL
                        int errorCategory = adalException.GetCategory();
                        if (-1 == errorCategory) {
                            MessageFormat form = new MessageFormat(
                                    SQLServerException.getErrString("R_UnableLoadADALSqlDll"));
                            Object[] msgArgs = {Integer.toHexString(adalException.GetState())};
                            throw new SQLServerException(form.format(msgArgs), null);
                        }

                        int millisecondsRemaining = timerRemaining(timerExpire);
                        if (ActiveDirectoryAuthentication.GET_ACCESS_TOKEN_TANSISENT_ERROR != errorCategory
                                || timerHasExpired(timerExpire) || (sleepInterval >= millisecondsRemaining)) {

                            String errorStatus = Integer.toHexString(adalException.GetStatus());

                            if (connectionlogger.isLoggable(Level.FINER)) {
                                connectionlogger.fine(
                                        toString() + " SQLServerConnection.getFedAuthToken.AdalException category:"
                                                + errorCategory + " error: " + errorStatus);
                            }

                            MessageFormat form = new MessageFormat(
                                    SQLServerException.getErrString("R_ADALAuthenticationMiddleErrorMessage"));
                            String errorCode = Integer.toHexString(adalException.GetStatus()).toUpperCase();
                            Object[] msgArgs1 = {errorCode, adalException.GetState()};
                            SQLServerException middleException = new SQLServerException(form.format(msgArgs1),
                                    adalException);

                            form = new MessageFormat(SQLServerException.getErrString("R_MSALExecution"));
                            Object[] msgArgs = {user, authenticationString};
                            throw new SQLServerException(form.format(msgArgs), null, 0, middleException);
                        }

                        if (connectionlogger.isLoggable(Level.FINER)) {
                            connectionlogger.fine(toString() + " SQLServerConnection.getFedAuthToken sleeping: "
                                    + sleepInterval + " milliseconds.");
                            connectionlogger.fine(toString() + " SQLServerConnection.getFedAuthToken remaining: "
                                    + millisecondsRemaining + " milliseconds.");
                        }

                        try {
                            Thread.sleep(sleepInterval);
                        } catch (InterruptedException e1) {
                            // re-interrupt the current thread, in order to restore the thread's interrupt status.
                            Thread.currentThread().interrupt();
                        }
                        sleepInterval = sleepInterval * 2;
                    }
                }
                // else choose MSAL4J for integrated authentication. This option is supported for both windows and unix,
                // so we don't need to check the
                // OS version here.
                else {
                    // Check if MSAL4J library is available
                    if (!msalContextExists()) {
                        MessageFormat form = new MessageFormat(SQLServerException.getErrString("R_DLLandMSALMissing"));
                        Object[] msgArgs = {SQLServerDriver.AUTH_DLL_NAME, authenticationString};
                        throw new SQLServerException(form.format(msgArgs), null, 0, null);
                    }
                    fedAuthToken = SQLServerMSAL4JUtils.getSqlFedAuthTokenIntegrated(fedAuthInfo, authenticationString);
                }
                // Break out of the retry loop in successful case.
                break;
            } else if (authenticationString.equalsIgnoreCase(SqlAuthentication.ActiveDirectoryInteractive.toString())) {
                if (!msalContextExists()) {
                    MessageFormat form = new MessageFormat(SQLServerException.getErrString("R_MSALMissing"));
                    throw new SQLServerException(form.format(new Object[] {authenticationString}), null, 0, null);
                }
                // interactive flow
                fedAuthToken = SQLServerMSAL4JUtils.getSqlFedAuthTokenInteractive(fedAuthInfo, user,
                        authenticationString);

                // Break out of the retry loop in successful case.
                break;
            }
        }

        return fedAuthToken;
    }

    private boolean msalContextExists() {
        try {
            Class.forName("com.microsoft.aad.msal4j.PublicClientApplication");
        } catch (ClassNotFoundException e) {
            return false;
        }
        return true;
    }

    /**
     * Send the access token to the server.
     */
    private void sendFedAuthToken(FedAuthTokenCommand fedAuthCommand, SqlFedAuthToken fedAuthToken,
            TDSTokenHandler tdsTokenHandler) throws SQLServerException {
        assert null != fedAuthToken;
        assert null != fedAuthToken.accessToken;

        if (connectionlogger.isLoggable(Level.FINER)) {
            connectionlogger.fine(toString() + " Sending federated authentication token.");
        }

        TDSWriter tdsWriter = fedAuthCommand.startRequest(TDS.PKT_FEDAUTH_TOKEN_MESSAGE);

        byte[] accessToken = fedAuthToken.accessToken.getBytes(UTF_16LE);

        // Send total length (length of token plus 4 bytes for the token length field)
        // If we were sending a nonce, this would include that length as well
        tdsWriter.writeInt(accessToken.length + 4);

        // Send length of token
        tdsWriter.writeInt(accessToken.length);

        // Send federated authentication access token.
        tdsWriter.writeBytes(accessToken, 0, accessToken.length);

        TDSReader tdsReader;
        tdsReader = fedAuthCommand.startResponse();

        federatedAuthenticationRequested = true;

        TDSParser.parse(tdsReader, tdsTokenHandler);
    }

    final void processFeatureExtAck(TDSReader tdsReader) throws SQLServerException {
        tdsReader.readUnsignedByte(); // Reading FEATUREEXTACK_TOKEN 0xAE

        // read feature ID
        byte featureId;
        do {
            featureId = (byte) tdsReader.readUnsignedByte();

            if (featureId != TDS.FEATURE_EXT_TERMINATOR) {
                int dataLen;
                dataLen = tdsReader.readInt();

                byte[] data = new byte[dataLen];
                if (dataLen > 0) {
                    tdsReader.readBytes(data, 0, dataLen);
                }
                onFeatureExtAck(featureId, data);
            }
        } while (featureId != TDS.FEATURE_EXT_TERMINATOR);
    }

    private void onFeatureExtAck(byte featureId, byte[] data) throws SQLServerException {
        // To be able to cache both control and tenant ring IPs, need to parse AZURESQLDNSCACHING.
        if (null != routingInfo && TDS.TDS_FEATURE_EXT_AZURESQLDNSCACHING != featureId)
            return;

        switch (featureId) {
            case TDS.TDS_FEATURE_EXT_FEDAUTH: {
                if (connectionlogger.isLoggable(Level.FINER)) {
                    connectionlogger.fine(
                            toString() + " Received feature extension acknowledgement for federated authentication.");
                }

                if (!federatedAuthenticationRequested) {
                    if (connectionlogger.isLoggable(Level.SEVERE)) {
                        connectionlogger.severe(toString() + " Did not request federated authentication.");
                    }
                    MessageFormat form = new MessageFormat(
                            SQLServerException.getErrString("R_UnrequestedFeatureAckReceived"));
                    Object[] msgArgs = {featureId};
                    throw new SQLServerException(form.format(msgArgs), null);
                }

                // _fedAuthFeatureExtensionData must not be null when _federatedAuthenticatonRequested == true
                assert null != fedAuthFeatureExtensionData;

                switch (fedAuthFeatureExtensionData.libraryType) {
                    case TDS.TDS_FEDAUTH_LIBRARY_ADAL:
                    case TDS.TDS_FEDAUTH_LIBRARY_SECURITYTOKEN:
                        // The server shouldn't have sent any additional data with the ack (like a nonce)
                        if (0 != data.length) {
                            if (connectionlogger.isLoggable(Level.SEVERE)) {
                                connectionlogger.severe(toString()
                                        + " Federated authentication feature extension ack for ADAL and Security Token includes extra data.");
                            }
                            throw new SQLServerException(
                                    SQLServerException.getErrString("R_FedAuthFeatureAckContainsExtraData"), null);
                        }
                        break;

                    default:
                        assert false; // Unknown _fedAuthLibrary type
                        if (connectionlogger.isLoggable(Level.SEVERE)) {
                            connectionlogger.severe(
                                    toString() + " Attempting to use unknown federated authentication library.");
                        }
                        MessageFormat form = new MessageFormat(
                                SQLServerException.getErrString("R_FedAuthFeatureAckUnknownLibraryType"));
                        Object[] msgArgs = {fedAuthFeatureExtensionData.libraryType};
                        throw new SQLServerException(form.format(msgArgs), null);
                }
                break;
            }
            case TDS.TDS_FEATURE_EXT_AE: {
                if (connectionlogger.isLoggable(Level.FINER)) {
                    connectionlogger.fine(toString() + " Received feature extension acknowledgement for AE.");
                }

                if (1 > data.length) {
                    throw new SQLServerException(SQLServerException.getErrString("R_InvalidAEVersionNumber"), null);
                }

                aeVersion = data[0];
                if (TDS.COLUMNENCRYPTION_NOT_SUPPORTED == aeVersion || aeVersion > TDS.COLUMNENCRYPTION_VERSION2) {
                    throw new SQLServerException(SQLServerException.getErrString("R_InvalidAEVersionNumber"), null);
                }

                serverColumnEncryptionVersion = ColumnEncryptionVersion.AE_V1;

                if (null != enclaveAttestationUrl || (enclaveAttestationProtocol != null 
                && enclaveAttestationProtocol.equalsIgnoreCase(AttestationProtocol.NONE.toString()))) {
                    if (aeVersion < TDS.COLUMNENCRYPTION_VERSION2) {
                        throw new SQLServerException(SQLServerException.getErrString("R_enclaveNotSupported"), null);
                    } else {
                        serverColumnEncryptionVersion = ColumnEncryptionVersion.AE_V2;
                        enclaveType = new String(data, 2, data.length - 2, UTF_16LE);
                    }

                    if (!EnclaveType.isValidEnclaveType(enclaveType)) {
                        MessageFormat form = new MessageFormat(SQLServerException.getErrString("R_enclaveTypeInvalid"));
                        Object[] msgArgs = {enclaveType};
                        throw new SQLServerException(null, form.format(msgArgs), null, 0, false);
                    }
                }
                break;

            }
            case TDS.TDS_FEATURE_EXT_DATACLASSIFICATION: {
                if (connectionlogger.isLoggable(Level.FINER)) {
                    connectionlogger
                            .fine(toString() + " Received feature extension acknowledgement for Data Classification.");
                }

                if (2 != data.length) {
                    throw new SQLServerException(SQLServerException.getErrString("R_UnknownDataClsTokenNumber"), null);
                }

                serverSupportedDataClassificationVersion = data[0];
                if ((0 == serverSupportedDataClassificationVersion)
                        || (serverSupportedDataClassificationVersion > TDS.MAX_SUPPORTED_DATA_CLASSIFICATION_VERSION)) {
                    throw new SQLServerException(SQLServerException.getErrString("R_InvalidDataClsVersionNumber"),
                            null);
                }

                byte enabled = data[1];
                serverSupportsDataClassification = enabled != 0;
                break;
            }
            case TDS.TDS_FEATURE_EXT_UTF8SUPPORT: {
                if (connectionlogger.isLoggable(Level.FINER)) {
                    connectionlogger.fine(toString() + " Received feature extension acknowledgement for UTF8 support.");
                }

                if (1 > data.length) {
                    throw new SQLServerException(SQLServerException.getErrString("R_unknownUTF8SupportValue"), null);
                }
                break;
            }

            case TDS.TDS_FEATURE_EXT_AZURESQLDNSCACHING: {
                if (connectionlogger.isLoggable(Level.FINER)) {
                    connectionlogger.fine(
                            toString() + " Received feature extension acknowledgement for Azure SQL DNS Caching.");
                }

                if (1 > data.length) {
                    throw new SQLServerException(SQLServerException.getErrString("R_unknownAzureSQLDNSCachingValue"),
                            null);
                }

                if (1 == data[0]) {
                    serverSupportsDNSCaching = true;
                    if (null == dnsCache) {
                        dnsCache = new ConcurrentHashMap<String, InetSocketAddress>();
                    }
                } else {
                    serverSupportsDNSCaching = false;
                    if (null != dnsCache) {
                        dnsCache.remove(currentConnectPlaceHolder.getServerName());
                    }
                }
                break;
            }

            case TDS.TDS_FEATURE_EXT_SESSIONRECOVERY: {
                if (connectionlogger.isLoggable(Level.FINER)) {
                    connectionlogger.fine(
                            toString() + " Received feature extension acknowledgement for Idle Connection Resiliency.");
                }
                sessionRecovery.parseInitialSessionStateData(data,
                        sessionRecovery.getSessionStateTable().getSessionStateInitial());
                sessionRecovery.setConnectionRecoveryNegotiated(true);
                sessionRecovery.setConnectionRecoveryPossible(true);
                break;
            }
            default: {
                // Unknown feature ack
                throw new SQLServerException(SQLServerException.getErrString("R_UnknownFeatureAck"), null);
            }
        }
    }

    /*
     * Executes a DTC command
     */
    private void executeDTCCommand(int requestType, byte[] payload, String logContext) throws SQLServerException {
        final class DTCCommand extends UninterruptableTDSCommand {
            /**
             * Always update serialVersionUID when prompted.
             */
            private static final long serialVersionUID = 1L;
            private final int requestType;
            private final byte[] payload;

            DTCCommand(int requestType, byte[] payload, String logContext) {
                super(logContext);
                this.requestType = requestType;
                this.payload = payload;
            }

            final boolean doExecute() throws SQLServerException {
                TDSWriter tdsWriter = startRequest(TDS.PKT_DTC);
                tdsWriter.sendEnclavePackage(null, null);

                tdsWriter.writeShort((short) requestType);
                if (null == payload) {
                    tdsWriter.writeShort((short) 0);
                } else {
                    assert payload.length <= Short.MAX_VALUE;
                    tdsWriter.writeShort((short) payload.length);
                    tdsWriter.writeBytes(payload);
                }

                TDSParser.parse(startResponse(), getLogContext());
                return true;
            }
        }

        executeCommand(new DTCCommand(requestType, payload, logContext));
    }

    /**
     * Delist the local transaction with DTC.
     * 
     * @throws SQLServerException
     */
    final void JTAUnenlistConnection() throws SQLServerException {
        // delist the connection
        executeDTCCommand(TDS.TM_PROPAGATE_XACT, null, "MS_DTC delist connection");
        inXATransaction = false;
    }

    /**
     * Enlist this connection's local transaction with MS DTC
     * 
     * @param cookie
     *        the cookie identifying the transaction
     * @throws SQLServerException
     */
    final void JTAEnlistConnection(byte cookie[]) throws SQLServerException {
        // Enlist the connection
        executeDTCCommand(TDS.TM_PROPAGATE_XACT, cookie, "MS_DTC enlist connection");

        // DTC sets the enlisted connection's isolation level to SERIALIZABLE by default.
        // Set the isolation level the way the app wants it.
        connectionCommand(sqlStatementToSetTransactionIsolationLevel(), "JTAEnlistConnection");
        inXATransaction = true;
    }

    /**
     * Convert to a String UCS16 encoding.
     * 
     * @param s
     *        the string
     * @return the encoded data
     */
    private byte[] toUCS16(String s) {
        if (s == null)
            return new byte[0];
        int l = s.length();
        byte data[] = new byte[l * 2];
        int offset = 0;
        for (int i = 0; i < l; i++) {
            int c = s.charAt(i);
            byte b1 = (byte) (c & 0xFF);
            data[offset++] = b1;
            data[offset++] = (byte) ((c >> 8) & 0xFF); // Unicode MSB
        }
        return data;
    }

    /**
     * Encrypt a password for the SQL Server logon.
     * 
     * @param pwd
     *        the password
     * @return the encrypted password
     */
    private byte[] encryptPassword(String pwd) {
        // Changed to handle non ascii passwords
        if (pwd == null)
            pwd = "";
        int len = pwd.length();
        byte data[] = new byte[len * 2];
        for (int i1 = 0; i1 < len; i1++) {
            int j1 = pwd.charAt(i1) ^ 0x5a5a;
            j1 = (j1 & 0xf) << 4 | (j1 & 0xf0) >> 4 | (j1 & 0xf00) << 4 | (j1 & 0xf000) >> 4;
            byte b1 = (byte) ((j1 & 0xFF00) >> 8);
            data[(i1 * 2) + 1] = b1;
            byte b2 = (byte) ((j1 & 0x00FF));
            data[(i1 * 2) + 0] = b2;
        }
        return data;
    }

    /**
     * Send a TDS 7.x logon packet.
     * 
     * @param logonCommand
     *        the logon command
     * @param authentication
     *        SSPI authentication
     * @param fedAuthFeatureExtensionData
     *        fedauth feature extension data
     * @throws SQLServerException
     */
    private void sendLogon(LogonCommand logonCommand, SSPIAuthentication authentication,
            FederatedAuthenticationFeatureExtensionData fedAuthFeatureExtensionData) throws SQLServerException {
        // TDS token handler class for processing logon responses.
        //
        // Note:
        // As a local inner class, LogonProcessor implicitly has access to private
        // members of SQLServerConnection. Certain JVM implementations generate
        // package scope accessors to any private members touched by this class,
        // effectively changing visibility of such members from private to package.
        // Therefore, it is IMPORTANT then for this class not to touch private
        // member variables in SQLServerConnection that contain secure information.
        final class LogonProcessor extends TDSTokenHandler {
            private final SSPIAuthentication auth;
            private byte[] secBlobOut = null;
            StreamLoginAck loginAckToken;

            LogonProcessor(SSPIAuthentication auth) {
                super("logon");
                this.auth = auth;
                this.loginAckToken = null;
            }

            boolean onSSPI(TDSReader tdsReader) throws SQLServerException {
                StreamSSPI ack = new StreamSSPI();
                ack.setFromTDS(tdsReader);

                // Extract SSPI data from the response. If another round trip is
                // required then we will start it after we finish processing the
                // rest of this response.
                boolean[] done = {false};
                secBlobOut = auth.generateClientContext(ack.sspiBlob, done);
                return true;
            }

            boolean onLoginAck(TDSReader tdsReader) throws SQLServerException {
                loginAckToken = new StreamLoginAck();
                loginAckToken.setFromTDS(tdsReader);
                sqlServerVersion = loginAckToken.sSQLServerVersion;
                tdsVersion = loginAckToken.tdsVersion;
                return true;
            }

            final boolean complete(LogonCommand logonCommand, TDSReader tdsReader) throws SQLServerException {
                // If we have the login ack already then we're done processing.
                if (null != loginAckToken)
                    return true;

                // No login ack yet. Check if there is more SSPI handshake to do...
                if (null != secBlobOut && 0 != secBlobOut.length) {
                    // Yes, there is. So start the next SSPI round trip and indicate to
                    // our caller that it needs to keep the processing loop going.
                    logonCommand.startRequest(TDS.PKT_SSPI).writeBytes(secBlobOut, 0, secBlobOut.length);
                    return false;
                }

                // The login ack comes in its own complete TDS response message.
                // So integrated auth effectively receives more response messages from
                // the server than it sends request messages from the driver.
                // To ensure that the rest of the response can be read, fake another
                // request to the server so that the channel sees int auth login
                // as a symmetric conversation.
                logonCommand.startRequest(TDS.PKT_SSPI);
                logonCommand.onRequestComplete();
                ++tdsChannel.numMsgsSent;

                TDSParser.parse(tdsReader, this);
                return true;
            }
        }

        // Cannot use SSPI when server has responded 0x01 for FedAuthRequired PreLogin Option.
        assert !(integratedSecurity && fedAuthRequiredPreLoginResponse);
        // Cannot use both SSPI and FedAuth
        assert (!integratedSecurity) || !(federatedAuthenticationInfoRequested || federatedAuthenticationRequested);
        // fedAuthFeatureExtensionData provided without fed auth feature request
        assert (null == fedAuthFeatureExtensionData)
                || (federatedAuthenticationInfoRequested || federatedAuthenticationRequested);
        // Fed Auth feature requested without specifying fedAuthFeatureExtensionData.
        assert (null != fedAuthFeatureExtensionData
                || !(federatedAuthenticationInfoRequested || federatedAuthenticationRequested));

        String sUser = activeConnectionProperties.getProperty(SQLServerDriverStringProperty.USER.toString());
        String sPwd = activeConnectionProperties.getProperty(SQLServerDriverStringProperty.PASSWORD.toString());
        String appName = activeConnectionProperties
                .getProperty(SQLServerDriverStringProperty.APPLICATION_NAME.toString());
        String interfaceLibName = "Microsoft JDBC Driver " + SQLJdbcVersion.major + "." + SQLJdbcVersion.minor;
        String databaseName = activeConnectionProperties
                .getProperty(SQLServerDriverStringProperty.DATABASE_NAME.toString());
        String serverName = (null != currentConnectPlaceHolder) ? currentConnectPlaceHolder.getServerName()
                                                                : activeConnectionProperties.getProperty(
                                                                        SQLServerDriverStringProperty.SERVER_NAME
                                                                                .toString());
        if (null != serverName && serverName.length() > 128) {
            serverName = serverName.substring(0, 128);
        }

        byte[] secBlob = new byte[0];
        boolean[] done = {false};
        if (null != authentication) {
            secBlob = authentication.generateClientContext(secBlob, done);
            sUser = null;
            sPwd = null;
        }

        byte hostnameBytes[] = toUCS16(hostName);
        byte userBytes[] = toUCS16(sUser);
        byte passwordBytes[] = encryptPassword(sPwd);
        int passwordLen = (null != passwordBytes) ? passwordBytes.length : 0;
        byte appNameBytes[] = toUCS16(appName);
        byte serverNameBytes[] = toUCS16(serverName);
        byte interfaceLibNameBytes[] = toUCS16(interfaceLibName);
        byte interfaceLibVersionBytes[] = {(byte) SQLJdbcVersion.build, (byte) SQLJdbcVersion.patch,
                (byte) SQLJdbcVersion.minor, (byte) SQLJdbcVersion.major};
        byte databaseNameBytes[] = toUCS16(databaseName);
        byte netAddress[] = new byte[6];
        int dataLen = 0;

        // Denali --> TDS 7.4, Katmai (10.0) & later 7.3B, Prelogin disconnects anything older
        if (serverMajorVersion >= 11) {
            tdsVersion = TDS.VER_DENALI;
        } else if (serverMajorVersion >= 10) {
            tdsVersion = TDS.VER_KATMAI;
        } else if (serverMajorVersion >= 9) {
            tdsVersion = TDS.VER_YUKON;
        } else {
            assert false : "prelogin did not disconnect for the old version: " + serverMajorVersion;
        }

        final int tdsLoginRequestBaseLength = 94;
        TDSWriter tdsWriter = logonCommand.startRequest(TDS.PKT_LOGON70);

        int len = tdsLoginRequestBaseLength + hostnameBytes.length + appNameBytes.length + serverNameBytes.length
                + interfaceLibNameBytes.length + databaseNameBytes.length + ((secBlob != null) ? secBlob.length : 0)
                + 4; // AE is always on;

        // only add lengths of password and username if not using SSPI or requesting federated authentication info
        if (!integratedSecurity && !(federatedAuthenticationInfoRequested || federatedAuthenticationRequested)
                && null == clientCertificate) {
            len = len + passwordLen + userBytes.length;
        }

        int aeOffset = len;
        // AE is always ON
        len += writeAEFeatureRequest(false, tdsWriter);
        if (federatedAuthenticationInfoRequested || federatedAuthenticationRequested) {
            len = len + writeFedAuthFeatureRequest(false, tdsWriter, fedAuthFeatureExtensionData);
        }

        // Data Classification is always enabled (by default)
        len += writeDataClassificationFeatureRequest(false, tdsWriter);

        len = len + writeUTF8SupportFeatureRequest(false, tdsWriter);

        len = len + writeDNSCacheFeatureRequest(false, tdsWriter);

        len = len + 1; // add 1 to length because of FeatureEx terminator

        // Idle Connection Resiliency is requested
        if (connectRetryCount > 0) {
            len = len + writeIdleConnectionResiliencyRequest(false, tdsWriter);
        }

        // Length of entire Login 7 packet
        tdsWriter.writeInt(len);
        tdsWriter.writeInt(tdsVersion);
        tdsWriter.writeInt(requestedPacketSize);
        tdsWriter.writeBytes(interfaceLibVersionBytes); // writeBytes() is little endian
        tdsWriter.writeInt(DriverJDBCVersion.getProcessId()); // Client process ID
        tdsWriter.writeInt(0); // Primary server connection ID

        tdsWriter.writeByte((byte) (// OptionFlags1:
        TDS.LOGIN_OPTION1_ORDER_X86 | // X86 byte order for numeric & datetime types
                TDS.LOGIN_OPTION1_CHARSET_ASCII | // ASCII character set
                TDS.LOGIN_OPTION1_FLOAT_IEEE_754 | // IEEE 754 floating point representation
                TDS.LOGIN_OPTION1_DUMPLOAD_ON | // Require dump/load BCP capabilities
                TDS.LOGIN_OPTION1_USE_DB_OFF | // No ENVCHANGE after USE DATABASE
                TDS.LOGIN_OPTION1_INIT_DB_FATAL | // Fail connection if initial database change fails
                TDS.LOGIN_OPTION1_SET_LANG_ON // Warn on SET LANGUAGE stmt
        ));

        // OptionFlags2:
        tdsWriter.writeByte((byte) (TDS.LOGIN_OPTION2_INIT_LANG_FATAL | // Fail connection if initial language change
                                                                        // fails
                TDS.LOGIN_OPTION2_ODBC_ON | // Use ODBC defaults (ANSI_DEFAULTS ON, IMPLICIT_TRANSACTIONS OFF, TEXTSIZE
                                            // inf, ROWCOUNT inf)
                (replication ? TDS.LOGIN_OPTION2_USER_SQLREPL_ON : TDS.LOGIN_OPTION2_USER_SQLREPL_OFF)
                | (integratedSecurity ? // integrated security if integratedSecurity requested
                                      TDS.LOGIN_OPTION2_INTEGRATED_SECURITY_ON
                                      : TDS.LOGIN_OPTION2_INTEGRATED_SECURITY_OFF)));

        // TypeFlags
        tdsWriter.writeByte((byte) (TDS.LOGIN_SQLTYPE_DEFAULT | (applicationIntent != null
                && applicationIntent.equals(ApplicationIntent.READ_ONLY) ? TDS.LOGIN_READ_ONLY_INTENT
                                                                         : TDS.LOGIN_READ_WRITE_INTENT)));

        // OptionFlags3
        byte colEncSetting;
        // AE is always ON
        {
            colEncSetting = TDS.LOGIN_OPTION3_FEATURE_EXTENSION;
        }

        // Accept unknown collations from Katmai & later servers
        tdsWriter.writeByte((byte) (TDS.LOGIN_OPTION3_DEFAULT | colEncSetting
                | ((serverMajorVersion >= 10) ? TDS.LOGIN_OPTION3_UNKNOWN_COLLATION_HANDLING : 0)));

        tdsWriter.writeInt((byte) 0); // Client time zone
        tdsWriter.writeInt((byte) 0); // Client LCID

        tdsWriter.writeShort((short) tdsLoginRequestBaseLength);

        // Hostname
        tdsWriter.writeShort((short) ((hostName != null && !hostName.isEmpty()) ? hostName.length() : 0));
        dataLen += hostnameBytes.length;

        // Only send user/password over if not NTLM or fSSPI or fed auth ADAL... If both user/password and SSPI are in
        // login rec, only SSPI is used.
        if (ntlmAuthentication) {
            tdsWriter.writeShort((short) (tdsLoginRequestBaseLength + dataLen));
            tdsWriter.writeShort((short) (0));
            tdsWriter.writeShort((short) (tdsLoginRequestBaseLength + dataLen));
            tdsWriter.writeShort((short) (0));

        } else if (!integratedSecurity && !(federatedAuthenticationInfoRequested || federatedAuthenticationRequested)
                && null == clientCertificate) {
            // User and Password
            tdsWriter.writeShort((short) (tdsLoginRequestBaseLength + dataLen));
            tdsWriter.writeShort((short) (sUser == null ? 0 : sUser.length()));
            dataLen += userBytes.length;

            tdsWriter.writeShort((short) (tdsLoginRequestBaseLength + dataLen));
            tdsWriter.writeShort((short) (sPwd == null ? 0 : sPwd.length()));
            dataLen += passwordLen;

        } else {
            // User and Password are null
            tdsWriter.writeShort((short) (0));
            tdsWriter.writeShort((short) (0));
            tdsWriter.writeShort((short) (0));
            tdsWriter.writeShort((short) (0));
        }

        // App name
        tdsWriter.writeShort((short) (tdsLoginRequestBaseLength + dataLen));
        tdsWriter.writeShort((short) (appName == null ? 0 : appName.length()));
        dataLen += appNameBytes.length;

        // Server name
        tdsWriter.writeShort((short) (tdsLoginRequestBaseLength + dataLen));
        tdsWriter.writeShort((short) (serverName == null ? 0 : serverName.length()));
        dataLen += serverNameBytes.length;

        // Unused
        tdsWriter.writeShort((short) (tdsLoginRequestBaseLength + dataLen));
        // AE is always ON
        {
            tdsWriter.writeShort((short) 4);
            dataLen += 4;
        }

        // Interface library name
        assert null != interfaceLibName;
        tdsWriter.writeShort((short) (tdsLoginRequestBaseLength + dataLen));
        tdsWriter.writeShort((short) (interfaceLibName.length()));
        dataLen += interfaceLibNameBytes.length;

        // Language
        tdsWriter.writeShort((short) 0);
        tdsWriter.writeShort((short) 0);

        // Database
        tdsWriter.writeShort((short) (tdsLoginRequestBaseLength + dataLen));
        tdsWriter.writeShort((short) (databaseName == null ? 0 : databaseName.length()));
        dataLen += databaseNameBytes.length;

        // Client ID (from MAC addr)
        tdsWriter.writeBytes(netAddress);

        final int uShortMax = 65535;
        // SSPI data
        if (!integratedSecurity) {
            tdsWriter.writeShort((short) 0);
            tdsWriter.writeShort((short) 0);
        } else {
            tdsWriter.writeShort((short) (tdsLoginRequestBaseLength + dataLen));
            if (uShortMax <= secBlob.length) {
                tdsWriter.writeShort((short) (uShortMax));
            } else {
                tdsWriter.writeShort((short) (secBlob.length));
            }
        }

        // Database to attach during connection process
        tdsWriter.writeShort((short) 0);
        tdsWriter.writeShort((short) 0);

        if (tdsVersion >= TDS.VER_YUKON) {
            // TDS 7.2: Password change
            tdsWriter.writeShort((short) 0);
            tdsWriter.writeShort((short) 0);

            // TDS 7.2: 32-bit SSPI byte count (used if 16 bits above were not sufficient)
            if (null != secBlob && uShortMax <= secBlob.length) {
                tdsWriter.writeInt(secBlob.length);
            } else {
                tdsWriter.writeInt((short) 0);
            }
        }

        tdsWriter.writeBytes(hostnameBytes);

        // Don't allow user credentials to be logged
        tdsWriter.setDataLoggable(false);

        // if we are using NTLM or SSPI or fed auth ADAL, do not send over username/password, since we will use SSPI
        // instead
        // Also do not send username or password if user is attempting client certificate authentication.
        if (!integratedSecurity && !(federatedAuthenticationInfoRequested || federatedAuthenticationRequested)
                && null == clientCertificate) {
            tdsWriter.writeBytes(userBytes); // Username
            tdsWriter.writeBytes(passwordBytes); // Password (encrypted)
        }
        tdsWriter.setDataLoggable(true);

        tdsWriter.writeBytes(appNameBytes); // application name
        tdsWriter.writeBytes(serverNameBytes); // server name

        // AE is always ON
        tdsWriter.writeInt(aeOffset);

        tdsWriter.writeBytes(interfaceLibNameBytes); // interfaceLibName
        tdsWriter.writeBytes(databaseNameBytes); // databaseName

        // Don't allow user credentials to be logged
        tdsWriter.setDataLoggable(false);

        // SSPI data
        if (integratedSecurity) {
            tdsWriter.writeBytes(secBlob, 0, secBlob.length);
        }

        // AE is always ON
        writeAEFeatureRequest(true, tdsWriter);

        if (federatedAuthenticationInfoRequested || federatedAuthenticationRequested) {
            writeFedAuthFeatureRequest(true, tdsWriter, fedAuthFeatureExtensionData);
        }

        writeDataClassificationFeatureRequest(true, tdsWriter);
        writeUTF8SupportFeatureRequest(true, tdsWriter);
        writeDNSCacheFeatureRequest(true, tdsWriter);

        // Idle Connection Resiliency is requested
        if (connectRetryCount > 0) {
            writeIdleConnectionResiliencyRequest(true, tdsWriter);
        }

        tdsWriter.writeByte((byte) TDS.FEATURE_EXT_TERMINATOR);
        tdsWriter.setDataLoggable(true);

        LogonProcessor logonProcessor = new LogonProcessor(authentication);
        TDSReader tdsReader;
        do {
            tdsReader = logonCommand.startResponse();
            sessionRecovery.setConnectionRecoveryPossible(false);
            TDSParser.parse(tdsReader, logonProcessor);
        } while (!logonProcessor.complete(logonCommand, tdsReader));

        if (sessionRecovery.getReconnectThread().isAlive() && !sessionRecovery.isConnectionRecoveryPossible()) {
            if (connectionlogger.isLoggable(Level.WARNING)) {
                connectionlogger.warning(this.toString()
                        + "SessionRecovery feature extension ack was not sent by the server during reconnection.");
            }
            terminate(SQLServerException.DRIVER_ERROR_INVALID_TDS,
                    SQLServerException.getErrString("R_crClientNoRecoveryAckFromLogin"));
        }
        if (connectRetryCount > 0 && !sessionRecovery.getReconnectThread().isAlive()) {
            sessionRecovery.getSessionStateTable().setOriginalCatalog(sCatalog);
            sessionRecovery.getSessionStateTable().setOriginalCollation(databaseCollation);
            sessionRecovery.getSessionStateTable().setOriginalLanguage(sLanguage);
        }
    }

    /* --------------- JDBC 3.0 ------------- */

    /**
     * Checks that the holdability argument is one of the values allowed by the JDBC spec and by this driver.
     */
    private void checkValidHoldability(int holdability) throws SQLServerException {
        if (holdability != ResultSet.HOLD_CURSORS_OVER_COMMIT && holdability != ResultSet.CLOSE_CURSORS_AT_COMMIT) {
            MessageFormat form = new MessageFormat(SQLServerException.getErrString("R_invalidHoldability"));
            SQLServerException.makeFromDriverError(this, this, form.format(new Object[] {holdability}), null, true);
        }
    }

    /**
     * Checks that the proposed statement holdability matches this connection's current holdability.
     *
     * SQL Server doesn't support per-statement holdability, so the statement's proposed holdability must match its
     * parent connection's. Note that this doesn't stop anyone from changing the holdability of the connection after
     * creating the statement. Apps should always call Statement.getResultSetHoldability to check the holdability of
     * ResultSets that would be created, and/or ResultSet.getHoldability to check the holdability of an existing
     * ResultSet.
     */
    private void checkMatchesCurrentHoldability(int resultSetHoldability) throws SQLServerException {
        if (resultSetHoldability != this.holdability) {
            SQLServerException.makeFromDriverError(this, this,
                    SQLServerException.getErrString("R_sqlServerHoldability"), null, false);
        }
    }

    @Override
    public Statement createStatement(int nType, int nConcur, int resultSetHoldability) throws SQLServerException {
        loggerExternal.entering(loggingClassName, "createStatement",
                new Object[] {nType, nConcur, resultSetHoldability});
        Statement st = createStatement(nType, nConcur, resultSetHoldability,
                SQLServerStatementColumnEncryptionSetting.UseConnectionSetting);
        loggerExternal.exiting(loggingClassName, "createStatement", st);
        return st;
    }

    @Override
    public Statement createStatement(int nType, int nConcur, int resultSetHoldability,
            SQLServerStatementColumnEncryptionSetting stmtColEncSetting) throws SQLServerException {
        loggerExternal.entering(loggingClassName, "createStatement",
                new Object[] {nType, nConcur, resultSetHoldability, stmtColEncSetting});
        checkClosed();
        checkValidHoldability(resultSetHoldability);
        checkMatchesCurrentHoldability(resultSetHoldability);
        Statement st = new SQLServerStatement(this, nType, nConcur, stmtColEncSetting);
        if (requestStarted) {
            addOpenStatement((ISQLServerStatement) st);
        }
        loggerExternal.exiting(loggingClassName, "createStatement", st);
        return st;
    }

    @Override
    public PreparedStatement prepareStatement(java.lang.String sql, int nType, int nConcur,
            int resultSetHoldability) throws SQLServerException {
        loggerExternal.entering(loggingClassName, "prepareStatement",
                new Object[] {nType, nConcur, resultSetHoldability});
        PreparedStatement st = prepareStatement(sql, nType, nConcur, resultSetHoldability,
                SQLServerStatementColumnEncryptionSetting.UseConnectionSetting);
        loggerExternal.exiting(loggingClassName, "prepareStatement", st);
        return st;
    }

    @Override
    public PreparedStatement prepareStatement(java.lang.String sql, int nType, int nConcur, int resultSetHoldability,
            SQLServerStatementColumnEncryptionSetting stmtColEncSetting) throws SQLServerException {
        loggerExternal.entering(loggingClassName, "prepareStatement",
                new Object[] {nType, nConcur, resultSetHoldability, stmtColEncSetting});
        checkClosed();
        checkValidHoldability(resultSetHoldability);
        checkMatchesCurrentHoldability(resultSetHoldability);

        PreparedStatement st = new SQLServerPreparedStatement(this, sql, nType, nConcur, stmtColEncSetting);

        if (requestStarted) {
            addOpenStatement((ISQLServerStatement) st);
        }

        loggerExternal.exiting(loggingClassName, "prepareStatement", st);
        return st;
    }

    @Override
    public CallableStatement prepareCall(String sql, int nType, int nConcur,
            int resultSetHoldability) throws SQLServerException {
        loggerExternal.entering(loggingClassName, "prepareStatement",
                new Object[] {nType, nConcur, resultSetHoldability});
        CallableStatement st = prepareCall(sql, nType, nConcur, resultSetHoldability,
                SQLServerStatementColumnEncryptionSetting.UseConnectionSetting);
        loggerExternal.exiting(loggingClassName, "prepareCall", st);
        return st;
    }

    @Override
    public CallableStatement prepareCall(String sql, int nType, int nConcur, int resultSetHoldability,
            SQLServerStatementColumnEncryptionSetting stmtColEncSetiing) throws SQLServerException {
        loggerExternal.entering(loggingClassName, "prepareStatement",
                new Object[] {nType, nConcur, resultSetHoldability, stmtColEncSetiing});
        checkClosed();
        checkValidHoldability(resultSetHoldability);
        checkMatchesCurrentHoldability(resultSetHoldability);

        CallableStatement st = new SQLServerCallableStatement(this, sql, nType, nConcur, stmtColEncSetiing);

        if (requestStarted) {
            addOpenStatement((ISQLServerStatement) st);
        }

        loggerExternal.exiting(loggingClassName, "prepareCall", st);
        return st;
    }

    /* JDBC 3.0 Auto generated keys */

    @Override
    public PreparedStatement prepareStatement(String sql, int flag) throws SQLServerException {
        if (loggerExternal.isLoggable(java.util.logging.Level.FINER)) {
            loggerExternal.entering(loggingClassName, "prepareStatement", new Object[] {sql, flag});
        }
        SQLServerPreparedStatement ps = (SQLServerPreparedStatement) prepareStatement(sql, flag,
                SQLServerStatementColumnEncryptionSetting.UseConnectionSetting);

        loggerExternal.exiting(loggingClassName, "prepareStatement", ps);
        return ps;
    }

    @Override
    public PreparedStatement prepareStatement(String sql, int flag,
            SQLServerStatementColumnEncryptionSetting stmtColEncSetting) throws SQLServerException {
        if (loggerExternal.isLoggable(java.util.logging.Level.FINER)) {
            loggerExternal.entering(loggingClassName, "prepareStatement", new Object[] {sql, flag, stmtColEncSetting});
        }
        checkClosed();
        SQLServerPreparedStatement ps = (SQLServerPreparedStatement) prepareStatement(sql, ResultSet.TYPE_FORWARD_ONLY,
                ResultSet.CONCUR_READ_ONLY, stmtColEncSetting);
        ps.bRequestedGeneratedKeys = (flag == Statement.RETURN_GENERATED_KEYS);
        loggerExternal.exiting(loggingClassName, "prepareStatement", ps);
        return ps;
    }

    @Override
    public PreparedStatement prepareStatement(String sql, int[] columnIndexes) throws SQLServerException {
        if (loggerExternal.isLoggable(java.util.logging.Level.FINER)) {
            loggerExternal.entering(loggingClassName, "prepareStatement", new Object[] {sql, columnIndexes});
        }
        SQLServerPreparedStatement ps = (SQLServerPreparedStatement) prepareStatement(sql, columnIndexes,
                SQLServerStatementColumnEncryptionSetting.UseConnectionSetting);

        loggerExternal.exiting(loggingClassName, "prepareStatement", ps);
        return ps;
    }

    @Override
    public PreparedStatement prepareStatement(String sql, int[] columnIndexes,
            SQLServerStatementColumnEncryptionSetting stmtColEncSetting) throws SQLServerException {
        loggerExternal.entering(loggingClassName, "prepareStatement",
                new Object[] {sql, columnIndexes, stmtColEncSetting});

        checkClosed();
        if (columnIndexes == null || columnIndexes.length != 1) {
            SQLServerException.makeFromDriverError(this, this,
                    SQLServerException.getErrString("R_invalidColumnArrayLength"), null, false);
        }
        SQLServerPreparedStatement ps = (SQLServerPreparedStatement) prepareStatement(sql, ResultSet.TYPE_FORWARD_ONLY,
                ResultSet.CONCUR_READ_ONLY, stmtColEncSetting);
        ps.bRequestedGeneratedKeys = true;
        loggerExternal.exiting(loggingClassName, "prepareStatement", ps);
        return ps;
    }

    @Override
    public PreparedStatement prepareStatement(String sql, String[] columnNames) throws SQLServerException {
        if (loggerExternal.isLoggable(java.util.logging.Level.FINER)) {
            loggerExternal.entering(loggingClassName, "prepareStatement", new Object[] {sql, columnNames});
        }

        SQLServerPreparedStatement ps = (SQLServerPreparedStatement) prepareStatement(sql, columnNames,
                SQLServerStatementColumnEncryptionSetting.UseConnectionSetting);

        loggerExternal.exiting(loggingClassName, "prepareStatement", ps);
        return ps;
    }

    @Override
    public PreparedStatement prepareStatement(String sql, String[] columnNames,
            SQLServerStatementColumnEncryptionSetting stmtColEncSetting) throws SQLServerException {
        loggerExternal.entering(loggingClassName, "prepareStatement",
                new Object[] {sql, columnNames, stmtColEncSetting});
        checkClosed();
        if (columnNames == null || columnNames.length != 1) {
            SQLServerException.makeFromDriverError(this, this,
                    SQLServerException.getErrString("R_invalidColumnArrayLength"), null, false);
        }
        SQLServerPreparedStatement ps = (SQLServerPreparedStatement) prepareStatement(sql, ResultSet.TYPE_FORWARD_ONLY,
                ResultSet.CONCUR_READ_ONLY, stmtColEncSetting);
        ps.bRequestedGeneratedKeys = true;
        loggerExternal.exiting(loggingClassName, "prepareStatement", ps);
        return ps;
    }

    /* JDBC 3.0 Savepoints */

    @Override
    public void releaseSavepoint(Savepoint savepoint) throws SQLException {
        loggerExternal.entering(loggingClassName, "releaseSavepoint", savepoint);
        SQLServerException.throwNotSupportedException(this, null);
    }

    final private Savepoint setNamedSavepoint(String sName) throws SQLServerException {
        if (databaseAutoCommitMode) {
            SQLServerException.makeFromDriverError(this, this, SQLServerException.getErrString("R_cantSetSavepoint"),
                    null, false);
        }

        SQLServerSavepoint s = new SQLServerSavepoint(this, sName);

        // Create the named savepoint. Note that we explicitly start a transaction if we
        // are not already in one. This is to allow the savepoint to be created even if
        // setSavepoint() is called before executing any other implicit-transaction-starting
        // statements. Also note that the way we create this transaction is rather weird.
        // This is because the server creates a nested transaction (@@TRANCOUNT = 2) rather
        // than just the outer transaction (@@TRANCOUNT = 1). Should this limitation ever
        // change, the T-SQL below should still work.
        connectionCommand("IF @@TRANCOUNT = 0 BEGIN BEGIN TRAN IF @@TRANCOUNT = 2 COMMIT TRAN END SAVE TRAN "
                + Util.escapeSQLId(s.getLabel()), "setSavepoint");

        return s;
    }

    @Override
    public Savepoint setSavepoint(String sName) throws SQLServerException {
        loggerExternal.entering(loggingClassName, "setSavepoint", sName);
        if (loggerExternal.isLoggable(Level.FINER) && Util.isActivityTraceOn()) {
            loggerExternal.finer(toString() + " ActivityId: " + ActivityCorrelator.getNext().toString());
        }
        checkClosed();
        Savepoint pt = setNamedSavepoint(sName);
        loggerExternal.exiting(loggingClassName, "setSavepoint", pt);
        return pt;
    }

    @Override
    public Savepoint setSavepoint() throws SQLServerException {
        loggerExternal.entering(loggingClassName, "setSavepoint");
        if (loggerExternal.isLoggable(Level.FINER) && Util.isActivityTraceOn()) {
            loggerExternal.finer(toString() + " ActivityId: " + ActivityCorrelator.getNext().toString());
        }
        checkClosed();
        Savepoint pt = setNamedSavepoint(null);
        loggerExternal.exiting(loggingClassName, "setSavepoint", pt);
        return pt;
    }

    @Override
    public void rollback(Savepoint s) throws SQLServerException {
        loggerExternal.entering(loggingClassName, "rollback", s);
        if (loggerExternal.isLoggable(Level.FINER) && Util.isActivityTraceOn()) {
            loggerExternal.finer(toString() + " ActivityId: " + ActivityCorrelator.getNext().toString());
        }
        checkClosed();
        if (databaseAutoCommitMode) {
            SQLServerException.makeFromDriverError(this, this, SQLServerException.getErrString("R_cantInvokeRollback"),
                    null, false);
        }
        connectionCommand("IF @@TRANCOUNT > 0 ROLLBACK TRAN " + Util.escapeSQLId(((SQLServerSavepoint) s).getLabel()),
                "rollbackSavepoint");
        loggerExternal.exiting(loggingClassName, "rollback");
    }

    @Override
    public int getHoldability() throws SQLServerException {
        loggerExternal.entering(loggingClassName, "getHoldability");
        if (loggerExternal.isLoggable(Level.FINER))
            loggerExternal.exiting(loggingClassName, "getHoldability", holdability);
        return holdability;
    }

    @Override
    public void setHoldability(int holdability) throws SQLServerException {
        loggerExternal.entering(loggingClassName, "setHoldability", holdability);

        if (loggerExternal.isLoggable(Level.FINER) && Util.isActivityTraceOn()) {
            loggerExternal.finer(toString() + " ActivityId: " + ActivityCorrelator.getNext().toString());
        }
        checkValidHoldability(holdability);
        checkClosed();

        if (this.holdability != holdability) {
            assert ResultSet.HOLD_CURSORS_OVER_COMMIT == holdability
                    || ResultSet.CLOSE_CURSORS_AT_COMMIT == holdability : "invalid holdability " + holdability;

            connectionCommand(
                    (holdability == ResultSet.CLOSE_CURSORS_AT_COMMIT) ? "SET CURSOR_CLOSE_ON_COMMIT ON"
                                                                       : "SET CURSOR_CLOSE_ON_COMMIT OFF",
                    "setHoldability");

            this.holdability = holdability;
        }

        loggerExternal.exiting(loggingClassName, "setHoldability");
    }

    @Override
    public int getNetworkTimeout() throws SQLException {
        loggerExternal.entering(loggingClassName, "getNetworkTimeout");

        checkClosed();

        int timeout = 0;
        try {
            timeout = tdsChannel.getNetworkTimeout();
        } catch (IOException ioe) {
            terminate(SQLServerException.DRIVER_ERROR_IO_FAILED, ioe.getMessage(), ioe);
        }

        loggerExternal.exiting(loggingClassName, "getNetworkTimeout");
        return timeout;
    }

    @Override
    public void setNetworkTimeout(Executor executor, int timeout) throws SQLException {
        loggerExternal.entering(loggingClassName, SET_NETWORK_TIMEOUT_PERM, timeout);

        if (timeout < 0) {
            MessageFormat form = new MessageFormat(SQLServerException.getErrString("R_invalidSocketTimeout"));
            Object[] msgArgs = {timeout};
            SQLServerException.makeFromDriverError(this, this, form.format(msgArgs), null, false);
        }

        checkClosed();

        // check for setNetworkTimeout permission
        SecurityManager secMgr = System.getSecurityManager();
        if (secMgr != null) {
            try {
                SQLPermission perm = new SQLPermission(SET_NETWORK_TIMEOUT_PERM);
                secMgr.checkPermission(perm);
            } catch (SecurityException ex) {
                MessageFormat form = new MessageFormat(SQLServerException.getErrString("R_permissionDenied"));
                Object[] msgArgs = {SET_NETWORK_TIMEOUT_PERM};
                SQLServerException.makeFromDriverError(this, this, form.format(msgArgs), null, true);
            }
        }

        try {
            tdsChannel.setNetworkTimeout(timeout);
        } catch (IOException ioe) {
            terminate(SQLServerException.DRIVER_ERROR_IO_FAILED, ioe.getMessage(), ioe);
        }

        loggerExternal.exiting(loggingClassName, "setNetworkTimeout");
    }

    @Override
    public String getSchema() throws SQLException {
        loggerExternal.entering(loggingClassName, "getSchema");

        checkClosed();

        try (SQLServerStatement stmt = (SQLServerStatement) this.createStatement();
                SQLServerResultSet resultSet = stmt.executeQueryInternal("SELECT SCHEMA_NAME()")) {
            if (resultSet != null) {
                resultSet.next();
                return resultSet.getString(1);
            } else {
                SQLServerException.makeFromDriverError(this, this, SQLServerException.getErrString("R_getSchemaError"),
                        null, true);
            }
        } catch (SQLException e) {
            if (isSessionUnAvailable()) {
                throw e;
            }

            SQLServerException.makeFromDriverError(this, this, SQLServerException.getErrString("R_getSchemaError"),
                    null, true);
        }

        loggerExternal.exiting(loggingClassName, "getSchema");
        return null;
    }

    @Override
    public void setSchema(String schema) throws SQLException {
        loggerExternal.entering(loggingClassName, "setSchema", schema);
        checkClosed();
        addWarning(SQLServerException.getErrString("R_setSchemaWarning"));

        loggerExternal.exiting(loggingClassName, "setSchema");
    }

    @Override
    public void setSendTimeAsDatetime(boolean sendTimeAsDateTimeValue) {
        sendTimeAsDatetime = sendTimeAsDateTimeValue;
    }

    @Override
    public void setUseFmtOnly(boolean useFmtOnly) {
        this.useFmtOnly = useFmtOnly;
    }

    @Override
    public final boolean getUseFmtOnly() {
        return useFmtOnly;
    }

    @Override
    public java.sql.Array createArrayOf(String typeName, Object[] elements) throws SQLException {
        SQLServerException.throwNotSupportedException(this, null);
        return null;
    }

    @Override
    public java.sql.Blob createBlob() throws SQLException {
        checkClosed();
        return new SQLServerBlob(this);
    }

    @Override
    public java.sql.Clob createClob() throws SQLException {
        checkClosed();
        return new SQLServerClob(this);
    }

    @Override
    public java.sql.NClob createNClob() throws SQLException {
        checkClosed();
        return new SQLServerNClob(this);
    }

    @Override
    public SQLXML createSQLXML() throws SQLException {
        loggerExternal.entering(loggingClassName, "createSQLXML");
        SQLXML sqlxml = new SQLServerSQLXML(this);

        if (loggerExternal.isLoggable(Level.FINER))
            loggerExternal.exiting(loggingClassName, "createSQLXML", sqlxml);
        return sqlxml;
    }

    @Override
    public java.sql.Struct createStruct(String typeName, Object[] attributes) throws SQLException {
        SQLServerException.throwNotSupportedException(this, null);
        return null;
    }

    String getTrustedServerNameAE() throws SQLServerException {
        return trustedServerNameAE.toUpperCase();
    }

    @Override
    public Properties getClientInfo() throws SQLException {
        loggerExternal.entering(loggingClassName, "getClientInfo");
        checkClosed();
        Properties p = new Properties();
        loggerExternal.exiting(loggingClassName, "getClientInfo", p);
        return p;
    }

    @Override
    public String getClientInfo(String name) throws SQLException {
        loggerExternal.entering(loggingClassName, "getClientInfo", name);
        checkClosed();
        loggerExternal.exiting(loggingClassName, "getClientInfo", null);
        return null;
    }

    @Override
    public void setClientInfo(Properties properties) throws SQLClientInfoException {
        loggerExternal.entering(loggingClassName, "setClientInfo", properties);
        // This function is only marked as throwing only SQLClientInfoException so the conversion is necessary
        try {
            checkClosed();
        } catch (SQLServerException ex) {
            SQLClientInfoException info = new SQLClientInfoException();
            info.initCause(ex);
            throw info;
        }

        if (!properties.isEmpty()) {
            Enumeration<?> e = properties.keys();
            while (e.hasMoreElements()) {
                MessageFormat form = new MessageFormat(SQLServerException.getErrString("R_invalidProperty"));
                Object[] msgArgs = {e.nextElement()};
                addWarning(form.format(msgArgs));
            }
        }
        loggerExternal.exiting(loggingClassName, "setClientInfo");
    }

    @Override
    public void setClientInfo(String name, String value) throws SQLClientInfoException {
        if (loggerExternal.isLoggable(java.util.logging.Level.FINER)) {
            loggerExternal.entering(loggingClassName, "setClientInfo", new Object[] {name, value});
        }
        // This function is only marked as throwing only SQLClientInfoException so the conversion is necessary
        try {
            checkClosed();
        } catch (SQLServerException ex) {
            SQLClientInfoException info = new SQLClientInfoException();
            info.initCause(ex);
            throw info;
        }
        MessageFormat form = new MessageFormat(SQLServerException.getErrString("R_invalidProperty"));
        Object[] msgArgs = {name};
        addWarning(form.format(msgArgs));
        loggerExternal.exiting(loggingClassName, "setClientInfo");
    }

    /**
     * Determine whether the connection is still valid.
     *
     * The driver shall submit a query on the connection or use some other mechanism that positively verifies the
     * connection is still valid when this method is called.
     *
     * The query submitted by the driver to validate the connection shall be executed in the context of the current
     * transaction.
     *
     * @param timeout
     *        The time in seconds to wait for the database operation used to validate the connection to complete. If the
     *        timeout period expires before the operation completes, this method returns false. A value of 0 indicates a
     *        timeout is not applied to the database operation. Note that if the value is 0, the call to isValid may
     *        block indefinitely if the connection is not valid...
     *
     * @return true if the connection has not been closed and is still valid.
     *
     * @throws SQLException
     *         if the value supplied for the timeout is less than 0.
     */
    @Override
    public boolean isValid(int timeout) throws SQLException {
        loggerExternal.entering(loggingClassName, "isValid", timeout);

        // Throw an exception if the timeout is invalid
        if (timeout < 0) {
            MessageFormat form = new MessageFormat(SQLServerException.getErrString("R_invalidQueryTimeOutValue"));
            Object[] msgArgs = {timeout};
            SQLServerException.makeFromDriverError(this, this, form.format(msgArgs), null, true);
        }

        // Return false if the connection is closed
        if (isSessionUnAvailable())
            return false;

        boolean isValid = true;
        try (SQLServerStatement stmt = new SQLServerStatement(this, ResultSet.TYPE_FORWARD_ONLY,
                ResultSet.CONCUR_READ_ONLY, SQLServerStatementColumnEncryptionSetting.UseConnectionSetting)) {

            // If asked, limit the time to wait for the query to complete.
            if (0 != timeout)
                stmt.setQueryTimeout(timeout);

            /*
             * Try to execute the query. If this succeeds, then the connection is valid. If it fails (throws an
             * exception), then the connection is not valid. If a timeout was provided, execution throws an
             * "query timed out" exception if the query fails to execute in that time.
             */
            stmt.executeQueryInternal("SELECT 1");
        } catch (SQLException e) {
            isValid = false;
            /*
             * Do not propagate SQLExceptions from query execution or statement closure. The connection is considered to
             * be invalid if the statement fails to close, even though query execution succeeded.
             */
            connectionlogger.fine(toString() + " Exception checking connection validity: " + e.getMessage());
        }

        loggerExternal.exiting(loggingClassName, "isValid", isValid);
        return isValid;
    }

    @Override
    public boolean isWrapperFor(Class<?> iface) throws SQLException {
        loggerExternal.entering(loggingClassName, "isWrapperFor", iface);
        boolean f = iface.isInstance(this);
        loggerExternal.exiting(loggingClassName, "isWrapperFor", f);
        return f;
    }

    @Override
    public <T> T unwrap(Class<T> iface) throws SQLException {
        loggerExternal.entering(loggingClassName, "unwrap", iface);
        T t;
        try {
            t = iface.cast(this);
        } catch (ClassCastException e) {

            SQLServerException newe = new SQLServerException(e.getMessage(), e);
            throw newe;
        }
        loggerExternal.exiting(loggingClassName, "unwrap", t);
        return t;
    }

    /** request started flag */
    private boolean requestStarted = false;

    /** original database autocommit mode */
    private boolean originalDatabaseAutoCommitMode;

    /** original transaction isolation level */
    private int originalTransactionIsolationLevel;

    /** original network timeout */
    private int originalNetworkTimeout;

    /** original holdability */
    private int originalHoldability;

    /** original sendTimeAsDateTime flag */
    private boolean originalSendTimeAsDatetime;

    /** original statement pooling cache size */
    private int originalStatementPoolingCacheSize;

    /** original disableStatementPooling */
    private boolean originalDisableStatementPooling;

    /** original server prepared statement discard threshold */
    private int originalServerPreparedStatementDiscardThreshold;

    /** original enable prepareOnFirstPreparedStatementCall */
    private Boolean originalEnablePrepareOnFirstPreparedStatementCall;

    /** original sCatalog */
    private String originalSCatalog;

    /** original useBulkCopyForBatchInsert flag */
    private boolean originalUseBulkCopyForBatchInsert;

    /** original SqlWarnings */
    private volatile SQLWarning originalSqlWarnings;

    /** open statements */
    private List<ISQLServerStatement> openStatements;

    /** original usesFmtOnly flag */
    private boolean originalUseFmtOnly;

    /** original delayLoadingLobs */
    private boolean originalDelayLoadingLobs;

    /** Always Encrypted version */
    private int aeVersion = TDS.COLUMNENCRYPTION_NOT_SUPPORTED;

    void beginRequestInternal() throws SQLException {
        loggerExternal.entering(loggingClassName, "beginRequest", this);
        synchronized (this) {
            if (!requestStarted) {
                originalDatabaseAutoCommitMode = databaseAutoCommitMode;
                originalTransactionIsolationLevel = transactionIsolationLevel;
                originalNetworkTimeout = getNetworkTimeout();
                originalHoldability = holdability;
                originalSendTimeAsDatetime = sendTimeAsDatetime;
                originalStatementPoolingCacheSize = statementPoolingCacheSize;
                originalDisableStatementPooling = disableStatementPooling;
                originalServerPreparedStatementDiscardThreshold = getServerPreparedStatementDiscardThreshold();
                originalEnablePrepareOnFirstPreparedStatementCall = getEnablePrepareOnFirstPreparedStatementCall();
                originalSCatalog = sCatalog;
                originalUseBulkCopyForBatchInsert = getUseBulkCopyForBatchInsert();
                originalSqlWarnings = sqlWarnings;
                openStatements = new LinkedList<ISQLServerStatement>();
                originalUseFmtOnly = useFmtOnly;
                originalDelayLoadingLobs = delayLoadingLobs;
                requestStarted = true;
            }
        }
        loggerExternal.exiting(loggingClassName, "beginRequest", this);
    }

    void endRequestInternal() throws SQLException {
        loggerExternal.entering(loggingClassName, "endRequest", this);
        synchronized (this) {
            if (requestStarted) {
                if (!databaseAutoCommitMode) {
                    rollback();
                }
                if (databaseAutoCommitMode != originalDatabaseAutoCommitMode) {
                    setAutoCommit(originalDatabaseAutoCommitMode);
                }
                if (transactionIsolationLevel != originalTransactionIsolationLevel) {
                    setTransactionIsolation(originalTransactionIsolationLevel);
                }
                if (getNetworkTimeout() != originalNetworkTimeout) {
                    setNetworkTimeout(null, originalNetworkTimeout);
                }
                if (holdability != originalHoldability) {
                    setHoldability(originalHoldability);
                }
                if (sendTimeAsDatetime != originalSendTimeAsDatetime) {
                    setSendTimeAsDatetime(originalSendTimeAsDatetime);
                }
                if (useFmtOnly != originalUseFmtOnly) {
                    setUseFmtOnly(originalUseFmtOnly);
                }
                if (statementPoolingCacheSize != originalStatementPoolingCacheSize) {
                    setStatementPoolingCacheSize(originalStatementPoolingCacheSize);
                }
                if (disableStatementPooling != originalDisableStatementPooling) {
                    setDisableStatementPooling(originalDisableStatementPooling);
                }
                if (getServerPreparedStatementDiscardThreshold() != originalServerPreparedStatementDiscardThreshold) {
                    setServerPreparedStatementDiscardThreshold(originalServerPreparedStatementDiscardThreshold);
                }
                if (getEnablePrepareOnFirstPreparedStatementCall() != originalEnablePrepareOnFirstPreparedStatementCall) {
                    setEnablePrepareOnFirstPreparedStatementCall(originalEnablePrepareOnFirstPreparedStatementCall);
                }
                if (!sCatalog.equals(originalSCatalog)) {
                    setCatalog(originalSCatalog);
                }
                if (getUseBulkCopyForBatchInsert() != originalUseBulkCopyForBatchInsert) {
                    setUseBulkCopyForBatchInsert(originalUseBulkCopyForBatchInsert);
                }
                if (delayLoadingLobs != originalDelayLoadingLobs) {
                    setDelayLoadingLobs(originalDelayLoadingLobs);
                }
                sqlWarnings = originalSqlWarnings;
                if (null != openStatements) {
                    while (!openStatements.isEmpty()) {
                        try (Statement st = openStatements.get(0)) {}
                    }
                    openStatements.clear();
                }
                requestStarted = false;
            }
        }
        loggerExternal.exiting(loggingClassName, "endRequest", this);
    }

    /**
     * Replaces JDBC syntax parameter markets '?' with SQL Server parameter markers @p1, @p2 etc...
     * 
     * @param sql
     *        the user's SQL
     * @throws SQLServerException
     * @return the returned syntax
     */
    static final char[] OUT = {' ', 'O', 'U', 'T'};

    String replaceParameterMarkers(String sqlSrc, int[] paramPositions, Parameter[] params,
            boolean isReturnValueSyntax) throws SQLServerException {
        final int MAX_PARAM_NAME_LEN = 6;
        char[] sqlDst = new char[sqlSrc.length() + params.length * (MAX_PARAM_NAME_LEN + OUT.length)];
        int dstBegin = 0;
        int srcBegin = 0;
        int nParam = 0;

        int paramIndex = 0;
        while (true) {
            int srcEnd = (paramIndex >= paramPositions.length) ? sqlSrc.length() : paramPositions[paramIndex];
            sqlSrc.getChars(srcBegin, srcEnd, sqlDst, dstBegin);
            dstBegin += srcEnd - srcBegin;

            if (sqlSrc.length() == srcEnd)
                break;

            dstBegin += makeParamName(nParam++, sqlDst, dstBegin);
            srcBegin = srcEnd + 1;

            if (params[paramIndex++].isOutput()) {
                if (!isReturnValueSyntax || paramIndex > 1) {
                    System.arraycopy(OUT, 0, sqlDst, dstBegin, OUT.length);
                    dstBegin += OUT.length;
                }
            }
        }

        return new String(sqlDst, 0, dstBegin);
    }

    /**
     * Makes a SQL Server style parameter name.
     * 
     * @param nParam
     *        the parameter number
     * @param name
     *        the parameter name
     * @param offset
     * @return int
     */
    static int makeParamName(int nParam, char[] name, int offset) {
        name[offset + 0] = '@';
        name[offset + 1] = 'P';
        if (nParam < 10) {
            name[offset + 2] = (char) ('0' + nParam);
            return 3;
        } else {
            if (nParam < 100) {
                int nBase = 2;
                while (true) { // make a char[] representation of the param number 2.26
                    if (nParam < nBase * 10) {
                        name[offset + 2] = (char) ('0' + (nBase - 1));
                        name[offset + 3] = (char) ('0' + (nParam - ((nBase - 1) * 10)));
                        return 4;
                    }
                    nBase++;
                }
            } else {
                String sParam = "" + nParam;
                sParam.getChars(0, sParam.length(), name, offset + 2);
                return 2 + sParam.length();
            }
        }
    }

    /**
     * Notify any interested parties (e.g. pooling managers) of a ConnectionEvent activity on the connection. Calling
     * notifyPooledConnection with null event will place this connection back in the pool. Calling
     * notifyPooledConnection with a non-null event is used to notify the pooling manager that the connection is bad and
     * should be removed from the pool.
     */
    void notifyPooledConnection(SQLServerException e) {
        synchronized (this) {
            if (null != pooledConnectionParent) {
                pooledConnectionParent.notifyEvent(e);
            }
        }

    }

    // Detaches this connection from connection pool.
    void DetachFromPool() {
        synchronized (this) {
            pooledConnectionParent = null;
        }
    }

    /**
     * Determines the listening port of a named SQL Server instance.
     * 
     * @param server
     *        the server name
     * @param instanceName
     *        the instance
     * @throws SQLServerException
     * @return the instance's port
     */
    private static final int BROWSER_PORT = 1434;

    String getInstancePort(String server, String instanceName) throws SQLServerException {
        String browserResult = null;
        DatagramSocket datagramSocket = null;
        String lastErrorMessage = null;

        try {
            lastErrorMessage = "Failed to determine instance for the : " + server + " instance:" + instanceName;

            // First we create a datagram socket
            try {
                datagramSocket = new DatagramSocket();
                datagramSocket.setSoTimeout(1000);
            } catch (SocketException socketException) {
                // Errors creating a local socket
                // Log the error and bail.
                lastErrorMessage = "Unable to create local datagram socket";
                throw socketException;
            }

            // Second, we need to get the IP address of the server to which we'll send the UDP request.
            // This may require a DNS lookup, which may fail due to transient conditions, so retry after logging the
            // first time.

            // send UDP packet
            assert null != datagramSocket;
            try {
                if (multiSubnetFailover) {
                    // If instance name is specified along with multiSubnetFailover, we get all IPs resolved by server
                    // name
                    InetAddress[] inetAddrs = InetAddress.getAllByName(server);
                    assert null != inetAddrs;
                    for (InetAddress inetAddr : inetAddrs) {
                        // Send the UDP request
                        try {
                            byte sendBuffer[] = (" " + instanceName).getBytes();
                            sendBuffer[0] = 4;
                            DatagramPacket udpRequest = new DatagramPacket(sendBuffer, sendBuffer.length, inetAddr,
                                    BROWSER_PORT);
                            datagramSocket.send(udpRequest);
                        } catch (IOException ioException) {
                            lastErrorMessage = "Error sending SQL Server Browser Service UDP request to address: "
                                    + inetAddr + ", port: " + BROWSER_PORT;
                            throw ioException;
                        }
                    }
                } else {
                    // If instance name is not specified along with multiSubnetFailover, we resolve only the first IP
                    // for server name
                    InetAddress inetAddr = InetAddress.getByName(server);

                    assert null != inetAddr;
                    // Send the UDP request
                    try {
                        byte sendBuffer[] = (" " + instanceName).getBytes();
                        sendBuffer[0] = 4;
                        DatagramPacket udpRequest = new DatagramPacket(sendBuffer, sendBuffer.length, inetAddr,
                                BROWSER_PORT);
                        datagramSocket.send(udpRequest);
                    } catch (IOException ioException) {
                        lastErrorMessage = "Error sending SQL Server Browser Service UDP request to address: "
                                + inetAddr + ", port: " + BROWSER_PORT;
                        throw ioException;
                    }
                }
            } catch (UnknownHostException unknownHostException) {
                lastErrorMessage = "Unable to determine IP address of host: " + server;
                throw unknownHostException;
            }

            // Receive the UDP response
            try {
                byte receiveBuffer[] = new byte[4096];
                DatagramPacket udpResponse = new DatagramPacket(receiveBuffer, receiveBuffer.length);
                datagramSocket.receive(udpResponse);
                browserResult = new String(receiveBuffer, 3, receiveBuffer.length - 3);
                if (connectionlogger.isLoggable(Level.FINER))
                    connectionlogger.fine(toString() + " Received SSRP UDP response from IP address: "
                            + udpResponse.getAddress().getHostAddress());
            } catch (IOException ioException) {
                // Warn and retry
                lastErrorMessage = "Error receiving SQL Server Browser Service UDP response from server: " + server;
                throw ioException;
            }
        } catch (IOException ioException) {
            MessageFormat form = new MessageFormat(SQLServerException.getErrString("R_sqlBrowserFailed"));
            Object[] msgArgs = {server, instanceName, ioException.toString()};
            connectionlogger.log(Level.FINE, toString() + " " + lastErrorMessage, ioException);
            SQLServerException.makeFromDriverError(this, this, form.format(msgArgs),
                    SQLServerException.EXCEPTION_XOPEN_CONNECTION_CANT_ESTABLISH, false);
        } finally {
            if (null != datagramSocket)
                datagramSocket.close();
        }
        assert null != browserResult;
        // If the server isn't configured for TCP then say so and fail
        int p = browserResult.indexOf("tcp;");
        if (-1 == p) {
            MessageFormat form = new MessageFormat(SQLServerException.getErrString("R_notConfiguredToListentcpip"));
            Object[] msgArgs = {instanceName};
            SQLServerException.makeFromDriverError(this, this, form.format(msgArgs),
                    SQLServerException.EXCEPTION_XOPEN_CONNECTION_CANT_ESTABLISH, false);
        }
        // All went well, so return the TCP port of the SQL Server instance
        int p1 = p + 4;
        int p2 = browserResult.indexOf(';', p1);
        return browserResult.substring(p1, p2);
    }

    int getNextSavepointId() {
        nNextSavePointId++; // Make them unique for this connection
        return nNextSavePointId;
    }

    /**
     * Returns this connection's SQLServerConnectionSecurityManager class to caller. Used by SQLServerPooledConnection
     * to verify security when passing out Connection objects.
     */
    void doSecurityCheck() {
        assert null != currentConnectPlaceHolder;
        currentConnectPlaceHolder.doSecurityCheck();
    }

    /**
     * Sets time-to-live for column encryption key entries in the column encryption key cache for the Always Encrypted
     * feature. The default value is 2 hours. This variable holds the value in seconds.
     */
    private static long columnEncryptionKeyCacheTtl = TimeUnit.SECONDS.convert(2, TimeUnit.HOURS);

    /**
     * Sets time-to-live for column encryption key entries in the column encryption key cache for the Always Encrypted
     * feature. The default value is 2 hours. This variable holds the value in seconds. This only applies to
     * global-level key store providers. Connection and Statement-level providers need to set their own cache TTL
     * values.
     * 
     * @param columnEncryptionKeyCacheTTL
     *        The timeunit in seconds
     * @param unit
     *        The Timeunit
     * @throws SQLServerException
     *         when an error occurs
     */
    public static synchronized void setColumnEncryptionKeyCacheTtl(int columnEncryptionKeyCacheTTL,
            TimeUnit unit) throws SQLServerException {
        if (columnEncryptionKeyCacheTTL < 0 || unit.equals(TimeUnit.MILLISECONDS) || unit.equals(TimeUnit.MICROSECONDS)
                || unit.equals(TimeUnit.NANOSECONDS)) {
            throw new SQLServerException(null, SQLServerException.getErrString("R_invalidCEKCacheTtl"), null, 0, false);
        }

        columnEncryptionKeyCacheTtl = TimeUnit.SECONDS.convert(columnEncryptionKeyCacheTTL, unit);
    }

    static synchronized long getColumnEncryptionKeyCacheTtl() {
        return columnEncryptionKeyCacheTtl;
    }

    /**
     * Enqueues a discarded prepared statement handle to be clean-up on the server.
     * 
     * @param statementHandle
     *        The prepared statement handle that should be scheduled for unprepare.
     */
    final void enqueueUnprepareStatementHandle(PreparedStatementHandle statementHandle) {
        if (null == statementHandle)
            return;

        if (loggerExternal.isLoggable(java.util.logging.Level.FINER))
            loggerExternal
                    .finer(this + ": Adding PreparedHandle to queue for un-prepare:" + statementHandle.getHandle());

        // Add the new handle to the discarding queue and find out current # enqueued.
        this.discardedPreparedStatementHandles.add(statementHandle);
        this.discardedPreparedStatementHandleCount.incrementAndGet();
    }

    @Override
    public int getDiscardedServerPreparedStatementCount() {
        return this.discardedPreparedStatementHandleCount.get();
    }

    @Override
    public void closeUnreferencedPreparedStatementHandles() {
        this.unprepareUnreferencedPreparedStatementHandles(true);
    }

    /**
     * Removes references to outstanding un-prepare requests. Should be run when connection is closed.
     */
    private final void cleanupPreparedStatementDiscardActions() {
        discardedPreparedStatementHandles.clear();
        discardedPreparedStatementHandleCount.set(0);
    }

    @Override
    public boolean getEnablePrepareOnFirstPreparedStatementCall() {
        if (null == this.enablePrepareOnFirstPreparedStatementCall)
            return DEFAULT_ENABLE_PREPARE_ON_FIRST_PREPARED_STATEMENT_CALL;
        else
            return this.enablePrepareOnFirstPreparedStatementCall;
    }

    @Override
    public void setEnablePrepareOnFirstPreparedStatementCall(boolean value) {
        this.enablePrepareOnFirstPreparedStatementCall = value;
    }

    @Override
    public String getPrepareMethod() {
        if (null == this.prepareMethod) {
            return SQLServerDriverStringProperty.PREPARE_METHOD.getDefaultValue();
        }

        return this.prepareMethod;
    }

    @Override
    public void setPrepareMethod(String prepareMethod) {
        this.prepareMethod = prepareMethod;
    }

    @Override
    public int getServerPreparedStatementDiscardThreshold() {
        if (0 > this.serverPreparedStatementDiscardThreshold)
            return DEFAULT_SERVER_PREPARED_STATEMENT_DISCARD_THRESHOLD;
        else
            return this.serverPreparedStatementDiscardThreshold;
    }

    @Override
    public void setServerPreparedStatementDiscardThreshold(int value) {
        this.serverPreparedStatementDiscardThreshold = Math.max(0, value);
    }

    final boolean isPreparedStatementUnprepareBatchingEnabled() {
        return 1 < getServerPreparedStatementDiscardThreshold();
    }

    /**
     * Cleans up discarded prepared statement handles on the server using batched un-prepare actions if the batching
     * threshold has been reached.
     * 
     * @param force
     *        When force is set to true we ignore the current threshold for if the discard actions should run and run
     *        them anyway.
     */
    final void unprepareUnreferencedPreparedStatementHandles(boolean force) {
        // Skip out if session is unavailable to adhere to previous non-batched behavior.
        if (isSessionUnAvailable())
            return;

        final int threshold = getServerPreparedStatementDiscardThreshold();

        // Met threshold to clean-up?
        if (force || threshold < getDiscardedServerPreparedStatementCount()) {

            // Create batch of sp_unprepare statements.
            StringBuilder sql = new StringBuilder(threshold * 32/* EXEC sp_cursorunprepare++; */);

            // Build the string containing no more than the # of handles to remove.
            // Note that sp_unprepare can fail if the statement is already removed.
            // However, the server will only abort that statement and continue with
            // the remaining clean-up.
            int handlesRemoved = 0;
            PreparedStatementHandle statementHandle = null;

            while (null != (statementHandle = discardedPreparedStatementHandles.poll())) {
                ++handlesRemoved;

                sql.append(statementHandle.isDirectSql() ? "EXEC sp_unprepare " : "EXEC sp_cursorunprepare ")
                        .append(statementHandle.getHandle()).append(';');
            }

            try {
                // Execute the batched set.
                try (SQLServerStatement stmt = (SQLServerStatement) this.createStatement()) {
                    stmt.isInternalEncryptionQuery = true;
                    stmt.execute(sql.toString());
                }

                if (loggerExternal.isLoggable(java.util.logging.Level.FINER))
                    loggerExternal.finer(this + ": Finished un-preparing handle count:" + handlesRemoved);
            } catch (SQLException e) {
                if (loggerExternal.isLoggable(java.util.logging.Level.FINER))
                    loggerExternal.log(Level.FINER, this + ": Error batch-closing at least one prepared handle", e);
            }

            // Decrement threshold counter
            discardedPreparedStatementHandleCount.addAndGet(-handlesRemoved);
        }
    }

    @Override
    public boolean getDisableStatementPooling() {
        return this.disableStatementPooling;
    }

    @Override
    public void setDisableStatementPooling(boolean value) {
        this.disableStatementPooling = value;
        if (!value && 0 < this.getStatementPoolingCacheSize()) {
            prepareCache();
        }
    }

    @Override
    public int getStatementPoolingCacheSize() {
        return statementPoolingCacheSize;
    }

    @Override
    public int getStatementHandleCacheEntryCount() {
        if (!isStatementPoolingEnabled())
            return 0;
        else
            return this.preparedStatementHandleCache.size();
    }

    @Override
    public boolean isStatementPoolingEnabled() {
        return null != preparedStatementHandleCache && 0 < this.getStatementPoolingCacheSize()
                && !this.getDisableStatementPooling();
    }

    @Override
    public void setStatementPoolingCacheSize(int value) {
        value = Math.max(0, value);
        statementPoolingCacheSize = value;

        if (!this.disableStatementPooling && value > 0) {
            prepareCache();
        }
        if (null != preparedStatementHandleCache)
            preparedStatementHandleCache.setCapacity(value);

        if (null != parameterMetadataCache)
            parameterMetadataCache.setCapacity(value);
    }

    /**
     * Prepares the cache handle.
     */
    private void prepareCache() {
        preparedStatementHandleCache = new Builder<CityHash128Key, PreparedStatementHandle>()
                .maximumWeightedCapacity(getStatementPoolingCacheSize())
                .listener(new PreparedStatementCacheEvictionListener()).build();

        parameterMetadataCache = new Builder<CityHash128Key, SQLServerParameterMetaData>()
                .maximumWeightedCapacity(getStatementPoolingCacheSize()).build();
    }

    /** Returns a parameter metadata cache entry if statement pooling is enabled */
    final SQLServerParameterMetaData getCachedParameterMetadata(CityHash128Key key) {
        if (!isStatementPoolingEnabled())
            return null;

        return parameterMetadataCache.get(key);
    }

    /** Registers a parameter metadata cache entry if statement pooling is enabled */
    final void registerCachedParameterMetadata(CityHash128Key key, SQLServerParameterMetaData pmd) {
        if (!isStatementPoolingEnabled() || null == pmd)
            return;

        parameterMetadataCache.put(key, pmd);
    }

    /** Gets or creates prepared statement handle cache entry if statement pooling is enabled */
    final PreparedStatementHandle getCachedPreparedStatementHandle(CityHash128Key key) {
        if (!isStatementPoolingEnabled())
            return null;

        return preparedStatementHandleCache.get(key);
    }

    /** Gets or creates prepared statement handle cache entry if statement pooling is enabled */
    final PreparedStatementHandle registerCachedPreparedStatementHandle(CityHash128Key key, int handle,
            boolean isDirectSql) {
        if (!isStatementPoolingEnabled() || null == key)
            return null;

        PreparedStatementHandle cacheItem = new PreparedStatementHandle(key, handle, isDirectSql, false);
        preparedStatementHandleCache.putIfAbsent(key, cacheItem);
        return cacheItem;
    }

    /** Returns prepared statement handle cache entry so it can be un-prepared. */
    final void returnCachedPreparedStatementHandle(PreparedStatementHandle handle) {
        handle.removeReference();

        if (handle.isEvictedFromCache() && handle.tryDiscardHandle())
            enqueueUnprepareStatementHandle(handle);
    }

    /** Forces eviction of prepared statement handle cache entry. */
    final void evictCachedPreparedStatementHandle(PreparedStatementHandle handle) {
        if (null == handle || null == handle.getKey())
            return;

        preparedStatementHandleCache.remove(handle.getKey());
    }

    /**
     * Handles closing handles when removed from cache.
     */
    final class PreparedStatementCacheEvictionListener
            implements EvictionListener<CityHash128Key, PreparedStatementHandle> {
        public void onEviction(CityHash128Key key, PreparedStatementHandle handle) {
            if (null != handle) {
                handle.setIsEvictedFromCache(true); // Mark as evicted from cache.

                // Only discard if not referenced.
                if (handle.tryDiscardHandle()) {
                    enqueueUnprepareStatementHandle(handle);
                    // Do not run discard actions here! Can interfere with executing statement.
                }
            }
        }
    }

    /**
     * Checks if connection is established to SQL Azure server
     * 
     * SERVERPROPERTY('EngineEdition') is used to determine if the db server is SQL Azure. This is more reliable
     * than @@version or serverproperty('edition').
     * 
     * Reference: https://docs.microsoft.com/sql/t-sql/functions/serverproperty-transact-sql
     * 
     * <pre>
     * SERVERPROPERTY('EngineEdition') means
     * Database Engine edition of the instance of SQL Server installed on the server.
     * 1 = Personal or Desktop Engine (Not available in SQL Server 2005 (9.x) and later versions)
     * 2 = Standard (This is returned for Standard, Web, and Business Intelligence.)
     * 3 = Enterprise (This is returned for Evaluation, Developer, and Enterprise editions.)
     * 4 = Express (This is returned for Express, Express with Tools, and Express with Advanced Services)
     * 5 = SQL Database
     * 6 = Microsoft Azure Synapse Analytics
     * 8 = Azure SQL Managed Instance
     * 9 = Azure SQL Edge (This is returned for all editions of Azure SQL Edge)
     * 11 = Azure Synapse serverless SQL pool
     * Base data type: int
     * </pre>
     * 
     * @return if connected to SQL Azure
     * 
     */
    boolean isAzure() {
        if (null == isAzure) {
            try (Statement stmt = this.createStatement();
                    ResultSet rs = stmt.executeQuery("SELECT CAST(SERVERPROPERTY('EngineEdition') as INT)")) {
                rs.next();

                int engineEdition = rs.getInt(1);
                isAzure = (engineEdition == ENGINE_EDITION_SQL_AZURE_DB
                        || engineEdition == ENGINE_EDITION_SQL_AZURE_SYNAPSE_ANALYTICS
                        || engineEdition == ENGINE_EDITION_SQL_AZURE_MI
                        || engineEdition == ENGINE_EDITION_SQL_AZURE_SQL_EDGE
                        || engineEdition == ENGINE_EDITION_SQL_AZURE_SYNAPSE_SERVERLESS_SQL_POOL);
                isAzureDW = (engineEdition == ENGINE_EDITION_SQL_AZURE_SYNAPSE_ANALYTICS
                        || engineEdition == ENGINE_EDITION_SQL_AZURE_SYNAPSE_SERVERLESS_SQL_POOL);
                isAzureMI = (engineEdition == ENGINE_EDITION_SQL_AZURE_MI);

            } catch (SQLException e) {
                if (loggerExternal.isLoggable(java.util.logging.Level.FINER))
                    loggerExternal.log(Level.FINER, this + ": Error retrieving server type", e);
                isAzure = false;
                isAzureDW = false;
                isAzureMI = false;
            }
            return isAzure;
        } else {
            return isAzure;
        }
    }

    /**
     * Checks if connection is established to SQL Azure DW
     * 
     * @return if connected to SQL Azure DW
     */
    boolean isAzureDW() {
        isAzure();
        return isAzureDW;
    }

    /**
     * Checks if connection is established to Azure Managed Instance
     * 
     * @return if connected to SQL Azure MI
     */
    boolean isAzureMI() {
        isAzure();
        return isAzureMI;
    }

    /**
     * Adds statement to openStatements
     * 
     * @param st
     *        Statement to add to openStatements
     */
    final synchronized void addOpenStatement(ISQLServerStatement st) {
        if (null != openStatements) {
            openStatements.add(st);
        }
    }

    /**
     * Removes state from openStatements
     * 
     * @param st
     *        Statement to remove from openStatements
     */
    final synchronized void removeOpenStatement(ISQLServerStatement st) {
        if (null != openStatements) {
            openStatements.remove(st);
        }
    }

    boolean isAEv2() {
        return (aeVersion >= TDS.COLUMNENCRYPTION_VERSION2);
    }

    /** Enclave provider */
    private ISQLServerEnclaveProvider enclaveProvider;

    ArrayList<byte[]> initEnclaveParameters(SQLServerStatement statement, String userSql,
            String preparedTypeDefinitions, Parameter[] params,
            ArrayList<String> parameterNames) throws SQLServerException {
        if (!this.enclaveEstablished()) {
            enclaveProvider.getAttestationParameters(this.enclaveAttestationUrl);
        }
        return enclaveProvider.createEnclaveSession(this, statement, userSql, preparedTypeDefinitions, params,
                parameterNames);
    }

    boolean enclaveEstablished() {
        return (null != enclaveProvider.getEnclaveSession());
    }

    byte[] generateEnclavePackage(String userSQL, ArrayList<byte[]> enclaveCEKs) throws SQLServerException {
        return (enclaveCEKs.size() > 0) ? enclaveProvider.getEnclavePackage(userSQL, enclaveCEKs) : null;
    }

    String getServerName() {
        return this.trustedServerNameAE;
    }

    @Override
    public void setIPAddressPreference(String iPAddressPreference) {
        activeConnectionProperties.setProperty(SQLServerDriverStringProperty.IPADDRESS_PREFERENCE.toString(), iPAddressPreference);
        
    }

    @Override
    public String getIPAddressPreference() {
        return activeConnectionProperties.getProperty(SQLServerDriverStringProperty.IPADDRESS_PREFERENCE.toString());
    }
}


/**
 * Provides Helper class for security manager functions used by SQLServerConnection class.
 * 
 */
final class SQLServerConnectionSecurityManager {
    static final String dllName = SQLServerDriver.AUTH_DLL_NAME + ".dll";
    String serverName;
    int portNumber;

    SQLServerConnectionSecurityManager(String serverName, int portNumber) {
        this.serverName = serverName;
        this.portNumber = portNumber;
    }

    /**
     * Checks if the calling thread is allowed to open a socket connection to the specified serverName and portNumber.
     * 
     * @throws SecurityException
     *         when an error occurs
     */
    public void checkConnect() throws SecurityException {
        SecurityManager security = System.getSecurityManager();
        if (null != security) {
            security.checkConnect(serverName, portNumber);
        }
    }

    /**
     * Checks if the calling thread is allowed to dynamically link the library code.
     * 
     * @throws SecurityException
     *         when an error occurs
     */
    public void checkLink() throws SecurityException {
        SecurityManager security = System.getSecurityManager();
        if (null != security) {
            security.checkLink(dllName);
        }
    }
}<|MERGE_RESOLUTION|>--- conflicted
+++ resolved
@@ -1221,7 +1221,6 @@
         }
     }
 
-<<<<<<< HEAD
     /**
      * Clears User token cache. This will clear all account info so interactive login will be required on the next
      * request to acquire an access token.
@@ -1234,13 +1233,12 @@
     Properties activeConnectionProperties;
 
     /** integrated security property */
-=======
-    Properties activeConnectionProperties; // the active set of connection properties
+    private boolean integratedSecurity = SQLServerDriverBooleanProperty.INTEGRATED_SECURITY.getDefaultValue();
+
+    /** native platform gss property */
     private boolean usePlatformGssCredentials = SQLServerDriverBooleanProperty.USE_PLATFORM_GSS_CREDENTIALS
-        .getDefaultValue();
->>>>>>> 53f06aec
-    private boolean integratedSecurity = SQLServerDriverBooleanProperty.INTEGRATED_SECURITY.getDefaultValue();
-
+            .getDefaultValue();
+    
     /** NTLM authentication flag */
     private boolean ntlmAuthentication = false;
 
@@ -2251,27 +2249,12 @@
                         SQLServerException.makeFromDriverError(this, this, form.format(msgArgs), null, false);
                     }
                 }
-<<<<<<< HEAD
 
                 sPropKey = SQLServerDriverStringProperty.AAD_SECURE_PRINCIPAL_ID.toString();
                 sPropValue = activeConnectionProperties.getProperty(sPropKey);
                 if (null == sPropValue) {
                     sPropValue = SQLServerDriverStringProperty.AAD_SECURE_PRINCIPAL_ID.getDefaultValue();
                     activeConnectionProperties.setProperty(sPropKey, sPropValue);
-=======
-                // There might be cases where we wish to use the platform GSS credentials
-                sPropKey = SQLServerDriverBooleanProperty.USE_PLATFORM_GSS_CREDENTIALS.toString();
-                sPropValue = activeConnectionProperties.getProperty(sPropKey);
-                if (sPropValue != null) {
-                    usePlatformGssCredentials = isBooleanPropertyOn(sPropKey, sPropValue);
-                }
-            } else if (intAuthScheme == AuthenticationScheme.ntlm) {
-                String sPropKeyDomain = SQLServerDriverStringProperty.DOMAIN.toString();
-                String sPropValueDomain = activeConnectionProperties.getProperty(sPropKeyDomain);
-                if (null == sPropValueDomain) {
-                    activeConnectionProperties.setProperty(sPropKeyDomain,
-                            SQLServerDriverStringProperty.DOMAIN.getDefaultValue());
->>>>>>> 53f06aec
                 }
                 aadPrincipalID = sPropValue;
 
@@ -2310,6 +2293,12 @@
                     if (activeConnectionProperties.containsKey(sPropKey)) {
                         impersonatedUserCred = (GSSCredential) activeConnectionProperties.get(sPropKey);
                         isUserCreatedCredential = true;
+                    }
+                    // There might be cases where we wish to use the platform GSS credentials
+                    sPropKey = SQLServerDriverBooleanProperty.USE_PLATFORM_GSS_CREDENTIALS.toString();
+                    sPropValue = activeConnectionProperties.getProperty(sPropKey);
+                    if (sPropValue != null) {
+                        usePlatformGssCredentials = isBooleanPropertyOn(sPropKey, sPropValue);
                     }
                 } else if (intAuthScheme == AuthenticationScheme.ntlm) {
                     String sPropKeyDomain = SQLServerDriverStringProperty.DOMAIN.toString();
