/*
 * Microsoft JDBC Driver for SQL Server Copyright(c) Microsoft Corporation All rights reserved. This program is made
 * available under the terms of the MIT License. See the LICENSE file in the project root for more information.
 */

package com.microsoft.sqlserver.jdbc;

import static java.nio.charset.StandardCharsets.UTF_16LE;

import java.io.IOException;
import java.io.Serializable;
import java.net.DatagramPacket;
import java.net.DatagramSocket;
import java.net.InetAddress;
import java.net.InetSocketAddress;
import java.net.SocketException;
import java.net.UnknownHostException;
import java.sql.CallableStatement;
import java.sql.Connection;
import java.sql.DatabaseMetaData;
import java.sql.PreparedStatement;
import java.sql.ResultSet;
import java.sql.SQLClientInfoException;
import java.sql.SQLException;
import java.sql.SQLPermission;
import java.sql.SQLWarning;
import java.sql.SQLXML;
import java.sql.Savepoint;
import java.sql.Statement;
import java.text.MessageFormat;
import java.time.Duration;
import java.time.Instant;
import java.util.ArrayList;
import java.util.Arrays;
import java.util.Enumeration;
import java.util.HashMap;
import java.util.LinkedList;
import java.util.List;
import java.util.Locale;
import java.util.Map;
import java.util.Properties;
import java.util.UUID;
import java.util.concurrent.ConcurrentHashMap;
import java.util.concurrent.ConcurrentLinkedQueue;
import java.util.concurrent.Executor;
import java.util.concurrent.TimeUnit;
import java.util.concurrent.atomic.AtomicInteger;
import java.util.concurrent.locks.Lock;
import java.util.concurrent.locks.ReentrantLock;
import java.util.Date;
import java.util.logging.Level;

import javax.sql.XAConnection;

import org.ietf.jgss.GSSCredential;

import com.microsoft.sqlserver.jdbc.SQLServerError.TransientError;

import mssql.googlecode.cityhash.CityHash;
import mssql.googlecode.concurrentlinkedhashmap.ConcurrentLinkedHashMap;
import mssql.googlecode.concurrentlinkedhashmap.ConcurrentLinkedHashMap.Builder;
import mssql.googlecode.concurrentlinkedhashmap.EvictionListener;


/**
 * Provides an implementation java.sql.connection interface that assists creating a JDBC connection to SQL Server.
 * SQLServerConnections support JDBC connection pooling and may be either physical JDBC connections or logical JDBC
 * connections.
 *
 * SQLServerConnection manages transaction control for all statements that were created from it. SQLServerConnection may
 * participate in XA distributed transactions managed via an XAResource adapter.
 *
 * SQLServerConnection instantiates a new TDSChannel object for use by itself and all statement objects that are created
 * under this connection.
 *
 * SQLServerConnection manages a pool of prepared statement handles. Prepared statements are prepared once and typically
 * executed many times with different data values for their parameters. Prepared statements are also maintained across
 * logical (pooled) connection closes.
 *
 * SQLServerConnection is not thread safe, however multiple statements created from a single connection can be
 * processing simultaneously in concurrent threads.
 *
 * This class's public functions need to be kept identical to the SQLServerConnectionPoolProxy's.
 *
 * The API javadoc for JDBC API methods that this class implements are not repeated here. Please see Sun's JDBC API
 * interfaces javadoc for those details.
 *
 * NOTE: All the public functions in this class also need to be defined in SQLServerConnectionPoolProxy Declare all new
 * custom (non-static) Public APIs in ISQLServerConnection interface such that they can also be implemented by
 * SQLServerConnectionPoolProxy
 * 
 */
public class SQLServerConnection implements ISQLServerConnection, java.io.Serializable {

    /**
     * Always refresh SerialVersionUID when prompted
     */
    private static final long serialVersionUID = 1965647556064751510L;

    /** timer expiry */
    long timerExpire;

    /** flag to indicate if attempt refresh token is locked */
    boolean attemptRefreshTokenLocked = false;

    /**
     * Thresholds related to when prepared statement handles are cleaned-up. 1 == immediately.
     * 
     * The default for the prepared statement clean-up action threshold (i.e. when sp_unprepare is called).
     */
    static final int DEFAULT_SERVER_PREPARED_STATEMENT_DISCARD_THRESHOLD = 10; // Used to set the initial default, can
                                                                               // be changed later.

    /** Current limit for this particular connection */
    private int serverPreparedStatementDiscardThreshold = -1;

    /**
     * The default for if prepared statements should execute sp_executesql before following the prepare, unprepare
     * pattern.
     * 
     * Used to set the initial default, can be changed later. false == use sp_executesql -> sp_prepexec -> sp_execute ->
     * batched -> sp_unprepare pattern, true == skip sp_executesql part of pattern.
     */
    static final boolean DEFAULT_ENABLE_PREPARE_ON_FIRST_PREPARED_STATEMENT_CALL = false;

    /** Current limit for this particular connection. */
    private Boolean enablePrepareOnFirstPreparedStatementCall = null;

    /** Used for toggling use of sp_prepare */
    private String prepareMethod = null;

    /** Handle the actual queue of discarded prepared statements. */
    private ConcurrentLinkedQueue<PreparedStatementHandle> discardedPreparedStatementHandles = new ConcurrentLinkedQueue<>();

    /** discardedPreparedStatementHandle count */
    private AtomicInteger discardedPreparedStatementHandleCount = new AtomicInteger(0);

    /** keystore provider */
    private SQLServerColumnEncryptionKeyStoreProvider keystoreProvider = null;

    /** fedAuth required by user flag */
    private boolean fedAuthRequiredByUser = false;

    /** fedAuth required prelogin response flag */
    private boolean fedAuthRequiredPreLoginResponse = false;

    /** fedAuth requested flag */
    private boolean federatedAuthenticationRequested = false;

    /**
     * Keep this distinct from _federatedAuthenticationRequested, since some fedauth library types may not need more
     * info
     */
    private boolean federatedAuthenticationInfoRequested = false;

    /** fedAuth feature extension data */
    private FederatedAuthenticationFeatureExtensionData fedAuthFeatureExtensionData = null;

    /** authentication string */
    private String authenticationString = null;

    /** access token in byte */
    private byte[] accessTokenInByte = null;

    /** fedAuth token */
    private SqlAuthenticationToken fedAuthToken = null;

    /** original hostNameInCertificate */
    private String originalHostNameInCertificate = null;

    /** client certificate */
    private String clientCertificate = null;

    /** client key */
    private String clientKey = null;

    /** client key password */
    private String clientKeyPassword = "";

    /** AAD principal id */
    private String aadPrincipalID = "";

    /** AAD principal secret */
    private String aadPrincipalSecret = "";

    /** sendTemporalDataTypesAsStringForBulkCopy flag */
    private boolean sendTemporalDataTypesAsStringForBulkCopy = true;

    /**
     * https://docs.microsoft.com/sql/t-sql/functions/serverproperty-transact-sql
     */
    /** Engine Edition 5 = SQL Database */
    private final int ENGINE_EDITION_SQL_AZURE_DB = 5;
    /** Engine Edition 6 = Microsoft Azure Synapse Analytics */
    private final int ENGINE_EDITION_SQL_AZURE_SYNAPSE_ANALYTICS = 6;
    /** Engine Edition 8 = Azure SQL Managed Instance */
    private final int ENGINE_EDITION_SQL_AZURE_MI = 8;
    /** Engine Edition 9 = Azure SQL Edge (This is returned for all editions of Azure SQL Edge) */
    private final int ENGINE_EDITION_SQL_AZURE_SQL_EDGE = 9;
    /** Engine Edition 11 = Azure Synapse serverless SQL pool */
    private final int ENGINE_EDITION_SQL_AZURE_SYNAPSE_SERVERLESS_SQL_POOL = 11;

    /** flag indicating whether server is Azure */
    private Boolean isAzure = null;

    /** flag indicating whether server is Azure DW */
    private Boolean isAzureDW = null;

    /** flag indicating whether server is Azure MI */
    private Boolean isAzureMI = null;

    /** shared timer */
    private SharedTimer sharedTimer;

    /** connect retry count */
    private int connectRetryCount = 0;

    /** connect retry interval */
    private int connectRetryInterval = 0;

    /** flag indicating whether prelogin TLS handshake is required */
    private boolean isTDS8 = false;

    /** encrypted truststore password */
    byte[] encryptedTrustStorePassword = null;

    /**
     * lock instance for "this"
     **/
    private final Lock lock = new ReentrantLock();

    /**
     * static lock instance for the class
     **/
    private static final Lock sLock = new ReentrantLock();

    /**
     * Return an existing cached SharedTimer associated with this Connection or create a new one.
     *
     * The SharedTimer will be released when the Connection is closed.
     * 
     * @throws SQLServerException
     */
    SharedTimer getSharedTimer() throws SQLServerException {
        if (state == State.Closed) {
            SQLServerException.makeFromDriverError(null, null, SQLServerException.getErrString("R_connectionIsClosed"),
                    SQLServerException.EXCEPTION_XOPEN_CONNECTION_FAILURE, false);
        }
        if (null == sharedTimer) {
            this.sharedTimer = SharedTimer.getTimer();
        }
        return this.sharedTimer;
    }

    /**
     * Get the server name string including redirected server if applicable
     * 
     * @param serverName
     * @return
     */
    String getServerNameString(String serverName) {
        String serverNameFromConnectionStr = activeConnectionProperties
                .getProperty(SQLServerDriverStringProperty.SERVER_NAME.toString());
        if (null == serverName || serverName.equals(serverNameFromConnectionStr)) {
            return serverName;
        }

        // server was redirected
        MessageFormat form = new MessageFormat(SQLServerException.getErrString("R_redirectedFrom"));
        Object[] msgArgs = {serverName, serverNameFromConnectionStr};
        return form.format(msgArgs);
    }

    /**
     * CityHash128Key
     *
     */
    static class CityHash128Key implements java.io.Serializable {

        /**
         * Always refresh SerialVersionUID when prompted
         */
        private static final long serialVersionUID = 166788428640603097L;
        String unhashedString;
        private long[] segments;
        private int hashCode;

        CityHash128Key(String sql, String parametersDefinition) {
            this(sql + parametersDefinition);
        }

        @SuppressWarnings("deprecation")
        CityHash128Key(String s) {
            unhashedString = s;
            byte[] bytes = new byte[s.length()];
            s.getBytes(0, s.length(), bytes, 0);
            segments = CityHash.cityHash128(bytes, 0, bytes.length);
        }

        public boolean equals(Object obj) {
            if (!(obj instanceof CityHash128Key))
                return false;

            return (java.util.Arrays.equals(segments, ((CityHash128Key) obj).segments)// checks if hash is equal,
                                                                                      // short-circuitting;
                    && this.unhashedString.equals(((CityHash128Key) obj).unhashedString));// checks if string is equal
        }

        public int hashCode() {
            if (0 == hashCode) {
                hashCode = java.util.Arrays.hashCode(segments);
            }
            return hashCode;
        }
    }

    /**
     * Keeps track of an individual prepared statement handle.
     */
    class PreparedStatementHandle {
        private int handle = 0;
        private final AtomicInteger handleRefCount = new AtomicInteger();
        private boolean isDirectSql;
        private volatile boolean evictedFromCache;
        private volatile boolean explicitlyDiscarded;
        private CityHash128Key key;

        PreparedStatementHandle(CityHash128Key key, int handle, boolean isDirectSql, boolean isEvictedFromCache) {
            this.key = key;
            this.handle = handle;
            this.isDirectSql = isDirectSql;
            this.setIsEvictedFromCache(isEvictedFromCache);
            handleRefCount.set(1);
        }

        /** Has the statement been evicted from the statement handle cache. */
        private boolean isEvictedFromCache() {
            return evictedFromCache;
        }

        /** Specify whether the statement been evicted from the statement handle cache. */
        private void setIsEvictedFromCache(boolean isEvictedFromCache) {
            this.evictedFromCache = isEvictedFromCache;
        }

        /** Specify that this statement has been explicitly discarded from being used by the cache. */
        void setIsExplicitlyDiscarded() {
            this.explicitlyDiscarded = true;

            evictCachedPreparedStatementHandle(this);
        }

        /** Has the statement been explicitly discarded. */
        private boolean isExplicitlyDiscarded() {
            return explicitlyDiscarded;
        }

        /** Returns the actual handle. */
        int getHandle() {
            return handle;
        }

        /** Returns the cache key. */
        CityHash128Key getKey() {
            return key;
        }

        boolean isDirectSql() {
            return isDirectSql;
        }

        /**
         * Makes sure handle cannot be re-used.
         * 
         * @return false: Handle could not be discarded, it is in use. true: Handle was successfully put on path for
         *         discarding.
         */
        private boolean tryDiscardHandle() {
            return handleRefCount.compareAndSet(0, -999);
        }

        /** Returns whether this statement has been discarded and can no longer be re-used. */
        private boolean isDiscarded() {
            return 0 > handleRefCount.intValue();
        }

        /**
         * Adds a new reference to this handle, i.e. re-using it.
         * 
         * @return false: Reference could not be added, statement has been discarded or does not have a handle
         *         associated with it. true: Reference was successfully added.
         */
        boolean tryAddReference() {
            return (isDiscarded() || isExplicitlyDiscarded()) ? false : handleRefCount.incrementAndGet() > 0;
        }

        /** Remove a reference from this handle */
        void removeReference() {
            handleRefCount.decrementAndGet();
        }
    }

    /**
     * Keeps track of the last network activity in order to tell if the connection has been idle. This is done to avoid
     * checking the socket for a disconnect every command execution, which has a high impact on perf.
     */
    class IdleNetworkTracker {
        private Instant lastNetworkActivity = Instant.now();

        /**
         * An "idle" connection will only ever get its socket disconnected by a keepalive packet after a connection has
         * been severed. KeepAlive packets are only sent on idle sockets. Default setting by the driver (on platforms
         * that have Java support for setting it) and the recommended setting is 30s (and OS default for those that
         * don't set it is 2 hrs).
         */
        private int maxIdleMillis = 15000;

        /** Has it been more than maxIdleMillis since network activity has been marked */
        private boolean isIdle() {
            boolean ret = Instant.now().minusMillis(maxIdleMillis).isAfter(lastNetworkActivity);
            return ret;
        }

        /** Mark network activity now */
        protected void markNetworkActivity() {
            lastNetworkActivity = Instant.now();
        }

        /** Set max idle time in milliseconds */
        protected void setMaxIdleMillis(int millis) {
            maxIdleMillis = millis;
        }
    }

    /** Keeps track of network idle status */
    IdleNetworkTracker idleNetworkTracker = new IdleNetworkTracker();

    /** Size of the parsed SQL-text metadata cache */
    static final private int PARSED_SQL_CACHE_SIZE = 100;

    /** Cache of parsed SQL meta data */
    static private ConcurrentLinkedHashMap<CityHash128Key, ParsedSQLCacheItem> parsedSQLCache;

    static {
        parsedSQLCache = new Builder<CityHash128Key, ParsedSQLCacheItem>()
                .maximumWeightedCapacity(PARSED_SQL_CACHE_SIZE).build();
    }

    /** Returns prepared statement cache entry if exists, if not parse and create a new one */
    static ParsedSQLCacheItem getCachedParsedSQL(CityHash128Key key) {
        return parsedSQLCache.get(key);
    }

    /** Parses and create a information about parsed SQL text */
    static ParsedSQLCacheItem parseAndCacheSQL(CityHash128Key key, String sql) throws SQLServerException {
        JDBCSyntaxTranslator translator = new JDBCSyntaxTranslator();

        String parsedSql = translator.translate(sql);
        String procName = translator.getProcedureName(); // may return null
        boolean returnValueSyntax = translator.hasReturnValueSyntax();
        int[] parameterPositions = locateParams(parsedSql);

        ParsedSQLCacheItem cacheItem = new ParsedSQLCacheItem(parsedSql, parameterPositions, procName,
                returnValueSyntax);
        parsedSQLCache.putIfAbsent(key, cacheItem);
        return cacheItem;
    }

    /** Default size for prepared statement caches */
    static final int DEFAULT_STATEMENT_POOLING_CACHE_SIZE = 0;

    /** Size of the prepared statement handle cache */
    private int statementPoolingCacheSize = DEFAULT_STATEMENT_POOLING_CACHE_SIZE;

    /** Cache of prepared statement handles */
    private ConcurrentLinkedHashMap<CityHash128Key, PreparedStatementHandle> preparedStatementHandleCache;
    /** Cache of prepared statement parameter metadata */
    private ConcurrentLinkedHashMap<CityHash128Key, SQLServerParameterMetaData> parameterMetadataCache;
    /**
     * Checks whether statement pooling is enabled or disabled. The default is set to true;
     */
    private boolean disableStatementPooling = true;

    /**
     * Locates statement parameters.
     * 
     * @param sql
     *        SQL text to parse for positions of parameters to initialize.
     */
    private static int[] locateParams(String sql) {
        LinkedList<Integer> parameterPositions = new LinkedList<>();

        // Locate the parameter placeholders in the SQL string.
        int offset = -1;
        while ((offset = ParameterUtils.scanSQLForChar('?', sql, ++offset)) < sql.length()) {
            parameterPositions.add(offset);
        }

        // return as int[]
        return parameterPositions.stream().mapToInt(Integer::valueOf).toArray();
    }

    /**
     * Encapsulates the data to be sent to the server as part of Federated Authentication Feature Extension.
     */
    class FederatedAuthenticationFeatureExtensionData implements Serializable {
        /**
         * Always update serialVersionUID when prompted
         */
        private static final long serialVersionUID = -6709861741957202475L;
        boolean fedAuthRequiredPreLoginResponse;
        int libraryType = -1;
        byte[] accessToken = null;
        SqlAuthentication authentication = null;

        FederatedAuthenticationFeatureExtensionData(int libraryType, String authenticationString,
                boolean fedAuthRequiredPreLoginResponse) throws SQLServerException {
            this.libraryType = libraryType;
            this.fedAuthRequiredPreLoginResponse = fedAuthRequiredPreLoginResponse;

            switch (authenticationString.toUpperCase(Locale.ENGLISH)) {
                case "ACTIVEDIRECTORYPASSWORD":
                    this.authentication = SqlAuthentication.ActiveDirectoryPassword;
                    break;
                case "ACTIVEDIRECTORYINTEGRATED":
                    this.authentication = SqlAuthentication.ActiveDirectoryIntegrated;
                    break;
                case "ACTIVEDIRECTORYMANAGEDIDENTITY":
                    this.authentication = SqlAuthentication.ActiveDirectoryManagedIdentity;
                    break;
                case "DEFAULTAZURECREDENTIAL":
                    this.authentication = SqlAuthentication.DefaultAzureCredential;
                    break;
                case "ACTIVEDIRECTORYSERVICEPRINCIPAL":
                    this.authentication = SqlAuthentication.ActiveDirectoryServicePrincipal;
                    break;
                case "ACTIVEDIRECTORYINTERACTIVE":
                    this.authentication = SqlAuthentication.ActiveDirectoryInteractive;
                    break;
                default:
                    // If authenticationString not specified, check if access token callback was set.
                    // If access token callback is set, break.
                    if (null != activeConnectionProperties
                            .get(SQLServerDriverObjectProperty.ACCESS_TOKEN_CALLBACK.toString())) {
                        this.authentication = SqlAuthentication.NotSpecified;
                        break;
                    }
                    assert (false);
                    MessageFormat form = new MessageFormat(
                            SQLServerException.getErrString("R_InvalidConnectionSetting"));
                    Object[] msgArgs = {"authentication", authenticationString};
                    throw new SQLServerException(null, form.format(msgArgs), null, 0, false);
            }
        }

        FederatedAuthenticationFeatureExtensionData(int libraryType, boolean fedAuthRequiredPreLoginResponse,
                byte[] accessToken) {
            this.libraryType = libraryType;
            this.fedAuthRequiredPreLoginResponse = fedAuthRequiredPreLoginResponse;
            this.accessToken = accessToken;
        }
    }

    class SqlFedAuthInfo {
        String spn;
        String stsurl;

        @Override
        public String toString() {
            return "STSURL: " + stsurl + ", SPN: " + spn;
        }
    }

    class ActiveDirectoryAuthentication {
        static final String JDBC_FEDAUTH_CLIENT_ID = "7f98cb04-cd1e-40df-9140-3bf7e2cea4db";

        /**
         * Managed Identities endpoint URL
         * https://docs.microsoft.com/en-us/azure/active-directory/managed-identities-azure-resources/how-to-use-vm-token
         */
        static final String AZURE_REST_MSI_URL = "http://169.254.169.254/metadata/identity/oauth2/token?api-version=2018-02-01"; // NOSONAR
        static final String ACCESS_TOKEN_IDENTIFIER = "\"access_token\":\"";
        static final String ACCESS_TOKEN_EXPIRES_IN_IDENTIFIER = "\"expires_in\":\"";
        static final String ACCESS_TOKEN_EXPIRES_ON_IDENTIFIER = "\"expires_on\":\"";
        static final String ACCESS_TOKEN_EXPIRES_ON_DATE_FORMAT = "M/d/yyyy h:mm:ss a X";
        static final int GET_ACCESS_TOKEN_SUCCESS = 0;
        static final int GET_ACCESS_TOKEN_INVALID_GRANT = 1;
        static final int GET_ACCESS_TOKEN_TANSISENT_ERROR = 2;
        static final int GET_ACCESS_TOKEN_OTHER_ERROR = 3;
    }

    /**
     * Denotes the state of the SqlServerConnection.
     */
    private enum State {
        Initialized, // default value on calling SQLServerConnection constructor
        Connected, // indicates that the TCP connection has completed
        Opened, // indicates that the prelogin, login have completed, the database session established and the
                // connection is ready for use.
        Closed // indicates that the connection has been closed.
    }

    private final static float TIMEOUTSTEP = 0.08F; // fraction of timeout to use for fast failover connections
    private final static float TIMEOUTSTEP_TNIR = 0.125F;
    final static int TnirFirstAttemptTimeoutMs = 500; // fraction of timeout to use for fast failover connections

    /**
     * Connection state variables. NB If new state is added then logical connections derived from a physical connection
     * must inherit the same state. If state variables are added they must be added also in connection cloning method
     * clone()
     */
    private final static int INTERMITTENT_TLS_MAX_RETRY = 5;

    /** Indicates if we received a routing ENVCHANGE in the current connection attempt */
    private boolean isRoutedInCurrentAttempt = false;

    /** Contains the routing info received from routing ENVCHANGE */
    private ServerPortPlaceHolder routingInfo = null;

    ServerPortPlaceHolder getRoutingInfo() {
        return routingInfo;
    }

    /** Permission targets */
    private static final String callAbortPerm = "callAbort";

    private static final String SET_NETWORK_TIMEOUT_PERM = "setNetworkTimeout";

    /** see connection properties doc (default is false) */
    private boolean sendStringParametersAsUnicode = SQLServerDriverBooleanProperty.SEND_STRING_PARAMETERS_AS_UNICODE
            .getDefaultValue();

    /** hostname */
    private String hostName = null;

    boolean sendStringParametersAsUnicode() {
        return sendStringParametersAsUnicode;
    }

    /** last update count flag */
    private boolean lastUpdateCount;

    final boolean useLastUpdateCount() {
        return lastUpdateCount;
    }

    /**
     * Translates the serverName from Unicode to ASCII Compatible Encoding (ACE), as defined by the ToASCII operation of
     * RFC 3490
     */
    private boolean serverNameAsACE = SQLServerDriverBooleanProperty.SERVER_NAME_AS_ACE.getDefaultValue();

    boolean serverNameAsACE() {
        return serverNameAsACE;
    }

    /** see feature_connection_director_multi_subnet_JDBC.docx */
    private boolean multiSubnetFailover;

    final boolean getMultiSubnetFailover() {
        return multiSubnetFailover;
    }

    /** transparent network IP resolution */
    private boolean transparentNetworkIPResolution;

    final boolean getTransparentNetworkIPResolution() {
        return transparentNetworkIPResolution;
    }

    /** application intent */
    private ApplicationIntent applicationIntent = null;

    final ApplicationIntent getApplicationIntent() {
        return applicationIntent;
    }

    /** nLockTimeout */
    private int nLockTimeout;

    /** select method */
    private String selectMethod;

    final String getSelectMethod() {
        return selectMethod;
    }

    /** response buffering */
    private String responseBuffering;

    final String getResponseBuffering() {
        return responseBuffering;
    }

    /** queryTimeout seconds */
    private int queryTimeoutSeconds;

    final int getQueryTimeoutSeconds() {
        return queryTimeoutSeconds;
    }

    /**
     * Timeout value for canceling the query timeout.
     */
    private int cancelQueryTimeoutSeconds;

    /**
     * Returns the cancelTimeout in seconds.
     * 
     * @return
     */
    final int getCancelQueryTimeoutSeconds() {
        return cancelQueryTimeoutSeconds;
    }

    /** socket timeout in ms */
    private int socketTimeoutMilliseconds;

    final int getSocketTimeoutMilliseconds() {
        return socketTimeoutMilliseconds;
    }

    /**
     * boolean value for deciding if the driver should use bulk copy API for batch inserts.
     */
    private boolean useBulkCopyForBatchInsert;

    /**
     * Returns the useBulkCopyForBatchInsert value.
     * 
     * @return flag for using Bulk Copy API for batch insert operations.
     */
    public boolean getUseBulkCopyForBatchInsert() {
        return useBulkCopyForBatchInsert;
    }

    /**
     * Specifies the flag for using Bulk Copy API for batch insert operations.
     * 
     * @param useBulkCopyForBatchInsert
     *        boolean value for useBulkCopyForBatchInsert.
     */
    public void setUseBulkCopyForBatchInsert(boolean useBulkCopyForBatchInsert) {
        this.useBulkCopyForBatchInsert = useBulkCopyForBatchInsert;
    }

    /** user set TNIR flag */
    boolean userSetTNIR = true;

    /** get default replication value */
    private boolean replication = SQLServerDriverBooleanProperty.REPLICATION.getDefaultValue();

    /** sendTimeAsDatetime flag */
    private boolean sendTimeAsDatetime = SQLServerDriverBooleanProperty.SEND_TIME_AS_DATETIME.getDefaultValue();

    /** useFmtOnly property */
    private boolean useFmtOnly = SQLServerDriverBooleanProperty.USE_FMT_ONLY.getDefaultValue();

    @Override
    public final boolean getSendTimeAsDatetime() {
        return !isKatmaiOrLater() || sendTimeAsDatetime;
    }

    final int baseYear() {
        return getSendTimeAsDatetime() ? TDS.BASE_YEAR_1970 : TDS.BASE_YEAR_1900;
    }

    /** requested encryption level */
    private byte requestedEncryptionLevel = TDS.ENCRYPT_INVALID;

    final byte getRequestedEncryptionLevel() {
        assert TDS.ENCRYPT_INVALID != requestedEncryptionLevel;
        return requestedEncryptionLevel;
    }

    /** flag indicating whether to trust server certificate */
    private boolean trustServerCertificate;

    /** return whether to trust server certificate */
    final boolean trustServerCertificate() {
        return trustServerCertificate;
    }

    /** server certificate for encrypt=strict */
    private String serverCertificate = null;

    final String getServerCertificate() {
        return serverCertificate;
    }

    /** negotiated encryption level */
    private byte negotiatedEncryptionLevel = TDS.ENCRYPT_INVALID;

    final byte getNegotiatedEncryptionLevel() {
        assert (!isTDS8 ? TDS.ENCRYPT_INVALID != negotiatedEncryptionLevel : true);
        return negotiatedEncryptionLevel;
    }

    /** socket factory class */
    private String socketFactoryClass = null;

    final String getSocketFactoryClass() {
        return socketFactoryClass;
    }

    /** socket factory constructor argument */
    private String socketFactoryConstructorArg = null;

    final String getSocketFactoryConstructorArg() {
        return socketFactoryConstructorArg;
    }

    /** trust manager class */
    private String trustManagerClass = null;

    final String getTrustManagerClass() {
        assert TDS.ENCRYPT_INVALID != requestedEncryptionLevel;
        return trustManagerClass;
    }

    /** trust manager constructor argument */
    private String trustManagerConstructorArg = null;

    final String getTrustManagerConstructorArg() {
        assert TDS.ENCRYPT_INVALID != requestedEncryptionLevel;
        return trustManagerConstructorArg;
    }

    static final String RESERVED_PROVIDER_NAME_PREFIX = "MSSQL_";

    static final String WINDOWS_KEY_STORE_NAME = "MSSQL_CERTIFICATE_STORE";

    /** column encryption setting */
    String columnEncryptionSetting = null;

    /** encrypt option */
    String encryptOption = null;

    boolean isColumnEncryptionSettingEnabled() {
        return (columnEncryptionSetting.equalsIgnoreCase(ColumnEncryptionSetting.Enabled.toString()));
    }

    boolean getSendTemporalDataTypesAsStringForBulkCopy() {
        return sendTemporalDataTypesAsStringForBulkCopy;
    }

    /** Enclave Attestation URL */
    String enclaveAttestationUrl = null;

    /** Enclave Attestation protocol */
    String enclaveAttestationProtocol = null;

    /** keystore authentication */
    String keyStoreAuthentication = null;

    /** keystore secret */
    String keyStoreSecret = null;

    /** keystore location */
    String keyStoreLocation = null;

    /** keystore principal id */
    String keyStorePrincipalId = null;

    /** server column encryption version */
    private ColumnEncryptionVersion serverColumnEncryptionVersion = ColumnEncryptionVersion.AE_NOTSUPPORTED;

    /** Enclave type */
    private String enclaveType = null;

    boolean getServerSupportsColumnEncryption() {
        return (serverColumnEncryptionVersion.value() > ColumnEncryptionVersion.AE_NOTSUPPORTED.value());
    }

    ColumnEncryptionVersion getServerColumnEncryptionVersion() {
        return serverColumnEncryptionVersion;
    }

    /** whether the server supports retrying an invalid enclave connection */
    private boolean serverSupportsEnclaveRetry = false;

    /** whether server supports data classification */
    private boolean serverSupportsDataClassification = false;

    /** server supported data classification version */
    private byte serverSupportedDataClassificationVersion = TDS.DATA_CLASSIFICATION_NOT_ENABLED;

    boolean getServerSupportsDataClassification() {
        return serverSupportsDataClassification;
    }

    /** whether server supports DNS caching */
    private boolean serverSupportsDNSCaching = false;
    private static ConcurrentHashMap<String, InetSocketAddress> dnsCache = null;

    static InetSocketAddress getDNSEntry(String key) {
        return (null != dnsCache) ? dnsCache.get(key) : null;
    }

    byte getServerSupportedDataClassificationVersion() {
        return serverSupportedDataClassificationVersion;
    }

    /** Boolean that indicates whether LOB objects created by this connection should be loaded into memory */
    private boolean delayLoadingLobs = SQLServerDriverBooleanProperty.DELAY_LOADING_LOBS.getDefaultValue();

    @Override
    public boolean getDelayLoadingLobs() {
        return delayLoadingLobs;
    }

    @Override
    public void setDelayLoadingLobs(boolean b) {
        delayLoadingLobs = b;
    }

    /** Session Recovery Object */
    private IdleConnectionResiliency sessionRecovery = new IdleConnectionResiliency(this);

    IdleConnectionResiliency getSessionRecovery() {
        return sessionRecovery;
    }

    /** global system ColumnEncryptionKeyStoreProviders */
    static Map<String, SQLServerColumnEncryptionKeyStoreProvider> globalSystemColumnEncryptionKeyStoreProviders = new HashMap<>();

    static {
        if (System.getProperty("os.name").toLowerCase(Locale.ENGLISH).startsWith("windows")) {
            SQLServerColumnEncryptionCertificateStoreProvider provider = new SQLServerColumnEncryptionCertificateStoreProvider();
            globalSystemColumnEncryptionKeyStoreProviders.put(provider.getName(), provider);
        }
    }

    static Map<String, SQLServerColumnEncryptionKeyStoreProvider> globalCustomColumnEncryptionKeyStoreProviders = null;

    /** This is a per-connection store provider. It can be JKS or AKV. */
    Map<String, SQLServerColumnEncryptionKeyStoreProvider> systemColumnEncryptionKeyStoreProvider = new HashMap<>();

    /**
     * Registers key store providers in the globalCustomColumnEncryptionKeyStoreProviders.
     * 
     * @param clientKeyStoreProviders
     *        a map containing the store providers information.
     * @throws SQLServerException
     *         when an error occurs
     */
    public static void registerColumnEncryptionKeyStoreProviders(
            Map<String, SQLServerColumnEncryptionKeyStoreProvider> clientKeyStoreProviders) throws SQLServerException {
        loggerExternal.entering(loggingClassNameBase, "registerColumnEncryptionKeyStoreProviders",
                "Registering Column Encryption Key Store Providers");

        sLock.lock();
        try {
            if (null == clientKeyStoreProviders) {
                throw new SQLServerException(null, SQLServerException.getErrString("R_CustomKeyStoreProviderMapNull"),
                        null, 0, false);
            }

            if (null != globalCustomColumnEncryptionKeyStoreProviders
                    && !globalCustomColumnEncryptionKeyStoreProviders.isEmpty()) {
                throw new SQLServerException(null, SQLServerException.getErrString("R_CustomKeyStoreProviderSetOnce"),
                        null, 0, false);
            }

            globalCustomColumnEncryptionKeyStoreProviders = new HashMap<>();

            for (Map.Entry<String, SQLServerColumnEncryptionKeyStoreProvider> entry : clientKeyStoreProviders
                    .entrySet()) {
                String providerName = entry.getKey();
                if (null == providerName || 0 == providerName.trim().length()) {
                    throw new SQLServerException(null,
                            SQLServerException.getErrString("R_EmptyCustomKeyStoreProviderName"), null, 0, false);
                }
                if ((providerName.substring(0, 6).equalsIgnoreCase(RESERVED_PROVIDER_NAME_PREFIX))) {
                    MessageFormat form = new MessageFormat(
                            SQLServerException.getErrString("R_InvalidCustomKeyStoreProviderName"));
                    Object[] msgArgs = {providerName, RESERVED_PROVIDER_NAME_PREFIX};
                    throw new SQLServerException(null, form.format(msgArgs), null, 0, false);
                }

                SQLServerColumnEncryptionKeyStoreProvider provider = entry.getValue();
                if (null == provider) {
                    throw new SQLServerException(null, String
                            .format(SQLServerException.getErrString("R_CustomKeyStoreProviderValueNull"), providerName),
                            null, 0, false);
                }

                // Global providers should not use their own CEK caches.
                provider.setColumnEncryptionCacheTtl(Duration.ZERO);
                globalCustomColumnEncryptionKeyStoreProviders.put(providerName, provider);
            }
        } finally {
            sLock.unlock();
        }

        loggerExternal.exiting(loggingClassNameBase, "registerColumnEncryptionKeyStoreProviders",
                "Number of Key store providers that are registered:"
                        + globalCustomColumnEncryptionKeyStoreProviders.size());
    }

    /**
     * Unregisters all the custom key store providers from the globalCustomColumnEncryptionKeyStoreProviders by clearing
     * the map and setting it to null.
     */
    public static void unregisterColumnEncryptionKeyStoreProviders() {
        loggerExternal.entering(loggingClassNameBase, "unregisterColumnEncryptionKeyStoreProviders",
                "Removing Column Encryption Key Store Provider");

        sLock.lock();
        try {
            if (null != globalCustomColumnEncryptionKeyStoreProviders) {
                globalCustomColumnEncryptionKeyStoreProviders.clear();
                globalCustomColumnEncryptionKeyStoreProviders = null;
            }
        } finally {
            sLock.unlock();
        }

        loggerExternal.exiting(loggingClassNameBase, "unregisterColumnEncryptionKeyStoreProviders",
                "Number of Key store providers that are registered: 0");
    }

    SQLServerColumnEncryptionKeyStoreProvider getGlobalSystemColumnEncryptionKeyStoreProvider(String providerName) {
        lock.lock();
        try {
            return (null != globalSystemColumnEncryptionKeyStoreProviders
                    && globalSystemColumnEncryptionKeyStoreProviders.containsKey(providerName))
                                                                                                ? globalSystemColumnEncryptionKeyStoreProviders
                                                                                                        .get(providerName)
                                                                                                : null;
        } finally {
            lock.unlock();
        }
    }

    String getAllGlobalCustomSystemColumnEncryptionKeyStoreProviders() {
        lock.lock();
        try {
            return (null != globalCustomColumnEncryptionKeyStoreProviders) ? globalCustomColumnEncryptionKeyStoreProviders
                    .keySet().toString() : null;
        } finally {
            lock.unlock();
        }
    }

    String getAllSystemColumnEncryptionKeyStoreProviders() {
        lock.lock();
        try {
            String keyStores = "";
            if (0 != systemColumnEncryptionKeyStoreProvider.size()) {
                keyStores = systemColumnEncryptionKeyStoreProvider.keySet().toString();
            }
            if (0 != SQLServerConnection.globalSystemColumnEncryptionKeyStoreProviders.size()) {
                keyStores += ","
                        + SQLServerConnection.globalSystemColumnEncryptionKeyStoreProviders.keySet().toString();
            }
            return keyStores;
        } finally {
            lock.unlock();
        }
    }

    SQLServerColumnEncryptionKeyStoreProvider getGlobalCustomColumnEncryptionKeyStoreProvider(String providerName) {
        lock.lock();
        try {
            return (null != globalCustomColumnEncryptionKeyStoreProviders
                    && globalCustomColumnEncryptionKeyStoreProviders.containsKey(providerName))
                                                                                                ? globalCustomColumnEncryptionKeyStoreProviders
                                                                                                        .get(providerName)
                                                                                                : null;
        } finally {
            lock.unlock();
        }
    }

    SQLServerColumnEncryptionKeyStoreProvider getSystemColumnEncryptionKeyStoreProvider(String providerName) {
        lock.lock();
        try {
            return (null != systemColumnEncryptionKeyStoreProvider && systemColumnEncryptionKeyStoreProvider
                    .containsKey(providerName)) ? systemColumnEncryptionKeyStoreProvider.get(providerName) : null;
        } finally {
            lock.unlock();
        }
    }

    SQLServerColumnEncryptionKeyStoreProvider getSystemOrGlobalColumnEncryptionKeyStoreProvider(
            String providerName) throws SQLServerException {
        lock.lock();
        try {
            // check for global system providers
            keystoreProvider = getGlobalSystemColumnEncryptionKeyStoreProvider(providerName);

            // Check for the connection system provider.
            if (null == keystoreProvider) {
                keystoreProvider = getSystemColumnEncryptionKeyStoreProvider(providerName);
            }

            // There is no global system provider of this name, check for the global custom providers.
            if (null == keystoreProvider) {
                keystoreProvider = getGlobalCustomColumnEncryptionKeyStoreProvider(providerName);
            }

            // No provider was found of this name.
            if (null == keystoreProvider) {
                String systemProviders = getAllSystemColumnEncryptionKeyStoreProviders();
                String customProviders = getAllGlobalCustomSystemColumnEncryptionKeyStoreProviders();
                MessageFormat form = new MessageFormat(
                        SQLServerException.getErrString("R_UnrecognizedKeyStoreProviderName"));
                Object[] msgArgs = {providerName, systemProviders, customProviders};
                throw new SQLServerException(form.format(msgArgs), null);
            }

            return keystoreProvider;
        } finally {
            lock.unlock();
        }
    }

    boolean hasConnectionColumnEncryptionKeyStoreProvidersRegistered() {
        lock.lock();
        try {
            return null != connectionColumnEncryptionKeyStoreProvider
                    && connectionColumnEncryptionKeyStoreProvider.size() > 0;
        } finally {
            lock.unlock();
        }
    }

    String getAllConnectionColumnEncryptionKeyStoreProviders() {
        lock.lock();
        try {
            String keyStores = "";
            if (0 != connectionColumnEncryptionKeyStoreProvider.size()) {
                keyStores = connectionColumnEncryptionKeyStoreProvider.keySet().toString();
            }
            return keyStores;
        } finally {
            lock.unlock();
        }
    }

    SQLServerColumnEncryptionKeyStoreProvider getColumnEncryptionKeyStoreProviderOnConnection(
            String providerName) throws SQLServerException {
        lock.lock();
        try {
            // Check for a connection-level provider first
            if (null != connectionColumnEncryptionKeyStoreProvider
                    && connectionColumnEncryptionKeyStoreProvider.size() > 0) {
                // If any connection-level providers are registered, we don't fall back to system/global providers
                if (connectionColumnEncryptionKeyStoreProvider.containsKey(providerName)) {
                    return connectionColumnEncryptionKeyStoreProvider.get(providerName);
                } else {
                    MessageFormat form = new MessageFormat(
                            SQLServerException.getErrString("R_UnrecognizedConnectionKeyStoreProviderName"));
                    Object[] msgArgs = {providerName, getAllConnectionColumnEncryptionKeyStoreProviders()};
                    throw new SQLServerException(form.format(msgArgs), null);
                }
            }

            // No connection-level providers registered, so return system/global provider
            return getSystemOrGlobalColumnEncryptionKeyStoreProvider(providerName);
        } finally {
            lock.unlock();
        }
    }

    /** This is a user-defined per-connection store provider. */
    Map<String, SQLServerColumnEncryptionKeyStoreProvider> connectionColumnEncryptionKeyStoreProvider = new HashMap<>();

    /**
     * Registers connection-level key store providers, replacing all existing providers.
     *
     * @param clientKeyStoreProviders
     *        a map containing the store providers information.
     * @throws SQLServerException
     *         when an error occurs
     */
    public void registerColumnEncryptionKeyStoreProvidersOnConnection(
            Map<String, SQLServerColumnEncryptionKeyStoreProvider> clientKeyStoreProviders) throws SQLServerException {
        loggerExternal.entering(loggingClassName, "registerColumnEncryptionKeyStoreProvidersOnConnection",
                "Registering Column Encryption Key Store Providers on Connection");
        lock.lock();
        try {
            if (null == clientKeyStoreProviders) {
                throw new SQLServerException(null, SQLServerException.getErrString("R_CustomKeyStoreProviderMapNull"),
                        null, 0, false);
            }

            connectionColumnEncryptionKeyStoreProvider.clear();

            for (Map.Entry<String, SQLServerColumnEncryptionKeyStoreProvider> entry : clientKeyStoreProviders
                    .entrySet()) {
                String providerName = entry.getKey();
                if (null == providerName || 0 == providerName.trim().length()) {
                    throw new SQLServerException(null,
                            SQLServerException.getErrString("R_EmptyCustomKeyStoreProviderName"), null, 0, false);
                }

                // MSSQL_CERTIFICATE_STORE not allowed on connection level
                if ((providerName.equalsIgnoreCase(WINDOWS_KEY_STORE_NAME))) {
                    MessageFormat form = new MessageFormat(
                            SQLServerException.getErrString("R_InvalidCustomKeyStoreProviderName"));
                    Object[] msgArgs = {providerName, WINDOWS_KEY_STORE_NAME};
                    throw new SQLServerException(null, form.format(msgArgs), null, 0, false);
                }

                if (null == entry.getValue()) {
                    throw new SQLServerException(null, String
                            .format(SQLServerException.getErrString("R_CustomKeyStoreProviderValueNull"), providerName),
                            null, 0, false);
                }

                connectionColumnEncryptionKeyStoreProvider.put(entry.getKey(), entry.getValue());
            }
        } finally {
            lock.unlock();
        }

        loggerExternal.exiting(loggingClassName, "registerColumnEncryptionKeyStoreProvidersOnConnection",
                "Number of connection-level Key store providers that are registered: "
                        + connectionColumnEncryptionKeyStoreProvider.size());
    }

    /** trusted servername AE */
    private String trustedServerNameAE = null;
    private static Map<String, List<String>> columnEncryptionTrustedMasterKeyPaths = new HashMap<>();

    /**
     * Sets Trusted Master Key Paths in the columnEncryptionTrustedMasterKeyPaths.
     * 
     * @param trustedKeyPaths
     *        all master key paths that are trusted
     */
    public static void setColumnEncryptionTrustedMasterKeyPaths(Map<String, List<String>> trustedKeyPaths) {
        loggerExternal.entering(loggingClassNameBase, "setColumnEncryptionTrustedMasterKeyPaths",
                "Setting Trusted Master Key Paths");

        sLock.lock();
        try {
            // Use upper case for server and instance names.
            columnEncryptionTrustedMasterKeyPaths.clear();
            for (Map.Entry<String, List<String>> entry : trustedKeyPaths.entrySet()) {
                columnEncryptionTrustedMasterKeyPaths.put(entry.getKey().toUpperCase(), entry.getValue());
            }
        } finally {
            sLock.unlock();
        }

        loggerExternal.exiting(loggingClassNameBase, "setColumnEncryptionTrustedMasterKeyPaths",
                "Number of Trusted Master Key Paths: " + columnEncryptionTrustedMasterKeyPaths.size());
    }

    /**
     * Updates the columnEncryptionTrustedMasterKeyPaths with the new Server and trustedKeyPaths.
     * 
     * @param server
     *        String server name
     * @param trustedKeyPaths
     *        all master key paths that are trusted
     */
    public static void updateColumnEncryptionTrustedMasterKeyPaths(String server, List<String> trustedKeyPaths) {
        loggerExternal.entering(loggingClassNameBase, "updateColumnEncryptionTrustedMasterKeyPaths",
                "Updating Trusted Master Key Paths");

        sLock.lock();
        try {
            // Use upper case for server and instance names.
            columnEncryptionTrustedMasterKeyPaths.put(server.toUpperCase(), trustedKeyPaths);
        } finally {
            sLock.unlock();
        }

        loggerExternal.exiting(loggingClassNameBase, "updateColumnEncryptionTrustedMasterKeyPaths",
                "Number of Trusted Master Key Paths: " + columnEncryptionTrustedMasterKeyPaths.size());
    }

    /**
     * Removes the trusted Master key Path from the columnEncryptionTrustedMasterKeyPaths.
     * 
     * @param server
     *        String server name
     */
    public static void removeColumnEncryptionTrustedMasterKeyPaths(String server) {
        loggerExternal.entering(loggingClassNameBase, "removeColumnEncryptionTrustedMasterKeyPaths",
                "Removing Trusted Master Key Paths");

        sLock.lock();
        try {
            // Use upper case for server and instance names.
            columnEncryptionTrustedMasterKeyPaths.remove(server.toUpperCase());
        } finally {
            sLock.unlock();
        }

        loggerExternal.exiting(loggingClassNameBase, "removeColumnEncryptionTrustedMasterKeyPaths",
                "Number of Trusted Master Key Paths: " + columnEncryptionTrustedMasterKeyPaths.size());
    }

    /**
     * Returns the Trusted Master Key Paths.
     *
     * @return columnEncryptionTrustedMasterKeyPaths.
     */
    public static Map<String, List<String>> getColumnEncryptionTrustedMasterKeyPaths() {
        loggerExternal.entering(loggingClassNameBase, "getColumnEncryptionTrustedMasterKeyPaths",
                "Getting Trusted Master Key Paths");

        sLock.lock();
        try {
            Map<String, List<String>> masterKeyPathCopy = new HashMap<>();

            for (Map.Entry<String, List<String>> entry : columnEncryptionTrustedMasterKeyPaths.entrySet()) {
                masterKeyPathCopy.put(entry.getKey(), entry.getValue());
            }

            loggerExternal.exiting(loggingClassNameBase, "getColumnEncryptionTrustedMasterKeyPaths",
                    "Number of Trusted Master Key Paths: " + masterKeyPathCopy.size());

            return masterKeyPathCopy;
        } finally {
            sLock.unlock();
        }
    }

    static List<String> getColumnEncryptionTrustedMasterKeyPaths(String server, Boolean[] hasEntry) {
        sLock.lock();
        try {
            if (columnEncryptionTrustedMasterKeyPaths.containsKey(server)) {
                hasEntry[0] = true;
                return columnEncryptionTrustedMasterKeyPaths.get(server);
            } else {
                hasEntry[0] = false;
                return null;
            }
        } finally {
            sLock.unlock();
        }
    }

    /**
     * Clears User token cache. This will clear all account info so interactive login will be required on the next
     * request to acquire an access token.
     */
    public static void clearUserTokenCache() {
        sLock.lock();
        try {
            PersistentTokenCacheAccessAspect.clearUserTokenCache();
        } finally {
            sLock.unlock();
        }
    }

    /** the active set of connection properties */
    Properties activeConnectionProperties;

    /** integrated security property */
    private boolean integratedSecurity = SQLServerDriverBooleanProperty.INTEGRATED_SECURITY.getDefaultValue();

    /** NTLM authentication flag */
    private boolean ntlmAuthentication = false;

    /** NTLM password hash */
    private byte[] ntlmPasswordHash = null;

    /** integrated authentication scheme */
    private AuthenticationScheme intAuthScheme = AuthenticationScheme.nativeAuthentication;

    /** impersonated user credential */
    private GSSCredential impersonatedUserCred;

    /** user created credential flag */
    private boolean isUserCreatedCredential;

    /** This is the current connect place holder this should point one of the primary or failover place holder */
    ServerPortPlaceHolder currentConnectPlaceHolder = null;

    /** SQL Server version string */
    String sqlServerVersion;

    /** XOPEN or SQL 92 state codes? */
    boolean xopenStates;

    /** database auto commit mode */
    private boolean databaseAutoCommitMode;

    /** Set to true when in an XA transaction. */
    private boolean inXATransaction = false;

    /** transaction descriptor */
    private byte[] transactionDescriptor = new byte[8];

    /**
     * Flag (Yukon and later) set to true whenever a transaction is rolled back..The flag's value is reset to false when
     * a new transaction starts or when the autoCommit mode changes.
     */
    private boolean rolledBackTransaction;

    final boolean rolledBackTransaction() {
        return rolledBackTransaction;
    }

    /** connection state */
    private volatile State state = State.Initialized;

    private void setState(State state) {
        this.state = state;
    }

    /**
     * This function actually represents whether a database session is not open. The session is not available before the
     * session is established and after the session is closed.
     */
    final boolean isSessionUnAvailable() {
        return !(state.equals(State.Opened));
    }

    final static int maxDecimalPrecision = 38; // @@max_precision for SQL 2000 and 2005 is 38.
    final static int defaultDecimalPrecision = 18;

    /** trace iD */
    final String traceID;

    /** Limit for the size of data (in bytes) returned for value on this connection */
    private int maxFieldSize; // default: 0 --> no limit

    final void setMaxFieldSize(int limit) throws SQLServerException {
        // assert limit >= 0;
        if (maxFieldSize != limit) {
            if (loggerExternal.isLoggable(Level.FINER) && Util.isActivityTraceOn()) {
                loggerExternal.finer(toString() + " ActivityId: " + ActivityCorrelator.getNext().toString());
            }
            // If no limit on field size, set text size to max (2147483647), NOT default (0 --> 4K)
            connectionCommand("SET TEXTSIZE " + ((0 == limit) ? Integer.MAX_VALUE : limit), "setMaxFieldSize");
            maxFieldSize = limit;
        }
    }

    /**
     * This function is used both to init the values on creation of connection and resetting the values after the
     * connection is released to the pool for reuse.
     */
    final void initResettableValues() {
        rolledBackTransaction = false;
        transactionIsolationLevel = Connection.TRANSACTION_READ_COMMITTED;// default isolation level
        maxFieldSize = 0; // default: 0 --> no limit
        maxRows = 0; // default: 0 --> no limit
        nLockTimeout = -1;
        databaseAutoCommitMode = true;// auto commit mode
        holdability = ResultSet.HOLD_CURSORS_OVER_COMMIT;
        sqlWarnings = null;
        sCatalog = originalCatalog;
        databaseMetaData = null;
    }

    /** Limit for the maximum number of rows returned from queries on this connection */
    private int maxRows; // default: 0 --> no limit

    final void setMaxRows(int limit) throws SQLServerException {
        // assert limit >= 0;
        if (maxRows != limit) {
            if (loggerExternal.isLoggable(Level.FINER) && Util.isActivityTraceOn()) {
                loggerExternal.finer(toString() + " ActivityId: " + ActivityCorrelator.getNext().toString());
            }
            connectionCommand("SET ROWCOUNT " + limit, "setMaxRows");
            maxRows = limit;
        }
    }

    /** Default database collation read from ENVCHANGE_SQLCOLLATION token. */
    private SQLCollation databaseCollation;

    final SQLCollation getDatabaseCollation() {
        return databaseCollation;
    }

    static private final AtomicInteger baseConnectionID = new AtomicInteger(0); // connection id dispenser

    /** This is the current catalog */
    private String sCatalog = "master"; // the database catalog

    /** This is the catalog immediately after login. */
    private String originalCatalog = "master";

    /** This is the current language */
    private String sLanguage = "us_english";

    /** transaction isolation level */
    private int transactionIsolationLevel;

    /** pooled connection parent */
    private SQLServerPooledConnection pooledConnectionParent;

    /** the meta data for this connection */
    private SQLServerDatabaseMetaData databaseMetaData;

    /** first save point id */
    private int nNextSavePointId = 10000;

    static final private java.util.logging.Logger connectionlogger = java.util.logging.Logger
            .getLogger("com.microsoft.sqlserver.jdbc.internals.SQLServerConnection");
    static final private java.util.logging.Logger loggerExternal = java.util.logging.Logger
            .getLogger("com.microsoft.sqlserver.jdbc.Connection");

    private static String loggingClassNameBase = "com.microsoft.sqlserver.jdbc.SQLServerConnection";

    /** Instance-specific loggingClassName to identity the connection in logs */
    private String loggingClassName = loggingClassNameBase;

    /**
     * There are three ways to get a failover partner connection string, from the failover map, the connecting server
     * returned the following variable only stores the serverReturned failver information.
     */
    private String failoverPartnerServerProvided = null;

    /** holdability */
    private int holdability;

    final int getHoldabilityInternal() {
        return holdability;
    }

    /**
     * Default TDS packet size used after logon if no other value was set via the packetSize connection property. The
     * value was chosen to take maximum advantage of SQL Server's default page size.
     */
    private int tdsPacketSize = TDS.INITIAL_PACKET_SIZE;

    /** requested packet size */
    private int requestedPacketSize = TDS.DEFAULT_PACKET_SIZE;

    final int getTDSPacketSize() {
        return tdsPacketSize;
    }

    /** TDS channel */
    private TDSChannel tdsChannel;

    /** current command */
    private TDSCommand currentCommand = null;

    /** TDS version */
    private int tdsVersion = TDS.VER_UNKNOWN;

    final boolean isKatmaiOrLater() {
        assert TDS.VER_UNKNOWN != tdsVersion;
        return (tdsVersion >= TDS.VER_KATMAI || tdsVersion == TDS.VER_TDS80);
    }

    final boolean isDenaliOrLater() {
        return (tdsVersion >= TDS.VER_DENALI || tdsVersion == TDS.VER_TDS80);
    }

    /** server major version */
    private int serverMajorVersion;

    int getServerMajorVersion() {
        return serverMajorVersion;
    }

    /** connection pool proxy */
    private SQLServerConnectionPoolProxy proxy;

    /** client connection id */
    private UUID clientConnectionId = null;

    @Override
    public UUID getClientConnectionId() throws SQLServerException {
        // If the connection is closed, we do not allow external application to get
        // ClientConnectionId.
        checkClosed();
        return clientConnectionId;
    }

    /**
     * This function is called internally, e.g. when login process fails, we need to append the ClientConnectionId to
     * error string.
     */
    final UUID getClientConIdInternal() {
        return clientConnectionId;
    }

    final int getRetryInterval() {
        return connectRetryInterval;
    }

    final int getRetryCount() {
        return connectRetryCount;
    }

    final boolean attachConnId() {
        return state.equals(State.Connected);
    }

    SQLServerPooledConnection getPooledConnectionParent() {
        return pooledConnectionParent;
    }

    SQLServerConnection(String parentInfo) throws SQLServerException {
        int connectionID = nextConnectionID(); // sequential connection id
        traceID = "ConnectionID:" + connectionID;
        loggingClassName += ":" + connectionID;
        if (connectionlogger.isLoggable(Level.FINE))
            connectionlogger.fine(toString() + " created by (" + parentInfo + ")");
        initResettableValues();

        // Caching turned on?
        if (!this.getDisableStatementPooling() && 0 < this.getStatementPoolingCacheSize()) {
            prepareCache();
        }
    }

    void setFailoverPartnerServerProvided(String partner) {
        failoverPartnerServerProvided = partner;
        // after login this info should be added to the map
    }

    final void setAssociatedProxy(SQLServerConnectionPoolProxy proxy) {
        this.proxy = proxy;
    }

    /**
     * Provides functionality to return a connection object to outside world. E.g. stmt.getConnection, these functions
     * should return the proxy not the actual physical connection when the physical connection is pooled and the user
     * should be accessing the connection functions via the proxy object.
     */
    final Connection getConnection() {
        if (null != proxy)
            return proxy;
        else
            return this;
    }

    final void resetPooledConnection() {
        tdsChannel.resetPooledConnection();
        initResettableValues();
    }

    /**
     * Generates the next unique connection id.
     * 
     * @return the next conn id
     */
    private static int nextConnectionID() {
        return baseConnectionID.incrementAndGet(); // 4.04 Ensure thread safe id allocation
    }

    java.util.logging.Logger getConnectionLogger() {
        return connectionlogger;
    }

    /**
     * Provides a helper function to return an ID string suitable for tracing.
     */
    @Override
    public String toString() {
        if (null != clientConnectionId)
            return traceID + " ClientConnectionId: " + clientConnectionId.toString();
        else
            return traceID;
    }

    /**
     * Checks if the connection is closed
     * 
     * @throws SQLServerException
     */
    void checkClosed() throws SQLServerException {
        if (isSessionUnAvailable()) {
            SQLServerException.makeFromDriverError(null, null, SQLServerException.getErrString("R_connectionIsClosed"),
                    SQLServerException.EXCEPTION_XOPEN_CONNECTION_FAILURE, false);
        }
    }

    /**
     * Returns if Federated Authentication is in use or is about to expire soon
     * 
     * @return true/false
     */
    protected boolean needsReconnect() {
        return (null != fedAuthToken && Util.checkIfNeedNewAccessToken(this, fedAuthToken.getExpiresOn()));
    }

    /**
     * Returns if a string property is enabled.
     * 
     * @param propName
     *        the string property name
     * @param propValue
     *        the string property value.
     * @return false if p == null (meaning take default).
     * @return true if p == "true" (case-insensitive).
     * @return false if p == "false" (case-insensitive).
     * @exception SQLServerException
     *            thrown if value is not recognized.
     */
    private boolean isBooleanPropertyOn(String propName, String propValue) throws SQLServerException {
        // Null means take the default of false.
        if (null == propValue)
            return false;

        if ("true".equalsIgnoreCase(propValue)) {
            return true;
        } else if ("false".equalsIgnoreCase(propValue)) {
            return false;
        } else {
            MessageFormat form = new MessageFormat(SQLServerException.getErrString("R_invalidBooleanValue"));
            Object[] msgArgs = {propName};
            SQLServerException.makeFromDriverError(this, this, form.format(msgArgs), null, false);
            return false;
        }
    }

    /**
     * Maximum number of wide characters for a SQL login record name (such as instance name, application name, etc...).
     * See TDS specification, "Login Data Validation Rules" section.
     */
    final static int MAX_SQL_LOGIN_NAME_WCHARS = 128;

    /**
     * Validates propName against maximum allowed length MAX_SQL_LOGIN_NAME_WCHARS. Throws exception if name length
     * exceeded.
     * 
     * @param propName
     *        the name of the property.
     * @param propValue
     *        the value of the property.
     * @throws SQLServerException
     */
    void validateMaxSQLLoginName(String propName, String propValue) throws SQLServerException {
        if (propValue != null && propValue.length() > MAX_SQL_LOGIN_NAME_WCHARS) {
            MessageFormat form = new MessageFormat(SQLServerException.getErrString("R_propertyMaximumExceedsChars"));
            Object[] msgArgs = {propName, Integer.toString(MAX_SQL_LOGIN_NAME_WCHARS)};
            SQLServerException.makeFromDriverError(this, this, form.format(msgArgs), null, false);
        }
    }

    Connection connect(Properties propsIn, SQLServerPooledConnection pooledConnection) throws SQLServerException {
        int loginTimeoutSeconds = SQLServerDriverIntProperty.LOGIN_TIMEOUT.getDefaultValue();
        if (propsIn != null) {
            String sPropValue = propsIn.getProperty(SQLServerDriverIntProperty.LOGIN_TIMEOUT.toString());
            try {
                if (null != sPropValue && sPropValue.length() > 0) {
                    int sPropValueInt = Integer.parseInt(sPropValue);
                    if (0 != sPropValueInt) { // Use the default timeout in case of a zero value
                        loginTimeoutSeconds = sPropValueInt;
                    }
                }
            } catch (NumberFormatException e) {
                MessageFormat form = new MessageFormat(SQLServerException.getErrString("R_invalidTimeOut"));
                Object[] msgArgs = {sPropValue};
                SQLServerException.makeFromDriverError(this, this, form.format(msgArgs), null, false);
            }
        }

        // Interactive auth may involve MFA which require longer timeout
        if (SqlAuthentication.ActiveDirectoryInteractive.toString().equalsIgnoreCase(authenticationString)) {
            loginTimeoutSeconds *= 10;
        }

        long elapsedSeconds = 0;
        long start = System.currentTimeMillis();
        for (int connectRetryAttempt = 0, tlsRetryAttempt = 0;;) {
            try {
                if (0 == elapsedSeconds || elapsedSeconds < loginTimeoutSeconds) {
                    if (0 < tlsRetryAttempt && INTERMITTENT_TLS_MAX_RETRY > tlsRetryAttempt) {
                        if (connectionlogger.isLoggable(Level.FINE)) {
                            connectionlogger.fine("TLS retry " + tlsRetryAttempt + " of " + INTERMITTENT_TLS_MAX_RETRY
                                    + " elapsed time " + elapsedSeconds + " secs");
                        }
                    } else if (0 < connectRetryAttempt) {
                        if (connectionlogger.isLoggable(Level.FINE)) {
                            connectionlogger.fine("Retrying connection " + connectRetryAttempt + " of "
                                    + connectRetryCount + " elapsed time " + elapsedSeconds + " secs");
                        }
                    }

                    return connectInternal(propsIn, pooledConnection);
                }
            } catch (SQLServerException e) {
                elapsedSeconds = ((System.currentTimeMillis() - start) / 1000L);

                // special case for TLS intermittent failures: no wait retries
                if (SQLServerException.DRIVER_ERROR_INTERMITTENT_TLS_FAILED == e.getDriverErrorCode()
                        && tlsRetryAttempt < INTERMITTENT_TLS_MAX_RETRY && elapsedSeconds < loginTimeoutSeconds) {
                    if (connectionlogger.isLoggable(Level.FINE)) {
                        connectionlogger.fine(
                                "Connection failed during SSL handshake. Retrying due to an intermittent TLS 1.2 failure issue. Retry attempt = "
                                        + tlsRetryAttempt + ".");
                    }
                    tlsRetryAttempt++;
                } else {
                    // TLS max retry exceeded
                    if (tlsRetryAttempt > INTERMITTENT_TLS_MAX_RETRY) {
                        if (connectionlogger.isLoggable(Level.FINE)) {
                            connectionlogger.fine("Connection failed during SSL handshake. Maximum retry attempt ("
                                    + INTERMITTENT_TLS_MAX_RETRY + ") reached.  ");
                        }
                    }

                    if (0 == connectRetryCount) {
                        // connection retry disabled
                        throw e;
                    } else if (connectRetryAttempt++ > connectRetryCount) {
                        // maximum connection retry count reached
                        if (connectionlogger.isLoggable(Level.FINE)) {
                            connectionlogger.fine("Connection failed. Maximum connection retry count "
                                    + connectRetryCount + " reached.");
                        }
                        throw e;
                    } else {
                        // only retry if transient error
                        SQLServerError sqlServerError = e.getSQLServerError();
                        if (!TransientError.isTransientError(sqlServerError)) {
                            throw e;
                        }

                        // check if there's time to retry, no point to wait if no time left
                        if ((elapsedSeconds + connectRetryInterval) >= loginTimeoutSeconds) {
                            if (connectionlogger.isLoggable(Level.FINEST)) {
                                connectionlogger
                                        .finest("Connection failed. No time left to retry timeout will be exceeded:"
                                                + " elapsed time(" + elapsedSeconds + ")s + connectRetryInterval("
                                                + connectRetryInterval + ")s >= loginTimeout(" + loginTimeoutSeconds
                                                + ")s");
                            }
                            throw e;
                        }

                        // wait for connectRetryInterval before retry
                        if (connectionlogger.isLoggable(Level.FINEST)) {
                            connectionlogger.finest(toString() + "Connection failed on transient error "
                                    + sqlServerError.getErrorNumber() + ". Wait for connectRetryInterval("
                                    + connectRetryInterval + ")s before retry.");
                        }
                        try {
                            Thread.sleep(TimeUnit.SECONDS.toMillis(connectRetryInterval));
                        } catch (InterruptedException ex) {
                            // re-interrupt the current thread, in order to restore the thread's interrupt status.
                            Thread.currentThread().interrupt();
                        }
                    }
                }
            }
        }
    }

    private void registerKeyStoreProviderOnConnection(String keyStoreAuth, String keyStoreSecret,
            String keyStoreLocation) throws SQLServerException {
        if (null == keyStoreAuth) {
            // secret and location must be null too.
            if ((null != keyStoreSecret)) {
                MessageFormat form = new MessageFormat(
                        SQLServerException.getErrString("R_keyStoreAuthenticationNotSet"));
                Object[] msgArgs = {"keyStoreSecret"};
                throw new SQLServerException(form.format(msgArgs), null);
            }
            if (null != keyStoreLocation) {
                MessageFormat form = new MessageFormat(
                        SQLServerException.getErrString("R_keyStoreAuthenticationNotSet"));
                Object[] msgArgs = {"keyStoreLocation"};
                throw new SQLServerException(form.format(msgArgs), null);
            }
            if (null != keyStorePrincipalId) {
                MessageFormat form = new MessageFormat(
                        SQLServerException.getErrString("R_keyStoreAuthenticationNotSet"));
                Object[] msgArgs = {"keyStorePrincipalId"};
                throw new SQLServerException(form.format(msgArgs), null);
            }
        } else {
            KeyStoreAuthentication keyStoreAuthentication = KeyStoreAuthentication.valueOfString(keyStoreAuth);
            switch (keyStoreAuthentication) {
                case JavaKeyStorePassword:
                    setKeyStoreSecretAndLocation(keyStoreSecret, keyStoreLocation);
                    break;
                case KeyVaultClientSecret:
                    this.setKeyVaultProvider(keyStorePrincipalId, keyStoreSecret);
                    break;
                case KeyVaultManagedIdentity:
                    setKeyVaultProvider(keyStorePrincipalId);
                    break;
                default:
                    // valueOfString would throw an exception if the keyStoreAuthentication is not valid.
                    break;
            }
        }
    }

    private void setKeyStoreSecretAndLocation(String keyStoreSecret,
            String keyStoreLocation) throws SQLServerException {
        // both secret and location must be set for JKS.
        if ((null == keyStoreSecret) || (null == keyStoreLocation)) {
            throw new SQLServerException(SQLServerException.getErrString("R_keyStoreSecretOrLocationNotSet"), null);
        } else {
            SQLServerColumnEncryptionJavaKeyStoreProvider provider = new SQLServerColumnEncryptionJavaKeyStoreProvider(
                    keyStoreLocation, keyStoreSecret.toCharArray());
            systemColumnEncryptionKeyStoreProvider.put(provider.getName(), provider);
        }
    }

    private void setKeyVaultProvider(String keyStorePrincipalId) throws SQLServerException {
        SQLServerColumnEncryptionAzureKeyVaultProvider provider;
        if (null != keyStorePrincipalId) {
            provider = new SQLServerColumnEncryptionAzureKeyVaultProvider(keyStorePrincipalId);
        } else {
            provider = new SQLServerColumnEncryptionAzureKeyVaultProvider();
        }
        systemColumnEncryptionKeyStoreProvider.put(provider.getName(), provider);
    }

    private void setKeyVaultProvider(String keyStorePrincipalId, String keyStoreSecret) throws SQLServerException {
        // need a secret to use the secret method
        if (null == keyStoreSecret) {
            throw new SQLServerException(SQLServerException.getErrString("R_keyStoreSecretNotSet"), null);
        } else {
            SQLServerColumnEncryptionAzureKeyVaultProvider provider = new SQLServerColumnEncryptionAzureKeyVaultProvider(
                    keyStorePrincipalId, keyStoreSecret);
            systemColumnEncryptionKeyStoreProvider.put(provider.getName(), provider);
        }
    }

    // Helper to check if timeout value is valid
    int validateTimeout(SQLServerDriverIntProperty property) throws SQLServerException {
        int timeout = property.getDefaultValue();
        String sPropValue = activeConnectionProperties.getProperty(property.toString());
        if (null != sPropValue && sPropValue.length() > 0) {
            try {
                timeout = Integer.parseInt(sPropValue);
                if (!property.isValidValue(timeout)) {
                    MessageFormat form = new MessageFormat(SQLServerException.getErrString("R_invalidTimeOut"));
                    Object[] msgArgs = {sPropValue};
                    SQLServerException.makeFromDriverError(this, this, form.format(msgArgs), null, false);

                }
            } catch (NumberFormatException e) {
                MessageFormat form = new MessageFormat(SQLServerException.getErrString("R_invalidTimeOut"));
                Object[] msgArgs = {sPropValue};
                SQLServerException.makeFromDriverError(this, this, form.format(msgArgs), null, false);

            }
        }
        return timeout;
    }

    /**
     * Establish a physical database connection based on the user specified connection properties. Logon to the
     * database.
     *
     * @param propsIn
     *        the connection properties
     * @param pooledConnection
     *        a parent pooled connection if this is a logical connection
     * @throws SQLServerException
     * @return the database connection
     */
    Connection connectInternal(Properties propsIn,
            SQLServerPooledConnection pooledConnection) throws SQLServerException {
        try {
            if (propsIn != null) {

                activeConnectionProperties = (Properties) propsIn.clone();

                pooledConnectionParent = pooledConnection;

                String trustStorePassword = activeConnectionProperties
                        .getProperty(SQLServerDriverStringProperty.TRUST_STORE_PASSWORD.toString());
                if (trustStorePassword != null) {
                    encryptedTrustStorePassword = SecureStringUtil.getInstance()
                            .getEncryptedBytes(trustStorePassword.toCharArray());
                    activeConnectionProperties.remove(SQLServerDriverStringProperty.TRUST_STORE_PASSWORD.toString());
                }

                String hostNameInCertificate = activeConnectionProperties
                        .getProperty(SQLServerDriverStringProperty.HOSTNAME_IN_CERTIFICATE.toString());

                /*
                 * hostNameInCertificate property can change when redirection is involved, so maintain this value for
                 * every instance of SQLServerConnection.
                 */
                if (null == originalHostNameInCertificate && null != hostNameInCertificate
                        && !hostNameInCertificate.isEmpty()) {
                    originalHostNameInCertificate = activeConnectionProperties
                            .getProperty(SQLServerDriverStringProperty.HOSTNAME_IN_CERTIFICATE.toString());
                }

                /*
                 * if hostNameInCertificate has a legitimate value (and not empty or null), reset hostNameInCertificate
                 * to the original value every time we connect (or re-connect).
                 */
                if (null != originalHostNameInCertificate && !originalHostNameInCertificate.isEmpty()) {
                    activeConnectionProperties.setProperty(
                            SQLServerDriverStringProperty.HOSTNAME_IN_CERTIFICATE.toString(),
                            originalHostNameInCertificate);
                }

                String sPropKey;
                String sPropValue;

                sPropKey = SQLServerDriverStringProperty.USER.toString();
                sPropValue = activeConnectionProperties.getProperty(sPropKey);
                if (null == sPropValue) {
                    sPropValue = SQLServerDriverStringProperty.USER.getDefaultValue();
                    activeConnectionProperties.setProperty(sPropKey, sPropValue);
                }
                validateMaxSQLLoginName(sPropKey, sPropValue);

                sPropKey = SQLServerDriverStringProperty.PASSWORD.toString();
                sPropValue = activeConnectionProperties.getProperty(sPropKey);
                if (null == sPropValue) {
                    sPropValue = SQLServerDriverStringProperty.PASSWORD.getDefaultValue();
                    activeConnectionProperties.setProperty(sPropKey, sPropValue);
                }
                validateMaxSQLLoginName(sPropKey, sPropValue);

                sPropKey = SQLServerDriverStringProperty.DATABASE_NAME.toString();
                sPropValue = activeConnectionProperties.getProperty(sPropKey);
                validateMaxSQLLoginName(sPropKey, sPropValue);

                // if the user does not specify a default timeout, default is 15 per spec
                int loginTimeoutSeconds = validateTimeout(SQLServerDriverIntProperty.LOGIN_TIMEOUT);

                // Translates the serverName from Unicode to ASCII Compatible Encoding (ACE), as defined by the ToASCII
                // operation of RFC 3490.
                sPropKey = SQLServerDriverBooleanProperty.SERVER_NAME_AS_ACE.toString();
                sPropValue = activeConnectionProperties.getProperty(sPropKey);
                if (null == sPropValue) {
                    sPropValue = Boolean.toString(SQLServerDriverBooleanProperty.SERVER_NAME_AS_ACE.getDefaultValue());
                    activeConnectionProperties.setProperty(sPropKey, sPropValue);
                }
                serverNameAsACE = isBooleanPropertyOn(sPropKey, sPropValue);

                // get the server name from the properties if it has instance name in it, getProperty the instance name
                // if there is a port number specified do not get the port number from the instance name
                sPropKey = SQLServerDriverStringProperty.SERVER_NAME.toString();
                sPropValue = activeConnectionProperties.getProperty(sPropKey);

                if (null == sPropValue) {
                    sPropValue = "localhost";
                }

                String sPropKeyPort = SQLServerDriverIntProperty.PORT_NUMBER.toString();
                String sPropValuePort = activeConnectionProperties.getProperty(sPropKeyPort);

                int px = sPropValue.indexOf('\\');

                String instanceValue = null;

                String instanceNameProperty = SQLServerDriverStringProperty.INSTANCE_NAME.toString();
                // found the instance name with the servername
                if (px >= 0) {
                    instanceValue = sPropValue.substring(px + 1, sPropValue.length());
                    validateMaxSQLLoginName(instanceNameProperty, instanceValue);
                    sPropValue = sPropValue.substring(0, px);
                }
                trustedServerNameAE = sPropValue;

                if (serverNameAsACE) {
                    try {
                        sPropValue = java.net.IDN.toASCII(sPropValue);
                    } catch (IllegalArgumentException ex) {
                        MessageFormat form = new MessageFormat(
                                SQLServerException.getErrString("R_InvalidConnectionSetting"));
                        Object[] msgArgs = {"serverNameAsACE", sPropValue};
                        throw new SQLServerException(form.format(msgArgs), ex);
                    }
                }
                activeConnectionProperties.setProperty(sPropKey, sPropValue);

                String instanceValueFromProp = activeConnectionProperties.getProperty(instanceNameProperty);
                // property takes precedence
                if (null != instanceValueFromProp)
                    instanceValue = instanceValueFromProp;

                if (instanceValue != null) {
                    validateMaxSQLLoginName(instanceNameProperty, instanceValue);
                    // only get port if the port is not specified
                    activeConnectionProperties.setProperty(instanceNameProperty, instanceValue);
                    trustedServerNameAE += "\\" + instanceValue;
                }

                if (null != sPropValuePort) {
                    trustedServerNameAE += ":" + sPropValuePort;
                }

                sPropKey = SQLServerDriverStringProperty.IPADDRESS_PREFERENCE.toString();
                sPropValue = activeConnectionProperties.getProperty(sPropKey);
                if (null == sPropValue) {
                    sPropValue = SQLServerDriverStringProperty.IPADDRESS_PREFERENCE.getDefaultValue();
                    activeConnectionProperties.setProperty(sPropKey, sPropValue);
                } else {
                    activeConnectionProperties.setProperty(sPropKey,
                            IPAddressPreference.valueOfString(sPropValue).toString());
                }

                sPropKey = SQLServerDriverStringProperty.APPLICATION_NAME.toString();
                sPropValue = activeConnectionProperties.getProperty(sPropKey);
                if (null != sPropValue)
                    validateMaxSQLLoginName(sPropKey, sPropValue);
                else
                    activeConnectionProperties.setProperty(sPropKey, SQLServerDriver.DEFAULT_APP_NAME);

                sPropKey = SQLServerDriverBooleanProperty.LAST_UPDATE_COUNT.toString();
                sPropValue = activeConnectionProperties.getProperty(sPropKey);
                if (null == sPropValue) {
                    sPropValue = Boolean.toString(SQLServerDriverBooleanProperty.LAST_UPDATE_COUNT.getDefaultValue());
                    activeConnectionProperties.setProperty(sPropKey, sPropValue);
                }

                sPropKey = SQLServerDriverStringProperty.COLUMN_ENCRYPTION.toString();
                sPropValue = activeConnectionProperties.getProperty(sPropKey);
                if (null == sPropValue) {
                    sPropValue = SQLServerDriverStringProperty.COLUMN_ENCRYPTION.getDefaultValue();
                    activeConnectionProperties.setProperty(sPropKey, sPropValue);
                }
                columnEncryptionSetting = ColumnEncryptionSetting.valueOfString(sPropValue).toString();

                sPropKey = SQLServerDriverStringProperty.ENCLAVE_ATTESTATION_URL.toString();
                sPropValue = activeConnectionProperties.getProperty(sPropKey);
                if (null != sPropValue) {
                    enclaveAttestationUrl = sPropValue;
                }

                sPropKey = SQLServerDriverStringProperty.ENCLAVE_ATTESTATION_PROTOCOL.toString();
                sPropValue = activeConnectionProperties.getProperty(sPropKey);
                if (null != sPropValue) {
                    enclaveAttestationProtocol = sPropValue;

                    if (enclaveAttestationProtocol.equalsIgnoreCase(AttestationProtocol.HGS.toString())) {
                        this.enclaveProvider = new SQLServerVSMEnclaveProvider();
                    } else if (enclaveAttestationProtocol.equalsIgnoreCase(AttestationProtocol.NONE.toString())) {
                        this.enclaveProvider = new SQLServerNoneEnclaveProvider();
                    } else if (enclaveAttestationProtocol.equalsIgnoreCase(AttestationProtocol.AAS.toString())) {
                        this.enclaveProvider = new SQLServerAASEnclaveProvider();
                    } else {
                        throw new SQLServerException(
                                SQLServerException.getErrString("R_enclaveInvalidAttestationProtocol"), null);
                    }
                }

                // enclave requires columnEncryption=enabled, enclaveAttestationUrl and enclaveAttestationProtocol
                if (
                // An attestation URL requires a protocol
                (null != enclaveAttestationUrl && !enclaveAttestationUrl.isEmpty()
                        && (null == enclaveAttestationProtocol || enclaveAttestationProtocol.isEmpty()))

                        // An attestation protocol that is not NONE requires a URL
                        || (null != enclaveAttestationProtocol && !enclaveAttestationProtocol.isEmpty()
                                && !enclaveAttestationProtocol.equalsIgnoreCase(AttestationProtocol.NONE.toString())
                                && (null == enclaveAttestationUrl || enclaveAttestationUrl.isEmpty()))

                        // An attestation protocol also requires column encryption
                        || (null != enclaveAttestationUrl && !enclaveAttestationUrl.isEmpty()
                                && (null != enclaveAttestationProtocol || !enclaveAttestationProtocol.isEmpty())
                                && (null == columnEncryptionSetting || !isColumnEncryptionSettingEnabled()))) {
                    throw new SQLServerException(SQLServerException.getErrString("R_enclavePropertiesError"), null);
                }

                sPropKey = SQLServerDriverStringProperty.KEY_STORE_AUTHENTICATION.toString();
                sPropValue = activeConnectionProperties.getProperty(sPropKey);
                if (null != sPropValue) {
                    keyStoreAuthentication = KeyStoreAuthentication.valueOfString(sPropValue).toString();
                }

                sPropKey = SQLServerDriverStringProperty.KEY_STORE_SECRET.toString();
                sPropValue = activeConnectionProperties.getProperty(sPropKey);
                if (null != sPropValue) {
                    keyStoreSecret = sPropValue;
                }

                sPropKey = SQLServerDriverStringProperty.KEY_STORE_LOCATION.toString();
                sPropValue = activeConnectionProperties.getProperty(sPropKey);
                if (null != sPropValue) {
                    keyStoreLocation = sPropValue;
                }

                sPropKey = SQLServerDriverStringProperty.KEY_STORE_PRINCIPAL_ID.toString();
                sPropValue = activeConnectionProperties.getProperty(sPropKey);
                if (null != sPropValue) {
                    keyStorePrincipalId = sPropValue;
                }

                registerKeyStoreProviderOnConnection(keyStoreAuthentication, keyStoreSecret, keyStoreLocation);

                sPropKey = SQLServerDriverStringProperty.KEY_VAULT_PROVIDER_CLIENT_ID.toString();
                sPropValue = activeConnectionProperties.getProperty(sPropKey);
                if (null != sPropValue) {
                    if (null != keyStoreAuthentication) {
                        throw new SQLServerException(SQLServerException
                                .getErrString("R_keyVaultProviderNotSupportedWithKeyStoreAuthentication"), null);
                    }
                    String keyVaultColumnEncryptionProviderClientId = sPropValue;
                    sPropKey = SQLServerDriverStringProperty.KEY_VAULT_PROVIDER_CLIENT_KEY.toString();
                    sPropValue = activeConnectionProperties.getProperty(sPropKey);
                    if (null == sPropValue) {
                        throw new SQLServerException(
                                SQLServerException.getErrString("R_keyVaultProviderClientKeyNotSet"), null);
                    }
                    String keyVaultColumnEncryptionProviderClientKey = sPropValue;
                    setKeyVaultProvider(keyVaultColumnEncryptionProviderClientId,
                            keyVaultColumnEncryptionProviderClientKey);
                }

                sPropKey = SQLServerDriverBooleanProperty.MULTI_SUBNET_FAILOVER.toString();
                sPropValue = activeConnectionProperties.getProperty(sPropKey);
                if (null == sPropValue) {
                    sPropValue = Boolean
                            .toString(SQLServerDriverBooleanProperty.MULTI_SUBNET_FAILOVER.getDefaultValue());
                    activeConnectionProperties.setProperty(sPropKey, sPropValue);
                }
                multiSubnetFailover = isBooleanPropertyOn(sPropKey, sPropValue);

                sPropKey = SQLServerDriverBooleanProperty.TRANSPARENT_NETWORK_IP_RESOLUTION.toString();
                sPropValue = activeConnectionProperties.getProperty(sPropKey);
                if (null == sPropValue) {
                    userSetTNIR = false;
                    sPropValue = Boolean.toString(
                            SQLServerDriverBooleanProperty.TRANSPARENT_NETWORK_IP_RESOLUTION.getDefaultValue());
                    activeConnectionProperties.setProperty(sPropKey, sPropValue);
                }
                transparentNetworkIPResolution = isBooleanPropertyOn(sPropKey, sPropValue);

                sPropKey = SQLServerDriverStringProperty.ENCRYPT.toString();
                sPropKey = SQLServerDriverStringProperty.PREPARE_METHOD.toString();
                sPropValue = activeConnectionProperties.getProperty(sPropKey);
                if (null == sPropValue) {
                    sPropValue = SQLServerDriverStringProperty.PREPARE_METHOD.getDefaultValue();
                    activeConnectionProperties.setProperty(sPropKey, sPropValue);
                }
                setPrepareMethod(PrepareMethod.valueOfString(sPropValue).toString());

                sPropKey = SQLServerDriverStringProperty.ENCRYPT.toString();
                sPropValue = activeConnectionProperties.getProperty(sPropKey);
                if (null == sPropValue) {
                    sPropValue = SQLServerDriverStringProperty.ENCRYPT.getDefaultValue();
                    activeConnectionProperties.setProperty(sPropKey, sPropValue);
                }
                encryptOption = EncryptOption.valueOfString(sPropValue).toString();

                sPropKey = SQLServerDriverBooleanProperty.TRUST_SERVER_CERTIFICATE.toString();
                sPropValue = activeConnectionProperties.getProperty(sPropKey);
                if (null == sPropValue) {
                    sPropValue = Boolean
                            .toString(SQLServerDriverBooleanProperty.TRUST_SERVER_CERTIFICATE.getDefaultValue());
                    activeConnectionProperties.setProperty(sPropKey, sPropValue);
                }
                trustServerCertificate = isBooleanPropertyOn(sPropKey, sPropValue);

                // Set requestedEncryptionLevel according to the value of the encrypt connection property
                if (encryptOption.compareToIgnoreCase(EncryptOption.False.toString()) == 0) {
                    requestedEncryptionLevel = TDS.ENCRYPT_OFF;
                } else if (encryptOption.compareToIgnoreCase(EncryptOption.True.toString()) == 0) {
                    requestedEncryptionLevel = TDS.ENCRYPT_ON;
                } else if (encryptOption.compareToIgnoreCase(EncryptOption.Strict.toString()) == 0) {
                    // this is necessary so we don't encrypt again
                    requestedEncryptionLevel = TDS.ENCRYPT_NOT_SUP;

                    if (trustServerCertificate) {
                        if (loggerExternal.isLoggable(Level.FINER))
                            loggerExternal.finer(toString() + " ignore trustServerCertificate for strict");
                    }
                    // do not trust server cert for strict
                    trustServerCertificate = false;

                    sPropKey = SQLServerDriverStringProperty.SERVER_CERTIFICATE.toString();
                    sPropValue = activeConnectionProperties.getProperty(sPropKey);
                    if (null == sPropValue) {
                        sPropValue = SQLServerDriverStringProperty.SERVER_CERTIFICATE.getDefaultValue();
                    }
                    serverCertificate = activeConnectionProperties
                            .getProperty(SQLServerDriverStringProperty.SERVER_CERTIFICATE.toString());

                    // prelogin TLS handshake is required
                    isTDS8 = true;
                } else {
                    MessageFormat form = new MessageFormat(
                            SQLServerException.getErrString("R_InvalidConnectionSetting"));
                    Object[] msgArgs = {"encrypt", encryptOption};
                    throw new SQLServerException(null, form.format(msgArgs), null, 0, false);
                }

                trustManagerClass = activeConnectionProperties
                        .getProperty(SQLServerDriverStringProperty.TRUST_MANAGER_CLASS.toString());
                trustManagerConstructorArg = activeConnectionProperties
                        .getProperty(SQLServerDriverStringProperty.TRUST_MANAGER_CONSTRUCTOR_ARG.toString());

                sPropKey = SQLServerDriverStringProperty.SELECT_METHOD.toString();
                sPropValue = activeConnectionProperties.getProperty(sPropKey);
                if (null == sPropValue) {
                    sPropValue = SQLServerDriverStringProperty.SELECT_METHOD.getDefaultValue();
                }

                socketFactoryClass = activeConnectionProperties
                        .getProperty(SQLServerDriverStringProperty.SOCKET_FACTORY_CLASS.toString());
                socketFactoryConstructorArg = activeConnectionProperties
                        .getProperty(SQLServerDriverStringProperty.SOCKET_FACTORY_CONSTRUCTOR_ARG.toString());

                if ("cursor".equalsIgnoreCase(sPropValue) || "direct".equalsIgnoreCase(sPropValue)) {
                    sPropValue = sPropValue.toLowerCase(Locale.ENGLISH);
                    activeConnectionProperties.setProperty(sPropKey, sPropValue);
                    selectMethod = sPropValue;
                } else {
                    MessageFormat form = new MessageFormat(SQLServerException.getErrString("R_invalidselectMethod"));
                    Object[] msgArgs = {sPropValue};
                    SQLServerException.makeFromDriverError(this, this, form.format(msgArgs), null, false);
                }

                sPropKey = SQLServerDriverStringProperty.RESPONSE_BUFFERING.toString();
                sPropValue = activeConnectionProperties.getProperty(sPropKey);
                if (null == sPropValue) {
                    sPropValue = SQLServerDriverStringProperty.RESPONSE_BUFFERING.getDefaultValue();
                }

                if ("full".equalsIgnoreCase(sPropValue) || "adaptive".equalsIgnoreCase(sPropValue)) {
                    activeConnectionProperties.setProperty(sPropKey, sPropValue.toLowerCase(Locale.ENGLISH));
                } else {
                    MessageFormat form = new MessageFormat(
                            SQLServerException.getErrString("R_invalidresponseBuffering"));
                    Object[] msgArgs = {sPropValue};
                    SQLServerException.makeFromDriverError(this, this, form.format(msgArgs), null, false);
                }

                sPropKey = SQLServerDriverStringProperty.APPLICATION_INTENT.toString();
                sPropValue = activeConnectionProperties.getProperty(sPropKey);
                if (null == sPropValue) {
                    sPropValue = SQLServerDriverStringProperty.APPLICATION_INTENT.getDefaultValue();
                }

                applicationIntent = ApplicationIntent.valueOfString(sPropValue);
                activeConnectionProperties.setProperty(sPropKey, applicationIntent.toString());

                sPropKey = SQLServerDriverBooleanProperty.REPLICATION.toString();
                sPropValue = activeConnectionProperties.getProperty(sPropKey);
                if (null == sPropValue) {
                    sPropValue = Boolean.toString(SQLServerDriverBooleanProperty.REPLICATION.getDefaultValue());
                    activeConnectionProperties.setProperty(sPropKey, sPropValue);
                }

                replication = isBooleanPropertyOn(sPropKey, sPropValue);

                sPropKey = SQLServerDriverBooleanProperty.SEND_TIME_AS_DATETIME.toString();
                sPropValue = activeConnectionProperties.getProperty(sPropKey);
                if (null == sPropValue) {
                    sPropValue = Boolean
                            .toString(SQLServerDriverBooleanProperty.SEND_TIME_AS_DATETIME.getDefaultValue());
                    activeConnectionProperties.setProperty(sPropKey, sPropValue);
                }

                sendTimeAsDatetime = isBooleanPropertyOn(sPropKey, sPropValue);

                sPropKey = SQLServerDriverBooleanProperty.USE_FMT_ONLY.toString();
                sPropValue = activeConnectionProperties.getProperty(sPropKey);
                if (null == sPropValue) {
                    sPropValue = Boolean.toString(SQLServerDriverBooleanProperty.USE_FMT_ONLY.getDefaultValue());
                    activeConnectionProperties.setProperty(sPropKey, sPropValue);
                }
                useFmtOnly = isBooleanPropertyOn(sPropKey, sPropValue);

                // Must be set before DISABLE_STATEMENT_POOLING
                sPropKey = SQLServerDriverIntProperty.STATEMENT_POOLING_CACHE_SIZE.toString();
                if (activeConnectionProperties.getProperty(sPropKey) != null
                        && activeConnectionProperties.getProperty(sPropKey).length() > 0) {
                    try {
                        int n = Integer.parseInt(activeConnectionProperties.getProperty(sPropKey));
                        this.setStatementPoolingCacheSize(n);
                    } catch (NumberFormatException e) {
                        MessageFormat form = new MessageFormat(
                                SQLServerException.getErrString("R_statementPoolingCacheSize"));
                        Object[] msgArgs = {activeConnectionProperties.getProperty(sPropKey)};
                        SQLServerException.makeFromDriverError(this, this, form.format(msgArgs), null, false);
                    }
                }

                sPropKey = SQLServerDriverStringProperty.AAD_SECURE_PRINCIPAL_ID.toString();
                sPropValue = activeConnectionProperties.getProperty(sPropKey);
                if (null == sPropValue) {
                    sPropValue = SQLServerDriverStringProperty.AAD_SECURE_PRINCIPAL_ID.getDefaultValue();
                    activeConnectionProperties.setProperty(sPropKey, sPropValue);
                }
                aadPrincipalID = sPropValue;

                sPropKey = SQLServerDriverStringProperty.AAD_SECURE_PRINCIPAL_SECRET.toString();
                sPropValue = activeConnectionProperties.getProperty(sPropKey);
                if (null == sPropValue) {
                    sPropValue = SQLServerDriverStringProperty.AAD_SECURE_PRINCIPAL_SECRET.getDefaultValue();
                    activeConnectionProperties.setProperty(sPropKey, sPropValue);
                }
                aadPrincipalSecret = sPropValue;

                // Must be set after STATEMENT_POOLING_CACHE_SIZE
                sPropKey = SQLServerDriverBooleanProperty.DISABLE_STATEMENT_POOLING.toString();
                sPropValue = activeConnectionProperties.getProperty(sPropKey);
                if (null != sPropValue) {
                    setDisableStatementPooling(isBooleanPropertyOn(sPropKey, sPropValue));
                }

                sPropKey = SQLServerDriverBooleanProperty.INTEGRATED_SECURITY.toString();
                sPropValue = activeConnectionProperties.getProperty(sPropKey);
                if (null != sPropValue) {
                    integratedSecurity = isBooleanPropertyOn(sPropKey, sPropValue);
                }

                // Ignore authenticationScheme setting if integrated authentication not specified
                if (integratedSecurity) {
                    sPropKey = SQLServerDriverStringProperty.AUTHENTICATION_SCHEME.toString();
                    sPropValue = activeConnectionProperties.getProperty(sPropKey);
                    if (null != sPropValue) {
                        intAuthScheme = AuthenticationScheme.valueOfString(sPropValue);
                    }
                }

                if (intAuthScheme == AuthenticationScheme.javaKerberos) {
                    sPropKey = SQLServerDriverObjectProperty.GSS_CREDENTIAL.toString();
                    if (activeConnectionProperties.containsKey(sPropKey)) {
                        impersonatedUserCred = (GSSCredential) activeConnectionProperties.get(sPropKey);
                        isUserCreatedCredential = true;
                    }
                } else if (intAuthScheme == AuthenticationScheme.ntlm) {
                    String sPropKeyDomain = SQLServerDriverStringProperty.DOMAIN.toString();
                    String sPropValueDomain = activeConnectionProperties.getProperty(sPropKeyDomain);
                    if (null == sPropValueDomain) {
                        activeConnectionProperties.setProperty(sPropKeyDomain,
                                SQLServerDriverStringProperty.DOMAIN.getDefaultValue());
                    }

                    // NTLM and no user or password
                    if (activeConnectionProperties.getProperty(SQLServerDriverStringProperty.USER.toString()).isEmpty()
                            || activeConnectionProperties.getProperty(SQLServerDriverStringProperty.PASSWORD.toString())
                                    .isEmpty()) {
                        throw new SQLServerException(SQLServerException.getErrString("R_NtlmNoUserPasswordDomain"),
                                null);
                    }
                    ntlmAuthentication = true;
                }

                SQLServerAccessTokenCallback callback = (SQLServerAccessTokenCallback) activeConnectionProperties
                        .get(SQLServerDriverObjectProperty.ACCESS_TOKEN_CALLBACK.toString());

                if (null != callback && (!activeConnectionProperties
                        .getProperty(SQLServerDriverStringProperty.USER.toString()).isEmpty()
                        || !activeConnectionProperties.getProperty(SQLServerDriverStringProperty.PASSWORD.toString())
                                .isEmpty())) {
                    throw new SQLServerException(
                            SQLServerException.getErrString("R_AccessTokenCallbackWithUserPassword"), null);
                }

                sPropKey = SQLServerDriverStringProperty.AUTHENTICATION.toString();
                sPropValue = activeConnectionProperties.getProperty(sPropKey);
                if (null == sPropValue) {
                    sPropValue = SQLServerDriverStringProperty.AUTHENTICATION.getDefaultValue();
                }
                authenticationString = SqlAuthentication.valueOfString(sPropValue).toString().trim();

                if (authenticationString.equalsIgnoreCase(SqlAuthentication.DefaultAzureCredential.toString())
                        && (!activeConnectionProperties.getProperty(SQLServerDriverStringProperty.PASSWORD.toString())
                                .isEmpty())) {
                    MessageFormat form = new MessageFormat(
                            SQLServerException.getErrString("R_ManagedIdentityAuthenticationWithPassword"));
                    throw new SQLServerException(form.format(new Object[] {authenticationString}), null);
                }

                if (integratedSecurity
                        && !authenticationString.equalsIgnoreCase(SqlAuthentication.NotSpecified.toString())) {
                    throw new SQLServerException(
                            SQLServerException.getErrString("R_SetAuthenticationWhenIntegratedSecurityTrue"), null);
                }

                if (authenticationString.equalsIgnoreCase(SqlAuthentication.ActiveDirectoryIntegrated.toString())
                        && ((!activeConnectionProperties.getProperty(SQLServerDriverStringProperty.USER.toString())
                                .isEmpty())
                                || (!activeConnectionProperties
                                        .getProperty(SQLServerDriverStringProperty.PASSWORD.toString()).isEmpty()))) {
                    throw new SQLServerException(
                            SQLServerException.getErrString("R_IntegratedAuthenticationWithUserPassword"), null);
                }

                if (authenticationString.equalsIgnoreCase(SqlAuthentication.ActiveDirectoryPassword.toString())
                        && ((activeConnectionProperties.getProperty(SQLServerDriverStringProperty.USER.toString())
                                .isEmpty())
                                || (activeConnectionProperties
                                        .getProperty(SQLServerDriverStringProperty.PASSWORD.toString()).isEmpty()))) {
                    throw new SQLServerException(SQLServerException.getErrString("R_NoUserPasswordForActivePassword"),
                            null);
                }

                if (authenticationString.equalsIgnoreCase(SqlAuthentication.ActiveDirectoryManagedIdentity.toString())
                        && (!activeConnectionProperties.getProperty(SQLServerDriverStringProperty.PASSWORD.toString())
                                .isEmpty())) {
                    MessageFormat form = new MessageFormat(
                            SQLServerException.getErrString("R_ManagedIdentityAuthenticationWithPassword"));
                    throw new SQLServerException(form.format(new Object[] {authenticationString}), null);
                }

                if (authenticationString
                        .equalsIgnoreCase(SqlAuthentication.ActiveDirectoryServicePrincipal.toString())) {
                    if ((activeConnectionProperties.getProperty(SQLServerDriverStringProperty.USER.toString()).isEmpty()
                            || activeConnectionProperties.getProperty(SQLServerDriverStringProperty.PASSWORD.toString())
                                    .isEmpty())
                            && (activeConnectionProperties
                                    .getProperty(SQLServerDriverStringProperty.AAD_SECURE_PRINCIPAL_ID.toString())
                                    .isEmpty()
                                    || activeConnectionProperties.getProperty(
                                            SQLServerDriverStringProperty.AAD_SECURE_PRINCIPAL_SECRET.toString())
                                            .isEmpty())) {
                        throw new SQLServerException(
                                SQLServerException.getErrString("R_NoUserPasswordForActiveServicePrincipal"), null);
                    }

                    if ((!activeConnectionProperties.getProperty(SQLServerDriverStringProperty.USER.toString())
                            .isEmpty()
                            || !activeConnectionProperties
                                    .getProperty(SQLServerDriverStringProperty.PASSWORD.toString()).isEmpty())
                            && (!activeConnectionProperties
                                    .getProperty(SQLServerDriverStringProperty.AAD_SECURE_PRINCIPAL_ID.toString())
                                    .isEmpty()
                                    || !activeConnectionProperties.getProperty(
                                            SQLServerDriverStringProperty.AAD_SECURE_PRINCIPAL_SECRET.toString())
                                            .isEmpty())) {
                        throw new SQLServerException(SQLServerException.getErrString("R_BothUserPasswordandDeprecated"),
                                null);
                    }
                }

                if (authenticationString.equalsIgnoreCase(SqlAuthentication.SqlPassword.toString())
                        && ((activeConnectionProperties.getProperty(SQLServerDriverStringProperty.USER.toString())
                                .isEmpty())
                                || (activeConnectionProperties
                                        .getProperty(SQLServerDriverStringProperty.PASSWORD.toString()).isEmpty()))) {
                    throw new SQLServerException(SQLServerException.getErrString("R_NoUserPasswordForSqlPassword"),
                            null);
                }

                sPropKey = SQLServerDriverStringProperty.ACCESS_TOKEN.toString();
                sPropValue = activeConnectionProperties.getProperty(sPropKey);
                if (null != sPropValue) {
                    accessTokenInByte = sPropValue.getBytes(UTF_16LE);
                }

                if ((null != accessTokenInByte) && 0 == accessTokenInByte.length) {
                    throw new SQLServerException(SQLServerException.getErrString("R_AccessTokenCannotBeEmpty"), null);
                }

                if (integratedSecurity && (null != accessTokenInByte)) {
                    throw new SQLServerException(
                            SQLServerException.getErrString("R_SetAccesstokenWhenIntegratedSecurityTrue"), null);
                }

                if ((!authenticationString.equalsIgnoreCase(SqlAuthentication.NotSpecified.toString()))
                        && (null != accessTokenInByte)) {
                    throw new SQLServerException(
                            SQLServerException.getErrString("R_SetBothAuthenticationAndAccessToken"), null);
                }

                if ((null != accessTokenInByte) && ((!activeConnectionProperties
                        .getProperty(SQLServerDriverStringProperty.USER.toString()).isEmpty())
                        || (!activeConnectionProperties.getProperty(SQLServerDriverStringProperty.PASSWORD.toString())
                                .isEmpty()))) {
                    throw new SQLServerException(SQLServerException.getErrString("R_AccessTokenWithUserPassword"),
                            null);
                }

                // Turn off TNIR for FedAuth if user did not set TNIR explicitly
                if (!userSetTNIR && (!authenticationString.equalsIgnoreCase(SqlAuthentication.NotSpecified.toString())
                        || null != accessTokenInByte)) {
                    transparentNetworkIPResolution = false;
                }

                sPropKey = SQLServerDriverStringProperty.WORKSTATION_ID.toString();
                sPropValue = activeConnectionProperties.getProperty(sPropKey);
                validateMaxSQLLoginName(sPropKey, sPropValue);

                int nPort = 0;
                sPropKey = SQLServerDriverIntProperty.PORT_NUMBER.toString();
                try {
                    String strPort = activeConnectionProperties.getProperty(sPropKey);
                    if (null != strPort) {
                        nPort = Integer.parseInt(strPort);
                        if ((nPort < 0) || (nPort > 65535)) {
                            MessageFormat form = new MessageFormat(
                                    SQLServerException.getErrString("R_invalidPortNumber"));
                            Object[] msgArgs = {Integer.toString(nPort)};
                            SQLServerException.makeFromDriverError(this, this, form.format(msgArgs), null, false);
                        }
                    }
                } catch (NumberFormatException e) {
                    MessageFormat form = new MessageFormat(SQLServerException.getErrString("R_invalidPortNumber"));
                    Object[] msgArgs = {activeConnectionProperties.getProperty(sPropKey)};
                    SQLServerException.makeFromDriverError(this, this, form.format(msgArgs), null, false);
                }

                // Handle optional packetSize property
                sPropKey = SQLServerDriverIntProperty.PACKET_SIZE.toString();
                sPropValue = activeConnectionProperties.getProperty(sPropKey);
                if (null != sPropValue && sPropValue.length() > 0) {
                    try {
                        requestedPacketSize = Integer.parseInt(sPropValue);

                        // -1 --> Use server default
                        if (-1 == requestedPacketSize)
                            requestedPacketSize = TDS.SERVER_PACKET_SIZE;

                        // 0 --> Use maximum size
                        else if (0 == requestedPacketSize)
                            requestedPacketSize = TDS.MAX_PACKET_SIZE;
                    } catch (NumberFormatException e) {
                        // Ensure that an invalid prop value results in an invalid packet size that
                        // is not acceptable to the server.
                        requestedPacketSize = TDS.INVALID_PACKET_SIZE;
                    }

                    if (TDS.SERVER_PACKET_SIZE != requestedPacketSize) {
                        // Complain if the packet size is not in the range acceptable to the server.
                        if (requestedPacketSize < TDS.MIN_PACKET_SIZE || requestedPacketSize > TDS.MAX_PACKET_SIZE) {
                            MessageFormat form = new MessageFormat(
                                    SQLServerException.getErrString("R_invalidPacketSize"));
                            Object[] msgArgs = {sPropValue};
                            SQLServerException.makeFromDriverError(this, this, form.format(msgArgs), null, false);
                        }
                    }
                }

                // Note isBooleanPropertyOn will throw exception if parsed value is not valid.

                // have to check for null before calling isBooleanPropertyOn, because isBooleanPropertyOn
                // assumes that the null property defaults to false.
                sPropKey = SQLServerDriverBooleanProperty.SEND_STRING_PARAMETERS_AS_UNICODE.toString();
                sendStringParametersAsUnicode = (null == activeConnectionProperties.getProperty(
                        sPropKey)) ? SQLServerDriverBooleanProperty.SEND_STRING_PARAMETERS_AS_UNICODE.getDefaultValue()
                                   : isBooleanPropertyOn(sPropKey, activeConnectionProperties.getProperty(sPropKey));

                sPropKey = SQLServerDriverBooleanProperty.LAST_UPDATE_COUNT.toString();
                lastUpdateCount = isBooleanPropertyOn(sPropKey, activeConnectionProperties.getProperty(sPropKey));
                sPropKey = SQLServerDriverBooleanProperty.XOPEN_STATES.toString();
                xopenStates = isBooleanPropertyOn(sPropKey, activeConnectionProperties.getProperty(sPropKey));

                sPropKey = SQLServerDriverStringProperty.RESPONSE_BUFFERING.toString();
                responseBuffering = (null != activeConnectionProperties.getProperty(sPropKey)
                        && activeConnectionProperties.getProperty(sPropKey).length() > 0)
                                                                                          ? activeConnectionProperties
                                                                                                  .getProperty(sPropKey)
                                                                                          : null;

                sPropKey = SQLServerDriverIntProperty.LOCK_TIMEOUT.toString();
                int defaultLockTimeOut = SQLServerDriverIntProperty.LOCK_TIMEOUT.getDefaultValue();
                nLockTimeout = defaultLockTimeOut; // Wait forever
                if (activeConnectionProperties.getProperty(sPropKey) != null
                        && activeConnectionProperties.getProperty(sPropKey).length() > 0) {
                    try {
                        int n = Integer.parseInt(activeConnectionProperties.getProperty(sPropKey));
                        if (n >= defaultLockTimeOut)
                            nLockTimeout = n;
                        else {
                            MessageFormat form = new MessageFormat(
                                    SQLServerException.getErrString("R_invalidLockTimeOut"));
                            Object[] msgArgs = {activeConnectionProperties.getProperty(sPropKey)};
                            SQLServerException.makeFromDriverError(this, this, form.format(msgArgs), null, false);
                        }
                    } catch (NumberFormatException e) {
                        MessageFormat form = new MessageFormat(SQLServerException.getErrString("R_invalidLockTimeOut"));
                        Object[] msgArgs = {activeConnectionProperties.getProperty(sPropKey)};
                        SQLServerException.makeFromDriverError(this, this, form.format(msgArgs), null, false);
                    }
                }

                sPropKey = SQLServerDriverIntProperty.QUERY_TIMEOUT.toString();
                int defaultQueryTimeout = SQLServerDriverIntProperty.QUERY_TIMEOUT.getDefaultValue();
                queryTimeoutSeconds = defaultQueryTimeout; // Wait forever
                if (activeConnectionProperties.getProperty(sPropKey) != null
                        && activeConnectionProperties.getProperty(sPropKey).length() > 0) {
                    try {
                        int n = Integer.parseInt(activeConnectionProperties.getProperty(sPropKey));
                        if (n >= defaultQueryTimeout) {
                            queryTimeoutSeconds = n;
                        } else {
                            MessageFormat form = new MessageFormat(
                                    SQLServerException.getErrString("R_invalidQueryTimeout"));
                            Object[] msgArgs = {activeConnectionProperties.getProperty(sPropKey)};
                            SQLServerException.makeFromDriverError(this, this, form.format(msgArgs), null, false);
                        }
                    } catch (NumberFormatException e) {
                        MessageFormat form = new MessageFormat(
                                SQLServerException.getErrString("R_invalidQueryTimeout"));
                        Object[] msgArgs = {activeConnectionProperties.getProperty(sPropKey)};
                        SQLServerException.makeFromDriverError(this, this, form.format(msgArgs), null, false);
                    }
                }

                sPropKey = SQLServerDriverIntProperty.SOCKET_TIMEOUT.toString();
                int defaultSocketTimeout = SQLServerDriverIntProperty.SOCKET_TIMEOUT.getDefaultValue();
                socketTimeoutMilliseconds = defaultSocketTimeout; // Wait forever
                if (activeConnectionProperties.getProperty(sPropKey) != null
                        && activeConnectionProperties.getProperty(sPropKey).length() > 0) {
                    try {
                        int n = Integer.parseInt(activeConnectionProperties.getProperty(sPropKey));
                        if (n >= defaultSocketTimeout) {
                            socketTimeoutMilliseconds = n;
                        } else {
                            MessageFormat form = new MessageFormat(
                                    SQLServerException.getErrString("R_invalidSocketTimeout"));
                            Object[] msgArgs = {activeConnectionProperties.getProperty(sPropKey)};
                            SQLServerException.makeFromDriverError(this, this, form.format(msgArgs), null, false);
                        }
                    } catch (NumberFormatException e) {
                        MessageFormat form = new MessageFormat(
                                SQLServerException.getErrString("R_invalidSocketTimeout"));
                        Object[] msgArgs = {activeConnectionProperties.getProperty(sPropKey)};
                        SQLServerException.makeFromDriverError(this, this, form.format(msgArgs), null, false);
                    }
                }

                sPropKey = SQLServerDriverIntProperty.CANCEL_QUERY_TIMEOUT.toString();
                int cancelQueryTimeout = SQLServerDriverIntProperty.CANCEL_QUERY_TIMEOUT.getDefaultValue();

                if (activeConnectionProperties.getProperty(sPropKey) != null
                        && activeConnectionProperties.getProperty(sPropKey).length() > 0) {
                    try {
                        int n = Integer.parseInt(activeConnectionProperties.getProperty(sPropKey));
                        if (n >= cancelQueryTimeout) {
                            // use cancelQueryTimeout only if queryTimeout is set.
                            if (queryTimeoutSeconds > defaultQueryTimeout) {
                                cancelQueryTimeoutSeconds = n;
                            }
                        } else {
                            MessageFormat form = new MessageFormat(
                                    SQLServerException.getErrString("R_invalidCancelQueryTimeout"));
                            Object[] msgArgs = {activeConnectionProperties.getProperty(sPropKey)};
                            SQLServerException.makeFromDriverError(this, this, form.format(msgArgs), null, false);
                        }
                    } catch (NumberFormatException e) {
                        MessageFormat form = new MessageFormat(
                                SQLServerException.getErrString("R_invalidCancelQueryTimeout"));
                        Object[] msgArgs = {activeConnectionProperties.getProperty(sPropKey)};
                        SQLServerException.makeFromDriverError(this, this, form.format(msgArgs), null, false);
                    }
                }

                sPropKey = SQLServerDriverIntProperty.SERVER_PREPARED_STATEMENT_DISCARD_THRESHOLD.toString();
                if (activeConnectionProperties.getProperty(sPropKey) != null
                        && activeConnectionProperties.getProperty(sPropKey).length() > 0) {
                    try {
                        int n = Integer.parseInt(activeConnectionProperties.getProperty(sPropKey));
                        setServerPreparedStatementDiscardThreshold(n);
                    } catch (NumberFormatException e) {
                        MessageFormat form = new MessageFormat(
                                SQLServerException.getErrString("R_serverPreparedStatementDiscardThreshold"));
                        Object[] msgArgs = {activeConnectionProperties.getProperty(sPropKey)};
                        SQLServerException.makeFromDriverError(this, this, form.format(msgArgs), null, false);
                    }
                }

                sPropKey = SQLServerDriverBooleanProperty.ENABLE_PREPARE_ON_FIRST_PREPARED_STATEMENT.toString();
                sPropValue = activeConnectionProperties.getProperty(sPropKey);
                if (null != sPropValue) {
                    setEnablePrepareOnFirstPreparedStatementCall(isBooleanPropertyOn(sPropKey, sPropValue));
                }

                sPropKey = SQLServerDriverBooleanProperty.USE_BULK_COPY_FOR_BATCH_INSERT.toString();
                sPropValue = activeConnectionProperties.getProperty(sPropKey);
                if (null != sPropValue) {
                    useBulkCopyForBatchInsert = isBooleanPropertyOn(sPropKey, sPropValue);
                }

                sPropKey = SQLServerDriverStringProperty.SSL_PROTOCOL.toString();
                sPropValue = activeConnectionProperties.getProperty(sPropKey);
                if (null == sPropValue) {
                    sPropValue = SQLServerDriverStringProperty.SSL_PROTOCOL.getDefaultValue();
                    activeConnectionProperties.setProperty(sPropKey, sPropValue);
                } else {
                    activeConnectionProperties.setProperty(sPropKey, SSLProtocol.valueOfString(sPropValue).toString());
                }

                sPropKey = SQLServerDriverStringProperty.MSI_CLIENT_ID.toString();
                sPropValue = activeConnectionProperties.getProperty(sPropKey);
                if (null != sPropValue) {
                    activeConnectionProperties.setProperty(sPropKey, sPropValue);
                }

                sPropKey = SQLServerDriverStringProperty.CLIENT_CERTIFICATE.toString();
                sPropValue = activeConnectionProperties.getProperty(sPropKey);
                if (null != sPropValue) {
                    activeConnectionProperties.setProperty(sPropKey, sPropValue);
                    clientCertificate = sPropValue;
                }

                sPropKey = SQLServerDriverStringProperty.CLIENT_KEY.toString();
                sPropValue = activeConnectionProperties.getProperty(sPropKey);
                if (null != sPropValue) {
                    activeConnectionProperties.setProperty(sPropKey, sPropValue);
                    clientKey = sPropValue;
                }

                sPropKey = SQLServerDriverStringProperty.CLIENT_KEY_PASSWORD.toString();
                sPropValue = activeConnectionProperties.getProperty(sPropKey);
                if (null != sPropValue) {
                    activeConnectionProperties.setProperty(sPropKey, sPropValue);
                    clientKeyPassword = sPropValue;
                }

                sPropKey = SQLServerDriverBooleanProperty.SEND_TEMPORAL_DATATYPES_AS_STRING_FOR_BULK_COPY.toString();
                sPropValue = activeConnectionProperties.getProperty(sPropKey);
                if (null != sPropValue) {
                    sendTemporalDataTypesAsStringForBulkCopy = isBooleanPropertyOn(sPropKey, sPropValue);
                }

                sPropKey = SQLServerDriverStringProperty.MAX_RESULT_BUFFER.toString();
                sPropValue = activeConnectionProperties.getProperty(sPropKey);
                activeConnectionProperties.setProperty(sPropKey,
                        String.valueOf(MaxResultBufferParser.validateMaxResultBuffer(sPropValue)));

                sPropKey = SQLServerDriverBooleanProperty.DELAY_LOADING_LOBS.toString();
                sPropValue = activeConnectionProperties.getProperty(sPropKey);
                if (null == sPropValue) {
                    sPropValue = Boolean.toString(SQLServerDriverBooleanProperty.DELAY_LOADING_LOBS.getDefaultValue());
                    activeConnectionProperties.setProperty(sPropKey, sPropValue);
                }
                delayLoadingLobs = isBooleanPropertyOn(sPropKey, sPropValue);

                FailoverInfo fo = null;
                String databaseNameProperty = SQLServerDriverStringProperty.DATABASE_NAME.toString();
                String serverNameProperty = SQLServerDriverStringProperty.SERVER_NAME.toString();
                String failOverPartnerProperty = SQLServerDriverStringProperty.FAILOVER_PARTNER.toString();
                String failOverPartnerPropertyValue = activeConnectionProperties.getProperty(failOverPartnerProperty);

                // failoverPartner and multiSubnetFailover=true cannot be used together
                if (multiSubnetFailover && failOverPartnerPropertyValue != null) {
                    SQLServerException.makeFromDriverError(this, this,
                            SQLServerException.getErrString("R_dbMirroringWithMultiSubnetFailover"), null, false);
                }

                // transparentNetworkIPResolution is ignored if multiSubnetFailover or DBMirroring is true and user did
                // not set TNIR explicitly
                if ((multiSubnetFailover || null != failOverPartnerPropertyValue) && !userSetTNIR) {
                    transparentNetworkIPResolution = false;
                }

                // failoverPartner and applicationIntent=ReadOnly cannot be used together
                if ((applicationIntent != null) && applicationIntent.equals(ApplicationIntent.READ_ONLY)
                        && failOverPartnerPropertyValue != null) {
                    SQLServerException.makeFromDriverError(this, this,
                            SQLServerException.getErrString("R_dbMirroringWithReadOnlyIntent"), null, false);
                }

                // check to see failover specified without DB error here if not.
                if (null != activeConnectionProperties.getProperty(databaseNameProperty)) {
                    // look to see if there exists a failover
                    fo = FailoverMapSingleton.getFailoverInfo(this,
                            activeConnectionProperties.getProperty(serverNameProperty),
                            activeConnectionProperties.getProperty(instanceNameProperty),
                            activeConnectionProperties.getProperty(databaseNameProperty));
                } else {
                    // it is an error to specify failover without db.
                    if (null != failOverPartnerPropertyValue)
                        SQLServerException.makeFromDriverError(this, this,
                                SQLServerException.getErrString("R_failoverPartnerWithoutDB"), null, true);
                }

                String mirror = (null == fo) ? failOverPartnerPropertyValue : null;

                connectRetryCount = SQLServerDriverIntProperty.CONNECT_RETRY_COUNT.getDefaultValue();
                sPropValue = activeConnectionProperties
                        .getProperty(SQLServerDriverIntProperty.CONNECT_RETRY_COUNT.toString());
                if (null != sPropValue && sPropValue.length() > 0) {
                    try {
                        connectRetryCount = Integer.parseInt(sPropValue);
                    } catch (NumberFormatException e) {
                        MessageFormat form = new MessageFormat(
                                SQLServerException.getErrString("R_invalidConnectRetryCount"));
                        Object[] msgArgs = {sPropValue};
                        SQLServerException.makeFromDriverError(this, this, form.format(msgArgs), null, false);
                    }
                    if (connectRetryCount < 0 || connectRetryCount > 255) {
                        MessageFormat form = new MessageFormat(
                                SQLServerException.getErrString("R_invalidConnectRetryCount"));
                        Object[] msgArgs = {sPropValue};
                        SQLServerException.makeFromDriverError(this, this, form.format(msgArgs), null, false);
                    }
                }

                connectRetryInterval = SQLServerDriverIntProperty.CONNECT_RETRY_INTERVAL.getDefaultValue();
                sPropValue = activeConnectionProperties
                        .getProperty(SQLServerDriverIntProperty.CONNECT_RETRY_INTERVAL.toString());
                if (null != sPropValue && sPropValue.length() > 0) {
                    try {
                        connectRetryInterval = Integer.parseInt(sPropValue);
                    } catch (NumberFormatException e) {
                        MessageFormat form = new MessageFormat(
                                SQLServerException.getErrString("R_invalidConnectRetryInterval"));
                        Object[] msgArgs = {sPropValue};
                        SQLServerException.makeFromDriverError(this, this, form.format(msgArgs), null, false);
                    }

                    if (connectRetryInterval < 1 || connectRetryInterval > 60) {
                        MessageFormat form = new MessageFormat(
                                SQLServerException.getErrString("R_invalidConnectRetryInterval"));
                        Object[] msgArgs = {sPropValue};
                        SQLServerException.makeFromDriverError(this, this, form.format(msgArgs), null, false);
                    }
                }

                long startTime = System.currentTimeMillis();
                sessionRecovery.setLoginParameters(instanceValue, nPort, fo,
                        ((loginTimeoutSeconds > queryTimeoutSeconds) && queryTimeoutSeconds > 0) ? queryTimeoutSeconds
                                                                                                 : loginTimeoutSeconds);
                login(activeConnectionProperties.getProperty(serverNameProperty), instanceValue, nPort, mirror, fo,
                        loginTimeoutSeconds, startTime);
            } else {
                long startTime = System.currentTimeMillis();
                login(activeConnectionProperties.getProperty(SQLServerDriverStringProperty.SERVER_NAME.toString()),
                        sessionRecovery.getInstanceValue(), sessionRecovery.getNPort(),
                        activeConnectionProperties
                                .getProperty(SQLServerDriverStringProperty.FAILOVER_PARTNER.toString()),
                        sessionRecovery.getFailoverInfo(), sessionRecovery.getLoginTimeoutSeconds(), startTime);
            }

            // If SSL is to be used for the duration of the connection, then make sure
            // that the final negotiated TDS packet size is no larger than the SSL record size.
            if (TDS.ENCRYPT_ON == negotiatedEncryptionLevel || TDS.ENCRYPT_REQ == negotiatedEncryptionLevel) {
                // IBM (Websphere) security provider uses 8K SSL record size. All others use 16K.
                int sslRecordSize = Util.isIBM() ? 8192 : 16384;

                if (tdsPacketSize > sslRecordSize) {
                    if (connectionlogger.isLoggable(Level.FINER)) {
                        connectionlogger.finer(toString() + " Negotiated tdsPacketSize " + tdsPacketSize
                                + " is too large for SSL with JRE " + Util.SYSTEM_JRE + " (max size is " + sslRecordSize
                                + ")");
                    }
                    MessageFormat form = new MessageFormat(SQLServerException.getErrString("R_packetSizeTooBigForSSL"));
                    Object[] msgArgs = {Integer.toString(sslRecordSize)};
                    terminate(SQLServerException.DRIVER_ERROR_UNSUPPORTED_CONFIG, form.format(msgArgs));
                }
            }

            state = State.Opened;

            if (connectionlogger.isLoggable(Level.FINER)) {
                connectionlogger.finer(toString() + " End of connect");
            }
        } finally {
            // once we exit the connect function, the connection can be only in one of two
            // states, Opened or Closed(if an exception occurred)
            if (!state.equals(State.Opened)) {
                // if connection is not closed, close it
                if (!state.equals(State.Closed))
                    this.close();
            }

            activeConnectionProperties.remove(SQLServerDriverStringProperty.TRUST_STORE_PASSWORD.toString());
        }
        return this;
    }

    /**
     * This function is used by non failover and failover cases. Even when we make a standard connection the server can
     * provide us with its FO partner. If no FO information is available a standard connection is made. If the server
     * returns a failover upon connection, we shall store the FO in our cache.
     */
    private void login(String primary, String primaryInstanceName, int primaryPortNumber, String mirror,
            FailoverInfo foActual, int timeout, long timerStart) throws SQLServerException {
        // standardLogin would be false only for db mirroring scenarios. It would be true
        // for all other cases, including multiSubnetFailover

        final boolean isDBMirroring = null != mirror || null != foActual;

        int sleepInterval = 100; // milliseconds to sleep (back off) between attempts.

        long timeoutUnitInterval;

        boolean useFailoverHost = false;
        FailoverInfo tempFailover = null;
        // This is the failover server info place holder
        ServerPortPlaceHolder currentFOPlaceHolder = null;
        // This is the primary server placeHolder
        ServerPortPlaceHolder currentPrimaryPlaceHolder = null;

        if (null != foActual) {
            tempFailover = foActual;
            useFailoverHost = foActual.getUseFailoverPartner();
        } else {
            if (isDBMirroring) {
                // Create a temporary class with the mirror info from the user
                tempFailover = new FailoverInfo(mirror, this, false);
            }
        }

        // useParallel is set to true only for the first connection
        // when multiSubnetFailover is set to true. In all other cases, it is set
        // to false.
        boolean useParallel = getMultiSubnetFailover();
        boolean useTnir = getTransparentNetworkIPResolution();

        long intervalExpire;

        if (0 == timeout) {
            timeout = SQLServerDriverIntProperty.LOGIN_TIMEOUT.getDefaultValue();
        }
        long timerTimeout = timeout * 1000L; // ConnectTimeout is in seconds, we need timer millis
        timerExpire = timerStart + timerTimeout;

        // For non-dbmirroring, non-tnir and non-multisubnetfailover scenarios, full time out would be used as time
        // slice.
        if (isDBMirroring || useParallel) {
            timeoutUnitInterval = (long) (TIMEOUTSTEP * timerTimeout);
        } else if (useTnir) {
            timeoutUnitInterval = (long) (TIMEOUTSTEP_TNIR * timerTimeout);
        } else {
            timeoutUnitInterval = timerTimeout;
        }
        intervalExpire = timerStart + timeoutUnitInterval;

        // This is needed when the host resolves to more than 64 IP addresses. In that case, TNIR is ignored
        // and the original timeout is used instead of the timeout slice.
        long intervalExpireFullTimeout = timerStart + timerTimeout;

        if (connectionlogger.isLoggable(Level.FINER)) {
            connectionlogger.finer(toString() + " Start time: " + timerStart + " Time out time: " + timerExpire
                    + " Timeout Unit Interval: " + timeoutUnitInterval);
        }

        // Returns false if authenticationString is null
        boolean isInteractive = SqlAuthentication.ActiveDirectoryInteractive.toString()
                .equalsIgnoreCase(authenticationString);

        // Initialize loop variables
        int attemptNumber = 0;

        // indicates the no of times the connection was routed to a different server
        int noOfRedirections = 0;

        // Only three ways out of this loop:
        // 1) Successfully connected
        // 2) Parser threw exception while main timer was expired
        // 3) Parser threw logon failure-related exception (LOGON_FAILED, PASSWORD_EXPIRED, etc)
        //
        // Of these methods, only #1 exits normally. This preserves the call stack on the exception
        // back into the parser for the error cases.
        while (true) {
            clientConnectionId = null;
            state = State.Initialized;

            try {
                if (isDBMirroring && useFailoverHost) {
                    if (null == currentFOPlaceHolder) {
                        // integrated security flag passed here to verify that the linked dll can be loaded
                        currentFOPlaceHolder = tempFailover.failoverPermissionCheck(this, integratedSecurity);
                    }
                    currentConnectPlaceHolder = currentFOPlaceHolder;
                } else {
                    if (routingInfo != null) {
                        currentPrimaryPlaceHolder = routingInfo;
                        routingInfo = null;
                    } else if (null == currentPrimaryPlaceHolder) {
                        currentPrimaryPlaceHolder = primaryPermissionCheck(primary, primaryInstanceName,
                                primaryPortNumber);
                    }
                    currentConnectPlaceHolder = currentPrimaryPlaceHolder;
                }

                if (connectionlogger.isLoggable(Level.FINE)) {
                    connectionlogger
                            .fine(toString() + " This attempt server name: " + currentConnectPlaceHolder.getServerName()
                                    + " port: " + currentConnectPlaceHolder.getPortNumber() + " InstanceName: "
                                    + currentConnectPlaceHolder.getInstanceName() + " useParallel: " + useParallel);
                    connectionlogger.fine(toString() + " This attempt endtime: " + intervalExpire);
                    connectionlogger.fine(toString() + " This attempt No: " + attemptNumber);
                }

                // Attempt login. Use Place holder to make sure that the failoverdemand is done.
                InetSocketAddress inetSocketAddress = connectHelper(currentConnectPlaceHolder,
                        timerRemaining(intervalExpire), timeout, useParallel, useTnir, (0 == attemptNumber), // TNIR
                                                                                                             // first
                                                                                                             // attempt
                        timerRemaining(intervalExpireFullTimeout)); // Only used when host resolves to >64 IPs
                // Successful connection, cache the IP address and port if server supports DNS Cache.
                if (serverSupportsDNSCaching) {
                    dnsCache.put(currentConnectPlaceHolder.getServerName(), inetSocketAddress);
                }

                if (isRoutedInCurrentAttempt) {
                    // we ignore the failoverpartner ENVCHANGE if we got routed so no error needs to be thrown
                    if (isDBMirroring) {
                        String msg = SQLServerException.getErrString("R_invalidRoutingInfo");
                        terminate(SQLServerException.DRIVER_ERROR_UNSUPPORTED_CONFIG, msg);
                    }

                    noOfRedirections++;

                    if (noOfRedirections > 1) {
                        String msg = SQLServerException.getErrString("R_multipleRedirections");
                        terminate(SQLServerException.DRIVER_ERROR_UNSUPPORTED_CONFIG, msg);
                    }

                    // close tds channel
                    if (tdsChannel != null)
                        tdsChannel.close();

                    initResettableValues();

                    // reset all params that could have been changed due to ENVCHANGE tokens
                    // to defaults, excluding those changed due to routing ENVCHANGE token
                    resetNonRoutingEnvchangeValues();

                    // increase the attempt number. This is not really necessary
                    // (in fact it does not matter whether we increase it or not) as
                    // we do not use any timeslicing for multisubnetfailover. However, this
                    // is done just to be consistent with the rest of the logic.
                    attemptNumber++;

                    // useParallel and useTnir should be set to false once we get routed
                    useParallel = false;
                    useTnir = false;

                    // When connection is routed for read only application, remaining timer duration is used as a one
                    // full interval
                    intervalExpire = timerExpire;

                    // if timeout expired, throw.
                    if (timerHasExpired(timerExpire)) {
                        MessageFormat form = new MessageFormat(
                                SQLServerException.getErrString("R_tcpipConnectionFailed"));
                        Object[] msgArgs = {getServerNameString(currentConnectPlaceHolder.getServerName()),
                                Integer.toString(currentConnectPlaceHolder.getPortNumber()),
                                SQLServerException.getErrString("R_timedOutBeforeRouting")};
                        String msg = form.format(msgArgs);
                        terminate(SQLServerException.DRIVER_ERROR_UNSUPPORTED_CONFIG, msg);
                    } else {
                        // set isRoutedInCurrentAttempt to false for the next attempt
                        isRoutedInCurrentAttempt = false;

                        continue;
                    }
                } else
                    break; // leave the while loop -- we've successfully connected
            } catch (SQLServerException sqlex) {
                int errorCode = sqlex.getErrorCode();
                int driverErrorCode = sqlex.getDriverErrorCode();
                if (SQLServerException.LOGON_FAILED == errorCode // logon failed, ie bad password
                        || SQLServerException.PASSWORD_EXPIRED == errorCode // password expired
                        || SQLServerException.USER_ACCOUNT_LOCKED == errorCode // user account locked
                        || SQLServerException.DRIVER_ERROR_INVALID_TDS == driverErrorCode // invalid TDS
                        || SQLServerException.DRIVER_ERROR_SSL_FAILED == driverErrorCode // SSL failure
                        || SQLServerException.DRIVER_ERROR_INTERMITTENT_TLS_FAILED == driverErrorCode // TLS1.2 failure
                        || SQLServerException.DRIVER_ERROR_UNSUPPORTED_CONFIG == driverErrorCode // unsupported config
                                                                                                 // (eg Sphinx, invalid
                                                                                                 // packetsize, etc)
                        || SQLServerException.ERROR_SOCKET_TIMEOUT == driverErrorCode // socket timeout
<<<<<<< HEAD
                        || (timerHasExpired(timerExpire) && !isInteractive) // no time to try again and not interactive
                        // for non-dbmirroring cases, do not retry after tcp socket connection succeeds
                        || (state.equals(State.Connected) && !isDBMirroring)) {
=======
                        || timerHasExpired(timerExpire)
                // for non-dbmirroring cases, do not retry after tcp socket connection succeeds
                ) {
>>>>>>> 033c8dce
                    // close the connection and throw the error back
                    close();
                    throw sqlex;
                } else {
                    // Close the TDS channel from the failed connection attempt so that we don't
                    // hold onto network resources any longer than necessary.
                    if (null != tdsChannel)
                        tdsChannel.close();
                }

                // For standard connections and MultiSubnetFailover connections, change the sleep interval after every
                // attempt.
                // For DB Mirroring, we only sleep after every other attempt.
                if (!isDBMirroring || 1 == attemptNumber % 2) {
                    // Check sleep interval to make sure we won't exceed the timeout
                    // Do this in the catch block so we can re-throw the current exception
                    long remainingMilliseconds = timerRemaining(timerExpire);
                    if (remainingMilliseconds <= sleepInterval && !isInteractive) {
                        throw sqlex;
                    }
                }
            }

            // We only get here when we failed to connect, but are going to re-try
            // After trying to connect to both servers fails, sleep for a bit to prevent clogging
            // the network with requests, then update sleep interval for next iteration (max 1 second interval)
            // We have to sleep for every attempt in case of non-dbMirroring scenarios (including multisubnetfailover),
            // Whereas for dbMirroring, we sleep for every two attempts as each attempt is to a different server.
            if (!isDBMirroring || (1 == attemptNumber % 2)) {
                if (connectionlogger.isLoggable(Level.FINE)) {
                    connectionlogger.fine(toString() + " sleeping milisec: " + sleepInterval);
                }
                try {
                    Thread.sleep(sleepInterval);
                } catch (InterruptedException e) {
                    // re-interrupt the current thread, in order to restore the thread's interrupt status.
                    Thread.currentThread().interrupt();
                }
                sleepInterval = (sleepInterval < 500) ? sleepInterval * 2 : 1000;
            }

            // Update timeout interval (but no more than the point where we're supposed to fail: timerExpire)
            attemptNumber++;

            if (useParallel) {
                intervalExpire = System.currentTimeMillis() + (timeoutUnitInterval * (attemptNumber + 1));
            } else if (isDBMirroring) {
                intervalExpire = System.currentTimeMillis() + (timeoutUnitInterval * ((attemptNumber / 2) + 1));
            } else if (isInteractive) {
                // Interactive auth may involve MFA which will take longer and timeout. Reset timeout and retry silently
                timerStart = System.currentTimeMillis();
                timeout = SQLServerDriverIntProperty.LOGIN_TIMEOUT.getDefaultValue();
                timerTimeout = timeout * 1000L; // ConnectTimeout is in seconds, we need timer millis
                timerExpire = timerStart + timerTimeout;
                intervalExpire = timerStart + timeoutUnitInterval;
                intervalExpireFullTimeout = timerStart + timerTimeout;
            } else if (useTnir) {
                long timeSlice = timeoutUnitInterval * (1 << attemptNumber);

                // In case the timeout for the first slice is less than 500 ms then bump it up to 500 ms
                if ((1 == attemptNumber) && (500 > timeSlice)) {
                    timeSlice = 500;
                }

                intervalExpire = System.currentTimeMillis() + timeSlice;
            } else
                intervalExpire = timerExpire;
            // Due to the below condition and the timerHasExpired check in catch block,
            // the multiSubnetFailover case or any other standardLogin case where timeOutInterval is full timeout would
            // also be handled correctly.
            if (intervalExpire > timerExpire) {
                intervalExpire = timerExpire;
            }

            // try again, this time swapping primary/secondary servers
            if (isDBMirroring) {
                useFailoverHost = !useFailoverHost;
            }
        }

        // If we get here, connection/login succeeded! Just a few more checks & record-keeping
        // if connected to failover host, but said host doesn't have DbMirroring set up, throw an error
        if (useFailoverHost && null == failoverPartnerServerProvided) {
            String curserverinfo = currentConnectPlaceHolder.getServerName();
            if (null != currentFOPlaceHolder.getInstanceName()) {
                curserverinfo = curserverinfo + "\\";
                curserverinfo = curserverinfo + currentFOPlaceHolder.getInstanceName();
            }
            MessageFormat form = new MessageFormat(SQLServerException.getErrString("R_invalidPartnerConfiguration"));
            Object[] msgArgs = {
                    activeConnectionProperties.getProperty(SQLServerDriverStringProperty.DATABASE_NAME.toString()),
                    curserverinfo};
            terminate(SQLServerException.DRIVER_ERROR_UNSUPPORTED_CONFIG, form.format(msgArgs));
        }

        if (null != failoverPartnerServerProvided) {
            // if server returns failoverPartner when multiSubnetFailover keyword is used, fail
            if (multiSubnetFailover) {
                String msg = SQLServerException.getErrString("R_dbMirroringWithMultiSubnetFailover");
                terminate(SQLServerException.DRIVER_ERROR_UNSUPPORTED_CONFIG, msg);
            }

            // if server returns failoverPartner and applicationIntent=ReadOnly, fail
            if ((applicationIntent != null) && applicationIntent.equals(ApplicationIntent.READ_ONLY)) {
                String msg = SQLServerException.getErrString("R_dbMirroringWithReadOnlyIntent");
                terminate(SQLServerException.DRIVER_ERROR_UNSUPPORTED_CONFIG, msg);
            }

            if (null == tempFailover)
                tempFailover = new FailoverInfo(failoverPartnerServerProvided, this, false);
            // if the failover is not from the map already out this in the map, if it is from the map just make sure
            // that we change the
            if (null != foActual) {
                // We must wait for CompleteLogin to finish for to have the
                // env change from the server to know its designated failover
                // partner; saved in failoverPartnerServerProvided
                foActual.failoverAdd(this, useFailoverHost, failoverPartnerServerProvided);
            } else {
                String databaseNameProperty = SQLServerDriverStringProperty.DATABASE_NAME.toString();
                String instanceNameProperty = SQLServerDriverStringProperty.INSTANCE_NAME.toString();
                String serverNameProperty = SQLServerDriverStringProperty.SERVER_NAME.toString();

                if (connectionlogger.isLoggable(Level.FINE)) {
                    connectionlogger.fine(toString() + " adding new failover info server: "
                            + activeConnectionProperties.getProperty(serverNameProperty) + " instance: "
                            + activeConnectionProperties.getProperty(instanceNameProperty) + " database: "
                            + activeConnectionProperties.getProperty(databaseNameProperty)
                            + " server provided failover: " + failoverPartnerServerProvided);
                }

                tempFailover.failoverAdd(this, useFailoverHost, failoverPartnerServerProvided);
                FailoverMapSingleton.putFailoverInfo(this, primary,
                        activeConnectionProperties.getProperty(instanceNameProperty),
                        activeConnectionProperties.getProperty(databaseNameProperty), tempFailover, useFailoverHost,
                        failoverPartnerServerProvided);
            }
        }
    }

    boolean isFatalError(SQLServerException e) {
        /*
         * NOTE: If these conditions are modified, consider modification to conditions in SQLServerConnection::login()
         * and Reconnect::run()
         */

        // actual logon failed (e.g. bad password)
        if ((SQLServerException.LOGON_FAILED == e.getErrorCode())
                // actual logon failed (e.g. password expired)
                || (SQLServerException.PASSWORD_EXPIRED == e.getErrorCode())
                // actual logon failed (e.g. user account locked)
                || (SQLServerException.USER_ACCOUNT_LOCKED == e.getErrorCode())
                // invalid TDS received from server
                || (SQLServerException.DRIVER_ERROR_INVALID_TDS == e.getDriverErrorCode())
                // failure negotiating SSL
                || (SQLServerException.DRIVER_ERROR_SSL_FAILED == e.getDriverErrorCode())
                // failure TLS1.2
                || (SQLServerException.DRIVER_ERROR_INTERMITTENT_TLS_FAILED == e.getDriverErrorCode())
                // unsupported configuration (e.g. Sphinx, invalid packet size, etc.)
                || (SQLServerException.DRIVER_ERROR_UNSUPPORTED_CONFIG == e.getDriverErrorCode())
                // no more time to try again
                || (SQLServerException.ERROR_SOCKET_TIMEOUT == e.getDriverErrorCode()))
            return true;
        else
            return false;
    }

    // reset all params that could have been changed due to ENVCHANGE tokens to defaults,
    // excluding those changed due to routing ENVCHANGE token
    void resetNonRoutingEnvchangeValues() {
        tdsPacketSize = TDS.INITIAL_PACKET_SIZE;
        databaseCollation = null;
        rolledBackTransaction = false;
        Arrays.fill(getTransactionDescriptor(), (byte) 0);
        sCatalog = originalCatalog;
        failoverPartnerServerProvided = null;
    }

    static final int DEFAULTPORT = SQLServerDriverIntProperty.PORT_NUMBER.getDefaultValue();

    /**
     * This code should be similar to the code in FailOverInfo class's failoverPermissionCheck Only difference is that
     * this gets the instance port if the port number is zero where as failover does not have port number available.
     */
    ServerPortPlaceHolder primaryPermissionCheck(String primary, String primaryInstanceName,
            int primaryPortNumber) throws SQLServerException {
        String instancePort;
        // look to see primary port number is specified
        if (0 == primaryPortNumber) {
            if (null != primaryInstanceName) {
                instancePort = getInstancePort(primary, primaryInstanceName);
                if (connectionlogger.isLoggable(Level.FINER))
                    connectionlogger.fine(toString() + " SQL Server port returned by SQL Browser: " + instancePort);
                try {
                    if (null != instancePort) {
                        primaryPortNumber = Integer.parseInt(instancePort);

                        if ((primaryPortNumber < 0) || (primaryPortNumber > 65535)) {
                            MessageFormat form = new MessageFormat(
                                    SQLServerException.getErrString("R_invalidPortNumber"));
                            Object[] msgArgs = {Integer.toString(primaryPortNumber)};
                            SQLServerException.makeFromDriverError(this, this, form.format(msgArgs), null, false);
                        }
                    } else
                        primaryPortNumber = DEFAULTPORT;
                } catch (NumberFormatException e) {
                    MessageFormat form = new MessageFormat(SQLServerException.getErrString("R_invalidPortNumber"));
                    Object[] msgArgs = {primaryPortNumber};
                    SQLServerException.makeFromDriverError(this, this, form.format(msgArgs), null, false);
                }
            } else
                primaryPortNumber = DEFAULTPORT;
        }

        // now we have determined the right port set the connection property back
        activeConnectionProperties.setProperty(SQLServerDriverIntProperty.PORT_NUMBER.toString(),
                String.valueOf(primaryPortNumber));
        return new ServerPortPlaceHolder(primary, primaryPortNumber, primaryInstanceName, integratedSecurity);
    }

    static boolean timerHasExpired(long timerExpire) {
        return (System.currentTimeMillis() > timerExpire);
    }

    /**
     * Get time remaining to timer expiry
     * 
     * @param timerExpire
     * @return remaining time to expiry
     */
    static int timerRemaining(long timerExpire) {
        long remaining = timerExpire - System.currentTimeMillis();
        // maximum timeout the socket takes is int max, minimum is at least 1 ms
        return (int) ((remaining > Integer.MAX_VALUE) ? Integer.MAX_VALUE : (remaining <= 0) ? 1 : remaining);
    }

    /**
     * This is a helper function to connect this gets the port of the server to connect and the server name to connect
     * and the timeout This function achieves one connection attempt Create a prepared statement for internal use by the
     * driver.
     * 
     * @param serverInfo
     * @param timeOutSliceInMillis
     *        -timeout value in milli seconds for one try
     * @param timeOutFullInSeconds
     *        - whole timeout value specified by the user in seconds
     * @param useParallel
     *        - It is used to indicate whether a parallel algorithm should be tried or not for resolving a hostName.
     *        Note that useParallel is set to false for a routed connection even if multiSubnetFailover is set to true.
     * @param useTnir
     * @param isTnirFirstAttempt
     * @param timeOutsliceInMillisForFullTimeout
     * @return InetSocketAddress of the connected socket.
     * @throws SQLServerException
     */
    private InetSocketAddress connectHelper(ServerPortPlaceHolder serverInfo, int timeOutSliceInMillis,
            int timeOutFullInSeconds, boolean useParallel, boolean useTnir, boolean isTnirFirstAttempt,
            int timeOutsliceInMillisForFullTimeout) throws SQLServerException {
        // Make the initial tcp-ip connection.
        if (connectionlogger.isLoggable(Level.FINE)) {
            connectionlogger.fine(toString() + " Connecting with server: " + serverInfo.getServerName() + " port: "
                    + serverInfo.getPortNumber() + " Timeout slice: " + timeOutSliceInMillis + " Timeout Full: "
                    + timeOutFullInSeconds);
        }

        // Before opening the TDSChannel, calculate local hostname
        // as the InetAddress.getLocalHost() takes more than usual time in certain OS and JVM combination, it avoids
        // connection loss
        hostName = activeConnectionProperties.getProperty(SQLServerDriverStringProperty.WORKSTATION_ID.toString());
        if (StringUtils.isEmpty(hostName)) {
            hostName = Util.lookupHostName();
        }

        // if the timeout is infinite slices are infinite too.
        tdsChannel = new TDSChannel(this);
        String iPAddressPreference = activeConnectionProperties
                .getProperty(SQLServerDriverStringProperty.IPADDRESS_PREFERENCE.toString());

        InetSocketAddress inetSocketAddress = tdsChannel.open(serverInfo.getParsedServerName(),
                serverInfo.getPortNumber(), (0 == timeOutFullInSeconds) ? 0 : timeOutSliceInMillis, useParallel,
                useTnir, isTnirFirstAttempt, timeOutsliceInMillisForFullTimeout, iPAddressPreference);

        setState(State.Connected);

        try {
            clientConnectionId = UUID.randomUUID();
        } catch (InternalError e) {
            // Java's NativeSeedGenerator can sometimes fail on getSeedBytes(). Exact reason is unknown but high system
            // load seems to contribute to likelihood. Retry once to mitigate.
            if (connectionlogger.isLoggable(Level.FINER)) {
                connectionlogger.finer(toString() + " Generating a random UUID has failed due to : " + e.getMessage()
                        + "Retrying once.");
            }
            clientConnectionId = UUID.randomUUID();
        }
        assert null != clientConnectionId;

        if (isTDS8) {
            tdsChannel.enableSSL(serverInfo.getParsedServerName(), serverInfo.getPortNumber(), clientCertificate,
                    clientKey, clientKeyPassword, isTDS8);
            clientKeyPassword = "";
        }

        prelogin(serverInfo.getServerName(), serverInfo.getPortNumber());

        // If not enabled already and prelogin negotiated SSL encryption then, enable it on the TDS channel.
        if (!isTDS8 && TDS.ENCRYPT_NOT_SUP != negotiatedEncryptionLevel) {
            tdsChannel.enableSSL(serverInfo.getParsedServerName(), serverInfo.getPortNumber(), clientCertificate,
                    clientKey, clientKeyPassword, false);
            clientKeyPassword = "";
        }

        activeConnectionProperties.remove(SQLServerDriverStringProperty.CLIENT_KEY_PASSWORD.toString());

        if (sessionRecovery.isReconnectRunning()) {
            if (negotiatedEncryptionLevel != sessionRecovery.getSessionStateTable()
                    .getOriginalNegotiatedEncryptionLevel()) {
                connectionlogger.warning(toString()
                        + " The server did not preserve SSL encryption during a recovery attempt, connection recovery is not possible.");
                terminate(SQLServerException.DRIVER_ERROR_UNSUPPORTED_CONFIG,
                        SQLServerException.getErrString("R_crClientSSLStateNotRecoverable"));
                // fails fast similar to pre-login errors.
            }
            try {
                executeReconnect(new LogonCommand());
            } catch (SQLServerException e) {
                // Won't fail fast. Back-off reconnection attempts in effect.
                throw new SQLServerException(SQLServerException.getErrString("R_crServerSessionStateNotRecoverable"),
                        e);
            }
        } else {
            // We have successfully connected, now do the login. Log on takes seconds timeout
            if (connectRetryCount > 0 && null == sessionRecovery.getSessionStateTable()) {
                sessionRecovery.setSessionStateTable(new SessionStateTable());
                sessionRecovery.getSessionStateTable().setOriginalNegotiatedEncryptionLevel(negotiatedEncryptionLevel);
            }
            executeCommand(new LogonCommand());
        }

        return inetSocketAddress;
    }

    private void executeReconnect(LogonCommand logonCommand) throws SQLServerException {
        logonCommand.execute(tdsChannel.getWriter(), tdsChannel.getReader(logonCommand));
    }

    /**
     * Negotiates prelogin information with the server.
     */
    void prelogin(String serverName, int portNumber) throws SQLServerException {
        // Build a TDS Pre-Login packet to send to the server.
        if ((!authenticationString.equalsIgnoreCase(SqlAuthentication.NotSpecified.toString()))
                || (null != accessTokenInByte) || null != activeConnectionProperties
                        .get(SQLServerDriverObjectProperty.ACCESS_TOKEN_CALLBACK.toString())) {
            fedAuthRequiredByUser = true;
        }

        // Message length (including header)
        final byte messageLength;
        final byte fedAuthOffset;
        if (fedAuthRequiredByUser) {
            messageLength = TDS.B_PRELOGIN_MESSAGE_LENGTH_WITH_FEDAUTH;
            requestedEncryptionLevel = TDS.ENCRYPT_ON;

            // since we added one more line for prelogin option with fedauth,
            // we also needed to modify the offsets above, by adding 5 to each offset,
            // since the data session of each option is push 5 bytes behind.
            fedAuthOffset = 5;
        } else {
            messageLength = TDS.B_PRELOGIN_MESSAGE_LENGTH;
            fedAuthOffset = 0;
        }

        final byte[] preloginRequest = new byte[messageLength];

        int preloginRequestOffset = 0;

        byte[] bufferHeader = {
                // Buffer Header
                TDS.PKT_PRELOGIN, // Message Type
                TDS.STATUS_BIT_EOM, 0, messageLength, 0, 0, // SPID (not used)
                0, // Packet (not used)
                0, // Window (not used)
        };

        System.arraycopy(bufferHeader, 0, preloginRequest, preloginRequestOffset, bufferHeader.length);
        preloginRequestOffset = preloginRequestOffset + bufferHeader.length;

        byte[] preloginOptionsBeforeFedAuth = {
                // OPTION_TOKEN (BYTE), OFFSET (USHORT), LENGTH (USHORT)
                TDS.B_PRELOGIN_OPTION_VERSION, 0, (byte) (16 + fedAuthOffset), 0, 6, // UL_VERSION + US_SUBBUILD
                TDS.B_PRELOGIN_OPTION_ENCRYPTION, 0, (byte) (22 + fedAuthOffset), 0, 1, // B_FENCRYPTION
                TDS.B_PRELOGIN_OPTION_TRACEID, 0, (byte) (23 + fedAuthOffset), 0, 36, // ClientConnectionId + ActivityId
        };
        System.arraycopy(preloginOptionsBeforeFedAuth, 0, preloginRequest, preloginRequestOffset,
                preloginOptionsBeforeFedAuth.length);
        preloginRequestOffset = preloginRequestOffset + preloginOptionsBeforeFedAuth.length;

        if (fedAuthRequiredByUser) {
            byte[] preloginOptions2 = {TDS.B_PRELOGIN_OPTION_FEDAUTHREQUIRED, 0, 64, 0, 1,};
            System.arraycopy(preloginOptions2, 0, preloginRequest, preloginRequestOffset, preloginOptions2.length);
            preloginRequestOffset = preloginRequestOffset + preloginOptions2.length;
        }

        preloginRequest[preloginRequestOffset] = TDS.B_PRELOGIN_OPTION_TERMINATOR;
        preloginRequestOffset++;

        // PL_OPTION_DATA
        byte[] preloginOptionData = {
                // Driver major and minor version, 1 byte each
                (byte) SQLJdbcVersion.major, (byte) SQLJdbcVersion.minor,
                // Revision (Big Endian), 2 bytes
                (byte) ((SQLJdbcVersion.patch & 0xff00) >> 8), (byte) (SQLJdbcVersion.patch & 0xff),
                // Build (Little Endian), 2 bytes
                (byte) (SQLJdbcVersion.build & 0xff), (byte) ((SQLJdbcVersion.build & 0xff00) >> 8),

                // Encryption
                // turn encryption off for TDS 8 since it's already enabled
                (null == clientCertificate) ? requestedEncryptionLevel
                                            : (byte) (requestedEncryptionLevel | TDS.ENCRYPT_CLIENT_CERT),

                // TRACEID Data Session (ClientConnectionId + ActivityId) - Initialize to 0
                0, 0, 0, 0, 0, 0, 0, 0, 0, 0, 0, 0, 0, 0, 0, 0, 0, 0, 0, 0, 0, 0, 0, 0, 0, 0, 0, 0, 0, 0, 0, 0, 0, 0, 0,
                0,};
        System.arraycopy(preloginOptionData, 0, preloginRequest, preloginRequestOffset, preloginOptionData.length);
        preloginRequestOffset = preloginRequestOffset + preloginOptionData.length;

        // If the client's PRELOGIN request message contains the FEDAUTHREQUIRED option,
        // the client MUST specify 0x01 as the B_FEDAUTHREQUIRED value
        if (fedAuthRequiredByUser) {
            preloginRequest[preloginRequestOffset] = 1;
            preloginRequestOffset = preloginRequestOffset + 1;
        }

        final byte[] preloginResponse = new byte[TDS.INITIAL_PACKET_SIZE];
        String preloginErrorLogString = " Prelogin error: host " + serverName + " port " + portNumber;

        final byte[] conIdByteArray = Util.asGuidByteArray(clientConnectionId);

        int offset;

        if (fedAuthRequiredByUser) {
            offset = preloginRequest.length - 36 - 1; // point to the TRACEID Data Session (one more byte for fedauth
                                                      // data session)
        } else {
            offset = preloginRequest.length - 36; // point to the TRACEID Data Session
        }

        // copy ClientConnectionId
        System.arraycopy(conIdByteArray, 0, preloginRequest, offset, conIdByteArray.length);
        offset += conIdByteArray.length;

        if (Util.isActivityTraceOn()) {
            ActivityId activityId = ActivityCorrelator.getNext();
            final byte[] actIdByteArray = Util.asGuidByteArray(activityId.getId());
            System.arraycopy(actIdByteArray, 0, preloginRequest, offset, actIdByteArray.length);
            offset += actIdByteArray.length;
            long seqNum = activityId.getSequence();
            Util.writeInt((int) seqNum, preloginRequest, offset);
            offset += 4;

            if (connectionlogger.isLoggable(Level.FINER)) {
                connectionlogger.finer(toString() + " ActivityId " + activityId.toString());
            }
        }

        if (connectionlogger.isLoggable(Level.FINER)) {
            connectionlogger.finer(
                    toString() + " Requesting encryption level:" + TDS.getEncryptionLevel(requestedEncryptionLevel));
        }

        // Write the entire prelogin request
        if (tdsChannel.isLoggingPackets())
            tdsChannel.logPacket(preloginRequest, 0, preloginRequest.length, toString() + " Prelogin request");

        try {
            tdsChannel.write(preloginRequest, 0, preloginRequest.length);
            tdsChannel.flush();
        } catch (SQLServerException e) {
            connectionlogger.warning(
                    toString() + preloginErrorLogString + " Error sending prelogin request: " + e.getMessage());
            throw e;
        }

        if (Util.isActivityTraceOn()) {
            ActivityCorrelator.setCurrentActivityIdSentFlag(); // indicate current ActivityId is sent
        }

        // Read the entire prelogin response
        int responseLength = preloginResponse.length;
        int responseBytesRead = 0;
        boolean processedResponseHeader = false;
        while (responseBytesRead < responseLength) {
            int bytesRead;

            try {
                bytesRead = tdsChannel.read(preloginResponse, responseBytesRead, responseLength - responseBytesRead);
            } catch (SQLServerException e) {
                connectionlogger.warning(
                        toString() + preloginErrorLogString + " Error reading prelogin response: " + e.getMessage());
                throw e;
            }

            // If we reached EOF before the end of the prelogin response then something is wrong.
            //
            // Special case: If there was no response at all (i.e. the server closed the connection),
            // then maybe we are just trying to talk to an older server that doesn't support prelogin
            // (and that we don't support with this driver).
            if (-1 == bytesRead) {
                if (connectionlogger.isLoggable(Level.WARNING)) {
                    connectionlogger.warning(toString() + preloginErrorLogString
                            + " Unexpected end of prelogin response after " + responseBytesRead + " bytes read");
                }
                MessageFormat form = new MessageFormat(SQLServerException.getErrString("R_tcpipConnectionFailed"));
                Object[] msgArgs = {getServerNameString(serverName), Integer.toString(portNumber),
                        SQLServerException.getErrString("R_notSQLServer")};
                terminate(SQLServerException.DRIVER_ERROR_IO_FAILED, form.format(msgArgs));
            }

            // Otherwise, we must have read some bytes...
            assert bytesRead >= 0;
            assert bytesRead <= responseLength - responseBytesRead;

            if (tdsChannel.isLoggingPackets())
                tdsChannel.logPacket(preloginResponse, responseBytesRead, bytesRead, toString() + " Prelogin response");

            responseBytesRead += bytesRead;

            // Validate the response header if we haven't already done so and
            // we've read enough of the response to do it.
            if (!processedResponseHeader && responseBytesRead >= TDS.PACKET_HEADER_SIZE) {
                // Verify that the response is actually a response...
                if (TDS.PKT_REPLY != preloginResponse[0]) {
                    if (connectionlogger.isLoggable(Level.WARNING)) {
                        connectionlogger.warning(toString() + preloginErrorLogString + " Unexpected response type:"
                                + preloginResponse[0]);
                    }
                    MessageFormat form = new MessageFormat(SQLServerException.getErrString("R_tcpipConnectionFailed"));
                    Object[] msgArgs = {getServerNameString(serverName), Integer.toString(portNumber),
                            SQLServerException.getErrString("R_notSQLServer")};
                    terminate(SQLServerException.DRIVER_ERROR_IO_FAILED, form.format(msgArgs));
                }

                // Verify that the response claims to only be one TDS packet long.
                // In theory, it can be longer, but in current practice it isn't, as all of the
                // prelogin response items easily fit into a single 4K packet.
                if (TDS.STATUS_BIT_EOM != (TDS.STATUS_BIT_EOM & preloginResponse[1])) {
                    if (connectionlogger.isLoggable(Level.WARNING)) {
                        connectionlogger.warning(toString() + preloginErrorLogString + " Unexpected response status:"
                                + preloginResponse[1]);
                    }
                    MessageFormat form = new MessageFormat(SQLServerException.getErrString("R_tcpipConnectionFailed"));
                    Object[] msgArgs = {getServerNameString(serverName), Integer.toString(portNumber),
                            SQLServerException.getErrString("R_notSQLServer")};
                    terminate(SQLServerException.DRIVER_ERROR_IO_FAILED, form.format(msgArgs));
                }

                // Verify that the length of the response claims to be small enough to fit in the allocated area
                responseLength = Util.readUnsignedShortBigEndian(preloginResponse, 2);
                assert responseLength >= 0;

                if (responseLength >= preloginResponse.length) {
                    if (connectionlogger.isLoggable(Level.WARNING)) {
                        connectionlogger.warning(toString() + preloginErrorLogString + " Response length:"
                                + responseLength + " is greater than allowed length:" + preloginResponse.length);
                    }
                    MessageFormat form = new MessageFormat(SQLServerException.getErrString("R_tcpipConnectionFailed"));
                    Object[] msgArgs = {getServerNameString(serverName), Integer.toString(portNumber),
                            SQLServerException.getErrString("R_notSQLServer")};
                    terminate(SQLServerException.DRIVER_ERROR_IO_FAILED, form.format(msgArgs));
                }

                processedResponseHeader = true;
            }
        }

        // Walk the response for prelogin options received. We expect at least to get
        // back the server version and the encryption level.
        boolean receivedVersionOption = false;
        negotiatedEncryptionLevel = TDS.ENCRYPT_INVALID;

        int responseIndex = TDS.PACKET_HEADER_SIZE;
        while (true) {
            // Get the option token
            if (responseIndex >= responseLength) {
                if (connectionlogger.isLoggable(Level.WARNING)) {
                    connectionlogger.warning(toString() + " Option token not found");
                }
                throwInvalidTDS();
            }
            byte optionToken = preloginResponse[responseIndex++];

            // When we reach the option terminator, we're done processing option tokens
            if (TDS.B_PRELOGIN_OPTION_TERMINATOR == optionToken)
                break;

            // Get the offset and length that follows the option token
            if (responseIndex + 4 >= responseLength) {
                if (connectionlogger.isLoggable(Level.WARNING)) {
                    connectionlogger.warning(toString() + " Offset/Length not found for option:" + optionToken);
                }
                throwInvalidTDS();
            }

            int optionOffset = Util.readUnsignedShortBigEndian(preloginResponse, responseIndex)
                    + TDS.PACKET_HEADER_SIZE;
            responseIndex += 2;
            assert optionOffset >= 0;

            int optionLength = Util.readUnsignedShortBigEndian(preloginResponse, responseIndex);
            responseIndex += 2;
            assert optionLength >= 0;

            if (optionOffset + optionLength > responseLength) {
                if (connectionlogger.isLoggable(Level.WARNING)) {
                    connectionlogger.warning(toString() + " Offset:" + optionOffset + " and length:" + optionLength
                            + " exceed response length:" + responseLength);
                }
                throwInvalidTDS();
            }

            switch (optionToken) {
                case TDS.B_PRELOGIN_OPTION_VERSION:
                    if (receivedVersionOption) {
                        if (connectionlogger.isLoggable(Level.WARNING)) {
                            connectionlogger.warning(toString() + " Version option already received");
                        }
                        throwInvalidTDS();
                    }

                    if (6 != optionLength) {
                        if (connectionlogger.isLoggable(Level.WARNING)) {
                            connectionlogger.warning(toString() + " Version option length:" + optionLength
                                    + " is incorrect.  Correct value is 6.");
                        }
                        throwInvalidTDS();
                    }

                    serverMajorVersion = preloginResponse[optionOffset];
                    if (serverMajorVersion < 9) {
                        if (connectionlogger.isLoggable(Level.WARNING)) {
                            connectionlogger.warning(toString() + " Server major version:" + serverMajorVersion
                                    + " is not supported by this driver.");
                        }
                        MessageFormat form = new MessageFormat(
                                SQLServerException.getErrString("R_unsupportedServerVersion"));
                        Object[] msgArgs = {Integer.toString(preloginResponse[optionOffset])};
                        terminate(SQLServerException.DRIVER_ERROR_UNSUPPORTED_CONFIG, form.format(msgArgs));
                    }

                    if (connectionlogger.isLoggable(Level.FINE))
                        connectionlogger
                                .fine(toString() + " Server returned major version:" + preloginResponse[optionOffset]);

                    receivedVersionOption = true;
                    break;

                case TDS.B_PRELOGIN_OPTION_ENCRYPTION:
                    if (TDS.ENCRYPT_INVALID != negotiatedEncryptionLevel) {
                        if (connectionlogger.isLoggable(Level.WARNING)) {
                            connectionlogger.warning(toString() + " Encryption option already received");
                        }
                        throwInvalidTDS();
                    }

                    if (1 != optionLength) {
                        if (connectionlogger.isLoggable(Level.WARNING)) {
                            connectionlogger.warning(toString() + " Encryption option length:" + optionLength
                                    + " is incorrect.  Correct value is 1.");
                        }
                        throwInvalidTDS();
                    }

                    negotiatedEncryptionLevel = preloginResponse[optionOffset];

                    // If the server did not return a valid encryption level, terminate the connection.
                    if (TDS.ENCRYPT_OFF != negotiatedEncryptionLevel && TDS.ENCRYPT_ON != negotiatedEncryptionLevel
                            && TDS.ENCRYPT_REQ != negotiatedEncryptionLevel
                            && TDS.ENCRYPT_NOT_SUP != negotiatedEncryptionLevel) {
                        if (connectionlogger.isLoggable(Level.WARNING)) {
                            connectionlogger.warning(toString() + " Server returned "
                                    + TDS.getEncryptionLevel(negotiatedEncryptionLevel));
                        }
                        throwInvalidTDS();
                    }

                    if (connectionlogger.isLoggable(Level.FINER))
                        connectionlogger.finer(toString() + " Negotiated encryption level:"
                                + TDS.getEncryptionLevel(negotiatedEncryptionLevel));

                    // If we requested SSL encryption and the server does not support it, then terminate the connection.
                    if (TDS.ENCRYPT_ON == requestedEncryptionLevel && TDS.ENCRYPT_ON != negotiatedEncryptionLevel
                            && TDS.ENCRYPT_REQ != negotiatedEncryptionLevel) {
                        terminate(SQLServerException.DRIVER_ERROR_SSL_FAILED,
                                SQLServerException.getErrString("R_sslRequiredNoServerSupport"));
                    }

                    // If we say we don't support SSL and the server doesn't accept unencrypted connections,
                    // then terminate the connection.
                    if (TDS.ENCRYPT_NOT_SUP == requestedEncryptionLevel
                            && TDS.ENCRYPT_NOT_SUP != negotiatedEncryptionLevel && !isTDS8) {
                        // If the server required an encrypted connection then terminate with an appropriate error.
                        if (TDS.ENCRYPT_REQ == negotiatedEncryptionLevel)
                            terminate(SQLServerException.DRIVER_ERROR_SSL_FAILED,
                                    SQLServerException.getErrString("R_sslRequiredByServer"));

                        if (connectionlogger.isLoggable(Level.WARNING)) {
                            connectionlogger.warning(toString() + " Client requested encryption level: "
                                    + TDS.getEncryptionLevel(requestedEncryptionLevel)
                                    + " Server returned unexpected encryption level: "
                                    + TDS.getEncryptionLevel(negotiatedEncryptionLevel));
                        }
                        throwInvalidTDS();
                    }
                    break;

                case TDS.B_PRELOGIN_OPTION_FEDAUTHREQUIRED:
                    // Only 0x00 and 0x01 are accepted values from the server.
                    if (0 != preloginResponse[optionOffset] && 1 != preloginResponse[optionOffset]) {
                        if (connectionlogger.isLoggable(Level.SEVERE)) {
                            connectionlogger.severe(toString()
                                    + " Server sent an unexpected value for FedAuthRequired PreLogin Option. Value was "
                                    + preloginResponse[optionOffset]);
                        }
                        MessageFormat form = new MessageFormat(
                                SQLServerException.getErrString("R_FedAuthRequiredPreLoginResponseInvalidValue"));
                        throw new SQLServerException(form.format(new Object[] {preloginResponse[optionOffset]}), null);
                    }

                    // We must NOT use the response for the FEDAUTHREQUIRED PreLogin option, if the connection string
                    // option
                    // was not using the new Authentication keyword or in other words, if Authentication=NotSpecified
                    // Or AccessToken is not null, mean token based authentication is used.
                    if (((null != authenticationString)
                            && (!authenticationString.equalsIgnoreCase(SqlAuthentication.NotSpecified.toString())))
                            || (null != accessTokenInByte) || null != activeConnectionProperties
                                    .get(SQLServerDriverObjectProperty.ACCESS_TOKEN_CALLBACK.toString())) {
                        fedAuthRequiredPreLoginResponse = (preloginResponse[optionOffset] == 1);
                    }
                    break;

                default:
                    if (connectionlogger.isLoggable(Level.FINER))
                        connectionlogger.finer(toString() + " Ignoring prelogin response option:" + optionToken);
                    break;
            }
        }

        if (!receivedVersionOption || TDS.ENCRYPT_INVALID == negotiatedEncryptionLevel) {
            if (connectionlogger.isLoggable(Level.WARNING)) {
                connectionlogger
                        .warning(toString() + " Prelogin response is missing version and/or encryption option.");
            }
            throwInvalidTDS();
        }
    }

    final void throwInvalidTDS() throws SQLServerException {
        terminate(SQLServerException.DRIVER_ERROR_INVALID_TDS, SQLServerException.getErrString("R_invalidTDS"));
    }

    final void throwInvalidTDSToken(String tokenName) throws SQLServerException {
        MessageFormat form = new MessageFormat(SQLServerException.getErrString("R_unexpectedToken"));
        Object[] msgArgs = {tokenName};
        String message = SQLServerException.getErrString("R_invalidTDS") + form.format(msgArgs);
        terminate(SQLServerException.DRIVER_ERROR_INVALID_TDS, message);
    }

    /**
     * Terminates the connection and throws an exception detailing the reason for termination.
     *
     * This method is similar to SQLServerException.makeFromDriverError, except that it always terminates the
     * connection, and does so with the appropriate state code.
     */
    final void terminate(int driverErrorCode, String message) throws SQLServerException {
        terminate(driverErrorCode, message, null);
    }

    final void terminate(int driverErrorCode, String message, Throwable throwable) throws SQLServerException {
        String state = this.state.equals(State.Opened) ? SQLServerException.EXCEPTION_XOPEN_CONNECTION_FAILURE
                                                       : SQLServerException.EXCEPTION_XOPEN_CONNECTION_CANT_ESTABLISH;

        if (!xopenStates)
            state = SQLServerException.mapFromXopen(state);

        SQLServerException ex = new SQLServerException(this,
                SQLServerException.checkAndAppendClientConnId(message, this), state, // X/Open or SQL99
                                                                                     // SQLState
                0, // database error number (0 -> driver error)
                true); // include stack trace in log

        if (null != throwable)
            ex.initCause(throwable);

        ex.setDriverErrorCode(driverErrorCode);

        notifyPooledConnection(ex);

        close();

        throw ex;
    }

    private final transient Lock schedulerLock = new ReentrantLock();

    /**
     * Executes a command through the scheduler.
     *
     * @param newCommand
     *        the command to execute
     */
    boolean executeCommand(TDSCommand newCommand) throws SQLServerException {
        schedulerLock.lock();
        try {
            ICounter previousCounter = null;
            /*
             * Detach (buffer) the response from any previously executing command so that we can execute the new
             * command. Note that detaching the response does not process it. Detaching just buffers the response off of
             * the wire to clear the TDS channel.
             */
            if (null != currentCommand) {
                try {

                    /**
                     * If currentCommand needs to be detached, reset Counter to acknowledge number of Bytes in remaining
                     * packets
                     */
                    currentCommand.getCounter().resetCounter();
                    currentCommand.detach();
                } catch (SQLServerException e) {
                    /*
                     * If any exception occurs during detach, need not do anything, simply log it. Our purpose to detach
                     * the response and empty buffer is done here. If there is anything wrong with the connection
                     * itself, let the exception pass below to be thrown during 'execute()'.
                     */
                    if (connectionlogger.isLoggable(Level.FINE)) {
                        connectionlogger.fine("Failed to detach current command : " + e.getMessage());
                    }
                } finally {
                    previousCounter = currentCommand.getCounter();
                    currentCommand = null;
                }
            }
            /**
             * Add Counter reference to newCommand
             */
            newCommand.createCounter(previousCounter, activeConnectionProperties);
            if (!(newCommand instanceof LogonCommand)) {
                // isAlive() doesn't guarantee the thread is actually running, just that it's been requested to start
                if (!sessionRecovery.isReconnectRunning()) {
                    if (this.connectRetryCount > 0 && sessionRecovery.isConnectionRecoveryNegotiated()) {
                        if (isConnectionDead()) {
                            if (connectionlogger.isLoggable(Level.FINER)) {
                                connectionlogger.finer(this.toString() + " Connection is detected to be broken.");
                            }
                            if (!sessionRecovery.isConnectionRecoveryPossible()
                                    || sessionRecovery.getUnprocessedResponseCount() != 0) {
                                SQLServerException.makeFromDriverError(this, this,
                                        SQLServerException.getErrString("R_crClientUnrecoverable"), null, false);
                            }
                            if (!sessionRecovery.getSessionStateTable().isSessionRecoverable()) {
                                SQLServerException.makeFromDriverError(this, this,
                                        SQLServerException.getErrString("R_crServerSessionStateNotRecoverable"), null,
                                        false);
                            }
                            try {
                                sessionRecovery.reconnect(newCommand);
                            } catch (InterruptedException e) {
                                // re-interrupt thread
                                Thread.currentThread().interrupt();

                                // Keep compiler happy, something's probably seriously wrong if this line is run
                                SQLServerException.makeFromDriverError(this, sessionRecovery, e.getMessage(), null,
                                        false);
                            }
                            if (sessionRecovery.getReconnectException() != null) {
                                if (connectionlogger.isLoggable(Level.FINER)) {
                                    connectionlogger.finer(
                                            this.toString() + "Connection is broken and recovery is not possible.");
                                }
                                throw sessionRecovery.getReconnectException();
                            }
                        }
                    }
                }
            }

            /*
             * The implementation of this scheduler is pretty simple... Since only one command at a time may use a
             * connection (to avoid TDS protocol errors), just synchronize to serialize command execution.
             */
            boolean commandComplete = false;
            try {
                commandComplete = newCommand.execute(tdsChannel.getWriter(), tdsChannel.getReader(newCommand));
            } finally {
                /*
                 * If execution of the new command left response bytes on the wire (e.g. a large ResultSet or complex
                 * response with multiple results) then remember it as the current command so that any subsequent call
                 * to executeCommand will detach it before executing another new command. We should never displace an
                 * existing currentCommand assert null == currentCommand; If execution of the new command left response
                 * bytes on the wire (e.g. a large ResultSet or complex response with multiple results) then remember it
                 * as the current command so that any subsequent call to executeCommand will detach it before executing
                 * another new command.
                 */
                if (!commandComplete && !isSessionUnAvailable())
                    currentCommand = newCommand;
            }

            return commandComplete;
        } finally {
            schedulerLock.unlock();
        }
    }

    void resetCurrentCommand() throws SQLServerException {
        if (null != currentCommand) {
            currentCommand.detach();
            currentCommand = null;
        }
    }

    boolean isConnectionDead() throws SQLServerException {
        // networkSocketStillConnected would affect perf if called every time. Only run
        // when the connection has not seen recent activity.
        if (!idleNetworkTracker.isIdle()) {
            if (connectionlogger.isLoggable(Level.FINEST)) {
                connectionlogger.finest(toString() + " Network not idle. Skipping networkSocketStillConnected check.");
            }
            return false;
        }
        // Only one thread should ever try to perform an idle check on a
        // disconnected connection at a time.

        lock.lock();
        try {
            // check again if connection is reset already.
            if (!idleNetworkTracker.isIdle()) {
                if (connectionlogger.isLoggable(Level.FINEST)) {
                    connectionlogger
                            .finest(toString() + " Network not idle. Skipping networkSocketStillConnected check.");
                }
                return false;
            }

            if (isSessionUnAvailable()) {
                SQLServerException.makeFromDriverError(null, null,
                        SQLServerException.getErrString("R_connectionIsClosed"),
                        SQLServerException.EXCEPTION_XOPEN_CONNECTION_FAILURE, false);
            }

            return !tdsChannel.networkSocketStillConnected();
        } finally {
            lock.unlock();
        }
    }

    /**
     * executeCommand without reconnection logic. Only used by the reconnect thread to avoid a lock.
     */
    boolean executeReconnectCommand(TDSCommand newCommand) throws SQLServerException {
        lock.lock();
        try {
            /*
             * Detach (buffer) the response from any previously executing command so that we can execute the new command.
             * Note that detaching the response does not process it. Detaching just buffers the response off of the wire to
             * clear the TDS channel.
             */
            if (null != currentCommand) {
                currentCommand.detach();
                currentCommand = null;
            }

            /*
             * The implementation of this scheduler is pretty simple... Since only one command at a time may use a
             * connection (to avoid TDS protocol errors), just synchronize to serialize command execution.
             */
            boolean commandComplete = false;
            try {
                commandComplete = newCommand.execute(tdsChannel.getWriter(), tdsChannel.getReader(newCommand));
            } finally {
                /*
                 * We should never displace an existing currentCommand assert null == currentCommand; If execution of the
                 * new command left response bytes on the wire (e.g. a large ResultSet or complex response with multiple
                 * results) then remember it as the current command so that any subsequent call to executeCommand will
                 * detach it before executing another new command.
                 */
                if (!commandComplete && !isSessionUnAvailable()) {
                    currentCommand = newCommand;
                }
            }
            return commandComplete;
        } finally {
            lock.unlock();
        }
    }

    /*
     * Executes a connection-level command
     */
    private void connectionCommand(String sql, String logContext) throws SQLServerException {
        final class ConnectionCommand extends UninterruptableTDSCommand {
            /**
             * Always update serialVersionUID when prompted.
             */
            private static final long serialVersionUID = 1L;
            final String sql;

            ConnectionCommand(String sql, String logContext) {
                super(logContext);
                this.sql = sql;
            }

            final boolean doExecute() throws SQLServerException {
                TDSWriter tdsWriter = startRequest(TDS.PKT_QUERY);
                tdsWriter.sendEnclavePackage(null, null);
                tdsWriter.writeString(sql);
                TDSParser.parse(startResponse(), getLogContext());
                return true;
            }
        }

        if (sessionRecovery.isReconnectRunning()) {
            executeReconnectCommand(new ConnectionCommand(sql, logContext));
        } else {
            executeCommand(new ConnectionCommand(sql, logContext));
        }
    }

    /**
     * Build the syntax to initialize the connection at the database side.
     * 
     * @return the syntax string
     */
    private String sqlStatementToInitialize() {
        String s = null;
        if (nLockTimeout > -1)
            s = " set lock_timeout " + nLockTimeout;
        return s;
    }

    /**
     * Sets the syntax to set the database calatog to use.
     * 
     * @param sDB
     *        the new catalog
     */
    void setCatalogName(String sDB) {
        if (sDB != null) {
            if (sDB.length() > 0) {
                sCatalog = sDB;
            }
        }
    }

    /**
     * Sets the syntax to set the language to use.
     *
     * @param language
     *        the new language
     */
    void setLanguageName(String language) {
        if (language != null) {
            if (language.length() > 0) {
                sLanguage = language;
            }
        }
    }

    /**
     * Returns the syntax to set the database isolation level.
     * 
     * @return the required syntax
     */
    String sqlStatementToSetTransactionIsolationLevel() throws SQLServerException {
        String sql = "set transaction isolation level ";

        switch (transactionIsolationLevel) {
            case Connection.TRANSACTION_READ_UNCOMMITTED: {
                sql = sql + " read uncommitted ";
                break;
            }
            case Connection.TRANSACTION_READ_COMMITTED: {
                sql = sql + " read committed ";
                break;
            }
            case Connection.TRANSACTION_REPEATABLE_READ: {
                sql = sql + " repeatable read ";
                break;
            }
            case Connection.TRANSACTION_SERIALIZABLE: {
                sql = sql + " serializable ";
                break;
            }
            case SQLServerConnection.TRANSACTION_SNAPSHOT: {
                sql = sql + " snapshot ";
                break;
            }
            default: {
                MessageFormat form = new MessageFormat(SQLServerException.getErrString("R_invalidTransactionLevel"));
                Object[] msgArgs = {Integer.toString(transactionIsolationLevel)};
                SQLServerException.makeFromDriverError(this, this, form.format(msgArgs), null, false);
            }
        }
        return sql;
    }

    /**
     * Returns the syntax to set the database commit mode.
     * 
     * @return the required syntax
     */
    static String sqlStatementToSetCommit(boolean autoCommit) {
        return autoCommit ? "set implicit_transactions off " : "set implicit_transactions on ";
    }

    @Override
    public Statement createStatement() throws SQLServerException {
        loggerExternal.entering(loggingClassName, "createStatement");
        Statement st = createStatement(ResultSet.TYPE_FORWARD_ONLY, ResultSet.CONCUR_READ_ONLY);
        loggerExternal.exiting(loggingClassName, "createStatement", st);
        return st;
    }

    @Override
    public PreparedStatement prepareStatement(String sql) throws SQLServerException {
        loggerExternal.entering(loggingClassName, "prepareStatement", sql);
        PreparedStatement pst = prepareStatement(sql, ResultSet.TYPE_FORWARD_ONLY, ResultSet.CONCUR_READ_ONLY);
        loggerExternal.exiting(loggingClassName, "prepareStatement", pst);
        return pst;
    }

    @Override
    public CallableStatement prepareCall(String sql) throws SQLServerException {
        loggerExternal.entering(loggingClassName, "prepareCall", sql);
        CallableStatement st = prepareCall(sql, ResultSet.TYPE_FORWARD_ONLY, ResultSet.CONCUR_READ_ONLY);
        loggerExternal.exiting(loggingClassName, "prepareCall", st);
        return st;
    }

    @Override
    public String nativeSQL(String sql) throws SQLServerException {
        loggerExternal.entering(loggingClassName, "nativeSQL", sql);
        checkClosed();
        loggerExternal.exiting(loggingClassName, "nativeSQL", sql);
        return sql;
    }

    @Override
    public void setAutoCommit(boolean newAutoCommitMode) throws SQLServerException {
        if (loggerExternal.isLoggable(Level.FINER)) {
            loggerExternal.entering(loggingClassName, "setAutoCommit", newAutoCommitMode);
            if (Util.isActivityTraceOn())
                loggerExternal.finer(toString() + " ActivityId: " + ActivityCorrelator.getNext().toString());
        }
        String commitPendingTransaction = "";
        checkClosed();

        if (newAutoCommitMode == databaseAutoCommitMode) // No Change
            return;

        // When changing to auto-commit from inside an existing transaction,
        // commit that transaction first.
        if (newAutoCommitMode)
            commitPendingTransaction = "IF @@TRANCOUNT > 0 COMMIT TRAN ";

        if (connectionlogger.isLoggable(Level.FINER)) {
            connectionlogger.finer(
                    toString() + " Autocommitmode current :" + databaseAutoCommitMode + " new: " + newAutoCommitMode);
        }

        rolledBackTransaction = false;
        connectionCommand(sqlStatementToSetCommit(newAutoCommitMode) + commitPendingTransaction, "setAutoCommit");
        databaseAutoCommitMode = newAutoCommitMode;
        loggerExternal.exiting(loggingClassName, "setAutoCommit");
    }

    @Override
    public boolean getAutoCommit() throws SQLServerException {
        loggerExternal.entering(loggingClassName, "getAutoCommit");
        checkClosed();
        boolean res = !inXATransaction && databaseAutoCommitMode;
        if (loggerExternal.isLoggable(Level.FINER))
            loggerExternal.exiting(loggingClassName, "getAutoCommit", res);
        return res;
    }

    final byte[] getTransactionDescriptor() {
        return transactionDescriptor;
    }

    @Override
    public void commit() throws SQLServerException {
        commit(false);
    }

    /**
     * Makes all changes made since the previous commit/rollback permanent and releases any database locks currently
     * held by this <code>Connection</code> object. This method should be used only when auto-commit mode has been
     * disabled.
     * 
     * @param delayedDurability
     *        flag to indicate whether the commit will occur with delayed durability on.
     * @throws SQLServerException
     *         Exception if a database access error occurs
     */
    public void commit(boolean delayedDurability) throws SQLServerException {
        loggerExternal.entering(loggingClassName, "commit");
        if (loggerExternal.isLoggable(Level.FINER) && Util.isActivityTraceOn()) {
            loggerExternal.finer(toString() + " ActivityId: " + ActivityCorrelator.getNext().toString());
        }

        checkClosed();
        if (!databaseAutoCommitMode) {
            if (!delayedDurability)
                connectionCommand("IF @@TRANCOUNT > 0 COMMIT TRAN", "Connection.commit");
            else
                connectionCommand("IF @@TRANCOUNT > 0 COMMIT TRAN WITH ( DELAYED_DURABILITY =  ON )",
                        "Connection.commit");
        }
        loggerExternal.exiting(loggingClassName, "commit");
    }

    @Override
    public void rollback() throws SQLServerException {
        loggerExternal.entering(loggingClassName, "rollback");
        if (loggerExternal.isLoggable(Level.FINER) && Util.isActivityTraceOn()) {
            loggerExternal.finer(toString() + " ActivityId: " + ActivityCorrelator.getNext().toString());
        }
        checkClosed();

        if (databaseAutoCommitMode) {
            SQLServerException.makeFromDriverError(this, this, SQLServerException.getErrString("R_cantInvokeRollback"),
                    null, true);
        } else
            connectionCommand("IF @@TRANCOUNT > 0 ROLLBACK TRAN", "Connection.rollback");
        loggerExternal.exiting(loggingClassName, "rollback");
    }

    @Override
    public void abort(Executor executor) throws SQLException {
        loggerExternal.entering(loggingClassName, "abort", executor);

        // no-op if connection is closed
        if (isClosed())
            return;

        // check for callAbort permission
        SecurityManager secMgr = System.getSecurityManager();
        if (secMgr != null) {
            try {
                SQLPermission perm = new SQLPermission(callAbortPerm);
                secMgr.checkPermission(perm);
            } catch (SecurityException ex) {
                MessageFormat form = new MessageFormat(SQLServerException.getErrString("R_permissionDenied"));
                Object[] msgArgs = {callAbortPerm};
                SQLServerException.makeFromDriverError(this, this, form.format(msgArgs), null, true);
            }
        }
        if (null == executor) {
            MessageFormat form = new MessageFormat(SQLServerException.getErrString("R_invalidArgument"));
            Object[] msgArgs = {"executor"};
            SQLServerException.makeFromDriverError(null, null, form.format(msgArgs), null, false);
        } else {
            /*
             * Always report the connection as closed for any further use, no matter what happens when we try to clean
             * up the physical resources associated with the connection using executor.
             */
            setState(State.Closed);

            executor.execute(() -> clearConnectionResources());
        }

        loggerExternal.exiting(loggingClassName, "abort");
    }

    @Override
    public void close() throws SQLServerException {
        loggerExternal.entering(loggingClassName, "close");

        /*
         * Always report the connection as closed for any further use, no matter what happens when we try to clean up
         * the physical resources associated with the connection.
         */
        setState(State.Closed);

        clearConnectionResources();

        loggerExternal.exiting(loggingClassName, "close");
    }

    private void clearConnectionResources() {
        if (sharedTimer != null) {
            sharedTimer.removeRef();
            sharedTimer = null;
        }

        /*
         * Close the TDS channel. When the channel is closed, the server automatically rolls back any pending
         * transactions and closes associated resources like prepared handles.
         */
        if (null != tdsChannel) {
            tdsChannel.close();
        }

        // Invalidate statement caches.
        if (null != preparedStatementHandleCache)
            preparedStatementHandleCache.clear();

        if (null != parameterMetadataCache)
            parameterMetadataCache.clear();

        // Clean-up queue etc. related to batching of prepared statement discard actions (sp_unprepare).
        cleanupPreparedStatementDiscardActions();

        if (Util.isActivityTraceOn()) {
            ActivityCorrelator.cleanupActivityId();
        }
    }

    /**
     * This function is used by the proxy for notifying the pool manager that this connection proxy is closed This event
     * will pool the connection
     */
    final void poolCloseEventNotify() throws SQLServerException {
        if (state.equals(State.Opened) && null != pooledConnectionParent) {
            // autocommit = true => nothing to do when app closes connection
            // XA = true => the transaction manager is the only one who can invoke transactional APIs

            // Non XA and autocommit off =>
            // If there is a pending BEGIN TRAN from the last commit or rollback, dont propagate it to
            // the next allocated connection.
            // Also if the app closes a connection handle before committing or rolling back the uncompleted
            // transaction may lock other updates/queries so close the transaction now.
            if (!databaseAutoCommitMode && !(pooledConnectionParent instanceof XAConnection)) {
                connectionCommand("IF @@TRANCOUNT > 0 ROLLBACK TRAN", "close connection");
            }
            notifyPooledConnection(null);
            if (Util.isActivityTraceOn()) {
                ActivityCorrelator.cleanupActivityId();
            }
            if (connectionlogger.isLoggable(Level.FINER)) {
                connectionlogger.finer(toString() + " Connection closed and returned to connection pool");
            }
        }
    }

    @Override
    public boolean isClosed() throws SQLServerException {
        loggerExternal.entering(loggingClassName, "isClosed");
        loggerExternal.exiting(loggingClassName, "isClosed", isSessionUnAvailable());
        return isSessionUnAvailable();
    }

    @Override
    public DatabaseMetaData getMetaData() throws SQLServerException {
        loggerExternal.entering(loggingClassName, "getMetaData");
        checkClosed();
        if (databaseMetaData == null) {
            databaseMetaData = new SQLServerDatabaseMetaData(this);
        }
        loggerExternal.exiting(loggingClassName, "getMetaData", databaseMetaData);
        return databaseMetaData;
    }

    @Override
    public void setReadOnly(boolean readOnly) throws SQLServerException {
        if (loggerExternal.isLoggable(Level.FINER))
            loggerExternal.entering(loggingClassName, "setReadOnly", readOnly);
        checkClosed();
        // do nothing per spec
        loggerExternal.exiting(loggingClassName, "setReadOnly");
    }

    @Override
    public boolean isReadOnly() throws SQLServerException {
        loggerExternal.entering(loggingClassName, "isReadOnly");
        checkClosed();
        if (loggerExternal.isLoggable(Level.FINER))
            loggerExternal.exiting(loggingClassName, "isReadOnly", Boolean.FALSE);
        return false;
    }

    @Override
    public void setCatalog(String catalog) throws SQLServerException {
        loggerExternal.entering(loggingClassName, "setCatalog", catalog);
        if (loggerExternal.isLoggable(Level.FINER) && Util.isActivityTraceOn()) {
            loggerExternal.finer(toString() + " ActivityId: " + ActivityCorrelator.getNext().toString());
        }
        checkClosed();
        if (catalog != null) {
            connectionCommand("use " + Util.escapeSQLId(catalog), "setCatalog");
            sCatalog = catalog;
        }
        loggerExternal.exiting(loggingClassName, "setCatalog");
    }

    @Override
    public String getCatalog() throws SQLServerException {
        loggerExternal.entering(loggingClassName, "getCatalog");
        checkClosed();
        loggerExternal.exiting(loggingClassName, "getCatalog", sCatalog);
        return sCatalog;
    }

    @Override
    public void setTransactionIsolation(int level) throws SQLServerException {
        if (loggerExternal.isLoggable(Level.FINER)) {
            loggerExternal.entering(loggingClassName, "setTransactionIsolation", level);
            if (Util.isActivityTraceOn()) {
                loggerExternal.finer(toString() + " ActivityId: " + ActivityCorrelator.getNext().toString());
            }
        }

        checkClosed();
        if (level == Connection.TRANSACTION_NONE)
            return;
        String sql;
        transactionIsolationLevel = level;
        sql = sqlStatementToSetTransactionIsolationLevel();
        connectionCommand(sql, "setTransactionIsolation");
        loggerExternal.exiting(loggingClassName, "setTransactionIsolation");
    }

    @Override
    public int getTransactionIsolation() throws SQLServerException {
        loggerExternal.entering(loggingClassName, "getTransactionIsolation");
        checkClosed();
        if (loggerExternal.isLoggable(Level.FINER))
            loggerExternal.exiting(loggingClassName, "getTransactionIsolation", transactionIsolationLevel);
        return transactionIsolationLevel;
    }

    /** the SQL warnings chain */
    volatile SQLWarning sqlWarnings;

    /** warnings synchronization object */
    private final Lock warningSynchronization = new ReentrantLock();

    // Think about returning a copy when we implement additional warnings.
    @Override
    public SQLWarning getWarnings() throws SQLServerException {
        loggerExternal.entering(loggingClassName, "getWarnings");
        checkClosed();
        // check null warn wont crash
        loggerExternal.exiting(loggingClassName, "getWarnings", sqlWarnings);
        return sqlWarnings;
    }

    // Any changes to SQLWarnings should be synchronized.
    void addWarning(String warningString) {
        warningSynchronization.lock();
        try {
            SQLWarning warning = new SQLWarning(warningString);

            if (null == sqlWarnings) {
                sqlWarnings = warning;
            } else {
                sqlWarnings.setNextWarning(warning);
            }
        } finally {
            warningSynchronization.unlock();
        }
    }

    @Override
    public void clearWarnings() throws SQLServerException {
        warningSynchronization.lock();
        try {
            loggerExternal.entering(loggingClassName, "clearWarnings");
            checkClosed();
            sqlWarnings = null;
            loggerExternal.exiting(loggingClassName, "clearWarnings");
        } finally {
            warningSynchronization.unlock();
        }
    }

    // --------------------------JDBC 2.0-----------------------------
    @Override
    public Statement createStatement(int resultSetType, int resultSetConcurrency) throws SQLServerException {
        if (loggerExternal.isLoggable(Level.FINER))
            loggerExternal.entering(loggingClassName, "createStatement",
                    new Object[] {resultSetType, resultSetConcurrency});
        checkClosed();
        SQLServerStatement st = new SQLServerStatement(this, resultSetType, resultSetConcurrency,
                SQLServerStatementColumnEncryptionSetting.UseConnectionSetting);
        if (requestStarted) {
            addOpenStatement(st);
        }
        loggerExternal.exiting(loggingClassName, "createStatement", st);
        return st;
    }

    @Override
    public PreparedStatement prepareStatement(String sql, int resultSetType,
            int resultSetConcurrency) throws SQLServerException {
        if (loggerExternal.isLoggable(Level.FINER))
            loggerExternal.entering(loggingClassName, "prepareStatement",
                    new Object[] {sql, resultSetType, resultSetConcurrency});
        checkClosed();

        SQLServerPreparedStatement st = new SQLServerPreparedStatement(this, sql, resultSetType, resultSetConcurrency,
                SQLServerStatementColumnEncryptionSetting.UseConnectionSetting);

        if (requestStarted) {
            addOpenStatement(st);
        }
        loggerExternal.exiting(loggingClassName, "prepareStatement", st);
        return st;
    }

    private PreparedStatement prepareStatement(String sql, int resultSetType, int resultSetConcurrency,
            SQLServerStatementColumnEncryptionSetting stmtColEncSetting) throws SQLServerException {
        if (loggerExternal.isLoggable(Level.FINER))
            loggerExternal.entering(loggingClassName, "prepareStatement",
                    new Object[] {sql, resultSetType, resultSetConcurrency, stmtColEncSetting});
        checkClosed();

        SQLServerPreparedStatement st = new SQLServerPreparedStatement(this, sql, resultSetType, resultSetConcurrency,
                stmtColEncSetting);

        if (requestStarted) {
            addOpenStatement(st);
        }

        loggerExternal.exiting(loggingClassName, "prepareStatement", st);
        return st;
    }

    @Override
    public CallableStatement prepareCall(String sql, int resultSetType,
            int resultSetConcurrency) throws SQLServerException {
        if (loggerExternal.isLoggable(Level.FINER))
            loggerExternal.entering(loggingClassName, "prepareCall",
                    new Object[] {sql, resultSetType, resultSetConcurrency});
        checkClosed();

        SQLServerCallableStatement st = new SQLServerCallableStatement(this, sql, resultSetType, resultSetConcurrency,
                SQLServerStatementColumnEncryptionSetting.UseConnectionSetting);

        if (requestStarted) {
            addOpenStatement(st);
        }

        loggerExternal.exiting(loggingClassName, "prepareCall", st);
        return st;
    }

    @Override
    public void setTypeMap(java.util.Map<String, Class<?>> map) throws SQLException {
        loggerExternal.entering(loggingClassName, "setTypeMap", map);
        checkClosed();
        if (map != null && (map instanceof java.util.HashMap)) {
            // we return an empty Hash map if the user gives this back make sure we accept it.
            if (map.isEmpty()) {
                loggerExternal.exiting(loggingClassName, "setTypeMap");
                return;
            }

        }
        SQLServerException.throwNotSupportedException(this, null);
    }

    @Override
    public java.util.Map<String, Class<?>> getTypeMap() throws SQLServerException {
        loggerExternal.entering(loggingClassName, "getTypeMap");
        checkClosed();
        java.util.Map<String, Class<?>> mp = new java.util.HashMap<>();
        loggerExternal.exiting(loggingClassName, "getTypeMap", mp);
        return mp;
    }

    /* ---------------------- Logon --------------------------- */

    int writeAEFeatureRequest(boolean write, /* if false just calculates the length */
            TDSWriter tdsWriter) throws SQLServerException {
        // This includes the length of the terminator byte. If there are other extension features, re-adjust
        // accordingly.
        int len = 6; // (1byte = featureID, 4bytes = featureData length, 1 bytes = Version)

        if (write) {
            tdsWriter.writeByte(TDS.TDS_FEATURE_EXT_AE); // FEATUREEXT_TC
            tdsWriter.writeInt(1); // length of version

            // For protocol = HGS,AAS, at this point it can only have a valid URL, therefore is V2
            // For protocol = NONE, it is V2 regardless
            // For protocol = null, we always want V1
            if (null == enclaveAttestationProtocol) {
                tdsWriter.writeByte(TDS.COLUMNENCRYPTION_VERSION1);
            } else {
                tdsWriter.writeByte(TDS.COLUMNENCRYPTION_VERSION2);
            }
        }
        return len;
    }

    int writeFedAuthFeatureRequest(boolean write, /* if false just calculates the length */
            TDSWriter tdsWriter,
            FederatedAuthenticationFeatureExtensionData fedAuthFeatureExtensionData) throws SQLServerException {

        assert (fedAuthFeatureExtensionData.libraryType == TDS.TDS_FEDAUTH_LIBRARY_ADAL
                || fedAuthFeatureExtensionData.libraryType == TDS.TDS_FEDAUTH_LIBRARY_SECURITYTOKEN);

        int dataLen = 0;

        // set dataLen and totalLen
        switch (fedAuthFeatureExtensionData.libraryType) {
            case TDS.TDS_FEDAUTH_LIBRARY_ADAL:
                dataLen = 2; // length of feature data = 1 byte for library and echo + 1 byte for workflow
                break;
            case TDS.TDS_FEDAUTH_LIBRARY_SECURITYTOKEN:
                assert null != fedAuthFeatureExtensionData.accessToken;
                // length of feature data = 1 byte for library and echo,
                // security token length and sizeof(int) for token length itself
                dataLen = 1 + 4 + fedAuthFeatureExtensionData.accessToken.length;
                break;
            default:
                assert (false); // Unrecognized library type for fedauth feature extension request"
                break;
        }

        int totalLen = dataLen + 5; // length of feature id (1 byte), data length field (4 bytes), and feature data
                                    // (dataLen)

        // write feature id
        if (write) {
            tdsWriter.writeByte((byte) TDS.TDS_FEATURE_EXT_FEDAUTH); // FEATUREEXT_TCE

            // set options
            byte options = 0x00;

            // set upper 7 bits of options to indicate fed auth library type
            switch (fedAuthFeatureExtensionData.libraryType) {
                case TDS.TDS_FEDAUTH_LIBRARY_ADAL:
                    assert federatedAuthenticationInfoRequested;
                    options |= TDS.TDS_FEDAUTH_LIBRARY_ADAL << 1;
                    break;
                case TDS.TDS_FEDAUTH_LIBRARY_SECURITYTOKEN:
                    assert federatedAuthenticationRequested;
                    options |= TDS.TDS_FEDAUTH_LIBRARY_SECURITYTOKEN << 1;
                    break;
                default:
                    assert (false); // Unrecognized library type for fedauth feature extension request
                    break;
            }

            options |= (byte) (fedAuthFeatureExtensionData.fedAuthRequiredPreLoginResponse ? 0x01 : 0x00);

            // write FeatureDataLen
            tdsWriter.writeInt(dataLen);

            // write FeatureData
            // write option
            tdsWriter.writeByte(options);

            // write workflow for FedAuthLibrary.ADAL
            // write accessToken for FedAuthLibrary.SecurityToken
            switch (fedAuthFeatureExtensionData.libraryType) {
                case TDS.TDS_FEDAUTH_LIBRARY_ADAL:
                    byte workflow = 0x00;
                    switch (fedAuthFeatureExtensionData.authentication) {
                        case ActiveDirectoryPassword:
                            workflow = TDS.ADALWORKFLOW_ACTIVEDIRECTORYPASSWORD;
                            break;
                        case ActiveDirectoryIntegrated:
                            workflow = TDS.ADALWORKFLOW_ACTIVEDIRECTORYINTEGRATED;
                            break;
                        case ActiveDirectoryManagedIdentity:
                            workflow = TDS.ADALWORKFLOW_ACTIVEDIRECTORYMANAGEDIDENTITY;
                            break;
                        case DefaultAzureCredential:
                            workflow = TDS.ADALWORKFLOW_DEFAULTAZURECREDENTIAL;
                            break;
                        case ActiveDirectoryInteractive:
                            workflow = TDS.ADALWORKFLOW_ACTIVEDIRECTORYINTERACTIVE;
                            break;
                        case ActiveDirectoryServicePrincipal:
                            workflow = TDS.ADALWORKFLOW_ACTIVEDIRECTORYSERVICEPRINCIPAL;
                            break;
                        default:
                            // If not specified, check if access token callback was set. If it is set, break.
                            if (null != activeConnectionProperties
                                    .get(SQLServerDriverObjectProperty.ACCESS_TOKEN_CALLBACK.toString())) {
                                workflow = TDS.ADALWORKFLOW_ACCESSTOKENCALLBACK;
                                break;
                            }
                            assert (false); // Unrecognized Authentication type for fedauth ADAL request
                            break;
                    }

                    tdsWriter.writeByte(workflow);
                    break;
                case TDS.TDS_FEDAUTH_LIBRARY_SECURITYTOKEN:
                    tdsWriter.writeInt(fedAuthFeatureExtensionData.accessToken.length);
                    tdsWriter.writeBytes(fedAuthFeatureExtensionData.accessToken, 0,
                            fedAuthFeatureExtensionData.accessToken.length);
                    break;
                default:
                    assert (false); // Unrecognized FedAuthLibrary type for feature extension request
                    break;
            }
        }
        return totalLen;
    }

    int writeDataClassificationFeatureRequest(boolean write /* if false just calculates the length */,
            TDSWriter tdsWriter) throws SQLServerException {
        int len = 6; // 1byte = featureID, 4bytes = featureData length, 1 bytes = Version
        if (write) {
            // Write Feature ID, length of the version# field and Sensitivity Classification Version#
            tdsWriter.writeByte(TDS.TDS_FEATURE_EXT_DATACLASSIFICATION);
            tdsWriter.writeInt(1);
            tdsWriter.writeByte(TDS.MAX_SUPPORTED_DATA_CLASSIFICATION_VERSION);
        }
        return len; // size of data written
    }

    int writeUTF8SupportFeatureRequest(boolean write, /* if false just calculates the length */
            TDSWriter tdsWriter) throws SQLServerException {
        int len = 5; // 1byte = featureID, 4bytes = featureData length
        if (write) {
            tdsWriter.writeByte(TDS.TDS_FEATURE_EXT_UTF8SUPPORT);
            tdsWriter.writeInt(0);
        }
        return len;
    }

    int writeDNSCacheFeatureRequest(boolean write, /* if false just calculates the length */
            TDSWriter tdsWriter) throws SQLServerException {
        int len = 5; // 1byte = featureID, 4bytes = featureData length
        if (write) {
            tdsWriter.writeByte(TDS.TDS_FEATURE_EXT_AZURESQLDNSCACHING);
            tdsWriter.writeInt(0);
        }
        return len;
    }

    int writeIdleConnectionResiliencyRequest(boolean write, TDSWriter tdsWriter) throws SQLServerException {
        SessionStateTable ssTable = sessionRecovery.getSessionStateTable();
        int len = 1;
        if (write) {
            tdsWriter.writeByte(TDS.TDS_FEATURE_EXT_SESSIONRECOVERY);
        }
        if (!sessionRecovery.isReconnectRunning()) {
            if (write) {
                tdsWriter.writeInt(0);
            }
            len += 4;
        } else {
            int initialLength = 0;
            initialLength += 1 + 2 * ssTable.getOriginalCatalog().length();
            initialLength += 1 + 2 * ssTable.getOriginalLanguage().length();
            initialLength += 1 + (ssTable.getOriginalCollation() == null ? 0 : SQLCollation.tdsLength());
            initialLength += ssTable.getInitialLength();

            int currentLength = 0;
            currentLength += 1 + 2 * (sCatalog.equals(ssTable.getOriginalCatalog()) ? 0 : sCatalog.length());
            currentLength += 1 + 2 * (sLanguage.equals(ssTable.getOriginalLanguage()) ? 0 : sLanguage.length());
            currentLength += 1 + (databaseCollation == null
                    || databaseCollation.isEqual(ssTable.getOriginalCollation()) ? 0 : SQLCollation.tdsLength());
            currentLength += ssTable.getDeltaLength();

            if (write) {
                // length of data w/o total length (initial + current + 2 * sizeof(DWORD))
                tdsWriter.writeInt(8 + initialLength + currentLength);
                tdsWriter.writeInt(initialLength);
                tdsWriter.writeByte((byte) ssTable.getOriginalCatalog().length());
                tdsWriter.writeBytes(toUCS16(ssTable.getOriginalCatalog()));
                if (ssTable.getOriginalCollation() != null) {
                    tdsWriter.writeByte((byte) SQLCollation.tdsLength());
                    ssTable.getOriginalCollation().writeCollation(tdsWriter);
                } else {
                    tdsWriter.writeByte((byte) 0); // collation length
                }
                tdsWriter.writeByte((byte) ssTable.getOriginalLanguage().length());
                tdsWriter.writeBytes(toUCS16(ssTable.getOriginalLanguage()));
                for (int i = 0; i < SessionStateTable.SESSION_STATE_ID_MAX; i++) {
                    if (ssTable.getSessionStateInitial()[i] != null) {
                        tdsWriter.writeByte((byte) i); // state id
                        if (ssTable.getSessionStateInitial()[i].length >= 0xFF) {
                            tdsWriter.writeByte((byte) 0xFF);
                            tdsWriter.writeShort((short) ssTable.getSessionStateInitial()[i].length);
                        } else {
                            tdsWriter.writeByte((byte) (ssTable.getSessionStateInitial()[i]).length); // state length
                        }
                        tdsWriter.writeBytes(ssTable.getSessionStateInitial()[i]); // state value
                    }
                }
                tdsWriter.writeInt(currentLength);

                if (ssTable.spResetCalled()) {
                    sCatalog = ssTable.getOriginalCatalog();
                    databaseCollation = ssTable.getOriginalCollation();
                    sLanguage = ssTable.getOriginalLanguage();
                    ssTable.setspResetCalled(false);
                }

                // database/catalog
                if (sCatalog.equals(ssTable.getOriginalCatalog())) {
                    tdsWriter.writeByte((byte) 0);
                } else {
                    tdsWriter.writeByte((byte) sCatalog.length());
                    tdsWriter.writeBytes(toUCS16(sCatalog));
                }

                // collation
                if (databaseCollation == null || databaseCollation.isEqual(ssTable.getOriginalCollation())) {
                    tdsWriter.writeByte((byte) 0);
                } else {
                    tdsWriter.writeByte((byte) SQLCollation.tdsLength());
                    databaseCollation.writeCollation(tdsWriter);
                }

                // language
                if (sLanguage.equals(ssTable.getOriginalLanguage())) {
                    tdsWriter.writeByte((byte) 0);
                } else {
                    tdsWriter.writeByte((byte) sLanguage.length());
                    tdsWriter.writeBytes(toUCS16(sLanguage));
                }

                // Delta session state
                for (int i = 0; i < SessionStateTable.SESSION_STATE_ID_MAX; i++) {
                    if (ssTable.getSessionStateDelta()[i] != null
                            && ssTable.getSessionStateDelta()[i].getData() != null) {
                        tdsWriter.writeByte((byte) i); // state id
                        if (ssTable.getSessionStateDelta()[i].getDataLength() >= 0xFF) {
                            tdsWriter.writeByte((byte) 0xFF);
                            tdsWriter.writeShort((short) ssTable.getSessionStateDelta()[i].getDataLength());
                        } else
                            tdsWriter.writeByte((byte) (ssTable.getSessionStateDelta()[i].getDataLength()));
                        tdsWriter.writeBytes(ssTable.getSessionStateDelta()[i].getData()); // state value
                    }
                }
            }
            len += initialLength + currentLength + 12 /* length fields (initial, current, total) */;
        }
        return len;
    }

    /**
     * Logon Command
     *
     */
    private final class LogonCommand extends UninterruptableTDSCommand {
        // Always update serialVersionUID when prompted.
        private static final long serialVersionUID = 1L;

        LogonCommand() {
            super("logon");
        }

        final boolean doExecute() throws SQLServerException {
            logon(this);
            return true;
        }
    }

    private void logon(LogonCommand command) throws SQLServerException {
        SSPIAuthentication authentication = null;

        if (integratedSecurity) {
            if (AuthenticationScheme.nativeAuthentication == intAuthScheme) {
                authentication = new AuthenticationJNI(this, currentConnectPlaceHolder.getServerName(),
                        currentConnectPlaceHolder.getPortNumber());
            } else if (AuthenticationScheme.javaKerberos == intAuthScheme) {
                if (null != impersonatedUserCred) {
                    authentication = new KerbAuthentication(this, currentConnectPlaceHolder.getServerName(),
                            currentConnectPlaceHolder.getPortNumber(), impersonatedUserCred, isUserCreatedCredential);
                } else {
                    authentication = new KerbAuthentication(this, currentConnectPlaceHolder.getServerName(),
                            currentConnectPlaceHolder.getPortNumber());
                }
            } else if (ntlmAuthentication) {
                if (null == ntlmPasswordHash) {
                    ntlmPasswordHash = NTLMAuthentication.getNtlmPasswordHash(
                            activeConnectionProperties.getProperty(SQLServerDriverStringProperty.PASSWORD.toString()));
                    activeConnectionProperties.remove(SQLServerDriverStringProperty.PASSWORD.toString());
                }

                authentication = new NTLMAuthentication(this,
                        activeConnectionProperties.getProperty(SQLServerDriverStringProperty.DOMAIN.toString()),
                        activeConnectionProperties.getProperty(SQLServerDriverStringProperty.USER.toString()),
                        ntlmPasswordHash, hostName);
            }
        }
        /*
         * If the workflow being used is Active Directory Password or Active Directory Integrated and server's prelogin
         * response for FEDAUTHREQUIRED option indicates Federated Authentication is required, we have to insert FedAuth
         * Feature Extension in Login7, indicating the intent to use Active Directory Authentication Library for SQL
         * Server.
         */
        if (authenticationString.equalsIgnoreCase(SqlAuthentication.ActiveDirectoryPassword.toString())
                || ((authenticationString.equalsIgnoreCase(SqlAuthentication.ActiveDirectoryIntegrated.toString())
                        || authenticationString
                                .equalsIgnoreCase(SqlAuthentication.ActiveDirectoryManagedIdentity.toString())
                        || authenticationString.equalsIgnoreCase(SqlAuthentication.DefaultAzureCredential.toString())
                        || authenticationString
                                .equalsIgnoreCase(SqlAuthentication.ActiveDirectoryServicePrincipal.toString())
                        || authenticationString
                                .equalsIgnoreCase(SqlAuthentication.ActiveDirectoryInteractive.toString()))
                        && fedAuthRequiredPreLoginResponse)
                || null != activeConnectionProperties
                        .get(SQLServerDriverObjectProperty.ACCESS_TOKEN_CALLBACK.toString())) {
            federatedAuthenticationInfoRequested = true;
            fedAuthFeatureExtensionData = new FederatedAuthenticationFeatureExtensionData(TDS.TDS_FEDAUTH_LIBRARY_ADAL,
                    authenticationString, fedAuthRequiredPreLoginResponse);
        }

        if (null != accessTokenInByte) {
            fedAuthFeatureExtensionData = new FederatedAuthenticationFeatureExtensionData(
                    TDS.TDS_FEDAUTH_LIBRARY_SECURITYTOKEN, fedAuthRequiredPreLoginResponse, accessTokenInByte);
            /*
             * No need any further info from the server for token based authentication. So set
             * _federatedAuthenticationRequested to true
             */
            federatedAuthenticationRequested = true;
        }
        try {
            sendLogon(command, authentication, fedAuthFeatureExtensionData);
            /*
             * If we got routed in the current attempt, the server closes the connection. So, we should not be sending
             * anymore commands to the server in that case.
             */
            if (!isRoutedInCurrentAttempt) {
                originalCatalog = sCatalog;
                String sqlStmt = sqlStatementToInitialize();
                if (sqlStmt != null) {
                    connectionCommand(sqlStmt, "Change Settings");
                }
            }
        } finally {
            if (integratedSecurity) {
                if (null != authentication) {
                    authentication.releaseClientContext();
                    authentication = null;
                }
                if (null != impersonatedUserCred) {
                    impersonatedUserCred = null;
                }
            }
        }
    }

    private static final int ENVCHANGE_DATABASE = 1;
    private static final int ENVCHANGE_LANGUAGE = 2;
    private static final int ENVCHANGE_CHARSET = 3;
    private static final int ENVCHANGE_PACKETSIZE = 4;
    private static final int ENVCHANGE_SORTLOCALEID = 5;
    private static final int ENVCHANGE_SORTFLAGS = 6;
    private static final int ENVCHANGE_SQLCOLLATION = 7;
    private static final int ENVCHANGE_XACT_BEGIN = 8;
    private static final int ENVCHANGE_XACT_COMMIT = 9;
    private static final int ENVCHANGE_XACT_ROLLBACK = 10;
    private static final int ENVCHANGE_DTC_ENLIST = 11;
    private static final int ENVCHANGE_DTC_DEFECT = 12;
    private static final int ENVCHANGE_CHANGE_MIRROR = 13;
    @SuppressWarnings("unused")
    private static final int ENVCHANGE_UNUSED_14 = 14;
    private static final int ENVCHANGE_DTC_PROMOTE = 15;
    private static final int ENVCHANGE_DTC_MGR_ADDR = 16;
    private static final int ENVCHANGE_XACT_ENDED = 17;
    private static final int ENVCHANGE_RESET_COMPLETE = 18;
    private static final int ENVCHANGE_USER_INFO = 19;
    private static final int ENVCHANGE_ROUTING = 20;

    final void processEnvChange(TDSReader tdsReader) throws SQLServerException {
        tdsReader.readUnsignedByte(); // token type
        final int envValueLength = tdsReader.readUnsignedShort();

        TDSReaderMark mark = tdsReader.mark();
        int envchange = tdsReader.readUnsignedByte();
        switch (envchange) {
            case ENVCHANGE_PACKETSIZE:
                // Set NEW value as new TDS packet size
                try {
                    tdsPacketSize = Integer.parseInt(tdsReader.readUnicodeString(tdsReader.readUnsignedByte()));
                } catch (NumberFormatException e) {
                    tdsReader.throwInvalidTDS();
                }
                if (connectionlogger.isLoggable(Level.FINER))
                    connectionlogger.finer(toString() + " Network packet size is " + tdsPacketSize + " bytes");
                break;

            case ENVCHANGE_SQLCOLLATION:
                if (SQLCollation.tdsLength() != tdsReader.readUnsignedByte())
                    tdsReader.throwInvalidTDS();

                try {
                    databaseCollation = new SQLCollation(tdsReader);
                } catch (java.io.UnsupportedEncodingException e) {
                    terminate(SQLServerException.DRIVER_ERROR_INVALID_TDS, e.getMessage(), e);
                }

                break;

            case ENVCHANGE_DTC_ENLIST:
            case ENVCHANGE_XACT_BEGIN:
                rolledBackTransaction = false;
                byte[] transactionDescriptor = getTransactionDescriptor();

                if (transactionDescriptor.length != tdsReader.readUnsignedByte())
                    tdsReader.throwInvalidTDS();

                tdsReader.readBytes(transactionDescriptor, 0, transactionDescriptor.length);

                if (connectionlogger.isLoggable(Level.FINER)) {
                    String op;
                    if (ENVCHANGE_XACT_BEGIN == envchange)
                        op = " started";
                    else
                        op = " enlisted";

                    connectionlogger.finer(toString() + op);
                }
                break;

            case ENVCHANGE_XACT_ROLLBACK:
                rolledBackTransaction = true;

                if (inXATransaction) {
                    if (connectionlogger.isLoggable(Level.FINER))
                        connectionlogger.finer(toString() + " rolled back. (DTC)");

                    // Do not clear the transaction descriptor if the connection is in DT.
                    // For a DTC transaction, a ENV_ROLLBACKTRAN token won't cleanup the xactID previously cached on the
                    // connection
                    // because user is required to explicitly un-enlist/defect a connection from a DTC.
                    // A ENV_DEFECTTRAN token though will clean the DTC xactID on the connection.
                } else {
                    if (connectionlogger.isLoggable(Level.FINER))
                        connectionlogger.finer(toString() + " rolled back");

                    Arrays.fill(getTransactionDescriptor(), (byte) 0);
                }

                break;

            case ENVCHANGE_XACT_COMMIT:
                if (connectionlogger.isLoggable(Level.FINER))
                    connectionlogger.finer(toString() + " committed");

                Arrays.fill(getTransactionDescriptor(), (byte) 0);

                break;

            case ENVCHANGE_DTC_DEFECT:
                if (connectionlogger.isLoggable(Level.FINER))
                    connectionlogger.finer(toString() + " defected");

                Arrays.fill(getTransactionDescriptor(), (byte) 0);

                break;

            case ENVCHANGE_DATABASE:
                setCatalogName(tdsReader.readUnicodeString(tdsReader.readUnsignedByte()));
                break;

            case ENVCHANGE_CHANGE_MIRROR:
                setFailoverPartnerServerProvided(tdsReader.readUnicodeString(tdsReader.readUnsignedByte()));
                break;
            case ENVCHANGE_LANGUAGE:
                setLanguageName(tdsReader.readUnicodeString(tdsReader.readUnsignedByte()));
                break;
            case ENVCHANGE_RESET_COMPLETE:
                sessionRecovery.getSessionStateTable().reset();
                break;
            // Skip unsupported, ENVCHANGES
            case ENVCHANGE_CHARSET:
            case ENVCHANGE_SORTLOCALEID:
            case ENVCHANGE_SORTFLAGS:
            case ENVCHANGE_DTC_PROMOTE:
            case ENVCHANGE_DTC_MGR_ADDR:
            case ENVCHANGE_XACT_ENDED:
            case ENVCHANGE_USER_INFO:
                if (connectionlogger.isLoggable(Level.FINER))
                    connectionlogger.finer(toString() + " Ignored env change: " + envchange);
                break;
            case ENVCHANGE_ROUTING:

                // initialize to invalid values
                int routingDataValueLength, routingProtocol, routingPortNumber, routingServerNameLength;
                routingDataValueLength = routingProtocol = routingPortNumber = routingServerNameLength = -1;

                String routingServerName = null;

                try {
                    routingDataValueLength = tdsReader.readUnsignedShort();
                    if (routingDataValueLength <= 5)// (5 is the no of bytes in protocol + port number+ length field of
                                                    // server name)
                    {
                        throwInvalidTDS();
                    }

                    routingProtocol = tdsReader.readUnsignedByte();
                    if (routingProtocol != 0) {
                        throwInvalidTDS();
                    }

                    routingPortNumber = tdsReader.readUnsignedShort();
                    if (routingPortNumber <= 0 || routingPortNumber > 65535) {
                        throwInvalidTDS();
                    }

                    routingServerNameLength = tdsReader.readUnsignedShort();
                    if (routingServerNameLength <= 0 || routingServerNameLength > 1024) {
                        throwInvalidTDS();
                    }

                    routingServerName = tdsReader.readUnicodeString(routingServerNameLength);
                    assert routingServerName != null;

                } finally {
                    if (connectionlogger.isLoggable(Level.FINER)) {
                        connectionlogger.finer(toString() + " Received routing ENVCHANGE with the following values."
                                + " routingDataValueLength:" + routingDataValueLength + " protocol:" + routingProtocol
                                + " portNumber:" + routingPortNumber + " serverNameLength:" + routingServerNameLength
                                + " serverName:" + ((routingServerName != null) ? routingServerName : "null"));
                    }
                }

                // Check if the hostNameInCertificate needs to be updated to handle the rerouted subdomain in Azure
                String currentHostName = activeConnectionProperties.getProperty("hostNameInCertificate");

                // skip the check for hostNameInCertificate if routingServerName is null
                if (null != currentHostName && currentHostName.startsWith("*") && (null != routingServerName)
                        && routingServerName.indexOf('.') != -1) {
                    char[] currentHostNameCharArray = currentHostName.toCharArray();
                    char[] routingServerNameCharArray = routingServerName.toCharArray();
                    boolean hostNameNeedsUpdate = true;

                    /*
                     * Check if routingServerName and hostNameInCertificate are from same domain by verifying each
                     * character in currentHostName from last until it reaches the character before the wildcard symbol
                     * (i.e. currentHostNameCharArray[1])
                     */
                    for (int i = currentHostName.length() - 1, j = routingServerName.length() - 1; i > 0 && j > 0;
                            i--, j--) {
                        if (routingServerNameCharArray[j] != currentHostNameCharArray[i]) {
                            hostNameNeedsUpdate = false;
                            break;
                        }
                    }

                    if (hostNameNeedsUpdate) {
                        String newHostName = "*" + routingServerName.substring(routingServerName.indexOf('.'));
                        activeConnectionProperties.setProperty("hostNameInCertificate", newHostName);

                        if (connectionlogger.isLoggable(Level.FINER)) {
                            connectionlogger.finer(toString() + "Using new host to validate the SSL certificate");
                        }
                    }
                }

                isRoutedInCurrentAttempt = true;
                routingInfo = new ServerPortPlaceHolder(routingServerName, routingPortNumber, null, integratedSecurity);
                break;

            // Error on unrecognized, unused ENVCHANGES
            default:
                if (connectionlogger.isLoggable(Level.WARNING)) {
                    connectionlogger.warning(toString() + " Unknown environment change: " + envchange);
                }
                throwInvalidTDS();
                break;
        }

        // After extracting whatever value information we need, skip over whatever is left
        // that we're not interested in.
        tdsReader.reset(mark);
        tdsReader.readBytes(new byte[envValueLength], 0, envValueLength);
    }

    final void processFedAuthInfo(TDSReader tdsReader, TDSTokenHandler tdsTokenHandler) throws SQLServerException {
        SqlFedAuthInfo sqlFedAuthInfo = new SqlFedAuthInfo();

        tdsReader.readUnsignedByte(); // token type, 0xEE

        // TdsParser.TryGetTokenLength, for FEDAUTHINFO, it uses TryReadInt32()
        int tokenLen = tdsReader.readInt();

        if (connectionlogger.isLoggable(Level.FINER)) {
            connectionlogger.fine(toString() + " FEDAUTHINFO token stream length = " + tokenLen);
        }

        if (tokenLen < 4) {
            // the token must at least contain a DWORD(length is 4 bytes) indicating the number of info IDs
            if (connectionlogger.isLoggable(Level.SEVERE)) {
                connectionlogger.severe(toString() + "FEDAUTHINFO token stream length too short for CountOfInfoIDs.");
            }
            throw new SQLServerException(
                    SQLServerException.getErrString("R_FedAuthInfoLengthTooShortForCountOfInfoIds"), null);
        }

        // read how many FedAuthInfo options there are
        int optionsCount = tdsReader.readInt();

        tokenLen = tokenLen - 4; // remaining length is shortened since we read optCount, 4 is the size of int

        if (connectionlogger.isLoggable(Level.FINER)) {
            connectionlogger.fine(toString() + " CountOfInfoIDs = " + optionsCount);
        }

        if (tokenLen > 0) {
            // read the rest of the token
            byte[] tokenData = new byte[tokenLen];

            tdsReader.readBytes(tokenData, 0, tokenLen);

            if (connectionlogger.isLoggable(Level.FINER)) {
                connectionlogger
                        .fine(toString() + " Read rest of FEDAUTHINFO token stream: " + Arrays.toString(tokenData));
            }

            // each FedAuthInfoOpt is 9 bytes:
            // 1 byte for FedAuthInfoID
            // 4 bytes for FedAuthInfoDataLen
            // 4 bytes for FedAuthInfoDataOffset
            // So this is the index in tokenData for the i-th option
            final int optionSize = 9;

            // the total number of bytes for all FedAuthInfoOpts together
            int totalOptionsSize = optionsCount * optionSize;

            for (int i = 0; i < optionsCount; i++) {
                int currentOptionOffset = i * optionSize;

                byte id = tokenData[currentOptionOffset];
                byte[] buffer = new byte[4];
                buffer[3] = tokenData[currentOptionOffset + 1];
                buffer[2] = tokenData[currentOptionOffset + 2];
                buffer[1] = tokenData[currentOptionOffset + 3];
                buffer[0] = tokenData[currentOptionOffset + 4];
                java.nio.ByteBuffer wrapped = java.nio.ByteBuffer.wrap(buffer); // big-endian by default
                int dataLen = wrapped.getInt();

                buffer = new byte[4];
                buffer[3] = tokenData[currentOptionOffset + 5];
                buffer[2] = tokenData[currentOptionOffset + 6];
                buffer[1] = tokenData[currentOptionOffset + 7];
                buffer[0] = tokenData[currentOptionOffset + 8];
                wrapped = java.nio.ByteBuffer.wrap(buffer); // big-endian by default
                int dataOffset = wrapped.getInt();

                if (connectionlogger.isLoggable(Level.FINER)) {
                    connectionlogger.fine(toString() + " FedAuthInfoOpt: ID=" + id + ", DataLen=" + dataLen
                            + ", Offset=" + dataOffset);
                }

                // offset is measured from optCount, so subtract to make offset measured
                // from the beginning of tokenData, 4 is the size of int
                dataOffset = dataOffset - 4;

                // if dataOffset points to a region within FedAuthInfoOpt or after the end of the token, throw
                if (dataOffset < totalOptionsSize || dataOffset >= tokenLen) {
                    if (connectionlogger.isLoggable(Level.SEVERE)) {
                        connectionlogger.severe(toString() + "FedAuthInfoDataOffset points to an invalid location.");
                    }
                    MessageFormat form = new MessageFormat(
                            SQLServerException.getErrString("R_FedAuthInfoInvalidOffset"));
                    throw new SQLServerException(form.format(new Object[] {dataOffset}), null);
                }

                // try to read data and throw if the arguments are bad, meaning the server sent us a bad token
                String data = null;
                try {
                    byte[] dataArray = new byte[dataLen];
                    System.arraycopy(tokenData, dataOffset, dataArray, 0, dataLen);
                    data = new String(dataArray, UTF_16LE);
                } catch (Exception e) {
                    connectionlogger.severe(toString() + "Failed to read FedAuthInfoData.");
                    throw new SQLServerException(SQLServerException.getErrString("R_FedAuthInfoFailedToReadData"), e);
                }

                if (connectionlogger.isLoggable(Level.FINER)) {
                    connectionlogger.fine(toString() + " FedAuthInfoData: " + data);
                }

                // store data in tempFedAuthInfo
                switch (id) {
                    case TDS.FEDAUTH_INFO_ID_SPN:
                        sqlFedAuthInfo.spn = data;
                        break;
                    case TDS.FEDAUTH_INFO_ID_STSURL:
                        sqlFedAuthInfo.stsurl = data;
                        break;
                    default:
                        if (connectionlogger.isLoggable(Level.FINER)) {
                            connectionlogger
                                    .fine(toString() + " Ignoring unknown federated authentication info option: " + id);
                        }
                        break;
                }
            }
        } else {
            if (connectionlogger.isLoggable(Level.SEVERE)) {
                connectionlogger.severe(
                        toString() + "FEDAUTHINFO token stream is not long enough to contain the data it claims to.");
            }
            MessageFormat form = new MessageFormat(
                    SQLServerException.getErrString("R_FedAuthInfoLengthTooShortForData"));
            throw new SQLServerException(form.format(new Object[] {tokenLen}), null);
        }

        if (null == sqlFedAuthInfo.spn || null == sqlFedAuthInfo.stsurl || sqlFedAuthInfo.spn.trim().isEmpty()
                || sqlFedAuthInfo.stsurl.trim().isEmpty()) {
            // We should be receiving both stsurl and spn
            if (connectionlogger.isLoggable(Level.SEVERE)) {
                connectionlogger.severe(toString() + "FEDAUTHINFO token stream does not contain both STSURL and SPN.");
            }
            throw new SQLServerException(SQLServerException.getErrString("R_FedAuthInfoDoesNotContainStsurlAndSpn"),
                    null);
        }

        onFedAuthInfo(sqlFedAuthInfo, tdsTokenHandler);

        aadPrincipalSecret = "";
        activeConnectionProperties.remove(SQLServerDriverStringProperty.AAD_SECURE_PRINCIPAL_SECRET.toString());
    }

    final void processSessionState(TDSReader tdsReader) throws SQLServerException {
        if (sessionRecovery.isConnectionRecoveryNegotiated()) {
            tdsReader.readUnsignedByte(); // token type
            long dataLength = tdsReader.readUnsignedInt();
            if (dataLength < 7) {
                if (connectionlogger.isLoggable(Level.SEVERE))
                    connectionlogger.severe(toString()
                            + "SESSIONSTATETOKEN token stream is not long enough to contain the data it claims to.");
                sessionRecovery.getSessionStateTable().setMasterRecoveryDisabled(true);
                tdsReader.throwInvalidTDS();
            }
            int sequenceNumber = tdsReader.readInt();
            long dataBytesRead = 4;
            /*
             * Sequence number has reached max value and will now roll over. Hence disable CR permanently. This is set
             * to false when session state data is being reset to initial state when connection is taken out of a
             * connection pool.
             */
            if (SessionStateTable.MASTER_RECOVERY_DISABLE_SEQ_NUMBER == sequenceNumber) {
                sessionRecovery.getSessionStateTable().setMasterRecoveryDisabled(true);
            }

            byte status = (byte) tdsReader.readUnsignedByte();
            boolean fRecoverable = (status & 0x01) > 0 ? true : false;
            dataBytesRead += 1;

            while (dataBytesRead < dataLength) {
                short sessionStateId = (short) tdsReader.readUnsignedByte();
                int sessionStateLength = (int) tdsReader.readUnsignedByte();
                dataBytesRead += 2;
                if (sessionStateLength >= 0xFF) {
                    sessionStateLength = (int) tdsReader.readUnsignedInt(); // xFF - xFFFF
                    dataBytesRead += 4;
                }

                if (sessionRecovery.getSessionStateTable().getSessionStateDelta()[sessionStateId] == null) {
                    sessionRecovery.getSessionStateTable()
                            .getSessionStateDelta()[sessionStateId] = new SessionStateValue();
                }
                /*
                 * else Exception will not be thrown. Instead the state is just ignored.
                 */

                if (SessionStateTable.MASTER_RECOVERY_DISABLE_SEQ_NUMBER != sequenceNumber
                        && ((null == sessionRecovery.getSessionStateTable().getSessionStateDelta()[sessionStateId]
                                .getData())
                                || (sessionRecovery.getSessionStateTable().getSessionStateDelta()[sessionStateId]
                                        .isSequenceNumberGreater(sequenceNumber)))) {
                    sessionRecovery.getSessionStateTable().updateSessionState(tdsReader, sessionStateId,
                            sessionStateLength, sequenceNumber, fRecoverable);
                } else {
                    tdsReader.readSkipBytes(sessionStateLength);
                }
                dataBytesRead += sessionStateLength;
            }
            if (dataBytesRead != dataLength) {
                if (connectionlogger.isLoggable(Level.SEVERE))
                    connectionlogger.severe(toString() + " Session State data length is corrupt.");
                sessionRecovery.getSessionStateTable().setMasterRecoveryDisabled(true);
                tdsReader.throwInvalidTDS();
            }
        } else {
            if (connectionlogger.isLoggable(Level.SEVERE))
                connectionlogger
                        .severe(toString() + " Session state received when session recovery was not negotiated.");
            tdsReader.throwInvalidTDSToken(TDS.getTokenName(tdsReader.peekTokenType()));
        }
    }

    /**
     * FedAuth Token Command
     *
     */
    final class FedAuthTokenCommand extends UninterruptableTDSCommand {
        // Always update serialVersionUID when prompted.
        private static final long serialVersionUID = 1L;
        TDSTokenHandler tdsTokenHandler = null;
        SqlAuthenticationToken sqlFedAuthToken = null;

        FedAuthTokenCommand(SqlAuthenticationToken sqlFedAuthToken, TDSTokenHandler tdsTokenHandler) {
            super("FedAuth");
            this.tdsTokenHandler = tdsTokenHandler;
            this.sqlFedAuthToken = sqlFedAuthToken;
        }

        final boolean doExecute() throws SQLServerException {
            sendFedAuthToken(this, sqlFedAuthToken, tdsTokenHandler);
            return true;
        }
    }

    /**
     * Generates (if appropriate) and sends a Federated Authentication Access token to the server, using the Federated
     * Authentication Info.
     */
    void onFedAuthInfo(SqlFedAuthInfo fedAuthInfo, TDSTokenHandler tdsTokenHandler) throws SQLServerException {
        assert (null != activeConnectionProperties.getProperty(SQLServerDriverStringProperty.USER.toString())
                && null != activeConnectionProperties.getProperty(SQLServerDriverStringProperty.PASSWORD.toString()))
                || (authenticationString.equalsIgnoreCase(SqlAuthentication.ActiveDirectoryIntegrated.toString())
                        || authenticationString
                                .equalsIgnoreCase(SqlAuthentication.ActiveDirectoryManagedIdentity.toString())
                        || authenticationString
                                .equalsIgnoreCase(SqlAuthentication.ActiveDirectoryInteractive.toString())
                                && fedAuthRequiredPreLoginResponse);

        assert null != fedAuthInfo;

        attemptRefreshTokenLocked = true;

        SQLServerAccessTokenCallback callback = (SQLServerAccessTokenCallback) activeConnectionProperties
                .get(SQLServerDriverObjectProperty.ACCESS_TOKEN_CALLBACK.toString());

        if (authenticationString.equals(SqlAuthentication.NotSpecified.toString()) && null != callback) {
            fedAuthToken = callback.getAccessToken(fedAuthInfo.spn, fedAuthInfo.stsurl);
        } else {
            fedAuthToken = getFedAuthToken(fedAuthInfo);
        }

        attemptRefreshTokenLocked = false;

        // fedAuthToken cannot be null.
        assert null != fedAuthToken;

        TDSCommand fedAuthCommand = new FedAuthTokenCommand(fedAuthToken, tdsTokenHandler);
        fedAuthCommand.execute(tdsChannel.getWriter(), tdsChannel.getReader(fedAuthCommand));
    }

    private SqlAuthenticationToken getFedAuthToken(SqlFedAuthInfo fedAuthInfo) throws SQLServerException {
        SqlAuthenticationToken fedAuthToken = null;

        // fedAuthInfo should not be null.
        assert null != fedAuthInfo;

        String user = activeConnectionProperties.getProperty(SQLServerDriverStringProperty.USER.toString());

        // No:of milliseconds to sleep for the initial back off.
        int sleepInterval = 100;

        if (!msalContextExists()
                && !authenticationString.equalsIgnoreCase(SqlAuthentication.ActiveDirectoryIntegrated.toString())) {
            MessageFormat form = new MessageFormat(SQLServerException.getErrString("R_MSALMissing"));
            throw new SQLServerException(form.format(new Object[] {authenticationString}), null, 0, null);
        }

        while (true) {
            if (authenticationString.equalsIgnoreCase(SqlAuthentication.ActiveDirectoryPassword.toString())) {
                fedAuthToken = SQLServerMSAL4JUtils.getSqlFedAuthToken(fedAuthInfo, user,
                        activeConnectionProperties.getProperty(SQLServerDriverStringProperty.PASSWORD.toString()),
                        authenticationString);

                // Break out of the retry loop in successful case.
                break;
            } else if (authenticationString
                    .equalsIgnoreCase(SqlAuthentication.ActiveDirectoryManagedIdentity.toString())) {

                String managedIdentityClientId = activeConnectionProperties
                        .getProperty(SQLServerDriverStringProperty.USER.toString());

                if (null != managedIdentityClientId && !managedIdentityClientId.isEmpty()) {
                    fedAuthToken = SQLServerSecurityUtility.getManagedIdentityCredAuthToken(fedAuthInfo.spn,
                            managedIdentityClientId);
                    break;
                }

                fedAuthToken = SQLServerSecurityUtility.getManagedIdentityCredAuthToken(fedAuthInfo.spn,
                        activeConnectionProperties.getProperty(SQLServerDriverStringProperty.MSI_CLIENT_ID.toString()));

                // Break out of the retry loop in successful case.
                break;
            } else if (authenticationString
                    .equalsIgnoreCase(SqlAuthentication.ActiveDirectoryServicePrincipal.toString())) {

                // aadPrincipalID and aadPrincipalSecret is deprecated replaced by username and password
                if (aadPrincipalID != null && !aadPrincipalID.isEmpty() && aadPrincipalSecret != null
                        && !aadPrincipalSecret.isEmpty()) {
                    fedAuthToken = SQLServerMSAL4JUtils.getSqlFedAuthTokenPrincipal(fedAuthInfo, aadPrincipalID,
                            aadPrincipalSecret, authenticationString);
                } else {
                    fedAuthToken = SQLServerMSAL4JUtils.getSqlFedAuthTokenPrincipal(fedAuthInfo,
                            activeConnectionProperties.getProperty(SQLServerDriverStringProperty.USER.toString()),
                            activeConnectionProperties.getProperty(SQLServerDriverStringProperty.PASSWORD.toString()),
                            authenticationString);
                }

                // Break out of the retry loop in successful case.
                break;
            } else if (authenticationString.equalsIgnoreCase(SqlAuthentication.ActiveDirectoryIntegrated.toString())) {
                // If operating system is windows and mssql-jdbc_auth is loaded then choose the DLL authentication.
                if (System.getProperty("os.name").toLowerCase(Locale.ENGLISH).startsWith("windows")
                        && AuthenticationJNI.isDllLoaded()) {
                    try {
                        FedAuthDllInfo dllInfo = AuthenticationJNI.getAccessTokenForWindowsIntegrated(
                                fedAuthInfo.stsurl, fedAuthInfo.spn, clientConnectionId.toString(),
                                ActiveDirectoryAuthentication.JDBC_FEDAUTH_CLIENT_ID, 0);

                        // AccessToken should not be null.
                        assert null != dllInfo.accessTokenBytes;
                        byte[] accessTokenFromDLL = dllInfo.accessTokenBytes;

                        String accessToken = new String(accessTokenFromDLL, UTF_16LE);
                        Date now = new Date();
                        now.setTime(now.getTime() + (dllInfo.expiresIn * 1000));
                        fedAuthToken = new SqlAuthenticationToken(accessToken, now);

                        // Break out of the retry loop in successful case.
                        break;
                    } catch (DLLException adalException) {

                        // the mssql-jdbc_auth DLL return -1 for errorCategory, if unable to load the adalsql DLL
                        int errorCategory = adalException.GetCategory();
                        if (-1 == errorCategory) {
                            MessageFormat form = new MessageFormat(
                                    SQLServerException.getErrString("R_UnableLoadADALSqlDll"));
                            Object[] msgArgs = {Integer.toHexString(adalException.GetState())};
                            throw new SQLServerException(form.format(msgArgs), null);
                        }

                        int millisecondsRemaining = timerRemaining(timerExpire);
                        if (ActiveDirectoryAuthentication.GET_ACCESS_TOKEN_TANSISENT_ERROR != errorCategory
                                || timerHasExpired(timerExpire) || (sleepInterval >= millisecondsRemaining)) {

                            String errorStatus = Integer.toHexString(adalException.GetStatus());

                            if (connectionlogger.isLoggable(Level.FINER)) {
                                connectionlogger.fine(
                                        toString() + " SQLServerConnection.getFedAuthToken.AdalException category:"
                                                + errorCategory + " error: " + errorStatus);
                            }

                            MessageFormat form = new MessageFormat(
                                    SQLServerException.getErrString("R_ADALAuthenticationMiddleErrorMessage"));
                            String errorCode = Integer.toHexString(adalException.GetStatus()).toUpperCase();
                            Object[] msgArgs1 = {errorCode, adalException.GetState()};
                            SQLServerException middleException = new SQLServerException(form.format(msgArgs1),
                                    adalException);

                            form = new MessageFormat(SQLServerException.getErrString("R_MSALExecution"));
                            Object[] msgArgs = {user, authenticationString};
                            throw new SQLServerException(form.format(msgArgs), null, 0, middleException);
                        }

                        if (connectionlogger.isLoggable(Level.FINER)) {
                            connectionlogger.fine(toString() + " SQLServerConnection.getFedAuthToken sleeping: "
                                    + sleepInterval + " milliseconds.");
                            connectionlogger.fine(toString() + " SQLServerConnection.getFedAuthToken remaining: "
                                    + millisecondsRemaining + " milliseconds.");
                        }

                        try {
                            Thread.sleep(sleepInterval);
                        } catch (InterruptedException e1) {
                            // re-interrupt the current thread, in order to restore the thread's interrupt status.
                            Thread.currentThread().interrupt();
                        }
                        sleepInterval = sleepInterval * 2;
                    }
                }
                // else choose MSAL4J for integrated authentication. This option is supported for both windows and unix,
                // so we don't need to check the
                // OS version here.
                else {
                    // Check if MSAL4J library is available
                    if (!msalContextExists()) {
                        MessageFormat form = new MessageFormat(SQLServerException.getErrString("R_DLLandMSALMissing"));
                        Object[] msgArgs = {SQLServerDriver.AUTH_DLL_NAME, authenticationString};
                        throw new SQLServerException(form.format(msgArgs), null, 0, null);
                    }
                    fedAuthToken = SQLServerMSAL4JUtils.getSqlFedAuthTokenIntegrated(fedAuthInfo, authenticationString);
                }
                // Break out of the retry loop in successful case.
                break;
            } else if (authenticationString.equalsIgnoreCase(SqlAuthentication.ActiveDirectoryInteractive.toString())) {
                // interactive flow
                fedAuthToken = SQLServerMSAL4JUtils.getSqlFedAuthTokenInteractive(fedAuthInfo, user,
                        authenticationString);

                // Break out of the retry loop in successful case.
                break;
            } else if (authenticationString.equalsIgnoreCase(SqlAuthentication.DefaultAzureCredential.toString())) {
                String managedIdentityClientId = activeConnectionProperties
                        .getProperty(SQLServerDriverStringProperty.USER.toString());

                if (null != managedIdentityClientId && !managedIdentityClientId.isEmpty()) {
                    fedAuthToken = SQLServerSecurityUtility.getDefaultAzureCredAuthToken(fedAuthInfo.spn,
                            managedIdentityClientId);
                    break;
                }

                fedAuthToken = SQLServerSecurityUtility.getDefaultAzureCredAuthToken(fedAuthInfo.spn,
                        activeConnectionProperties.getProperty(SQLServerDriverStringProperty.MSI_CLIENT_ID.toString()));

                break;
            }
        }

        return fedAuthToken;
    }

    private boolean msalContextExists() {
        try {
            Class.forName("com.microsoft.aad.msal4j.PublicClientApplication");
        } catch (ClassNotFoundException e) {
            return false;
        }
        return true;
    }

    /**
     * Send the access token to the server.
     */
    private void sendFedAuthToken(FedAuthTokenCommand fedAuthCommand, SqlAuthenticationToken fedAuthToken,
            TDSTokenHandler tdsTokenHandler) throws SQLServerException {
        assert null != fedAuthToken;
        assert null != fedAuthToken.getAccessToken();

        if (connectionlogger.isLoggable(Level.FINER)) {
            connectionlogger.fine(toString() + " Sending federated authentication token.");
        }

        TDSWriter tdsWriter = fedAuthCommand.startRequest(TDS.PKT_FEDAUTH_TOKEN_MESSAGE);

        byte[] accessToken = fedAuthToken.getAccessToken().getBytes(UTF_16LE);

        // Send total length (length of token plus 4 bytes for the token length field)
        // If we were sending a nonce, this would include that length as well
        tdsWriter.writeInt(accessToken.length + 4);

        // Send length of token
        tdsWriter.writeInt(accessToken.length);

        // Send federated authentication access token.
        tdsWriter.writeBytes(accessToken, 0, accessToken.length);

        TDSReader tdsReader;
        tdsReader = fedAuthCommand.startResponse();

        federatedAuthenticationRequested = true;

        TDSParser.parse(tdsReader, tdsTokenHandler);
    }

    final void processFeatureExtAck(TDSReader tdsReader) throws SQLServerException {
        tdsReader.readUnsignedByte(); // Reading FEATUREEXTACK_TOKEN 0xAE

        // read feature ID
        byte featureId;
        do {
            featureId = (byte) tdsReader.readUnsignedByte();

            if (featureId != TDS.FEATURE_EXT_TERMINATOR) {
                int dataLen;
                dataLen = tdsReader.readInt();

                byte[] data = new byte[dataLen];
                if (dataLen > 0) {
                    tdsReader.readBytes(data, 0, dataLen);
                }
                onFeatureExtAck(featureId, data);
            }
        } while (featureId != TDS.FEATURE_EXT_TERMINATOR);
    }

    private void onFeatureExtAck(byte featureId, byte[] data) throws SQLServerException {
        // To be able to cache both control and tenant ring IPs, need to parse AZURESQLDNSCACHING.
        if (null != routingInfo && TDS.TDS_FEATURE_EXT_AZURESQLDNSCACHING != featureId)
            return;

        switch (featureId) {
            case TDS.TDS_FEATURE_EXT_FEDAUTH: {
                if (connectionlogger.isLoggable(Level.FINER)) {
                    connectionlogger.fine(
                            toString() + " Received feature extension acknowledgement for federated authentication.");
                }

                if (!federatedAuthenticationRequested) {
                    if (connectionlogger.isLoggable(Level.SEVERE)) {
                        connectionlogger.severe(toString() + " Did not request federated authentication.");
                    }
                    MessageFormat form = new MessageFormat(
                            SQLServerException.getErrString("R_UnrequestedFeatureAckReceived"));
                    Object[] msgArgs = {featureId};
                    throw new SQLServerException(form.format(msgArgs), null);
                }

                // _fedAuthFeatureExtensionData must not be null when _federatedAuthenticatonRequested == true
                assert null != fedAuthFeatureExtensionData;

                switch (fedAuthFeatureExtensionData.libraryType) {
                    case TDS.TDS_FEDAUTH_LIBRARY_ADAL:
                    case TDS.TDS_FEDAUTH_LIBRARY_SECURITYTOKEN:
                        // The server shouldn't have sent any additional data with the ack (like a nonce)
                        if (0 != data.length) {
                            if (connectionlogger.isLoggable(Level.SEVERE)) {
                                connectionlogger.severe(toString()
                                        + " Federated authentication feature extension ack for ADAL and Security Token includes extra data.");
                            }
                            throw new SQLServerException(
                                    SQLServerException.getErrString("R_FedAuthFeatureAckContainsExtraData"), null);
                        }
                        break;

                    default:
                        assert false; // Unknown _fedAuthLibrary type
                        if (connectionlogger.isLoggable(Level.SEVERE)) {
                            connectionlogger.severe(
                                    toString() + " Attempting to use unknown federated authentication library.");
                        }
                        MessageFormat form = new MessageFormat(
                                SQLServerException.getErrString("R_FedAuthFeatureAckUnknownLibraryType"));
                        Object[] msgArgs = {fedAuthFeatureExtensionData.libraryType};
                        throw new SQLServerException(form.format(msgArgs), null);
                }
                break;
            }
            case TDS.TDS_FEATURE_EXT_AE: {
                if (connectionlogger.isLoggable(Level.FINER)) {
                    connectionlogger.fine(toString() + " Received feature extension acknowledgement for AE.");
                }

                if (1 > data.length) {
                    throw new SQLServerException(SQLServerException.getErrString("R_InvalidAEVersionNumber"), null);
                }

                aeVersion = data[0];
                if (TDS.COLUMNENCRYPTION_NOT_SUPPORTED == aeVersion || aeVersion > TDS.COLUMNENCRYPTION_VERSION3) {
                    throw new SQLServerException(SQLServerException.getErrString("R_InvalidAEVersionNumber"), null);
                }

                serverColumnEncryptionVersion = ColumnEncryptionVersion.AE_V1;

                if (null != enclaveAttestationUrl || (enclaveAttestationProtocol != null
                        && enclaveAttestationProtocol.equalsIgnoreCase(AttestationProtocol.NONE.toString()))) {
                    if (aeVersion < TDS.COLUMNENCRYPTION_VERSION2) {
                        throw new SQLServerException(SQLServerException.getErrString("R_enclaveNotSupported"), null);
                    } else {
                        serverColumnEncryptionVersion = aeVersion == TDS.COLUMNENCRYPTION_VERSION3 ? ColumnEncryptionVersion.AE_V3
                                                                                                   : ColumnEncryptionVersion.AE_V2;
                        enclaveType = new String(data, 2, data.length - 2, UTF_16LE);
                    }
                    serverSupportsEnclaveRetry = aeVersion == TDS.COLUMNENCRYPTION_VERSION3;

                    if (!EnclaveType.isValidEnclaveType(enclaveType)) {
                        MessageFormat form = new MessageFormat(SQLServerException.getErrString("R_enclaveTypeInvalid"));
                        Object[] msgArgs = {enclaveType};
                        throw new SQLServerException(null, form.format(msgArgs), null, 0, false);
                    }
                }
                break;

            }
            case TDS.TDS_FEATURE_EXT_DATACLASSIFICATION: {
                if (connectionlogger.isLoggable(Level.FINER)) {
                    connectionlogger
                            .fine(toString() + " Received feature extension acknowledgement for Data Classification.");
                }

                if (2 != data.length) {
                    throw new SQLServerException(SQLServerException.getErrString("R_UnknownDataClsTokenNumber"), null);
                }

                serverSupportedDataClassificationVersion = data[0];
                if ((0 == serverSupportedDataClassificationVersion)
                        || (serverSupportedDataClassificationVersion > TDS.MAX_SUPPORTED_DATA_CLASSIFICATION_VERSION)) {
                    throw new SQLServerException(SQLServerException.getErrString("R_InvalidDataClsVersionNumber"),
                            null);
                }

                byte enabled = data[1];
                serverSupportsDataClassification = enabled != 0;
                break;
            }
            case TDS.TDS_FEATURE_EXT_UTF8SUPPORT: {
                if (connectionlogger.isLoggable(Level.FINER)) {
                    connectionlogger.fine(toString() + " Received feature extension acknowledgement for UTF8 support.");
                }

                if (1 > data.length) {
                    throw new SQLServerException(SQLServerException.getErrString("R_unknownUTF8SupportValue"), null);
                }
                break;
            }

            case TDS.TDS_FEATURE_EXT_AZURESQLDNSCACHING: {
                if (connectionlogger.isLoggable(Level.FINER)) {
                    connectionlogger.fine(
                            toString() + " Received feature extension acknowledgement for Azure SQL DNS Caching.");
                }

                if (1 > data.length) {
                    throw new SQLServerException(SQLServerException.getErrString("R_unknownAzureSQLDNSCachingValue"),
                            null);
                }

                if (1 == data[0]) {
                    serverSupportsDNSCaching = true;
                    if (null == dnsCache) {
                        dnsCache = new ConcurrentHashMap<String, InetSocketAddress>();
                    }
                } else {
                    serverSupportsDNSCaching = false;
                    if (null != dnsCache) {
                        dnsCache.remove(currentConnectPlaceHolder.getServerName());
                    }
                }
                break;
            }

            case TDS.TDS_FEATURE_EXT_SESSIONRECOVERY: {
                if (connectionlogger.isLoggable(Level.FINER)) {
                    connectionlogger.fine(
                            toString() + " Received feature extension acknowledgement for Idle Connection Resiliency.");
                }
                sessionRecovery.parseInitialSessionStateData(data,
                        sessionRecovery.getSessionStateTable().getSessionStateInitial());
                sessionRecovery.setConnectionRecoveryNegotiated(true);
                sessionRecovery.setConnectionRecoveryPossible(true);
                break;
            }
            default: {
                // Unknown feature ack
                throw new SQLServerException(SQLServerException.getErrString("R_UnknownFeatureAck"), null);
            }
        }
    }

    /*
     * Executes a DTC command
     */
    private void executeDTCCommand(int requestType, byte[] payload, String logContext) throws SQLServerException {
        final class DTCCommand extends UninterruptableTDSCommand {
            /**
             * Always update serialVersionUID when prompted.
             */
            private static final long serialVersionUID = 1L;
            private final int requestType;
            private final byte[] payload;

            DTCCommand(int requestType, byte[] payload, String logContext) {
                super(logContext);
                this.requestType = requestType;
                this.payload = payload;
            }

            final boolean doExecute() throws SQLServerException {
                TDSWriter tdsWriter = startRequest(TDS.PKT_DTC);
                tdsWriter.sendEnclavePackage(null, null);

                tdsWriter.writeShort((short) requestType);
                if (null == payload) {
                    tdsWriter.writeShort((short) 0);
                } else {
                    assert payload.length <= Short.MAX_VALUE;
                    tdsWriter.writeShort((short) payload.length);
                    tdsWriter.writeBytes(payload);
                }

                TDSParser.parse(startResponse(), getLogContext());
                return true;
            }
        }

        executeCommand(new DTCCommand(requestType, payload, logContext));
    }

    /**
     * Delist the local transaction with DTC.
     * 
     * @throws SQLServerException
     */
    final void JTAUnenlistConnection() throws SQLServerException {
        // delist the connection
        executeDTCCommand(TDS.TM_PROPAGATE_XACT, null, "MS_DTC delist connection");
        inXATransaction = false;
    }

    /**
     * Enlist this connection's local transaction with MS DTC
     * 
     * @param cookie
     *        the cookie identifying the transaction
     * @throws SQLServerException
     */
    final void JTAEnlistConnection(byte cookie[]) throws SQLServerException {
        // Enlist the connection
        executeDTCCommand(TDS.TM_PROPAGATE_XACT, cookie, "MS_DTC enlist connection");

        // DTC sets the enlisted connection's isolation level to SERIALIZABLE by default.
        // Set the isolation level the way the app wants it.
        connectionCommand(sqlStatementToSetTransactionIsolationLevel(), "JTAEnlistConnection");
        inXATransaction = true;
    }

    /**
     * Convert to a String UCS16 encoding.
     * 
     * @param s
     *        the string
     * @return the encoded data
     */
    private byte[] toUCS16(String s) {
        if (s == null)
            return new byte[0];
        int l = s.length();
        byte data[] = new byte[l * 2];
        int offset = 0;
        for (int i = 0; i < l; i++) {
            int c = s.charAt(i);
            byte b1 = (byte) (c & 0xFF);
            data[offset++] = b1;
            data[offset++] = (byte) ((c >> 8) & 0xFF); // Unicode MSB
        }
        return data;
    }

    /**
     * Encrypt a password for the SQL Server logon.
     * 
     * @param pwd
     *        the password
     * @return the encrypted password
     */
    private byte[] encryptPassword(String pwd) {
        // Changed to handle non ascii passwords
        if (pwd == null)
            pwd = "";
        int len = pwd.length();
        byte data[] = new byte[len * 2];
        for (int i1 = 0; i1 < len; i1++) {
            int j1 = pwd.charAt(i1) ^ 0x5a5a;
            j1 = (j1 & 0xf) << 4 | (j1 & 0xf0) >> 4 | (j1 & 0xf00) << 4 | (j1 & 0xf000) >> 4;
            byte b1 = (byte) ((j1 & 0xFF00) >> 8);
            data[(i1 * 2) + 1] = b1;
            byte b2 = (byte) (j1 & 0x00FF);
            data[(i1 * 2) + 0] = b2;
        }
        return data;
    }

    /**
     * Send a TDS 7.x logon packet.
     * 
     * @param logonCommand
     *        the logon command
     * @param authentication
     *        SSPI authentication
     * @param fedAuthFeatureExtensionData
     *        fedauth feature extension data
     * @throws SQLServerException
     */
    private void sendLogon(LogonCommand logonCommand, SSPIAuthentication authentication,
            FederatedAuthenticationFeatureExtensionData fedAuthFeatureExtensionData) throws SQLServerException {
        // TDS token handler class for processing logon responses.
        //
        // Note:
        // As a local inner class, LogonProcessor implicitly has access to private
        // members of SQLServerConnection. Certain JVM implementations generate
        // package scope accessors to any private members touched by this class,
        // effectively changing visibility of such members from private to package.
        // Therefore, it is IMPORTANT then for this class not to touch private
        // member variables in SQLServerConnection that contain secure information.
        final class LogonProcessor extends TDSTokenHandler {
            private final SSPIAuthentication auth;
            private byte[] secBlobOut = null;
            StreamLoginAck loginAckToken;

            LogonProcessor(SSPIAuthentication auth) {
                super("logon");
                this.auth = auth;
                this.loginAckToken = null;
            }

            boolean onSSPI(TDSReader tdsReader) throws SQLServerException {
                StreamSSPI ack = new StreamSSPI();
                ack.setFromTDS(tdsReader);

                // Extract SSPI data from the response. If another round trip is
                // required then we will start it after we finish processing the
                // rest of this response.
                boolean[] done = {false};
                secBlobOut = auth.generateClientContext(ack.sspiBlob, done);
                return true;
            }

            boolean onLoginAck(TDSReader tdsReader) throws SQLServerException {
                loginAckToken = new StreamLoginAck();
                loginAckToken.setFromTDS(tdsReader);
                sqlServerVersion = loginAckToken.sSQLServerVersion;
                tdsVersion = loginAckToken.tdsVersion;
                return true;
            }

            final boolean complete(LogonCommand logonCommand, TDSReader tdsReader) throws SQLServerException {
                // If we have the login ack already then we're done processing.
                if (null != loginAckToken)
                    return true;

                // No login ack yet. Check if there is more SSPI handshake to do...
                if (null != secBlobOut && 0 != secBlobOut.length) {
                    // Yes, there is. So start the next SSPI round trip and indicate to
                    // our caller that it needs to keep the processing loop going.
                    logonCommand.startRequest(TDS.PKT_SSPI).writeBytes(secBlobOut, 0, secBlobOut.length);
                    return false;
                }

                // The login ack comes in its own complete TDS response message.
                // So integrated auth effectively receives more response messages from
                // the server than it sends request messages from the driver.
                // To ensure that the rest of the response can be read, fake another
                // request to the server so that the channel sees int auth login
                // as a symmetric conversation.
                logonCommand.startRequest(TDS.PKT_SSPI);
                logonCommand.onRequestComplete();
                ++tdsChannel.numMsgsSent;

                TDSParser.parse(tdsReader, this);
                return true;
            }
        }

        // Cannot use SSPI when server has responded 0x01 for FedAuthRequired PreLogin Option.
        assert !(integratedSecurity && fedAuthRequiredPreLoginResponse);
        // Cannot use both SSPI and FedAuth
        assert (!integratedSecurity) || !(federatedAuthenticationInfoRequested || federatedAuthenticationRequested);
        // fedAuthFeatureExtensionData provided without fed auth feature request
        assert (null == fedAuthFeatureExtensionData)
                || (federatedAuthenticationInfoRequested || federatedAuthenticationRequested);
        // Fed Auth feature requested without specifying fedAuthFeatureExtensionData.
        assert (null != fedAuthFeatureExtensionData
                || !(federatedAuthenticationInfoRequested || federatedAuthenticationRequested));

        String sUser = activeConnectionProperties.getProperty(SQLServerDriverStringProperty.USER.toString());
        String sPwd = activeConnectionProperties.getProperty(SQLServerDriverStringProperty.PASSWORD.toString());
        String appName = activeConnectionProperties
                .getProperty(SQLServerDriverStringProperty.APPLICATION_NAME.toString());
        String interfaceLibName = "Microsoft JDBC Driver " + SQLJdbcVersion.major + "." + SQLJdbcVersion.minor;
        String databaseName = activeConnectionProperties
                .getProperty(SQLServerDriverStringProperty.DATABASE_NAME.toString());
        String serverName = (null != currentConnectPlaceHolder) ? currentConnectPlaceHolder.getServerName()
                                                                : activeConnectionProperties.getProperty(
                                                                        SQLServerDriverStringProperty.SERVER_NAME
                                                                                .toString());
        if (null != serverName && serverName.length() > 128) {
            serverName = serverName.substring(0, 128);
        }

        byte[] secBlob = new byte[0];
        boolean[] done = {false};
        if (null != authentication) {
            secBlob = authentication.generateClientContext(secBlob, done);
            sUser = null;
            sPwd = null;
        }

        byte hostnameBytes[] = toUCS16(hostName);
        byte userBytes[] = toUCS16(sUser);
        byte passwordBytes[] = encryptPassword(sPwd);
        int passwordLen = (null != passwordBytes) ? passwordBytes.length : 0;
        byte appNameBytes[] = toUCS16(appName);
        byte serverNameBytes[] = toUCS16(serverName);
        byte interfaceLibNameBytes[] = toUCS16(interfaceLibName);
        byte interfaceLibVersionBytes[] = {(byte) SQLJdbcVersion.build, (byte) SQLJdbcVersion.patch,
                (byte) SQLJdbcVersion.minor, (byte) SQLJdbcVersion.major};
        byte databaseNameBytes[] = toUCS16(databaseName);
        byte netAddress[] = new byte[6];
        int dataLen = 0;

        // TDS version 8 if strict mode
        // Denali --> TDS 7.4, Katmai (10.0) & later 7.3B, Prelogin disconnects anything older
        if (encryptOption.compareToIgnoreCase(EncryptOption.Strict.toString()) == 0) {
            tdsVersion = TDS.VER_TDS80;
        } else if (serverMajorVersion >= 11) {
            tdsVersion = TDS.VER_DENALI;
        } else if (serverMajorVersion >= 10) {
            tdsVersion = TDS.VER_KATMAI;
        } else if (serverMajorVersion >= 9) {
            tdsVersion = TDS.VER_YUKON;
        } else {
            assert false : "prelogin did not disconnect for the old version: " + serverMajorVersion;
        }

        final int tdsLoginRequestBaseLength = 94;
        TDSWriter tdsWriter = logonCommand.startRequest(TDS.PKT_LOGON70);

        int len = tdsLoginRequestBaseLength + hostnameBytes.length + appNameBytes.length + serverNameBytes.length
                + interfaceLibNameBytes.length + databaseNameBytes.length + ((secBlob != null) ? secBlob.length : 0)
                + 4; // AE is always on;

        // only add lengths of password and username if not using SSPI or requesting federated authentication info
        if (!integratedSecurity && !(federatedAuthenticationInfoRequested || federatedAuthenticationRequested)
                && null == clientCertificate) {
            len = len + passwordLen + userBytes.length;
        }

        int aeOffset = len;
        // AE is always ON
        len += writeAEFeatureRequest(false, tdsWriter);
        if (federatedAuthenticationInfoRequested || federatedAuthenticationRequested) {
            len = len + writeFedAuthFeatureRequest(false, tdsWriter, fedAuthFeatureExtensionData);
        }

        // Data Classification is always enabled (by default)
        len += writeDataClassificationFeatureRequest(false, tdsWriter);

        len = len + writeUTF8SupportFeatureRequest(false, tdsWriter);

        len = len + writeDNSCacheFeatureRequest(false, tdsWriter);

        len = len + 1; // add 1 to length because of FeatureEx terminator

        // Idle Connection Resiliency is requested
        if (connectRetryCount > 0) {
            len = len + writeIdleConnectionResiliencyRequest(false, tdsWriter);
        }

        // Length of entire Login 7 packet
        tdsWriter.writeInt(len);
        tdsWriter.writeInt(tdsVersion);
        tdsWriter.writeInt(requestedPacketSize);
        tdsWriter.writeBytes(interfaceLibVersionBytes); // writeBytes() is little endian
        tdsWriter.writeInt(DriverJDBCVersion.getProcessId()); // Client process ID
        tdsWriter.writeInt(0); // Primary server connection ID

        tdsWriter.writeByte((byte) (// OptionFlags1:
        TDS.LOGIN_OPTION1_ORDER_X86 | // X86 byte order for numeric & datetime types
                TDS.LOGIN_OPTION1_CHARSET_ASCII | // ASCII character set
                TDS.LOGIN_OPTION1_FLOAT_IEEE_754 | // IEEE 754 floating point representation
                TDS.LOGIN_OPTION1_DUMPLOAD_ON | // Require dump/load BCP capabilities
                TDS.LOGIN_OPTION1_USE_DB_OFF | // No ENVCHANGE after USE DATABASE
                TDS.LOGIN_OPTION1_INIT_DB_FATAL | // Fail connection if initial database change fails
                TDS.LOGIN_OPTION1_SET_LANG_ON // Warn on SET LANGUAGE stmt
        ));

        // OptionFlags2:
        tdsWriter.writeByte((byte) (TDS.LOGIN_OPTION2_INIT_LANG_FATAL | // Fail connection if initial language change
                                                                        // fails
                TDS.LOGIN_OPTION2_ODBC_ON | // Use ODBC defaults (ANSI_DEFAULTS ON, IMPLICIT_TRANSACTIONS OFF, TEXTSIZE
                                            // inf, ROWCOUNT inf)
                (replication ? TDS.LOGIN_OPTION2_USER_SQLREPL_ON : TDS.LOGIN_OPTION2_USER_SQLREPL_OFF)
                | (integratedSecurity ? // integrated security if integratedSecurity requested
                                      TDS.LOGIN_OPTION2_INTEGRATED_SECURITY_ON
                                      : TDS.LOGIN_OPTION2_INTEGRATED_SECURITY_OFF)));

        // TypeFlags
        tdsWriter.writeByte((byte) (TDS.LOGIN_SQLTYPE_DEFAULT | (applicationIntent != null
                && applicationIntent.equals(ApplicationIntent.READ_ONLY) ? TDS.LOGIN_READ_ONLY_INTENT
                                                                         : TDS.LOGIN_READ_WRITE_INTENT)));

        // OptionFlags3
        byte colEncSetting;
        // AE is always ON
        {
            colEncSetting = TDS.LOGIN_OPTION3_FEATURE_EXTENSION;
        }

        // Accept unknown collations from Katmai & later servers
        tdsWriter.writeByte((byte) (TDS.LOGIN_OPTION3_DEFAULT | colEncSetting
                | ((serverMajorVersion >= 10) ? TDS.LOGIN_OPTION3_UNKNOWN_COLLATION_HANDLING : 0)));

        tdsWriter.writeInt((byte) 0); // Client time zone
        tdsWriter.writeInt((byte) 0); // Client LCID

        tdsWriter.writeShort((short) tdsLoginRequestBaseLength);

        // Hostname
        tdsWriter.writeShort((short) ((hostName != null && !hostName.isEmpty()) ? hostName.length() : 0));
        dataLen += hostnameBytes.length;

        // Only send user/password over if not NTLM or fSSPI or fed auth ADAL... If both user/password and SSPI are in
        // login rec, only SSPI is used.
        if (ntlmAuthentication) {
            tdsWriter.writeShort((short) (tdsLoginRequestBaseLength + dataLen));
            tdsWriter.writeShort((short) (0));
            tdsWriter.writeShort((short) (tdsLoginRequestBaseLength + dataLen));
            tdsWriter.writeShort((short) (0));

        } else if (!integratedSecurity && !(federatedAuthenticationInfoRequested || federatedAuthenticationRequested)
                && null == clientCertificate) {
            // User and Password
            tdsWriter.writeShort((short) (tdsLoginRequestBaseLength + dataLen));
            tdsWriter.writeShort((short) (sUser == null ? 0 : sUser.length()));
            dataLen += userBytes.length;

            tdsWriter.writeShort((short) (tdsLoginRequestBaseLength + dataLen));
            tdsWriter.writeShort((short) (sPwd == null ? 0 : sPwd.length()));
            dataLen += passwordLen;

        } else {
            // User and Password are null
            tdsWriter.writeShort((short) (0));
            tdsWriter.writeShort((short) (0));
            tdsWriter.writeShort((short) (0));
            tdsWriter.writeShort((short) (0));
        }

        // App name
        tdsWriter.writeShort((short) (tdsLoginRequestBaseLength + dataLen));
        tdsWriter.writeShort((short) (appName == null ? 0 : appName.length()));
        dataLen += appNameBytes.length;

        // Server name
        tdsWriter.writeShort((short) (tdsLoginRequestBaseLength + dataLen));
        tdsWriter.writeShort((short) (serverName == null ? 0 : serverName.length()));
        dataLen += serverNameBytes.length;

        // Unused
        tdsWriter.writeShort((short) (tdsLoginRequestBaseLength + dataLen));
        // AE is always ON
        {
            tdsWriter.writeShort((short) 4);
            dataLen += 4;
        }

        // Interface library name
        assert null != interfaceLibName;
        tdsWriter.writeShort((short) (tdsLoginRequestBaseLength + dataLen));
        tdsWriter.writeShort((short) (interfaceLibName.length()));
        dataLen += interfaceLibNameBytes.length;

        // Language
        tdsWriter.writeShort((short) 0);
        tdsWriter.writeShort((short) 0);

        // Database
        tdsWriter.writeShort((short) (tdsLoginRequestBaseLength + dataLen));
        tdsWriter.writeShort((short) (databaseName == null ? 0 : databaseName.length()));
        dataLen += databaseNameBytes.length;

        // Client ID (from MAC addr)
        tdsWriter.writeBytes(netAddress);

        final int uShortMax = 65535;
        // SSPI data
        if (!integratedSecurity) {
            tdsWriter.writeShort((short) 0);
            tdsWriter.writeShort((short) 0);
        } else {
            tdsWriter.writeShort((short) (tdsLoginRequestBaseLength + dataLen));
            if (uShortMax <= secBlob.length) {
                tdsWriter.writeShort((short) (uShortMax));
            } else {
                tdsWriter.writeShort((short) (secBlob.length));
            }
        }

        // Database to attach during connection process
        tdsWriter.writeShort((short) 0);
        tdsWriter.writeShort((short) 0);

        if (tdsVersion >= TDS.VER_YUKON || tdsVersion == TDS.VER_TDS80) {
            // TDS 7.2: Password change
            tdsWriter.writeShort((short) 0);
            tdsWriter.writeShort((short) 0);

            // TDS 7.2: 32-bit SSPI byte count (used if 16 bits above were not sufficient)
            if (null != secBlob && uShortMax <= secBlob.length) {
                tdsWriter.writeInt(secBlob.length);
            } else {
                tdsWriter.writeInt((short) 0);
            }
        }

        tdsWriter.writeBytes(hostnameBytes);

        // Don't allow user credentials to be logged
        tdsWriter.setDataLoggable(false);

        // if we are using NTLM or SSPI or fed auth ADAL, do not send over username/password, since we will use SSPI
        // instead
        // Also do not send username or password if user is attempting client certificate authentication.
        if (!integratedSecurity && !(federatedAuthenticationInfoRequested || federatedAuthenticationRequested)
                && null == clientCertificate) {
            tdsWriter.writeBytes(userBytes); // Username
            tdsWriter.writeBytes(passwordBytes); // Password (encrypted)
        }
        tdsWriter.setDataLoggable(true);

        tdsWriter.writeBytes(appNameBytes); // application name
        tdsWriter.writeBytes(serverNameBytes); // server name

        // AE is always ON
        tdsWriter.writeInt(aeOffset);

        tdsWriter.writeBytes(interfaceLibNameBytes); // interfaceLibName
        tdsWriter.writeBytes(databaseNameBytes); // databaseName

        // Don't allow user credentials to be logged
        tdsWriter.setDataLoggable(false);

        // SSPI data
        if (integratedSecurity) {
            tdsWriter.writeBytes(secBlob, 0, secBlob.length);
        }

        // AE is always ON
        writeAEFeatureRequest(true, tdsWriter);

        if (federatedAuthenticationInfoRequested || federatedAuthenticationRequested) {
            writeFedAuthFeatureRequest(true, tdsWriter, fedAuthFeatureExtensionData);
        }

        writeDataClassificationFeatureRequest(true, tdsWriter);
        writeUTF8SupportFeatureRequest(true, tdsWriter);
        writeDNSCacheFeatureRequest(true, tdsWriter);

        // Idle Connection Resiliency is requested
        if (connectRetryCount > 0) {
            writeIdleConnectionResiliencyRequest(true, tdsWriter);
        }

        tdsWriter.writeByte((byte) TDS.FEATURE_EXT_TERMINATOR);
        tdsWriter.setDataLoggable(true);

        LogonProcessor logonProcessor = new LogonProcessor(authentication);
        TDSReader tdsReader;
        do {
            tdsReader = logonCommand.startResponse();
            sessionRecovery.setConnectionRecoveryPossible(false);
            TDSParser.parse(tdsReader, logonProcessor);
        } while (!logonProcessor.complete(logonCommand, tdsReader));

        if (sessionRecovery.isReconnectRunning() && !sessionRecovery.isConnectionRecoveryPossible()) {
            if (connectionlogger.isLoggable(Level.WARNING)) {
                connectionlogger.warning(this.toString()
                        + "SessionRecovery feature extension ack was not sent by the server during reconnection.");
            }
            terminate(SQLServerException.DRIVER_ERROR_INVALID_TDS,
                    SQLServerException.getErrString("R_crClientNoRecoveryAckFromLogin"));
        }
        if (connectRetryCount > 0 && !sessionRecovery.isReconnectRunning()) {
            sessionRecovery.getSessionStateTable().setOriginalCatalog(sCatalog);
            sessionRecovery.getSessionStateTable().setOriginalCollation(databaseCollation);
            sessionRecovery.getSessionStateTable().setOriginalLanguage(sLanguage);
        }
    }

    /* --------------- JDBC 3.0 ------------- */

    /**
     * Checks that the holdability argument is one of the values allowed by the JDBC spec and by this driver.
     */
    private void checkValidHoldability(int holdability) throws SQLServerException {
        if (holdability != ResultSet.HOLD_CURSORS_OVER_COMMIT && holdability != ResultSet.CLOSE_CURSORS_AT_COMMIT) {
            MessageFormat form = new MessageFormat(SQLServerException.getErrString("R_invalidHoldability"));
            SQLServerException.makeFromDriverError(this, this, form.format(new Object[] {holdability}), null, true);
        }
    }

    /**
     * Checks that the proposed statement holdability matches this connection's current holdability.
     *
     * SQL Server doesn't support per-statement holdability, so the statement's proposed holdability must match its
     * parent connection's. Note that this doesn't stop anyone from changing the holdability of the connection after
     * creating the statement. Apps should always call Statement.getResultSetHoldability to check the holdability of
     * ResultSets that would be created, and/or ResultSet.getHoldability to check the holdability of an existing
     * ResultSet.
     */
    private void checkMatchesCurrentHoldability(int resultSetHoldability) throws SQLServerException {
        if (resultSetHoldability != this.holdability) {
            SQLServerException.makeFromDriverError(this, this,
                    SQLServerException.getErrString("R_sqlServerHoldability"), null, false);
        }
    }

    @Override
    public Statement createStatement(int nType, int nConcur, int resultSetHoldability) throws SQLServerException {
        loggerExternal.entering(loggingClassName, "createStatement",
                new Object[] {nType, nConcur, resultSetHoldability});
        Statement st = createStatement(nType, nConcur, resultSetHoldability,
                SQLServerStatementColumnEncryptionSetting.UseConnectionSetting);
        loggerExternal.exiting(loggingClassName, "createStatement", st);
        return st;
    }

    @Override
    public Statement createStatement(int nType, int nConcur, int resultSetHoldability,
            SQLServerStatementColumnEncryptionSetting stmtColEncSetting) throws SQLServerException {
        loggerExternal.entering(loggingClassName, "createStatement",
                new Object[] {nType, nConcur, resultSetHoldability, stmtColEncSetting});
        checkClosed();
        checkValidHoldability(resultSetHoldability);
        checkMatchesCurrentHoldability(resultSetHoldability);
        Statement st = new SQLServerStatement(this, nType, nConcur, stmtColEncSetting);
        if (requestStarted) {
            addOpenStatement((ISQLServerStatement) st);
        }
        loggerExternal.exiting(loggingClassName, "createStatement", st);
        return st;
    }

    @Override
    public PreparedStatement prepareStatement(java.lang.String sql, int nType, int nConcur,
            int resultSetHoldability) throws SQLServerException {
        loggerExternal.entering(loggingClassName, "prepareStatement",
                new Object[] {nType, nConcur, resultSetHoldability});
        PreparedStatement st = prepareStatement(sql, nType, nConcur, resultSetHoldability,
                SQLServerStatementColumnEncryptionSetting.UseConnectionSetting);
        loggerExternal.exiting(loggingClassName, "prepareStatement", st);
        return st;
    }

    @Override
    public PreparedStatement prepareStatement(java.lang.String sql, int nType, int nConcur, int resultSetHoldability,
            SQLServerStatementColumnEncryptionSetting stmtColEncSetting) throws SQLServerException {
        loggerExternal.entering(loggingClassName, "prepareStatement",
                new Object[] {nType, nConcur, resultSetHoldability, stmtColEncSetting});
        checkClosed();
        checkValidHoldability(resultSetHoldability);
        checkMatchesCurrentHoldability(resultSetHoldability);

        PreparedStatement st = new SQLServerPreparedStatement(this, sql, nType, nConcur, stmtColEncSetting);

        if (requestStarted) {
            addOpenStatement((ISQLServerStatement) st);
        }

        loggerExternal.exiting(loggingClassName, "prepareStatement", st);
        return st;
    }

    @Override
    public CallableStatement prepareCall(String sql, int nType, int nConcur,
            int resultSetHoldability) throws SQLServerException {
        loggerExternal.entering(loggingClassName, "prepareStatement",
                new Object[] {nType, nConcur, resultSetHoldability});
        CallableStatement st = prepareCall(sql, nType, nConcur, resultSetHoldability,
                SQLServerStatementColumnEncryptionSetting.UseConnectionSetting);
        loggerExternal.exiting(loggingClassName, "prepareCall", st);
        return st;
    }

    @Override
    public CallableStatement prepareCall(String sql, int nType, int nConcur, int resultSetHoldability,
            SQLServerStatementColumnEncryptionSetting stmtColEncSetiing) throws SQLServerException {
        loggerExternal.entering(loggingClassName, "prepareStatement",
                new Object[] {nType, nConcur, resultSetHoldability, stmtColEncSetiing});
        checkClosed();
        checkValidHoldability(resultSetHoldability);
        checkMatchesCurrentHoldability(resultSetHoldability);

        CallableStatement st = new SQLServerCallableStatement(this, sql, nType, nConcur, stmtColEncSetiing);

        if (requestStarted) {
            addOpenStatement((ISQLServerStatement) st);
        }

        loggerExternal.exiting(loggingClassName, "prepareCall", st);
        return st;
    }

    /* JDBC 3.0 Auto generated keys */

    @Override
    public PreparedStatement prepareStatement(String sql, int flag) throws SQLServerException {
        if (loggerExternal.isLoggable(java.util.logging.Level.FINER)) {
            loggerExternal.entering(loggingClassName, "prepareStatement", new Object[] {sql, flag});
        }
        SQLServerPreparedStatement ps = (SQLServerPreparedStatement) prepareStatement(sql, flag,
                SQLServerStatementColumnEncryptionSetting.UseConnectionSetting);

        loggerExternal.exiting(loggingClassName, "prepareStatement", ps);
        return ps;
    }

    @Override
    public PreparedStatement prepareStatement(String sql, int flag,
            SQLServerStatementColumnEncryptionSetting stmtColEncSetting) throws SQLServerException {
        if (loggerExternal.isLoggable(java.util.logging.Level.FINER)) {
            loggerExternal.entering(loggingClassName, "prepareStatement", new Object[] {sql, flag, stmtColEncSetting});
        }
        checkClosed();
        SQLServerPreparedStatement ps = (SQLServerPreparedStatement) prepareStatement(sql, ResultSet.TYPE_FORWARD_ONLY,
                ResultSet.CONCUR_READ_ONLY, stmtColEncSetting);
        ps.bRequestedGeneratedKeys = (flag == Statement.RETURN_GENERATED_KEYS);
        loggerExternal.exiting(loggingClassName, "prepareStatement", ps);
        return ps;
    }

    @Override
    public PreparedStatement prepareStatement(String sql, int[] columnIndexes) throws SQLServerException {
        if (loggerExternal.isLoggable(java.util.logging.Level.FINER)) {
            loggerExternal.entering(loggingClassName, "prepareStatement", new Object[] {sql, columnIndexes});
        }
        SQLServerPreparedStatement ps = (SQLServerPreparedStatement) prepareStatement(sql, columnIndexes,
                SQLServerStatementColumnEncryptionSetting.UseConnectionSetting);

        loggerExternal.exiting(loggingClassName, "prepareStatement", ps);
        return ps;
    }

    @Override
    public PreparedStatement prepareStatement(String sql, int[] columnIndexes,
            SQLServerStatementColumnEncryptionSetting stmtColEncSetting) throws SQLServerException {
        loggerExternal.entering(loggingClassName, "prepareStatement",
                new Object[] {sql, columnIndexes, stmtColEncSetting});

        checkClosed();
        if (columnIndexes == null || columnIndexes.length != 1) {
            SQLServerException.makeFromDriverError(this, this,
                    SQLServerException.getErrString("R_invalidColumnArrayLength"), null, false);
        }
        SQLServerPreparedStatement ps = (SQLServerPreparedStatement) prepareStatement(sql, ResultSet.TYPE_FORWARD_ONLY,
                ResultSet.CONCUR_READ_ONLY, stmtColEncSetting);
        ps.bRequestedGeneratedKeys = true;
        loggerExternal.exiting(loggingClassName, "prepareStatement", ps);
        return ps;
    }

    @Override
    public PreparedStatement prepareStatement(String sql, String[] columnNames) throws SQLServerException {
        if (loggerExternal.isLoggable(java.util.logging.Level.FINER)) {
            loggerExternal.entering(loggingClassName, "prepareStatement", new Object[] {sql, columnNames});
        }

        SQLServerPreparedStatement ps = (SQLServerPreparedStatement) prepareStatement(sql, columnNames,
                SQLServerStatementColumnEncryptionSetting.UseConnectionSetting);

        loggerExternal.exiting(loggingClassName, "prepareStatement", ps);
        return ps;
    }

    @Override
    public PreparedStatement prepareStatement(String sql, String[] columnNames,
            SQLServerStatementColumnEncryptionSetting stmtColEncSetting) throws SQLServerException {
        loggerExternal.entering(loggingClassName, "prepareStatement",
                new Object[] {sql, columnNames, stmtColEncSetting});
        checkClosed();
        if (columnNames == null || columnNames.length != 1) {
            SQLServerException.makeFromDriverError(this, this,
                    SQLServerException.getErrString("R_invalidColumnArrayLength"), null, false);
        }
        SQLServerPreparedStatement ps = (SQLServerPreparedStatement) prepareStatement(sql, ResultSet.TYPE_FORWARD_ONLY,
                ResultSet.CONCUR_READ_ONLY, stmtColEncSetting);
        ps.bRequestedGeneratedKeys = true;
        loggerExternal.exiting(loggingClassName, "prepareStatement", ps);
        return ps;
    }

    /* JDBC 3.0 Savepoints */

    @Override
    public void releaseSavepoint(Savepoint savepoint) throws SQLException {
        loggerExternal.entering(loggingClassName, "releaseSavepoint", savepoint);
        SQLServerException.throwNotSupportedException(this, null);
    }

    final private Savepoint setNamedSavepoint(String sName) throws SQLServerException {
        if (databaseAutoCommitMode) {
            SQLServerException.makeFromDriverError(this, this, SQLServerException.getErrString("R_cantSetSavepoint"),
                    null, false);
        }

        SQLServerSavepoint s = new SQLServerSavepoint(this, sName);

        // Create the named savepoint. Note that we explicitly start a transaction if we
        // are not already in one. This is to allow the savepoint to be created even if
        // setSavepoint() is called before executing any other implicit-transaction-starting
        // statements. Also note that the way we create this transaction is rather weird.
        // This is because the server creates a nested transaction (@@TRANCOUNT = 2) rather
        // than just the outer transaction (@@TRANCOUNT = 1). Should this limitation ever
        // change, the T-SQL below should still work.
        connectionCommand("IF @@TRANCOUNT = 0 BEGIN BEGIN TRAN IF @@TRANCOUNT = 2 COMMIT TRAN END SAVE TRAN "
                + Util.escapeSQLId(s.getLabel()), "setSavepoint");

        return s;
    }

    @Override
    public Savepoint setSavepoint(String sName) throws SQLServerException {
        loggerExternal.entering(loggingClassName, "setSavepoint", sName);
        if (loggerExternal.isLoggable(Level.FINER) && Util.isActivityTraceOn()) {
            loggerExternal.finer(toString() + " ActivityId: " + ActivityCorrelator.getNext().toString());
        }
        checkClosed();
        Savepoint pt = setNamedSavepoint(sName);
        loggerExternal.exiting(loggingClassName, "setSavepoint", pt);
        return pt;
    }

    @Override
    public Savepoint setSavepoint() throws SQLServerException {
        loggerExternal.entering(loggingClassName, "setSavepoint");
        if (loggerExternal.isLoggable(Level.FINER) && Util.isActivityTraceOn()) {
            loggerExternal.finer(toString() + " ActivityId: " + ActivityCorrelator.getNext().toString());
        }
        checkClosed();
        Savepoint pt = setNamedSavepoint(null);
        loggerExternal.exiting(loggingClassName, "setSavepoint", pt);
        return pt;
    }

    @Override
    public void rollback(Savepoint s) throws SQLServerException {
        loggerExternal.entering(loggingClassName, "rollback", s);
        if (loggerExternal.isLoggable(Level.FINER) && Util.isActivityTraceOn()) {
            loggerExternal.finer(toString() + " ActivityId: " + ActivityCorrelator.getNext().toString());
        }
        checkClosed();
        if (databaseAutoCommitMode) {
            SQLServerException.makeFromDriverError(this, this, SQLServerException.getErrString("R_cantInvokeRollback"),
                    null, false);
        }
        connectionCommand("IF @@TRANCOUNT > 0 ROLLBACK TRAN " + Util.escapeSQLId(((SQLServerSavepoint) s).getLabel()),
                "rollbackSavepoint");
        loggerExternal.exiting(loggingClassName, "rollback");
    }

    @Override
    public int getHoldability() throws SQLServerException {
        loggerExternal.entering(loggingClassName, "getHoldability");
        if (loggerExternal.isLoggable(Level.FINER))
            loggerExternal.exiting(loggingClassName, "getHoldability", holdability);
        return holdability;
    }

    @Override
    public void setHoldability(int holdability) throws SQLServerException {
        loggerExternal.entering(loggingClassName, "setHoldability", holdability);

        if (loggerExternal.isLoggable(Level.FINER) && Util.isActivityTraceOn()) {
            loggerExternal.finer(toString() + " ActivityId: " + ActivityCorrelator.getNext().toString());
        }
        checkValidHoldability(holdability);
        checkClosed();

        if (this.holdability != holdability) {
            assert ResultSet.HOLD_CURSORS_OVER_COMMIT == holdability
                    || ResultSet.CLOSE_CURSORS_AT_COMMIT == holdability : "invalid holdability " + holdability;

            connectionCommand(
                    (holdability == ResultSet.CLOSE_CURSORS_AT_COMMIT) ? "SET CURSOR_CLOSE_ON_COMMIT ON"
                                                                       : "SET CURSOR_CLOSE_ON_COMMIT OFF",
                    "setHoldability");

            this.holdability = holdability;
        }

        loggerExternal.exiting(loggingClassName, "setHoldability");
    }

    @Override
    public int getNetworkTimeout() throws SQLException {
        loggerExternal.entering(loggingClassName, "getNetworkTimeout");

        checkClosed();

        int timeout = 0;
        try {
            timeout = tdsChannel.getNetworkTimeout();
        } catch (IOException ioe) {
            terminate(SQLServerException.DRIVER_ERROR_IO_FAILED, ioe.getMessage(), ioe);
        }

        loggerExternal.exiting(loggingClassName, "getNetworkTimeout");
        return timeout;
    }

    @Override
    public void setNetworkTimeout(Executor executor, int timeout) throws SQLException {
        loggerExternal.entering(loggingClassName, SET_NETWORK_TIMEOUT_PERM, timeout);

        if (timeout < 0) {
            MessageFormat form = new MessageFormat(SQLServerException.getErrString("R_invalidSocketTimeout"));
            Object[] msgArgs = {timeout};
            SQLServerException.makeFromDriverError(this, this, form.format(msgArgs), null, false);
        }

        checkClosed();

        // check for setNetworkTimeout permission
        SecurityManager secMgr = System.getSecurityManager();
        if (secMgr != null) {
            try {
                SQLPermission perm = new SQLPermission(SET_NETWORK_TIMEOUT_PERM);
                secMgr.checkPermission(perm);
            } catch (SecurityException ex) {
                MessageFormat form = new MessageFormat(SQLServerException.getErrString("R_permissionDenied"));
                Object[] msgArgs = {SET_NETWORK_TIMEOUT_PERM};
                SQLServerException.makeFromDriverError(this, this, form.format(msgArgs), null, true);
            }
        }

        try {
            tdsChannel.setNetworkTimeout(timeout);
        } catch (IOException ioe) {
            terminate(SQLServerException.DRIVER_ERROR_IO_FAILED, ioe.getMessage(), ioe);
        }

        loggerExternal.exiting(loggingClassName, "setNetworkTimeout");
    }

    @Override
    public String getSchema() throws SQLException {
        loggerExternal.entering(loggingClassName, "getSchema");

        checkClosed();

        try (SQLServerStatement stmt = (SQLServerStatement) this.createStatement();
                SQLServerResultSet resultSet = stmt.executeQueryInternal("SELECT SCHEMA_NAME()")) {
            if (resultSet != null) {
                resultSet.next();
                return resultSet.getString(1);
            } else {
                SQLServerException.makeFromDriverError(this, this, SQLServerException.getErrString("R_getSchemaError"),
                        null, true);
            }
        } catch (SQLException e) {
            if (isSessionUnAvailable()) {
                throw e;
            }

            SQLServerException.makeFromDriverError(this, this, SQLServerException.getErrString("R_getSchemaError"),
                    null, true);
        }

        loggerExternal.exiting(loggingClassName, "getSchema");
        return null;
    }

    @Override
    public void setSchema(String schema) throws SQLException {
        loggerExternal.entering(loggingClassName, "setSchema", schema);
        checkClosed();
        addWarning(SQLServerException.getErrString("R_setSchemaWarning"));

        loggerExternal.exiting(loggingClassName, "setSchema");
    }

    @Override
    public void setSendTimeAsDatetime(boolean sendTimeAsDateTimeValue) {
        sendTimeAsDatetime = sendTimeAsDateTimeValue;
    }

    @Override
    public void setUseFmtOnly(boolean useFmtOnly) {
        this.useFmtOnly = useFmtOnly;
    }

    @Override
    public final boolean getUseFmtOnly() {
        return useFmtOnly;
    }

    @Override
    public java.sql.Array createArrayOf(String typeName, Object[] elements) throws SQLException {
        SQLServerException.throwNotSupportedException(this, null);
        return null;
    }

    @Override
    public java.sql.Blob createBlob() throws SQLException {
        checkClosed();
        return new SQLServerBlob(this);
    }

    @Override
    public java.sql.Clob createClob() throws SQLException {
        checkClosed();
        return new SQLServerClob(this);
    }

    @Override
    public java.sql.NClob createNClob() throws SQLException {
        checkClosed();
        return new SQLServerNClob(this);
    }

    @Override
    public SQLXML createSQLXML() throws SQLException {
        loggerExternal.entering(loggingClassName, "createSQLXML");
        SQLXML sqlxml = new SQLServerSQLXML(this);

        if (loggerExternal.isLoggable(Level.FINER))
            loggerExternal.exiting(loggingClassName, "createSQLXML", sqlxml);
        return sqlxml;
    }

    @Override
    public java.sql.Struct createStruct(String typeName, Object[] attributes) throws SQLException {
        SQLServerException.throwNotSupportedException(this, null);
        return null;
    }

    String getTrustedServerNameAE() throws SQLServerException {
        return trustedServerNameAE.toUpperCase();
    }

    @Override
    public Properties getClientInfo() throws SQLException {
        loggerExternal.entering(loggingClassName, "getClientInfo");
        checkClosed();
        Properties p = new Properties();
        loggerExternal.exiting(loggingClassName, "getClientInfo", p);
        return p;
    }

    @Override
    public String getClientInfo(String name) throws SQLException {
        loggerExternal.entering(loggingClassName, "getClientInfo", name);
        checkClosed();
        loggerExternal.exiting(loggingClassName, "getClientInfo", null);
        return null;
    }

    @Override
    public void setClientInfo(Properties properties) throws SQLClientInfoException {
        loggerExternal.entering(loggingClassName, "setClientInfo", properties);
        // This function is only marked as throwing only SQLClientInfoException so the conversion is necessary
        try {
            checkClosed();
        } catch (SQLServerException ex) {
            SQLClientInfoException info = new SQLClientInfoException();
            info.initCause(ex);
            throw info;
        }

        if (!properties.isEmpty()) {
            Enumeration<?> e = properties.keys();
            while (e.hasMoreElements()) {
                MessageFormat form = new MessageFormat(SQLServerException.getErrString("R_invalidProperty"));
                Object[] msgArgs = {e.nextElement()};
                addWarning(form.format(msgArgs));
            }
        }
        loggerExternal.exiting(loggingClassName, "setClientInfo");
    }

    @Override
    public void setClientInfo(String name, String value) throws SQLClientInfoException {
        if (loggerExternal.isLoggable(java.util.logging.Level.FINER)) {
            loggerExternal.entering(loggingClassName, "setClientInfo", new Object[] {name, value});
        }
        // This function is only marked as throwing only SQLClientInfoException so the conversion is necessary
        try {
            checkClosed();
        } catch (SQLServerException ex) {
            SQLClientInfoException info = new SQLClientInfoException();
            info.initCause(ex);
            throw info;
        }
        MessageFormat form = new MessageFormat(SQLServerException.getErrString("R_invalidProperty"));
        Object[] msgArgs = {name};
        addWarning(form.format(msgArgs));
        loggerExternal.exiting(loggingClassName, "setClientInfo");
    }

    /**
     * Determine whether the connection is still valid.
     *
     * The driver shall submit a query on the connection or use some other mechanism that positively verifies the
     * connection is still valid when this method is called.
     *
     * The query submitted by the driver to validate the connection shall be executed in the context of the current
     * transaction.
     *
     * @param timeout
     *        The time in seconds to wait for the database operation used to validate the connection to complete. If the
     *        timeout period expires before the operation completes, this method returns false. A value of 0 indicates a
     *        timeout is not applied to the database operation. Note that if the value is 0, the call to isValid may
     *        block indefinitely if the connection is not valid...
     *
     * @return true if the connection has not been closed and is still valid.
     *
     * @throws SQLException
     *         if the value supplied for the timeout is less than 0.
     */
    @Override
    public boolean isValid(int timeout) throws SQLException {
        loggerExternal.entering(loggingClassName, "isValid", timeout);

        // Throw an exception if the timeout is invalid
        if (timeout < 0) {
            MessageFormat form = new MessageFormat(SQLServerException.getErrString("R_invalidQueryTimeOutValue"));
            Object[] msgArgs = {timeout};
            SQLServerException.makeFromDriverError(this, this, form.format(msgArgs), null, true);
        }

        // Return false if the connection is closed
        if (isSessionUnAvailable())
            return false;

        boolean isValid = true;
        try (SQLServerStatement stmt = new SQLServerStatement(this, ResultSet.TYPE_FORWARD_ONLY,
                ResultSet.CONCUR_READ_ONLY, SQLServerStatementColumnEncryptionSetting.UseConnectionSetting)) {

            // If asked, limit the time to wait for the query to complete.
            if (0 != timeout)
                stmt.setQueryTimeout(timeout);

            /*
             * Try to execute the query. If this succeeds, then the connection is valid. If it fails (throws an
             * exception), then the connection is not valid. If a timeout was provided, execution throws an
             * "query timed out" exception if the query fails to execute in that time.
             */
            stmt.executeQueryInternal("SELECT 1");
        } catch (SQLException e) {
            isValid = false;
            /*
             * Do not propagate SQLExceptions from query execution or statement closure. The connection is considered to
             * be invalid if the statement fails to close, even though query execution succeeded.
             */
            connectionlogger.fine(toString() + " Exception checking connection validity: " + e.getMessage());
        }

        loggerExternal.exiting(loggingClassName, "isValid", isValid);
        return isValid;
    }

    @Override
    public boolean isWrapperFor(Class<?> iface) throws SQLException {
        loggerExternal.entering(loggingClassName, "isWrapperFor", iface);
        boolean f = iface.isInstance(this);
        loggerExternal.exiting(loggingClassName, "isWrapperFor", f);
        return f;
    }

    @Override
    public <T> T unwrap(Class<T> iface) throws SQLException {
        loggerExternal.entering(loggingClassName, "unwrap", iface);
        T t;
        try {
            t = iface.cast(this);
        } catch (ClassCastException e) {

            SQLServerException newe = new SQLServerException(e.getMessage(), e);
            throw newe;
        }
        loggerExternal.exiting(loggingClassName, "unwrap", t);
        return t;
    }

    /** request started flag */
    private boolean requestStarted = false;

    /** original database autocommit mode */
    private boolean originalDatabaseAutoCommitMode;

    /** original transaction isolation level */
    private int originalTransactionIsolationLevel;

    /** original network timeout */
    private int originalNetworkTimeout;

    /** original holdability */
    private int originalHoldability;

    /** original sendTimeAsDateTime flag */
    private boolean originalSendTimeAsDatetime;

    /** original statement pooling cache size */
    private int originalStatementPoolingCacheSize;

    /** original disableStatementPooling */
    private boolean originalDisableStatementPooling;

    /** original server prepared statement discard threshold */
    private int originalServerPreparedStatementDiscardThreshold;

    /** original enable prepareOnFirstPreparedStatementCall */
    private Boolean originalEnablePrepareOnFirstPreparedStatementCall;

    /** original sCatalog */
    private String originalSCatalog;

    /** original useBulkCopyForBatchInsert flag */
    private boolean originalUseBulkCopyForBatchInsert;

    /** original SqlWarnings */
    private volatile SQLWarning originalSqlWarnings;

    /** open statements */
    private List<ISQLServerStatement> openStatements;

    /** original usesFmtOnly flag */
    private boolean originalUseFmtOnly;

    /** original delayLoadingLobs */
    private boolean originalDelayLoadingLobs;

    /** Always Encrypted version */
    private int aeVersion = TDS.COLUMNENCRYPTION_NOT_SUPPORTED;

    void beginRequestInternal() throws SQLException {
        loggerExternal.entering(loggingClassName, "beginRequest", this);
        lock.lock();
        try {
            if (!requestStarted) {
                originalDatabaseAutoCommitMode = databaseAutoCommitMode;
                originalTransactionIsolationLevel = transactionIsolationLevel;
                originalNetworkTimeout = getNetworkTimeout();
                originalHoldability = holdability;
                originalSendTimeAsDatetime = sendTimeAsDatetime;
                originalStatementPoolingCacheSize = statementPoolingCacheSize;
                originalDisableStatementPooling = disableStatementPooling;
                originalServerPreparedStatementDiscardThreshold = getServerPreparedStatementDiscardThreshold();
                originalEnablePrepareOnFirstPreparedStatementCall = getEnablePrepareOnFirstPreparedStatementCall();
                originalSCatalog = sCatalog;
                originalUseBulkCopyForBatchInsert = getUseBulkCopyForBatchInsert();
                originalSqlWarnings = sqlWarnings;
                openStatements = new LinkedList<ISQLServerStatement>();
                originalUseFmtOnly = useFmtOnly;
                originalDelayLoadingLobs = delayLoadingLobs;
                requestStarted = true;
            }
        } finally {
            lock.unlock();
        }
        loggerExternal.exiting(loggingClassName, "beginRequest", this);
    }

    void endRequestInternal() throws SQLException {
        loggerExternal.entering(loggingClassName, "endRequest", this);
        lock.lock();
        try {
            if (requestStarted) {
                if (!databaseAutoCommitMode) {
                    rollback();
                }
                if (databaseAutoCommitMode != originalDatabaseAutoCommitMode) {
                    setAutoCommit(originalDatabaseAutoCommitMode);
                }
                if (transactionIsolationLevel != originalTransactionIsolationLevel) {
                    setTransactionIsolation(originalTransactionIsolationLevel);
                }
                if (getNetworkTimeout() != originalNetworkTimeout) {
                    setNetworkTimeout(null, originalNetworkTimeout);
                }
                if (holdability != originalHoldability) {
                    setHoldability(originalHoldability);
                }
                if (sendTimeAsDatetime != originalSendTimeAsDatetime) {
                    setSendTimeAsDatetime(originalSendTimeAsDatetime);
                }
                if (useFmtOnly != originalUseFmtOnly) {
                    setUseFmtOnly(originalUseFmtOnly);
                }
                if (statementPoolingCacheSize != originalStatementPoolingCacheSize) {
                    setStatementPoolingCacheSize(originalStatementPoolingCacheSize);
                }
                if (disableStatementPooling != originalDisableStatementPooling) {
                    setDisableStatementPooling(originalDisableStatementPooling);
                }
                if (getServerPreparedStatementDiscardThreshold() != originalServerPreparedStatementDiscardThreshold) {
                    setServerPreparedStatementDiscardThreshold(originalServerPreparedStatementDiscardThreshold);
                }
                if (getEnablePrepareOnFirstPreparedStatementCall() != originalEnablePrepareOnFirstPreparedStatementCall) {
                    setEnablePrepareOnFirstPreparedStatementCall(originalEnablePrepareOnFirstPreparedStatementCall);
                }
                if (!sCatalog.equals(originalSCatalog)) {
                    setCatalog(originalSCatalog);
                }
                if (getUseBulkCopyForBatchInsert() != originalUseBulkCopyForBatchInsert) {
                    setUseBulkCopyForBatchInsert(originalUseBulkCopyForBatchInsert);
                }
                if (delayLoadingLobs != originalDelayLoadingLobs) {
                    setDelayLoadingLobs(originalDelayLoadingLobs);
                }
                sqlWarnings = originalSqlWarnings;
                if (null != openStatements) {
                    while (!openStatements.isEmpty()) {
                        try (Statement st = openStatements.get(0)) {}
                    }
                    openStatements.clear();
                }
                requestStarted = false;
            }
        } finally {
            lock.unlock();
        }
        loggerExternal.exiting(loggingClassName, "endRequest", this);
    }

    /**
     * Replaces JDBC syntax parameter markets '?' with SQL Server parameter markers @p1, @p2 etc...
     * 
     * @param sql
     *        the user's SQL
     * @throws SQLServerException
     * @return the returned syntax
     */
    static final char[] OUT = {' ', 'O', 'U', 'T'};

    String replaceParameterMarkers(String sqlSrc, int[] paramPositions, Parameter[] params,
            boolean isReturnValueSyntax) throws SQLServerException {
        final int MAX_PARAM_NAME_LEN = 6;
        char[] sqlDst = new char[sqlSrc.length() + params.length * (MAX_PARAM_NAME_LEN + OUT.length)];
        int dstBegin = 0;
        int srcBegin = 0;
        int nParam = 0;

        int paramIndex = 0;
        while (true) {
            int srcEnd = (paramIndex >= paramPositions.length) ? sqlSrc.length() : paramPositions[paramIndex];
            sqlSrc.getChars(srcBegin, srcEnd, sqlDst, dstBegin);
            dstBegin += srcEnd - srcBegin;

            if (sqlSrc.length() == srcEnd)
                break;

            dstBegin += makeParamName(nParam++, sqlDst, dstBegin);
            srcBegin = srcEnd + 1;

            if (params[paramIndex++].isOutput()) {
                if (!isReturnValueSyntax || paramIndex > 1) {
                    System.arraycopy(OUT, 0, sqlDst, dstBegin, OUT.length);
                    dstBegin += OUT.length;
                }
            }
        }

        return new String(sqlDst, 0, dstBegin);
    }

    /**
     * Makes a SQL Server style parameter name.
     * 
     * @param nParam
     *        the parameter number
     * @param name
     *        the parameter name
     * @param offset
     * @return int
     */
    static int makeParamName(int nParam, char[] name, int offset) {
        name[offset + 0] = '@';
        name[offset + 1] = 'P';
        if (nParam < 10) {
            name[offset + 2] = (char) ('0' + nParam);
            return 3;
        } else {
            if (nParam < 100) {
                int nBase = 2;
                while (true) { // make a char[] representation of the param number 2.26
                    if (nParam < nBase * 10) {
                        name[offset + 2] = (char) ('0' + (nBase - 1));
                        name[offset + 3] = (char) ('0' + (nParam - ((nBase - 1) * 10)));
                        return 4;
                    }
                    nBase++;
                }
            } else {
                String sParam = "" + nParam;
                sParam.getChars(0, sParam.length(), name, offset + 2);
                return 2 + sParam.length();
            }
        }
    }

    /**
     * Notify any interested parties (e.g. pooling managers) of a ConnectionEvent activity on the connection. Calling
     * notifyPooledConnection with null event will place this connection back in the pool. Calling
     * notifyPooledConnection with a non-null event is used to notify the pooling manager that the connection is bad and
     * should be removed from the pool.
     */
    void notifyPooledConnection(SQLServerException e) {
        lock.lock();
        try {
            if (null != pooledConnectionParent) {
                pooledConnectionParent.notifyEvent(e);
            }
        } finally {
            lock.unlock();
        }
    }

    // Detaches this connection from connection pool.
    void DetachFromPool() {
        lock.lock();
        try {
            pooledConnectionParent = null;
        } finally {
            lock.unlock();
        }
    }

    /**
     * Determines the listening port of a named SQL Server instance.
     * 
     * @param server
     *        the server name
     * @param instanceName
     *        the instance
     * @throws SQLServerException
     * @return the instance's port
     */
    private static final int BROWSER_PORT = 1434;

    String getInstancePort(String server, String instanceName) throws SQLServerException {
        String browserResult = null;
        DatagramSocket datagramSocket = null;
        String lastErrorMessage = null;

        try {
            lastErrorMessage = "Failed to determine instance for the : " + server + " instance:" + instanceName;

            // First we create a datagram socket
            try {
                datagramSocket = new DatagramSocket();
                datagramSocket.setSoTimeout(1000);
            } catch (SocketException socketException) {
                // Errors creating a local socket
                // Log the error and bail.
                lastErrorMessage = "Unable to create local datagram socket";
                throw socketException;
            }

            // Second, we need to get the IP address of the server to which we'll send the UDP request.
            // This may require a DNS lookup, which may fail due to transient conditions, so retry after logging the
            // first time.

            // send UDP packet
            assert null != datagramSocket;
            try {
                if (multiSubnetFailover) {
                    // If instance name is specified along with multiSubnetFailover, we get all IPs resolved by server
                    // name
                    InetAddress[] inetAddrs = InetAddress.getAllByName(server);
                    assert null != inetAddrs;
                    for (InetAddress inetAddr : inetAddrs) {
                        // Send the UDP request
                        try {
                            byte sendBuffer[] = (" " + instanceName).getBytes();
                            sendBuffer[0] = 4;
                            DatagramPacket udpRequest = new DatagramPacket(sendBuffer, sendBuffer.length, inetAddr,
                                    BROWSER_PORT);
                            datagramSocket.send(udpRequest);
                        } catch (IOException ioException) {
                            lastErrorMessage = "Error sending SQL Server Browser Service UDP request to address: "
                                    + inetAddr + ", port: " + BROWSER_PORT;
                            throw ioException;
                        }
                    }
                } else {
                    // If instance name is not specified along with multiSubnetFailover, we resolve only the first IP
                    // for server name
                    InetAddress inetAddr = InetAddress.getByName(server);

                    assert null != inetAddr;
                    // Send the UDP request
                    try {
                        byte sendBuffer[] = (" " + instanceName).getBytes();
                        sendBuffer[0] = 4;
                        DatagramPacket udpRequest = new DatagramPacket(sendBuffer, sendBuffer.length, inetAddr,
                                BROWSER_PORT);
                        datagramSocket.send(udpRequest);
                    } catch (IOException ioException) {
                        lastErrorMessage = "Error sending SQL Server Browser Service UDP request to address: "
                                + inetAddr + ", port: " + BROWSER_PORT;
                        throw ioException;
                    }
                }
            } catch (UnknownHostException unknownHostException) {
                lastErrorMessage = "Unable to determine IP address of host: " + server;
                throw unknownHostException;
            }

            // Receive the UDP response
            try {
                byte receiveBuffer[] = new byte[4096];
                DatagramPacket udpResponse = new DatagramPacket(receiveBuffer, receiveBuffer.length);
                datagramSocket.receive(udpResponse);
                browserResult = new String(receiveBuffer, 3, receiveBuffer.length - 3);
                if (connectionlogger.isLoggable(Level.FINER))
                    connectionlogger.fine(toString() + " Received SSRP UDP response from IP address: "
                            + udpResponse.getAddress().getHostAddress());
            } catch (IOException ioException) {
                // Warn and retry
                lastErrorMessage = "Error receiving SQL Server Browser Service UDP response from server: " + server;
                throw ioException;
            }
        } catch (IOException ioException) {
            MessageFormat form = new MessageFormat(SQLServerException.getErrString("R_sqlBrowserFailed"));
            Object[] msgArgs = {server, instanceName, ioException.toString()};
            connectionlogger.log(Level.FINE, toString() + " " + lastErrorMessage, ioException);
            SQLServerException.makeFromDriverError(this, this, form.format(msgArgs),
                    SQLServerException.EXCEPTION_XOPEN_CONNECTION_CANT_ESTABLISH, false);
        } finally {
            if (null != datagramSocket)
                datagramSocket.close();
        }
        assert null != browserResult;
        // If the server isn't configured for TCP then say so and fail
        int p = browserResult.indexOf("tcp;");
        if (-1 == p) {
            MessageFormat form = new MessageFormat(SQLServerException.getErrString("R_notConfiguredToListentcpip"));
            Object[] msgArgs = {instanceName};
            SQLServerException.makeFromDriverError(this, this, form.format(msgArgs),
                    SQLServerException.EXCEPTION_XOPEN_CONNECTION_CANT_ESTABLISH, false);
        }
        // All went well, so return the TCP port of the SQL Server instance
        int p1 = p + 4;
        int p2 = browserResult.indexOf(';', p1);
        return browserResult.substring(p1, p2);
    }

    int getNextSavepointId() {
        nNextSavePointId++; // Make them unique for this connection
        return nNextSavePointId;
    }

    /**
     * Returns this connection's SQLServerConnectionSecurityManager class to caller. Used by SQLServerPooledConnection
     * to verify security when passing out Connection objects.
     */
    void doSecurityCheck() {
        assert null != currentConnectPlaceHolder;
        currentConnectPlaceHolder.doSecurityCheck();
    }

    /**
     * Sets time-to-live for column encryption key entries in the column encryption key cache for the Always Encrypted
     * feature. The default value is 2 hours. This variable holds the value in seconds.
     */
    private static long columnEncryptionKeyCacheTtl = TimeUnit.SECONDS.convert(2, TimeUnit.HOURS);

    /**
     * Sets time-to-live for column encryption key entries in the column encryption key cache for the Always Encrypted
     * feature. The default value is 2 hours. This variable holds the value in seconds. This only applies to
     * global-level key store providers. Connection and Statement-level providers need to set their own cache TTL
     * values.
     * 
     * @param columnEncryptionKeyCacheTTL
     *        The timeunit in seconds
     * @param unit
     *        The Timeunit
     * @throws SQLServerException
     *         when an error occurs
     */
    public static void setColumnEncryptionKeyCacheTtl(int columnEncryptionKeyCacheTTL,
            TimeUnit unit) throws SQLServerException {
        sLock.lock();
        try {
            if (columnEncryptionKeyCacheTTL < 0 || unit.equals(TimeUnit.MILLISECONDS)
                    || unit.equals(TimeUnit.MICROSECONDS) || unit.equals(TimeUnit.NANOSECONDS)) {
                throw new SQLServerException(null, SQLServerException.getErrString("R_invalidCEKCacheTtl"), null, 0,
                        false);
            }

            columnEncryptionKeyCacheTtl = TimeUnit.SECONDS.convert(columnEncryptionKeyCacheTTL, unit);
        } finally {
            sLock.unlock();
        }
    }

    static long getColumnEncryptionKeyCacheTtl() {
        sLock.lock();
        try {
            return columnEncryptionKeyCacheTtl;
        } finally {
            sLock.unlock();
        }
    }

    /**
     * Enqueues a discarded prepared statement handle to be clean-up on the server.
     * 
     * @param statementHandle
     *        The prepared statement handle that should be scheduled for unprepare.
     */
    final void enqueueUnprepareStatementHandle(PreparedStatementHandle statementHandle) {
        if (null == statementHandle)
            return;

        if (loggerExternal.isLoggable(java.util.logging.Level.FINER))
            loggerExternal
                    .finer(this + ": Adding PreparedHandle to queue for un-prepare:" + statementHandle.getHandle());

        // Add the new handle to the discarding queue and find out current # enqueued.
        this.discardedPreparedStatementHandles.add(statementHandle);
        this.discardedPreparedStatementHandleCount.incrementAndGet();
    }

    @Override
    public int getDiscardedServerPreparedStatementCount() {
        return this.discardedPreparedStatementHandleCount.get();
    }

    @Override
    public void closeUnreferencedPreparedStatementHandles() {
        this.unprepareUnreferencedPreparedStatementHandles(true);
    }

    /**
     * Removes references to outstanding un-prepare requests. Should be run when connection is closed.
     */
    private final void cleanupPreparedStatementDiscardActions() {
        discardedPreparedStatementHandles.clear();
        discardedPreparedStatementHandleCount.set(0);
    }

    @Override
    public boolean getEnablePrepareOnFirstPreparedStatementCall() {
        if (null == this.enablePrepareOnFirstPreparedStatementCall)
            return DEFAULT_ENABLE_PREPARE_ON_FIRST_PREPARED_STATEMENT_CALL;
        else
            return this.enablePrepareOnFirstPreparedStatementCall;
    }

    @Override
    public void setEnablePrepareOnFirstPreparedStatementCall(boolean value) {
        this.enablePrepareOnFirstPreparedStatementCall = value;
    }

    @Override
    public String getPrepareMethod() {
        if (null == this.prepareMethod) {
            return SQLServerDriverStringProperty.PREPARE_METHOD.getDefaultValue();
        }

        return this.prepareMethod;
    }

    @Override
    public void setPrepareMethod(String prepareMethod) {
        this.prepareMethod = prepareMethod;
    }

    @Override
    public int getServerPreparedStatementDiscardThreshold() {
        if (0 > this.serverPreparedStatementDiscardThreshold)
            return DEFAULT_SERVER_PREPARED_STATEMENT_DISCARD_THRESHOLD;
        else
            return this.serverPreparedStatementDiscardThreshold;
    }

    @Override
    public void setServerPreparedStatementDiscardThreshold(int value) {
        this.serverPreparedStatementDiscardThreshold = Math.max(0, value);
    }

    final boolean isPreparedStatementUnprepareBatchingEnabled() {
        return 1 < getServerPreparedStatementDiscardThreshold();
    }

    /**
     * Cleans up discarded prepared statement handles on the server using batched un-prepare actions if the batching
     * threshold has been reached.
     * 
     * @param force
     *        When force is set to true we ignore the current threshold for if the discard actions should run and run
     *        them anyway.
     */
    final void unprepareUnreferencedPreparedStatementHandles(boolean force) {
        // Skip out if session is unavailable to adhere to previous non-batched behavior.
        if (isSessionUnAvailable())
            return;

        final int threshold = getServerPreparedStatementDiscardThreshold();

        // Met threshold to clean-up?
        if (force || threshold < getDiscardedServerPreparedStatementCount()) {

            // Create batch of sp_unprepare statements.
            StringBuilder sql = new StringBuilder(threshold * 32/* EXEC sp_cursorunprepare++; */);

            // Build the string containing no more than the # of handles to remove.
            // Note that sp_unprepare can fail if the statement is already removed.
            // However, the server will only abort that statement and continue with
            // the remaining clean-up.
            int handlesRemoved = 0;
            PreparedStatementHandle statementHandle = null;

            while (null != (statementHandle = discardedPreparedStatementHandles.poll())) {
                ++handlesRemoved;

                sql.append(statementHandle.isDirectSql() ? "EXEC sp_unprepare " : "EXEC sp_cursorunprepare ")
                        .append(statementHandle.getHandle()).append(';');
            }

            try {
                // Execute the batched set.
                try (SQLServerStatement stmt = (SQLServerStatement) this.createStatement()) {
                    stmt.isInternalEncryptionQuery = true;
                    stmt.execute(sql.toString());
                }

                if (loggerExternal.isLoggable(java.util.logging.Level.FINER))
                    loggerExternal.finer(this + ": Finished un-preparing handle count:" + handlesRemoved);
            } catch (SQLException e) {
                if (loggerExternal.isLoggable(java.util.logging.Level.FINER))
                    loggerExternal.log(Level.FINER, this + ": Error batch-closing at least one prepared handle", e);
            }

            // Decrement threshold counter
            discardedPreparedStatementHandleCount.addAndGet(-handlesRemoved);
        }
    }

    @Override
    public boolean getDisableStatementPooling() {
        return this.disableStatementPooling;
    }

    @Override
    public void setDisableStatementPooling(boolean value) {
        this.disableStatementPooling = value;
        if (!value && 0 < this.getStatementPoolingCacheSize()) {
            prepareCache();
        }
    }

    @Override
    public int getStatementPoolingCacheSize() {
        return statementPoolingCacheSize;
    }

    @Override
    public int getStatementHandleCacheEntryCount() {
        if (!isStatementPoolingEnabled())
            return 0;
        else
            return this.preparedStatementHandleCache.size();
    }

    @Override
    public boolean isStatementPoolingEnabled() {
        return null != preparedStatementHandleCache && 0 < this.getStatementPoolingCacheSize()
                && !this.getDisableStatementPooling();
    }

    @Override
    public void setStatementPoolingCacheSize(int value) {
        value = Math.max(0, value);
        statementPoolingCacheSize = value;

        if (!this.disableStatementPooling && value > 0) {
            prepareCache();
        }
        if (null != preparedStatementHandleCache)
            preparedStatementHandleCache.setCapacity(value);

        if (null != parameterMetadataCache)
            parameterMetadataCache.setCapacity(value);
    }

    /**
     * Deprecated. Time-to-live is no longer supported for the cached Managed Identity tokens.
     * This method will always return 0 and is for backwards compatibility only.
     */
    @Deprecated
    @Override
    public int getMsiTokenCacheTtl() {
        return 0;
    }

    /**
     * Deprecated. Time-to-live is no longer supported for the cached Managed Identity tokens.
     * This method is a no-op for backwards compatibility only.
     */
    @Deprecated
    @Override
    public void setMsiTokenCacheTtl(int timeToLive) {}

    /**
     * Prepares the cache handle.
     */
    private void prepareCache() {
        preparedStatementHandleCache = new Builder<CityHash128Key, PreparedStatementHandle>()
                .maximumWeightedCapacity(getStatementPoolingCacheSize())
                .listener(new PreparedStatementCacheEvictionListener()).build();

        parameterMetadataCache = new Builder<CityHash128Key, SQLServerParameterMetaData>()
                .maximumWeightedCapacity(getStatementPoolingCacheSize()).build();
    }

    /** Returns a parameter metadata cache entry if statement pooling is enabled */
    final SQLServerParameterMetaData getCachedParameterMetadata(CityHash128Key key) {
        if (!isStatementPoolingEnabled())
            return null;

        return parameterMetadataCache.get(key);
    }

    /** Registers a parameter metadata cache entry if statement pooling is enabled */
    final void registerCachedParameterMetadata(CityHash128Key key, SQLServerParameterMetaData pmd) {
        if (!isStatementPoolingEnabled() || null == pmd)
            return;

        parameterMetadataCache.put(key, pmd);
    }

    /** Gets or creates prepared statement handle cache entry if statement pooling is enabled */
    final PreparedStatementHandle getCachedPreparedStatementHandle(CityHash128Key key) {
        if (!isStatementPoolingEnabled())
            return null;

        return preparedStatementHandleCache.get(key);
    }

    /** Gets or creates prepared statement handle cache entry if statement pooling is enabled */
    final PreparedStatementHandle registerCachedPreparedStatementHandle(CityHash128Key key, int handle,
            boolean isDirectSql) {
        if (!isStatementPoolingEnabled() || null == key)
            return null;

        PreparedStatementHandle cacheItem = new PreparedStatementHandle(key, handle, isDirectSql, false);
        preparedStatementHandleCache.putIfAbsent(key, cacheItem);
        return cacheItem;
    }

    /** Returns prepared statement handle cache entry so it can be un-prepared. */
    final void returnCachedPreparedStatementHandle(PreparedStatementHandle handle) {
        handle.removeReference();

        if (handle.isEvictedFromCache() && handle.tryDiscardHandle())
            enqueueUnprepareStatementHandle(handle);
    }

    /** Forces eviction of prepared statement handle cache entry. */
    final void evictCachedPreparedStatementHandle(PreparedStatementHandle handle) {
        if (null == handle || null == handle.getKey())
            return;

        preparedStatementHandleCache.remove(handle.getKey());
    }

    /**
     * Handles closing handles when removed from cache.
     */
    final class PreparedStatementCacheEvictionListener
            implements EvictionListener<CityHash128Key, PreparedStatementHandle> {
        public void onEviction(CityHash128Key key, PreparedStatementHandle handle) {
            if (null != handle) {
                handle.setIsEvictedFromCache(true); // Mark as evicted from cache.

                // Only discard if not referenced.
                if (handle.tryDiscardHandle()) {
                    enqueueUnprepareStatementHandle(handle);
                    // Do not run discard actions here! Can interfere with executing statement.
                }
            }
        }
    }

    /**
     * Checks if connection is established to SQL Azure server
     * 
     * SERVERPROPERTY('EngineEdition') is used to determine if the db server is SQL Azure. This is more reliable
     * than @@version or serverproperty('edition').
     * 
     * Reference: https://docs.microsoft.com/sql/t-sql/functions/serverproperty-transact-sql
     * 
     * <pre>
     * SERVERPROPERTY('EngineEdition') means
     * Database Engine edition of the instance of SQL Server installed on the server.
     * 1 = Personal or Desktop Engine (Not available in SQL Server 2005 (9.x) and later versions)
     * 2 = Standard (This is returned for Standard, Web, and Business Intelligence.)
     * 3 = Enterprise (This is returned for Evaluation, Developer, and Enterprise editions.)
     * 4 = Express (This is returned for Express, Express with Tools, and Express with Advanced Services)
     * 5 = SQL Database
     * 6 = Microsoft Azure Synapse Analytics
     * 8 = Azure SQL Managed Instance
     * 9 = Azure SQL Edge (This is returned for all editions of Azure SQL Edge)
     * 11 = Azure Synapse serverless SQL pool
     * Base data type: int
     * </pre>
     * 
     * @return if connected to SQL Azure
     * 
     */
    boolean isAzure() {
        if (null == isAzure) {
            try (Statement stmt = this.createStatement();
                    ResultSet rs = stmt.executeQuery("SELECT CAST(SERVERPROPERTY('EngineEdition') as INT)")) {
                rs.next();

                int engineEdition = rs.getInt(1);
                isAzure = (engineEdition == ENGINE_EDITION_SQL_AZURE_DB
                        || engineEdition == ENGINE_EDITION_SQL_AZURE_SYNAPSE_ANALYTICS
                        || engineEdition == ENGINE_EDITION_SQL_AZURE_MI
                        || engineEdition == ENGINE_EDITION_SQL_AZURE_SQL_EDGE
                        || engineEdition == ENGINE_EDITION_SQL_AZURE_SYNAPSE_SERVERLESS_SQL_POOL);
                isAzureDW = (engineEdition == ENGINE_EDITION_SQL_AZURE_SYNAPSE_ANALYTICS
                        || engineEdition == ENGINE_EDITION_SQL_AZURE_SYNAPSE_SERVERLESS_SQL_POOL);
                isAzureMI = (engineEdition == ENGINE_EDITION_SQL_AZURE_MI);

            } catch (SQLException e) {
                if (loggerExternal.isLoggable(java.util.logging.Level.FINER))
                    loggerExternal.log(Level.FINER, this + ": Error retrieving server type", e);
                isAzure = false;
                isAzureDW = false;
                isAzureMI = false;
            }
            return isAzure;
        } else {
            return isAzure;
        }
    }

    /**
     * Checks if connection is established to SQL Azure DW
     * 
     * @return if connected to SQL Azure DW
     */
    boolean isAzureDW() {
        isAzure();
        return isAzureDW;
    }

    /**
     * Checks if connection is established to Azure Managed Instance
     * 
     * @return if connected to SQL Azure MI
     */
    boolean isAzureMI() {
        isAzure();
        return isAzureMI;
    }

    /**
     * Adds statement to openStatements
     * 
     * @param st
     *        Statement to add to openStatements
     */
    final void addOpenStatement(ISQLServerStatement st) {
        lock.lock();
        try {
            if (null != openStatements) {
                openStatements.add(st);
            }
        } finally {
            lock.unlock();
        }
    }

    /**
     * Removes state from openStatements
     * 
     * @param st
     *        Statement to remove from openStatements
     */
    final void removeOpenStatement(ISQLServerStatement st) {
        lock.lock();
        try {
            if (null != openStatements) {
                openStatements.remove(st);
            }
        } finally {
            lock.unlock();
        }
    }

    boolean isAEv2() {
        return (aeVersion >= TDS.COLUMNENCRYPTION_VERSION2);
    }

    boolean doesServerSupportEnclaveRetry() {
        return serverSupportsEnclaveRetry;
    }

    /** Enclave provider */
    private ISQLServerEnclaveProvider enclaveProvider;

    ArrayList<byte[]> initEnclaveParameters(SQLServerStatement statement, String userSql,
            String preparedTypeDefinitions, Parameter[] params,
            ArrayList<String> parameterNames) throws SQLServerException {
        if (!this.enclaveEstablished()) {
            enclaveProvider.getAttestationParameters(this.enclaveAttestationUrl);
        }
        return enclaveProvider.createEnclaveSession(this, statement, userSql, preparedTypeDefinitions, params,
                parameterNames);
    }

    boolean enclaveEstablished() {
        return (null != enclaveProvider.getEnclaveSession());
    }

    byte[] generateEnclavePackage(String userSQL, ArrayList<byte[]> enclaveCEKs) throws SQLServerException {
        return (enclaveCEKs.size() > 0) ? enclaveProvider.getEnclavePackage(userSQL, enclaveCEKs) : null;
    }

    String getServerName() {
        return this.trustedServerNameAE;
    }

    @Override
    public void setIPAddressPreference(String iPAddressPreference) {
        activeConnectionProperties.setProperty(SQLServerDriverStringProperty.IPADDRESS_PREFERENCE.toString(),
                iPAddressPreference);

    }

    @Override
    public String getIPAddressPreference() {
        return activeConnectionProperties.getProperty(SQLServerDriverStringProperty.IPADDRESS_PREFERENCE.toString());
    }
}


/**
 * Provides Helper class for security manager functions used by SQLServerConnection class.
 * 
 */
final class SQLServerConnectionSecurityManager {
    static final String dllName = SQLServerDriver.AUTH_DLL_NAME + ".dll";
    String serverName;
    int portNumber;

    SQLServerConnectionSecurityManager(String serverName, int portNumber) {
        this.serverName = serverName;
        this.portNumber = portNumber;
    }

    /**
     * Checks if the calling thread is allowed to open a socket connection to the specified serverName and portNumber.
     * 
     * @throws SecurityException
     *         when an error occurs
     */
    public void checkConnect() throws SecurityException {
        SecurityManager security = System.getSecurityManager();
        if (null != security) {
            security.checkConnect(serverName, portNumber);
        }
    }

    /**
     * Checks if the calling thread is allowed to dynamically link the library code.
     * 
     * @throws SecurityException
     *         when an error occurs
     */
    public void checkLink() throws SecurityException {
        SecurityManager security = System.getSecurityManager();
        if (null != security) {
            security.checkLink(dllName);
        }
    }
}<|MERGE_RESOLUTION|>--- conflicted
+++ resolved
@@ -3014,10 +3014,6 @@
                     + " Timeout Unit Interval: " + timeoutUnitInterval);
         }
 
-        // Returns false if authenticationString is null
-        boolean isInteractive = SqlAuthentication.ActiveDirectoryInteractive.toString()
-                .equalsIgnoreCase(authenticationString);
-
         // Initialize loop variables
         int attemptNumber = 0;
 
@@ -3141,15 +3137,9 @@
                                                                                                  // (eg Sphinx, invalid
                                                                                                  // packetsize, etc)
                         || SQLServerException.ERROR_SOCKET_TIMEOUT == driverErrorCode // socket timeout
-<<<<<<< HEAD
-                        || (timerHasExpired(timerExpire) && !isInteractive) // no time to try again and not interactive
-                        // for non-dbmirroring cases, do not retry after tcp socket connection succeeds
-                        || (state.equals(State.Connected) && !isDBMirroring)) {
-=======
                         || timerHasExpired(timerExpire)
                 // for non-dbmirroring cases, do not retry after tcp socket connection succeeds
                 ) {
->>>>>>> 033c8dce
                     // close the connection and throw the error back
                     close();
                     throw sqlex;
@@ -3167,7 +3157,7 @@
                     // Check sleep interval to make sure we won't exceed the timeout
                     // Do this in the catch block so we can re-throw the current exception
                     long remainingMilliseconds = timerRemaining(timerExpire);
-                    if (remainingMilliseconds <= sleepInterval && !isInteractive) {
+                    if (remainingMilliseconds <= sleepInterval) {
                         throw sqlex;
                     }
                 }
@@ -3198,14 +3188,6 @@
                 intervalExpire = System.currentTimeMillis() + (timeoutUnitInterval * (attemptNumber + 1));
             } else if (isDBMirroring) {
                 intervalExpire = System.currentTimeMillis() + (timeoutUnitInterval * ((attemptNumber / 2) + 1));
-            } else if (isInteractive) {
-                // Interactive auth may involve MFA which will take longer and timeout. Reset timeout and retry silently
-                timerStart = System.currentTimeMillis();
-                timeout = SQLServerDriverIntProperty.LOGIN_TIMEOUT.getDefaultValue();
-                timerTimeout = timeout * 1000L; // ConnectTimeout is in seconds, we need timer millis
-                timerExpire = timerStart + timerTimeout;
-                intervalExpire = timerStart + timeoutUnitInterval;
-                intervalExpireFullTimeout = timerStart + timerTimeout;
             } else if (useTnir) {
                 long timeSlice = timeoutUnitInterval * (1 << attemptNumber);
 
