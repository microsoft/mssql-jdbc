--- conflicted
+++ resolved
@@ -88,7 +88,6 @@
     long timerExpire;
     boolean attemptRefreshTokenLocked = false;
 
-<<<<<<< HEAD
     // Threasholds related to when prepared statement handles are cleaned-up. 1 == immediately.
     /**
      * The default for the prepared statement clean-up action threshold (i.e. when sp_unprepare is called). 
@@ -114,10 +113,9 @@
                                                                   // library types may not need more info
 
     private FederatedAuthenticationFeatureExtensionData fedAuthFeatureExtensionData = null;
-=======
     FedAuthOptions fedAuth = new FedAuthOptions();
     // private FederatedAuthenticationFeatureExtensionData fedAuthFeatureExtensionData = null;
->>>>>>> 915d385d
+
     private String authenticationString = null;
     private byte[] accessTokenInByte = null;
 
@@ -133,7 +131,7 @@
         }
 
         Sha1HashKey(String s) {
-        	bytes = getSha1Digest().digest(s.getBytes());
+            bytes = getSha1Digest().digest(s.getBytes());
         }
 
         public boolean equals(Object obj) {
@@ -170,7 +168,7 @@
         private Sha1HashKey key;
 
         PreparedStatementHandle(Sha1HashKey key, int handle, boolean isDirectSql, boolean isEvictedFromCache) {
-        	this.key = key;
+            this.key = key;
             this.handle = handle;
             this.isDirectSql = isDirectSql;
             this.setIsEvictedFromCache(isEvictedFromCache);
@@ -189,9 +187,9 @@
 
         /** Specify that this statement has been explicitly discarded from being used by the cache. */
         void setIsExplicitlyDiscarded() {
-        	this.explicitlyDiscarded = true;
-        	
-    		evictCachedPreparedStatementHandle(this);
+            this.explicitlyDiscarded = true;
+            
+            evictCachedPreparedStatementHandle(this);
         }
 
         /** Has the statement been explicitly discarded. */
@@ -257,7 +255,7 @@
 
     static {
         parsedSQLCache = new Builder<Sha1HashKey, ParsedSQLCacheItem>()
-	        .maximumWeightedCapacity(PARSED_SQL_CACHE_SIZE)
+            .maximumWeightedCapacity(PARSED_SQL_CACHE_SIZE)
             .build();
     }
 
@@ -777,7 +775,7 @@
         }
     }
 
-    private SQLCollation databaseCollation;	// Default database collation read from ENVCHANGE_SQLCOLLATION token.
+    private SQLCollation databaseCollation; // Default database collation read from ENVCHANGE_SQLCOLLATION token.
 
     final SQLCollation getDatabaseCollation() {
         return databaseCollation;
@@ -1157,13 +1155,9 @@
 
                 pooledConnectionParent = pooledConnection;
 
-<<<<<<< HEAD
             String sPropKey;
             String sPropValue;
-=======
-                String sPropKey = null;
-                String sPropValue = null;
->>>>>>> 915d385d
+
 
                 sPropKey = SQLServerDriverStringProperty.USER.toString();
                 sPropValue = activeConnectionProperties.getProperty(sPropKey);
@@ -1226,11 +1220,8 @@
                 String sPropKeyPort = SQLServerDriverIntProperty.PORT_NUMBER.toString();
                 String sPropValuePort = activeConnectionProperties.getProperty(sPropKeyPort);
 
-<<<<<<< HEAD
             String instanceValue = null;
-=======
                 int px = sPropValue.indexOf('\\');
->>>>>>> 915d385d
 
                 String instancePort = null;
 
@@ -1310,8 +1301,8 @@
                 if (null != sPropValue) {
                     keyStoreLocation = sPropValue;
                 }
-
-<<<<<<< HEAD
+                registerKeyStoreProviderOnConnection(keyStoreAuthentication, keyStoreSecret, keyStoreLocation);
+
             sPropKey = SQLServerDriverBooleanProperty.TRANSPARENT_NETWORK_IP_RESOLUTION.toString();
             sPropValue = activeConnectionProperties.getProperty(sPropKey);
             if (sPropValue == null) {
@@ -1320,9 +1311,7 @@
                 activeConnectionProperties.setProperty(sPropKey, sPropValue);
             }
             transparentNetworkIPResolution = booleanPropertyOn(sPropKey, sPropValue);
-=======
-                registerKeyStoreProviderOnConnection(keyStoreAuthentication, keyStoreSecret, keyStoreLocation);
->>>>>>> 915d385d
+
 
                 sPropKey = SQLServerDriverBooleanProperty.MULTI_SUBNET_FAILOVER.toString();
                 sPropValue = activeConnectionProperties.getProperty(sPropKey);
@@ -1350,7 +1339,6 @@
                 // Set requestedEncryptionLevel according to the value of the encrypt connection property
                 requestedEncryptionLevel = booleanPropertyOn(sPropKey, sPropValue) ? TDS.ENCRYPT_ON : TDS.ENCRYPT_OFF;
 
-<<<<<<< HEAD
             trustManagerClass = activeConnectionProperties.getProperty(SQLServerDriverStringProperty.TRUST_MANAGER_CLASS.toString());
             trustManagerConstructorArg = activeConnectionProperties.getProperty(SQLServerDriverStringProperty.TRUST_MANAGER_CONSTRUCTOR_ARG.toString());
 
@@ -1379,8 +1367,7 @@
                 Object[] msgArgs = {sPropValue};
                 SQLServerException.makeFromDriverError(this, this, form.format(msgArgs), null, false);
             }
-=======
-                sPropKey = SQLServerDriverBooleanProperty.TRUST_SERVER_CERTIFICATE.toString();
+                sPropKey = SQLServerDriverBooleanProperty.toString();
                 sPropValue = activeConnectionProperties.getProperty(sPropKey);
                 if (sPropValue == null) {
                     sPropValue = Boolean.toString(SQLServerDriverBooleanProperty.TRUST_SERVER_CERTIFICATE.getDefaultValue());
@@ -1388,7 +1375,6 @@
                 }
 
                 trustServerCertificate = booleanPropertyOn(sPropKey, sPropValue);
->>>>>>> 915d385d
 
                 sPropKey = SQLServerDriverStringProperty.SELECT_METHOD.toString();
                 sPropValue = activeConnectionProperties.getProperty(sPropKey);
@@ -1423,27 +1409,28 @@
                 applicationIntent = ApplicationIntent.valueOfString(sPropValue);
                 activeConnectionProperties.setProperty(sPropKey, applicationIntent.toString());
 
-<<<<<<< HEAD
-            // Must be set before DISABLE_STATEMENT_POOLING
-            sPropKey = SQLServerDriverIntProperty.STATEMENT_POOLING_CACHE_SIZE.toString();
-            if (activeConnectionProperties.getProperty(sPropKey) != null && activeConnectionProperties.getProperty(sPropKey).length() > 0) {
-                try {
-                    int n = Integer.parseInt(activeConnectionProperties.getProperty(sPropKey));
-                    this.setStatementPoolingCacheSize(n);
-                }
-                catch (NumberFormatException e) {
-                    MessageFormat form = new MessageFormat(SQLServerException.getErrString("R_statementPoolingCacheSize"));
-                    Object[] msgArgs = {activeConnectionProperties.getProperty(sPropKey)};
-                    SQLServerException.makeFromDriverError(this, this, form.format(msgArgs), null, false);
-=======
                 sPropKey = SQLServerDriverBooleanProperty.SEND_TIME_AS_DATETIME.toString();
                 sPropValue = activeConnectionProperties.getProperty(sPropKey);
                 if (sPropValue == null) {
                     sPropValue = Boolean.toString(SQLServerDriverBooleanProperty.SEND_TIME_AS_DATETIME.getDefaultValue());
                     activeConnectionProperties.setProperty(sPropKey, sPropValue);
->>>>>>> 915d385d
-                }
-            }
+                }
+
+                sendTimeAsDatetime = booleanPropertyOn(sPropKey, sPropValue);
+
+                // Must be set before DISABLE_STATEMENT_POOLING
+                sPropKey = SQLServerDriverIntProperty.STATEMENT_POOLING_CACHE_SIZE.toString();
+                if (activeConnectionProperties.getProperty(sPropKey) != null && activeConnectionProperties.getProperty(sPropKey).length() > 0) {
+                    try {
+                        int n = Integer.parseInt(activeConnectionProperties.getProperty(sPropKey));
+                        this.setStatementPoolingCacheSize(n);
+                    }
+                    catch (NumberFormatException e) {
+                        MessageFormat form = new MessageFormat(SQLServerException.getErrString("R_statementPoolingCacheSize"));
+                        Object[] msgArgs = {activeConnectionProperties.getProperty(sPropKey)};
+                        SQLServerException.makeFromDriverError(this, this, form.format(msgArgs), null, false);
+                    }
+                }
 
             // Must be set after STATEMENT_POOLING_CACHE_SIZE
             sPropKey = SQLServerDriverBooleanProperty.DISABLE_STATEMENT_POOLING.toString();
@@ -1491,7 +1478,6 @@
             }
             authenticationString = SqlAuthentication.valueOfString(sPropValue).toString();
 
-<<<<<<< HEAD
             if ((true == integratedSecurity) && (!authenticationString.equalsIgnoreCase(SqlAuthentication.NotSpecified.toString()))) {
                 if (connectionlogger.isLoggable(Level.SEVERE)) {
                     connectionlogger.severe(toString() + " " + SQLServerException.getErrString("R_SetAuthenticationWhenIntegratedSecurityTrue"));
@@ -1525,33 +1511,12 @@
                 }
                 throw new SQLServerException(SQLServerException.getErrString("R_NoUserPasswordForSqlPassword"), null);
             }
-=======
-                if ((true == integratedSecurity) && (!authenticationString.equalsIgnoreCase(SqlAuthentication.NotSpecified.toString()))) {
-                    connectionlogger.severe(toString() + " " + SQLServerException.getErrString("R_SetAuthenticationWhenIntegratedSecurityTrue"));
-                    throw new SQLServerException(SQLServerException.getErrString("R_SetAuthenticationWhenIntegratedSecurityTrue"), null);
-                }
-
-                if (authenticationString.equalsIgnoreCase(SqlAuthentication.ActiveDirectoryIntegrated.toString())
-                        && ((!activeConnectionProperties.getProperty(SQLServerDriverStringProperty.USER.toString()).isEmpty())
-                                || (!activeConnectionProperties.getProperty(SQLServerDriverStringProperty.PASSWORD.toString()).isEmpty()))) {
-                    connectionlogger.severe(toString() + " " + SQLServerException.getErrString("R_IntegratedAuthenticationWithUserPassword"));
-                    throw new SQLServerException(SQLServerException.getErrString("R_IntegratedAuthenticationWithUserPassword"), null);
-                }
-
-                if (authenticationString.equalsIgnoreCase(SqlAuthentication.ActiveDirectoryPassword.toString())
-                        && ((activeConnectionProperties.getProperty(SQLServerDriverStringProperty.USER.toString()).isEmpty())
-                                || (activeConnectionProperties.getProperty(SQLServerDriverStringProperty.PASSWORD.toString()).isEmpty()))) {
-                    connectionlogger.severe(toString() + " " + SQLServerException.getErrString("R_NoUserPasswordForActivePassword"));
-                    throw new SQLServerException(SQLServerException.getErrString("R_NoUserPasswordForActivePassword"), null);
-                }
-
-                if (authenticationString.equalsIgnoreCase(SqlAuthentication.SqlPassword.toString())
-                        && ((activeConnectionProperties.getProperty(SQLServerDriverStringProperty.USER.toString()).isEmpty())
-                                || (activeConnectionProperties.getProperty(SQLServerDriverStringProperty.PASSWORD.toString()).isEmpty()))) {
-                    connectionlogger.severe(toString() + " " + SQLServerException.getErrString("R_NoUserPasswordForSqlPassword"));
-                    throw new SQLServerException(SQLServerException.getErrString("R_NoUserPasswordForSqlPassword"), null);
-                }
->>>>>>> 915d385d
+
+            sPropKey = SQLServerDriverStringProperty.ACCESS_TOKEN.toString();
+            sPropValue = activeConnectionProperties.getProperty(sPropKey);
+            if (null != sPropValue) {
+                accessTokenInByte = sPropValue.getBytes(UTF_16LE);
+            }
 
                 sPropKey = SQLServerDriverStringProperty.ACCESS_TOKEN.toString();
                 sPropValue = activeConnectionProperties.getProperty(sPropKey);
@@ -1559,88 +1524,52 @@
                     accessTokenInByte = sPropValue.getBytes(UTF_16LE);
                 }
 
-<<<<<<< HEAD
-            if ((null != accessTokenInByte) && 0 == accessTokenInByte.length) {
-                if (connectionlogger.isLoggable(Level.SEVERE)) {
-                    connectionlogger.severe(toString() + " " + SQLServerException.getErrString("R_AccessTokenCannotBeEmpty"));
-                }
-                throw new SQLServerException(SQLServerException.getErrString("R_AccessTokenCannotBeEmpty"), null);
-            }
-
-            if ((true == integratedSecurity) && (null != accessTokenInByte)) {
-                if (connectionlogger.isLoggable(Level.SEVERE)) {
-                    connectionlogger.severe(toString() + " " + SQLServerException.getErrString("R_SetAccesstokenWhenIntegratedSecurityTrue"));
-                }
-                throw new SQLServerException(SQLServerException.getErrString("R_SetAccesstokenWhenIntegratedSecurityTrue"), null);
-            }
-
-            if ((!authenticationString.equalsIgnoreCase(SqlAuthentication.NotSpecified.toString())) && (null != accessTokenInByte)) {
-                if (connectionlogger.isLoggable(Level.SEVERE)) {
-                    connectionlogger.severe(toString() + " " + SQLServerException.getErrString("R_SetBothAuthenticationAndAccessToken"));
-                }
-                throw new SQLServerException(SQLServerException.getErrString("R_SetBothAuthenticationAndAccessToken"), null);
-            }
-
-            if ((null != accessTokenInByte) && ((!activeConnectionProperties.getProperty(SQLServerDriverStringProperty.USER.toString()).isEmpty())
-                    || (!activeConnectionProperties.getProperty(SQLServerDriverStringProperty.PASSWORD.toString()).isEmpty()))) {
-                if (connectionlogger.isLoggable(Level.SEVERE)) {
-                    connectionlogger.severe(toString() + " " + SQLServerException.getErrString("R_AccessTokenWithUserPassword"));
-                }
-                throw new SQLServerException(SQLServerException.getErrString("R_AccessTokenWithUserPassword"), null);
-            }
-
-            // Turn off TNIR for FedAuth if user does not set TNIR explicitly
-            if (!userSetTNIR) {
-                if ((!authenticationString.equalsIgnoreCase(SqlAuthentication.NotSpecified.toString())) || (null != accessTokenInByte)) {
-                    transparentNetworkIPResolution = false;
-                }
-            }
-=======
                 if ((null != accessTokenInByte) && 0 == accessTokenInByte.length) {
-                    connectionlogger.severe(toString() + " " + SQLServerException.getErrString("R_AccessTokenCannotBeEmpty"));
+                    if (connectionlogger.isLoggable(Level.SEVERE)) {
+                        connectionlogger.severe(toString() + " " + SQLServerException.getErrString("R_AccessTokenCannotBeEmpty"));
+                    }
                     throw new SQLServerException(SQLServerException.getErrString("R_AccessTokenCannotBeEmpty"), null);
                 }
 
                 if ((true == integratedSecurity) && (null != accessTokenInByte)) {
-                    connectionlogger.severe(toString() + " " + SQLServerException.getErrString("R_SetAccesstokenWhenIntegratedSecurityTrue"));
+                    if (connectionlogger.isLoggable(Level.SEVERE)) {
+                        connectionlogger.severe(toString() + " " + SQLServerException.getErrString("R_SetAccesstokenWhenIntegratedSecurityTrue"));
+                    }
                     throw new SQLServerException(SQLServerException.getErrString("R_SetAccesstokenWhenIntegratedSecurityTrue"), null);
                 }
 
                 if ((!authenticationString.equalsIgnoreCase(SqlAuthentication.NotSpecified.toString())) && (null != accessTokenInByte)) {
-                    connectionlogger.severe(toString() + " " + SQLServerException.getErrString("R_SetBothAuthenticationAndAccessToken"));
+                    if (connectionlogger.isLoggable(Level.SEVERE)) {
+                        connectionlogger.severe(toString() + " " + SQLServerException.getErrString("R_SetBothAuthenticationAndAccessToken"));
+                    }
                     throw new SQLServerException(SQLServerException.getErrString("R_SetBothAuthenticationAndAccessToken"), null);
                 }
 
                 if ((null != accessTokenInByte) && ((!activeConnectionProperties.getProperty(SQLServerDriverStringProperty.USER.toString()).isEmpty())
                         || (!activeConnectionProperties.getProperty(SQLServerDriverStringProperty.PASSWORD.toString()).isEmpty()))) {
-                    connectionlogger.severe(toString() + " " + SQLServerException.getErrString("R_AccessTokenWithUserPassword"));
+                    if (connectionlogger.isLoggable(Level.SEVERE)) {
+                        connectionlogger.severe(toString() + " " + SQLServerException.getErrString("R_AccessTokenWithUserPassword"));
+                    }
                     throw new SQLServerException(SQLServerException.getErrString("R_AccessTokenWithUserPassword"), null);
                 }
 
-                if ((!System.getProperty("os.name").toLowerCase().startsWith("windows"))
-                        && (authenticationString.equalsIgnoreCase(SqlAuthentication.ActiveDirectoryIntegrated.toString()))) {
-                    throw new SQLServerException(SQLServerException.getErrString("R_AADIntegratedOnNonWindows"), null);
-                }
->>>>>>> 915d385d
+                // Turn off TNIR for FedAuth if user does not set TNIR explicitly
+                if (!userSetTNIR) {
+                    if ((!authenticationString.equalsIgnoreCase(SqlAuthentication.NotSpecified.toString())) || (null != accessTokenInByte)) {
+                        transparentNetworkIPResolution = false;
+                    }
+                }
 
                 sPropKey = SQLServerDriverStringProperty.WORKSTATION_ID.toString();
                 sPropValue = activeConnectionProperties.getProperty(sPropKey);
                 ValidateMaxSQLLoginName(sPropKey, sPropValue);
 
-<<<<<<< HEAD
-            int nPort = 0;
-            sPropKey = SQLServerDriverIntProperty.PORT_NUMBER.toString();
-            try {
-                String strPort = activeConnectionProperties.getProperty(sPropKey);
-                if (null != strPort) {
-                    nPort = Integer.parseInt(strPort);
-=======
+                int nPort = 0;
                 sPropKey = SQLServerDriverIntProperty.PORT_NUMBER.toString();
                 try {
                     String strPort = activeConnectionProperties.getProperty(sPropKey);
                     if (null != strPort) {
-                        nPort = (new Integer(strPort)).intValue();
->>>>>>> 915d385d
+                        nPort = Integer.parseInt(strPort);
 
                         if ((nPort < 0) || (nPort > 65535)) {
                             MessageFormat form = new MessageFormat(SQLServerException.getErrString("R_invalidPortNumber"));
@@ -1715,23 +1644,12 @@
                     responseBuffering = activeConnectionProperties.getProperty(sPropKey);
                 }
 
-<<<<<<< HEAD
-            sPropKey = SQLServerDriverIntProperty.LOCK_TIMEOUT.toString();
-            int defaultLockTimeOut = SQLServerDriverIntProperty.LOCK_TIMEOUT.getDefaultValue();
-            nLockTimeout = defaultLockTimeOut; // Wait forever
-            if (activeConnectionProperties.getProperty(sPropKey) != null && activeConnectionProperties.getProperty(sPropKey).length() > 0) {
-                try {
-                    int n = Integer.parseInt(activeConnectionProperties.getProperty(sPropKey));
-                    if (n >= defaultLockTimeOut)
-                        nLockTimeout = n;
-                    else {
-=======
                 sPropKey = SQLServerDriverIntProperty.LOCK_TIMEOUT.toString();
                 int defaultLockTimeOut = SQLServerDriverIntProperty.LOCK_TIMEOUT.getDefaultValue();
                 nLockTimeout = defaultLockTimeOut; // Wait forever
                 if (activeConnectionProperties.getProperty(sPropKey) != null && activeConnectionProperties.getProperty(sPropKey).length() > 0) {
                     try {
-                        int n = (new Integer(activeConnectionProperties.getProperty(sPropKey))).intValue();
+                        int n = Integer.parseInt(activeConnectionProperties.getProperty(sPropKey));
                         if (n >= defaultLockTimeOut)
                             nLockTimeout = n;
                         else {
@@ -1741,29 +1659,18 @@
                         }
                     }
                     catch (NumberFormatException e) {
->>>>>>> 915d385d
                         MessageFormat form = new MessageFormat(SQLServerException.getErrString("R_invalidLockTimeOut"));
                         Object[] msgArgs = {activeConnectionProperties.getProperty(sPropKey)};
                         SQLServerException.makeFromDriverError(this, this, form.format(msgArgs), null, false);
                     }
                 }
 
-<<<<<<< HEAD
-            sPropKey = SQLServerDriverIntProperty.QUERY_TIMEOUT.toString();
-            int defaultQueryTimeout = SQLServerDriverIntProperty.QUERY_TIMEOUT.getDefaultValue();
-            queryTimeoutSeconds = defaultQueryTimeout; // Wait forever
-            if (activeConnectionProperties.getProperty(sPropKey) != null && activeConnectionProperties.getProperty(sPropKey).length() > 0) {
-                try {
-                    int n = Integer.parseInt(activeConnectionProperties.getProperty(sPropKey));
-                    if (n >= defaultQueryTimeout) {
-                        queryTimeoutSeconds = n;
-=======
                 sPropKey = SQLServerDriverIntProperty.QUERY_TIMEOUT.toString();
                 int defaultQueryTimeout = SQLServerDriverIntProperty.QUERY_TIMEOUT.getDefaultValue();
                 queryTimeoutSeconds = defaultQueryTimeout; // Wait forever
                 if (activeConnectionProperties.getProperty(sPropKey) != null && activeConnectionProperties.getProperty(sPropKey).length() > 0) {
                     try {
-                        int n = (new Integer(activeConnectionProperties.getProperty(sPropKey))).intValue();
+                        int n = Integer.parseInt(activeConnectionProperties.getProperty(sPropKey));
                         if (n >= defaultQueryTimeout) {
                             queryTimeoutSeconds = n;
                         }
@@ -1772,7 +1679,6 @@
                             Object[] msgArgs = {activeConnectionProperties.getProperty(sPropKey)};
                             SQLServerException.makeFromDriverError(this, this, form.format(msgArgs), null, false);
                         }
->>>>>>> 915d385d
                     }
                     catch (NumberFormatException e) {
                         MessageFormat form = new MessageFormat(SQLServerException.getErrString("R_invalidQueryTimeout"));
@@ -1781,22 +1687,12 @@
                     }
                 }
 
-<<<<<<< HEAD
-            sPropKey = SQLServerDriverIntProperty.SOCKET_TIMEOUT.toString();
-            int defaultSocketTimeout = SQLServerDriverIntProperty.SOCKET_TIMEOUT.getDefaultValue();
-            socketTimeoutMilliseconds = defaultSocketTimeout; // Wait forever
-            if (activeConnectionProperties.getProperty(sPropKey) != null && activeConnectionProperties.getProperty(sPropKey).length() > 0) {
-                try {
-                    int n = Integer.parseInt(activeConnectionProperties.getProperty(sPropKey));
-                    if (n >= defaultSocketTimeout) {
-                        socketTimeoutMilliseconds = n;
-=======
                 sPropKey = SQLServerDriverIntProperty.SOCKET_TIMEOUT.toString();
                 int defaultSocketTimeout = SQLServerDriverIntProperty.SOCKET_TIMEOUT.getDefaultValue();
                 socketTimeoutMilliseconds = defaultSocketTimeout; // Wait forever
                 if (activeConnectionProperties.getProperty(sPropKey) != null && activeConnectionProperties.getProperty(sPropKey).length() > 0) {
                     try {
-                        int n = (new Integer(activeConnectionProperties.getProperty(sPropKey))).intValue();
+                        int n = Integer.parseInt(activeConnectionProperties.getProperty(sPropKey));
                         if (n >= defaultSocketTimeout) {
                             socketTimeoutMilliseconds = n;
                         }
@@ -1805,7 +1701,6 @@
                             Object[] msgArgs = {activeConnectionProperties.getProperty(sPropKey)};
                             SQLServerException.makeFromDriverError(this, this, form.format(msgArgs), null, false);
                         }
->>>>>>> 915d385d
                     }
                     catch (NumberFormatException e) {
                         MessageFormat form = new MessageFormat(SQLServerException.getErrString("R_invalidSocketTimeout"));
@@ -1815,7 +1710,7 @@
                 }
 
                 sessionRecovery.setConnectRetryCount(SQLServerDriverIntProperty.CONNECT_RETRY_COUNT.getDefaultValue()); // if the user does not specify a default
-                                                                                                      // timeout, default is 1
+                // timeout, default is 1
                 sPropValue = activeConnectionProperties.getProperty(SQLServerDriverIntProperty.CONNECT_RETRY_COUNT.toString());
                 if (null != sPropValue && sPropValue.length() > 0) {
                     try {
@@ -1831,8 +1726,23 @@
                         connectionPropertyExceptionHelper("R_invalidConnectRetryCount", sPropValue);
                     }
                 }
-<<<<<<< HEAD
-            }
+                connectRetryCount = sessionRecovery.getConnectRetryCount();
+
+                sessionRecovery.setConnectRetryInterval(SQLServerDriverIntProperty.CONNECT_RETRY_INTERVAL.getDefaultValue()); // if the user does not specify a default
+                // timeout, default is 10 seconds
+                sPropValue = activeConnectionProperties.getProperty(SQLServerDriverIntProperty.CONNECT_RETRY_INTERVAL.toString());
+                if (null != sPropValue && sPropValue.length() > 0) {
+                    try {
+                        sessionRecovery.setConnectRetryInterval(Integer.parseInt(sPropValue));
+                    }
+                    catch (NumberFormatException e) {
+                        connectionPropertyExceptionHelper("R_invalidConnectRetryInterval", sPropValue);
+                    }
+
+                    if (sessionRecovery.getConnectRetryInterval() < 1 || sessionRecovery.getConnectRetryInterval() > 60) {
+                        connectionPropertyExceptionHelper("R_invalidConnectRetryInterval", sPropValue);
+                    }
+                }
             
             sPropKey = SQLServerDriverIntProperty.SERVER_PREPARED_STATEMENT_DISCARD_THRESHOLD.toString();
             if (activeConnectionProperties.getProperty(sPropKey) != null && activeConnectionProperties.getProperty(sPropKey).length() > 0) {
@@ -1868,50 +1778,20 @@
             String serverNameProperty = SQLServerDriverStringProperty.SERVER_NAME.toString();
             String failOverPartnerProperty = SQLServerDriverStringProperty.FAILOVER_PARTNER.toString();
             String failOverPartnerPropertyValue = activeConnectionProperties.getProperty(failOverPartnerProperty);
-=======
-                connectRetryCount = sessionRecovery.getConnectRetryCount();
-                
-                sessionRecovery.setConnectRetryInterval(SQLServerDriverIntProperty.CONNECT_RETRY_INTERVAL.getDefaultValue()); // if the user does not specify a default
-                                                                                                            // timeout, default is 10 seconds
-                sPropValue = activeConnectionProperties.getProperty(SQLServerDriverIntProperty.CONNECT_RETRY_INTERVAL.toString());
-                if (null != sPropValue && sPropValue.length() > 0) {
-                    try {
-                        sessionRecovery.setConnectRetryInterval(Integer.parseInt(sPropValue));
-                    }
-                    catch (NumberFormatException e) {
-                        connectionPropertyExceptionHelper("R_invalidConnectRetryInterval", sPropValue);
-                    }
-
-                    if (sessionRecovery.getConnectRetryInterval() < 1 || sessionRecovery.getConnectRetryInterval() > 60) {
-                        connectionPropertyExceptionHelper("R_invalidConnectRetryInterval", sPropValue);
-                    }
-                }
->>>>>>> 915d385d
-
-                String databaseNameProperty = SQLServerDriverStringProperty.DATABASE_NAME.toString();
-                String serverNameProperty = SQLServerDriverStringProperty.SERVER_NAME.toString();
-                String failOverPartnerProperty = SQLServerDriverStringProperty.FAILOVER_PARTNER.toString();
-                String failOverPartnerPropertyValue = activeConnectionProperties.getProperty(failOverPartnerProperty);
-
-<<<<<<< HEAD
+
+
+            // failoverPartner and multiSubnetFailover=true cannot be used together
+            if (multiSubnetFailover && failOverPartnerPropertyValue != null) {
+                SQLServerException.makeFromDriverError(this, this, SQLServerException.getErrString("R_dbMirroringWithMultiSubnetFailover"), null,
+                        false);
+            }
+
             // transparentNetworkIPResolution is ignored if multiSubnetFailover or DBMirroring is true and user does not set TNIR explicitly
             if (multiSubnetFailover || (null != failOverPartnerPropertyValue)) {
                 if (!userSetTNIR) {
                     transparentNetworkIPResolution = false;
                 }
             }
-=======
-                // failoverPartner and multiSubnetFailover=true cannot be used together
-                if (multiSubnetFailover && failOverPartnerPropertyValue != null) {
-                    SQLServerException.makeFromDriverError(this, this, SQLServerException.getErrString("R_dbMirroringWithMultiSubnetFailover"), null,
-                            false);
-                }
->>>>>>> 915d385d
-
-                // transparentNetworkIPResolution is ignored if multiSubnetFailover or DBMirroring is true.
-                if (multiSubnetFailover || (null != failOverPartnerPropertyValue)) {
-                    transparentNetworkIPResolution = false;
-                }
 
                 // failoverPartner and applicationIntent=ReadOnly cannot be used together
                 if ((applicationIntent != null) && applicationIntent.equals(ApplicationIntent.READ_ONLY) && failOverPartnerPropertyValue != null) {
@@ -2006,12 +1886,9 @@
             long timerStart) throws SQLServerException {
         // standardLogin would be false only for db mirroring scenarios. It would be true
         // for all other cases, including multiSubnetFailover
-<<<<<<< HEAD
+
         final boolean isDBMirroring = null != mirror || null != foActual;
-=======
-        final boolean isDBMirroring = (null == mirror && null == foActual) ? false : true;
         long timerExpire;
->>>>>>> 915d385d
         int sleepInterval = 100;  // milliseconds to sleep (back off) between attempts.
         long timeoutUnitInterval;
 
@@ -2182,7 +2059,6 @@
                     break; // leave the while loop -- we've successfully connected
             }
             catch (SQLServerException sqlex) {
-<<<<<<< HEAD
                 if ((SQLServerException.LOGON_FAILED == sqlex.getErrorCode()) // actual logon failed, i.e. bad password
                         || (SQLServerException.PASSWORD_EXPIRED == sqlex.getErrorCode()) // actual logon failed, i.e. password isExpired
                         || (SQLServerException.USER_ACCOUNT_LOCKED == sqlex.getErrorCode()) // actual logon failed, i.e. user account locked
@@ -2193,9 +2069,6 @@
                                                                                                               // Sphinx, invalid packet size, etc.)
                         || (SQLServerException.ERROR_SOCKET_TIMEOUT == sqlex.getDriverErrorCode()) // socket timeout ocurred
                         || timerHasExpired(timerExpire)// no more time to try again
-=======
-                if (isFatalError(sqlex) || timerHasExpired(timerExpire)// no more time to try again
->>>>>>> 915d385d
                         || (state.equals(State.Connected) && !isDBMirroring)
                 // for non-dbmirroring cases, do not retry after tcp socket connection succeeds
                 ) {
@@ -2845,11 +2718,7 @@
                     // Or AccessToken is not null, mean token based authentication is used.
                     if (((null != authenticationString) && (!authenticationString.equalsIgnoreCase(SqlAuthentication.NotSpecified.toString())))
                             || (null != accessTokenInByte)) {
-<<<<<<< HEAD
-                        fedAuthRequiredPreLoginResponse = (preloginResponse[optionOffset] == 1);
-=======
                         fedAuth.requiredPreLoginResponse = (preloginResponse[optionOffset] == 1 ? true : false);
->>>>>>> 915d385d
                     }
                     break;
 
@@ -3374,7 +3243,6 @@
         if (null != tdsChannel) {
             tdsChannel.close();
         }
-<<<<<<< HEAD
 
         // Invalidate statement caches.
         if (null != preparedStatementHandleCache)
@@ -3389,8 +3257,7 @@
         ActivityCorrelator.cleanupActivityId();
 
         loggerExternal.exiting(getClassNameLogging(), "close");
-=======
->>>>>>> 915d385d
+
     }
 
     // This function is used by the proxy for notifying the pool manager that this connection proxy is closed
@@ -3679,7 +3546,7 @@
                                                                                   // token length and sizeof(int) for token lengh itself
                 break;
             default:
-                assert (false);	// Unrecognized library type for fedauth feature extension request"
+                assert (false); // Unrecognized library type for fedauth feature extension request"
                 break;
         }
 
@@ -3703,7 +3570,7 @@
                     options |= TDS.TDS_FEDAUTH_LIBRARY_SECURITYTOKEN << 1;
                     break;
                 default:
-                    assert (false);	// Unrecognized library type for fedauth feature extension request
+                    assert (false); // Unrecognized library type for fedauth feature extension request
                     break;
             }
 
@@ -3729,7 +3596,7 @@
                             workflow = TDS.ADALWORKFLOW_ACTIVEDIRECTORYINTEGRATED;
                             break;
                         default:
-                            assert (false);	// Unrecognized Authentication type for fedauth ADAL request
+                            assert (false); // Unrecognized Authentication type for fedauth ADAL request
                             break;
                     }
 
@@ -3740,7 +3607,7 @@
                     tdsWriter.writeBytes(fedAuthFeatureExtensionData.accessToken, 0, fedAuthFeatureExtensionData.accessToken.length);
                     break;
                 default:
-                    assert (false);	// Unrecognized FedAuthLibrary type for feature extension request
+                    assert (false); // Unrecognized FedAuthLibrary type for feature extension request
                     break;
             }
         }
@@ -3897,7 +3764,7 @@
         }
         if (integratedSecurity && AuthenticationScheme.javaKerberos == intAuthScheme) {
 
-		if (null != ImpersonatedUserCred)
+        if (null != ImpersonatedUserCred)
                 authentication = new KerbAuthentication(this, currentConnectPlaceHolder.getServerName(), currentConnectPlaceHolder.getPortNumber(),
                         ImpersonatedUserCred,sessionRecovery.isReconnecting(), loginSubject);
             else
@@ -4574,7 +4441,7 @@
     }
 
     final void processFeatureExtAck(TDSReader tdsReader) throws SQLServerException {
-        tdsReader.readUnsignedByte();	// Reading FEATUREEXTACK_TOKEN 0xAE
+        tdsReader.readUnsignedByte();   // Reading FEATUREEXTACK_TOKEN 0xAE
 
         // read feature ID
         byte featureId;
@@ -4607,15 +4474,11 @@
                     connectionlogger.fine(toString() + " Received feature extension acknowledgement for federated authentication.");
                 }
 
-<<<<<<< HEAD
-                if (!federatedAuthenticationRequested) {
+                if (!fedAuth.isRequested) {
                     if (connectionlogger.isLoggable(Level.SEVERE)) {
                         connectionlogger.severe(toString() + " Did not request federated authentication.");
                     }
-=======
-                if (!fedAuth.isRequested) {
-                    connectionlogger.severe(toString() + " Did not request federated authentication.");
->>>>>>> 915d385d
+
                     MessageFormat form = new MessageFormat(SQLServerException.getErrString("R_UnrequestedFeatureAckReceived"));
                     Object[] msgArgs = {featureId};
                     throw new SQLServerException(form.format(msgArgs), null);
@@ -4638,7 +4501,7 @@
                         break;
 
                     default:
-                        assert false;	// Unknown _fedAuthLibrary type
+                        assert false;   // Unknown _fedAuthLibrary type
                         if (connectionlogger.isLoggable(Level.SEVERE)) {
                             connectionlogger.severe(toString() + " Attempting to use unknown federated authentication library.");
                         }
@@ -5021,13 +4884,8 @@
 
         TDSWriter tdsWriter = logonCommand.startRequest(TDS.PKT_LOGON70);
 
-<<<<<<< HEAD
-        int len2 = TDS_LOGIN_REQUEST_BASE_LEN + hostnameBytes.length + appNameBytes.length + serverNameBytes.length + interfaceLibNameBytes.length
-                + databaseNameBytes.length + secBlob.length + 4;// AE is always on;
-=======
         len2 = (int) (TDS_LOGIN_REQUEST_BASE_LEN + hostnameBytes.length + appNameBytes.length + serverNameBytes.length + interfaceLibNameBytes.length
                 + databaseNameBytes.length + secBlob.length /* + featureExtLength */ + IB_FEATURE_EXT_LENGTH /* +4 */);// AE is always on;
->>>>>>> 915d385d
 
         // only add lengths of password and username if not using SSPI or requesting federated authentication info
         if (!integratedSecurity && !(fedAuth.infoRequested || fedAuth.isRequested)) {
@@ -5203,16 +5061,16 @@
         }
         tdsWriter.setDataLoggable(true);
 
-        tdsWriter.writeBytes(appNameBytes);	// application name
-        tdsWriter.writeBytes(serverNameBytes);	// server name
+        tdsWriter.writeBytes(appNameBytes); // application name
+        tdsWriter.writeBytes(serverNameBytes);  // server name
 
         // AE is always ON
         {
             tdsWriter.writeInt(featureExtOffset);
         }
 
-        tdsWriter.writeBytes(interfaceLibNameBytes);	// interfaceLibName
-        tdsWriter.writeBytes(databaseNameBytes);	// databaseName
+        tdsWriter.writeBytes(interfaceLibNameBytes);    // interfaceLibName
+        tdsWriter.writeBytes(databaseNameBytes);    // databaseName
 
         // Don't allow user credentials to be logged
         tdsWriter.setDataLoggable(false);
@@ -5238,13 +5096,8 @@
         tdsWriter.writeByte((byte) TDS.FEATURE_EXT_TERMINATOR);
         tdsWriter.setDataLoggable(true);
 
-<<<<<<< HEAD
-        LogonProcessor logonProcessor = new LogonProcessor(authentication);
-        TDSReader tdsReader;
-=======
         LogonProcessor logonProcessor = new LogonProcessor(authentication, fedAuth);
         TDSReader tdsReader = null;
->>>>>>> 915d385d
         do {
             tdsReader = logonCommand.startResponse();
             sessionRecovery.setConnectionRecoveryPossible(false); // This is set to false to verify that sessionRecoveryFeatureExtension is received while reconnecting.
@@ -6347,7 +6200,7 @@
     }
 
     final boolean isPreparedStatementUnprepareBatchingEnabled() {
-    	return 1 < getServerPreparedStatementDiscardThreshold();
+        return 1 < getServerPreparedStatementDiscardThreshold();
     }
 
     /**
@@ -6528,10 +6381,10 @@
 
     /** Force eviction of prepared statement handle cache entry. */
     final void evictCachedPreparedStatementHandle(PreparedStatementHandle handle) {
-    	if(null == handle || null == handle.getKey())
-    		return;
-    	
-    	preparedStatementHandleCache.remove(handle.getKey());
+        if(null == handle || null == handle.getKey())
+            return;
+        
+        preparedStatementHandleCache.remove(handle.getKey());
     }
 
     // Handle closing handles when removed from cache.
