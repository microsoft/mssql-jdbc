/*
 * Microsoft JDBC Driver for SQL Server Copyright(c) Microsoft Corporation All rights reserved. This program is made
 * available under the terms of the MIT License. See the LICENSE file in the project root for more information.
 */

package com.microsoft.sqlserver.jdbc;

import static java.nio.charset.StandardCharsets.UTF_16LE;

import java.io.IOException;
import java.io.Serializable;
import java.net.DatagramPacket;
import java.net.DatagramSocket;
import java.net.InetAddress;
import java.net.InetSocketAddress;
import java.net.SocketException;
import java.net.UnknownHostException;
import java.sql.CallableStatement;
import java.sql.Connection;
import java.sql.DatabaseMetaData;
import java.sql.PreparedStatement;
import java.sql.ResultSet;
import java.sql.SQLClientInfoException;
import java.sql.SQLException;
import java.sql.SQLPermission;
import java.sql.SQLWarning;
import java.sql.SQLXML;
import java.sql.Savepoint;
import java.sql.Statement;
import java.text.MessageFormat;
import java.time.Duration;
import java.time.Instant;
import java.util.ArrayList;
import java.util.Arrays;
import java.util.Enumeration;
import java.util.HashMap;
import java.util.LinkedList;
import java.util.List;
import java.util.Locale;
import java.util.Map;
import java.util.Properties;
import java.util.UUID;
import java.util.concurrent.ConcurrentHashMap;
import java.util.concurrent.ConcurrentLinkedQueue;
import java.util.concurrent.Executor;
import java.util.concurrent.TimeUnit;
import java.util.concurrent.atomic.AtomicInteger;
import java.util.logging.Level;

import javax.sql.XAConnection;

import org.ietf.jgss.GSSCredential;

import com.microsoft.sqlserver.jdbc.SQLServerError.TransientError;

import mssql.googlecode.cityhash.CityHash;
import mssql.googlecode.concurrentlinkedhashmap.ConcurrentLinkedHashMap;
import mssql.googlecode.concurrentlinkedhashmap.ConcurrentLinkedHashMap.Builder;
import mssql.googlecode.concurrentlinkedhashmap.EvictionListener;


/**
 * Provides an implementation java.sql.connection interface that assists creating a JDBC connection to SQL Server.
 * SQLServerConnections support JDBC connection pooling and may be either physical JDBC connections or logical JDBC
 * connections.
 *
 * SQLServerConnection manages transaction control for all statements that were created from it. SQLServerConnection may
 * participate in XA distributed transactions managed via an XAResource adapter.
 *
 * SQLServerConnection instantiates a new TDSChannel object for use by itself and all statement objects that are created
 * under this connection.
 *
 * SQLServerConnection manages a pool of prepared statement handles. Prepared statements are prepared once and typically
 * executed many times with different data values for their parameters. Prepared statements are also maintained across
 * logical (pooled) connection closes.
 *
 * SQLServerConnection is not thread safe, however multiple statements created from a single connection can be
 * processing simultaneously in concurrent threads.
 *
 * This class's public functions need to be kept identical to the SQLServerConnectionPoolProxy's.
 *
 * The API javadoc for JDBC API methods that this class implements are not repeated here. Please see Sun's JDBC API
 * interfaces javadoc for those details.
 *
 * NOTE: All the public functions in this class also need to be defined in SQLServerConnectionPoolProxy Declare all new
 * custom (non-static) Public APIs in ISQLServerConnection interface such that they can also be implemented by
 * SQLServerConnectionPoolProxy
 * 
 */
public class SQLServerConnection implements ISQLServerConnection, java.io.Serializable {

    /**
     * Always refresh SerialVersionUID when prompted
     */
    private static final long serialVersionUID = 1965647556064751510L;

    /** timer expiry */
    long timerExpire;

    /** flag to indicate if attempt refresh token is locked */
    boolean attemptRefreshTokenLocked = false;

    /**
     * Thresholds related to when prepared statement handles are cleaned-up. 1 == immediately.
     * 
     * The default for the prepared statement clean-up action threshold (i.e. when sp_unprepare is called).
     */
    static final int DEFAULT_SERVER_PREPARED_STATEMENT_DISCARD_THRESHOLD = 10; // Used to set the initial default, can
                                                                               // be changed later.

    /** Current limit for this particular connection */
    private int serverPreparedStatementDiscardThreshold = -1;

    /**
     * The default for if prepared statements should execute sp_executesql before following the prepare, unprepare
     * pattern.
     * 
     * Used to set the initial default, can be changed later. false == use sp_executesql -> sp_prepexec -> sp_execute ->
     * batched -> sp_unprepare pattern, true == skip sp_executesql part of pattern.
     */
    static final boolean DEFAULT_ENABLE_PREPARE_ON_FIRST_PREPARED_STATEMENT_CALL = false;

    /** Current limit for this particular connection. */
    private Boolean enablePrepareOnFirstPreparedStatementCall = null;

    /** Used for toggling use of sp_prepare */
    private String prepareMethod = null;

    /** Handle the actual queue of discarded prepared statements. */
    private ConcurrentLinkedQueue<PreparedStatementHandle> discardedPreparedStatementHandles = new ConcurrentLinkedQueue<>();

    /** discardedPreparedStatementHandle count */
    private AtomicInteger discardedPreparedStatementHandleCount = new AtomicInteger(0);

    /** keystore provider */
    private SQLServerColumnEncryptionKeyStoreProvider keystoreProvider = null;

    /** fedAuth required by user flag */
    private boolean fedAuthRequiredByUser = false;

    /** fedAuth required prelogin response flag */
    private boolean fedAuthRequiredPreLoginResponse = false;

    /** fedAuth requested flag */
    private boolean federatedAuthenticationRequested = false;

    /**
     * Keep this distinct from _federatedAuthenticationRequested, since some fedauth library types may not need more
     * info
     */
    private boolean federatedAuthenticationInfoRequested = false;

    /** fedAuth feature extension data */
    private FederatedAuthenticationFeatureExtensionData fedAuthFeatureExtensionData = null;

    /** authentication string */
    private String authenticationString = null;

    /** access token in byte */
    private byte[] accessTokenInByte = null;

    /** fedAuth token */
    private SqlFedAuthToken fedAuthToken = null;

    /** original hostNameInCertificate */
    private String originalHostNameInCertificate = null;

    /** client certificate */
    private String clientCertificate = null;

    /** client key */
    private String clientKey = null;

    /** client key password */
    private String clientKeyPassword = "";

    /** AAD principal id */
    private String aadPrincipalID = "";

    /** AAD principal secret */
    private String aadPrincipalSecret = "";

    /** sendTemporalDataTypesAsStringForBulkCopy flag */
    private boolean sendTemporalDataTypesAsStringForBulkCopy = true;

    /**
     * https://docs.microsoft.com/sql/t-sql/functions/serverproperty-transact-sql
     */
    /** Engine Edition 5 = SQL Database */
    private final int ENGINE_EDITION_SQL_AZURE_DB = 5;
    /** Engine Edition 6 = Microsoft Azure Synapse Analytics */
    private final int ENGINE_EDITION_SQL_AZURE_SYNAPSE_ANALYTICS = 6;
    /** Engine Edition 8 = Azure SQL Managed Instance */
    private final int ENGINE_EDITION_SQL_AZURE_MI = 8;
    /** Engine Edition 9 = Azure SQL Edge (This is returned for all editions of Azure SQL Edge) */
    private final int ENGINE_EDITION_SQL_AZURE_SQL_EDGE = 9;
    /** Engine Edition 11 = Azure Synapse serverless SQL pool */
    private final int ENGINE_EDITION_SQL_AZURE_SYNAPSE_SERVERLESS_SQL_POOL = 11;

    /** flag indicating whether server is Azure */
    private Boolean isAzure = null;

    /** flag indicating whether server is Azure DW */
    private Boolean isAzureDW = null;

    /** flag indicating whether server is Azure MI */
    private Boolean isAzureMI = null;

    /** shared timer */
    private SharedTimer sharedTimer;

    /** connect retry count */
    private int connectRetryCount = 0;

    /** connect retry interval */
    private int connectRetryInterval = 0;

    /** flag indicating whether prelogin TLS handshake is required */
    private boolean isTDSS = false;

    String encryptedTrustStorePassword = null;

    /**
     * Return an existing cached SharedTimer associated with this Connection or create a new one.
     *
     * The SharedTimer will be released when the Connection is closed.
     * 
     * @throws SQLServerException
     */
    SharedTimer getSharedTimer() throws SQLServerException {
        if (state == State.Closed) {
            SQLServerException.makeFromDriverError(null, null, SQLServerException.getErrString("R_connectionIsClosed"),
                    SQLServerException.EXCEPTION_XOPEN_CONNECTION_FAILURE, false);
        }
        if (null == sharedTimer) {
            this.sharedTimer = SharedTimer.getTimer();
        }
        return this.sharedTimer;
    }

    /**
     * Get the server name string including redirected server if applicable
     * 
     * @param serverName
     * @return
     */
    String getServerNameString(String serverName) {
        String serverNameFromConnectionStr = activeConnectionProperties
                .getProperty(SQLServerDriverStringProperty.SERVER_NAME.toString());
        if (null == serverName || serverName.equals(serverNameFromConnectionStr)) {
            return serverName;
        }

        // server was redirected
        MessageFormat form = new MessageFormat(SQLServerException.getErrString("R_redirectedFrom"));
        Object[] msgArgs = {serverName, serverNameFromConnectionStr};
        return form.format(msgArgs);
    }

    /**
     * CityHash128Key
     *
     */
    static class CityHash128Key implements java.io.Serializable {

        /**
         * Always refresh SerialVersionUID when prompted
         */
        private static final long serialVersionUID = 166788428640603097L;
        String unhashedString;
        private long[] segments;
        private int hashCode;

        CityHash128Key(String sql, String parametersDefinition) {
            this(sql + parametersDefinition);
        }

        @SuppressWarnings("deprecation")
        CityHash128Key(String s) {
            unhashedString = s;
            byte[] bytes = new byte[s.length()];
            s.getBytes(0, s.length(), bytes, 0);
            segments = CityHash.cityHash128(bytes, 0, bytes.length);
        }

        public boolean equals(Object obj) {
            if (!(obj instanceof CityHash128Key))
                return false;

            return (java.util.Arrays.equals(segments, ((CityHash128Key) obj).segments)// checks if hash is equal,
                                                                                      // short-circuitting;
                    && this.unhashedString.equals(((CityHash128Key) obj).unhashedString));// checks if string is equal
        }

        public int hashCode() {
            if (0 == hashCode) {
                hashCode = java.util.Arrays.hashCode(segments);
            }
            return hashCode;
        }
    }

    /**
     * Keeps track of an individual prepared statement handle.
     */
    class PreparedStatementHandle {
        private int handle = 0;
        private final AtomicInteger handleRefCount = new AtomicInteger();
        private boolean isDirectSql;
        private volatile boolean evictedFromCache;
        private volatile boolean explicitlyDiscarded;
        private CityHash128Key key;

        PreparedStatementHandle(CityHash128Key key, int handle, boolean isDirectSql, boolean isEvictedFromCache) {
            this.key = key;
            this.handle = handle;
            this.isDirectSql = isDirectSql;
            this.setIsEvictedFromCache(isEvictedFromCache);
            handleRefCount.set(1);
        }

        /** Has the statement been evicted from the statement handle cache. */
        private boolean isEvictedFromCache() {
            return evictedFromCache;
        }

        /** Specify whether the statement been evicted from the statement handle cache. */
        private void setIsEvictedFromCache(boolean isEvictedFromCache) {
            this.evictedFromCache = isEvictedFromCache;
        }

        /** Specify that this statement has been explicitly discarded from being used by the cache. */
        void setIsExplicitlyDiscarded() {
            this.explicitlyDiscarded = true;

            evictCachedPreparedStatementHandle(this);
        }

        /** Has the statement been explicitly discarded. */
        private boolean isExplicitlyDiscarded() {
            return explicitlyDiscarded;
        }

        /** Returns the actual handle. */
        int getHandle() {
            return handle;
        }

        /** Returns the cache key. */
        CityHash128Key getKey() {
            return key;
        }

        boolean isDirectSql() {
            return isDirectSql;
        }

        /**
         * Makes sure handle cannot be re-used.
         * 
         * @return false: Handle could not be discarded, it is in use. true: Handle was successfully put on path for
         *         discarding.
         */
        private boolean tryDiscardHandle() {
            return handleRefCount.compareAndSet(0, -999);
        }

        /** Returns whether this statement has been discarded and can no longer be re-used. */
        private boolean isDiscarded() {
            return 0 > handleRefCount.intValue();
        }

        /**
         * Adds a new reference to this handle, i.e. re-using it.
         * 
         * @return false: Reference could not be added, statement has been discarded or does not have a handle
         *         associated with it. true: Reference was successfully added.
         */
        boolean tryAddReference() {
            return (isDiscarded() || isExplicitlyDiscarded()) ? false : handleRefCount.incrementAndGet() > 0;
        }

        /** Remove a reference from this handle */
        void removeReference() {
            handleRefCount.decrementAndGet();
        }
    }

    /**
     * Keeps track of the last network activity in order to tell if the connection has been idle. This is done to avoid
     * checking the socket for a disconnect every command execution, which has a high impact on perf.
     */
    class IdleNetworkTracker {
        private Instant lastNetworkActivity = Instant.now();

        /**
         * An "idle" connection will only ever get its socket disconnected by a keepalive packet after a connection has
         * been severed. KeepAlive packets are only sent on idle sockets. Default setting by the driver (on platforms
         * that have Java support for setting it) and the recommended setting is 30s (and OS default for those that
         * don't set it is 2 hrs).
         */
        private int maxIdleMillis = 15000;

        /** Has it been more than maxIdleMillis since network activity has been marked */
        private boolean isIdle() {
            boolean ret = Instant.now().minusMillis(maxIdleMillis).isAfter(lastNetworkActivity);
            return ret;
        }

        /** Mark network activity now */
        protected void markNetworkActivity() {
            lastNetworkActivity = Instant.now();
        }

        /** Set max idle time in milliseconds */
        protected void setMaxIdleMillis(int millis) {
            maxIdleMillis = millis;
        }
    }

    /** Keeps track of network idle status */
    IdleNetworkTracker idleNetworkTracker = new IdleNetworkTracker();

    /** Size of the parsed SQL-text metadata cache */
    static final private int PARSED_SQL_CACHE_SIZE = 100;

    /** Cache of parsed SQL meta data */
    static private ConcurrentLinkedHashMap<CityHash128Key, ParsedSQLCacheItem> parsedSQLCache;

    static {
        parsedSQLCache = new Builder<CityHash128Key, ParsedSQLCacheItem>()
                .maximumWeightedCapacity(PARSED_SQL_CACHE_SIZE).build();
    }

    /** Returns prepared statement cache entry if exists, if not parse and create a new one */
    static ParsedSQLCacheItem getCachedParsedSQL(CityHash128Key key) {
        return parsedSQLCache.get(key);
    }

    /** Parses and create a information about parsed SQL text */
    static ParsedSQLCacheItem parseAndCacheSQL(CityHash128Key key, String sql) throws SQLServerException {
        JDBCSyntaxTranslator translator = new JDBCSyntaxTranslator();

        String parsedSql = translator.translate(sql);
        String procName = translator.getProcedureName(); // may return null
        boolean returnValueSyntax = translator.hasReturnValueSyntax();
        int[] parameterPositions = locateParams(parsedSql);

        ParsedSQLCacheItem cacheItem = new ParsedSQLCacheItem(parsedSql, parameterPositions, procName,
                returnValueSyntax);
        parsedSQLCache.putIfAbsent(key, cacheItem);
        return cacheItem;
    }

    /** Default size for prepared statement caches */
    static final int DEFAULT_STATEMENT_POOLING_CACHE_SIZE = 0;

    /** Size of the prepared statement handle cache */
    private int statementPoolingCacheSize = DEFAULT_STATEMENT_POOLING_CACHE_SIZE;

    /** Cache of prepared statement handles */
    private ConcurrentLinkedHashMap<CityHash128Key, PreparedStatementHandle> preparedStatementHandleCache;
    /** Cache of prepared statement parameter metadata */
    private ConcurrentLinkedHashMap<CityHash128Key, SQLServerParameterMetaData> parameterMetadataCache;
    /**
     * Checks whether statement pooling is enabled or disabled. The default is set to true;
     */
    private boolean disableStatementPooling = true;

    /**
     * Locates statement parameters.
     * 
     * @param sql
     *        SQL text to parse for positions of parameters to initialize.
     */
    private static int[] locateParams(String sql) {
        LinkedList<Integer> parameterPositions = new LinkedList<>();

        // Locate the parameter placeholders in the SQL string.
        int offset = -1;
        while ((offset = ParameterUtils.scanSQLForChar('?', sql, ++offset)) < sql.length()) {
            parameterPositions.add(offset);
        }

        // return as int[]
        return parameterPositions.stream().mapToInt(Integer::valueOf).toArray();
    }

    /**
     * Encapsulates the data to be sent to the server as part of Federated Authentication Feature Extension.
     */
    class FederatedAuthenticationFeatureExtensionData implements Serializable {
        /**
         * Always update serialVersionUID when prompted
         */
        private static final long serialVersionUID = -6709861741957202475L;
        boolean fedAuthRequiredPreLoginResponse;
        int libraryType = -1;
        byte[] accessToken = null;
        SqlAuthentication authentication = null;

        FederatedAuthenticationFeatureExtensionData(int libraryType, String authenticationString,
                boolean fedAuthRequiredPreLoginResponse) throws SQLServerException {
            this.libraryType = libraryType;
            this.fedAuthRequiredPreLoginResponse = fedAuthRequiredPreLoginResponse;

            switch (authenticationString.toUpperCase(Locale.ENGLISH)) {
                case "ACTIVEDIRECTORYPASSWORD":
                    this.authentication = SqlAuthentication.ActiveDirectoryPassword;
                    break;
                case "ACTIVEDIRECTORYINTEGRATED":
                    this.authentication = SqlAuthentication.ActiveDirectoryIntegrated;
                    break;
                case "ACTIVEDIRECTORYMSI":
                    this.authentication = SqlAuthentication.ActiveDirectoryMSI;
                    break;
                case "ACTIVEDIRECTORYSERVICEPRINCIPAL":
                    this.authentication = SqlAuthentication.ActiveDirectoryServicePrincipal;
                    break;
                case "ACTIVEDIRECTORYINTERACTIVE":
                    this.authentication = SqlAuthentication.ActiveDirectoryInteractive;
                    break;
                default:
                    assert (false);
                    MessageFormat form = new MessageFormat(
                            SQLServerException.getErrString("R_InvalidConnectionSetting"));
                    Object[] msgArgs = {"authentication", authenticationString};
                    throw new SQLServerException(null, form.format(msgArgs), null, 0, false);
            }
        }

        FederatedAuthenticationFeatureExtensionData(int libraryType, boolean fedAuthRequiredPreLoginResponse,
                byte[] accessToken) {
            this.libraryType = libraryType;
            this.fedAuthRequiredPreLoginResponse = fedAuthRequiredPreLoginResponse;
            this.accessToken = accessToken;
        }
    }

    class SqlFedAuthInfo {
        String spn;
        String stsurl;

        @Override
        public String toString() {
            return "STSURL: " + stsurl + ", SPN: " + spn;
        }
    }

    class ActiveDirectoryAuthentication {
        static final String JDBC_FEDAUTH_CLIENT_ID = "7f98cb04-cd1e-40df-9140-3bf7e2cea4db";

        /**
         * Managed Identities endpoint URL
         * https://docs.microsoft.com/en-us/azure/active-directory/managed-identities-azure-resources/how-to-use-vm-token
         */
        static final String AZURE_REST_MSI_URL = "http://169.254.169.254/metadata/identity/oauth2/token?api-version=2018-02-01"; // NOSONAR
        static final String ACCESS_TOKEN_IDENTIFIER = "\"access_token\":\"";
        static final String ACCESS_TOKEN_EXPIRES_IN_IDENTIFIER = "\"expires_in\":\"";
        static final String ACCESS_TOKEN_EXPIRES_ON_IDENTIFIER = "\"expires_on\":\"";
        static final String ACCESS_TOKEN_EXPIRES_ON_DATE_FORMAT = "M/d/yyyy h:mm:ss a X";
        static final int GET_ACCESS_TOKEN_SUCCESS = 0;
        static final int GET_ACCESS_TOKEN_INVALID_GRANT = 1;
        static final int GET_ACCESS_TOKEN_TANSISENT_ERROR = 2;
        static final int GET_ACCESS_TOKEN_OTHER_ERROR = 3;
    }

    /**
     * Denotes the state of the SqlServerConnection.
     */
    private enum State {
        Initialized, // default value on calling SQLServerConnection constructor
        Connected, // indicates that the TCP connection has completed
        Opened, // indicates that the prelogin, login have completed, the database session established and the
                // connection is ready for use.
        Closed // indicates that the connection has been closed.
    }

    private final static float TIMEOUTSTEP = 0.08F; // fraction of timeout to use for fast failover connections
    private final static float TIMEOUTSTEP_TNIR = 0.125F;
    final static int TnirFirstAttemptTimeoutMs = 500; // fraction of timeout to use for fast failover connections

    /**
     * Connection state variables. NB If new state is added then logical connections derived from a physical connection
     * must inherit the same state. If state variables are added they must be added also in connection cloning method
     * clone()
     */
    private final static int INTERMITTENT_TLS_MAX_RETRY = 5;

    /** Indicates if we received a routing ENVCHANGE in the current connection attempt */
    private boolean isRoutedInCurrentAttempt = false;

    /** Contains the routing info received from routing ENVCHANGE */
    private ServerPortPlaceHolder routingInfo = null;

    ServerPortPlaceHolder getRoutingInfo() {
        return routingInfo;
    }

    /** Permission targets */
    private static final String callAbortPerm = "callAbort";

    private static final String SET_NETWORK_TIMEOUT_PERM = "setNetworkTimeout";

    /** see connection properties doc (default is false) */
    private boolean sendStringParametersAsUnicode = SQLServerDriverBooleanProperty.SEND_STRING_PARAMETERS_AS_UNICODE
            .getDefaultValue();

    /** hostname */
    private String hostName = null;

    boolean sendStringParametersAsUnicode() {
        return sendStringParametersAsUnicode;
    }

    /** last update count flag */
    private boolean lastUpdateCount;

    final boolean useLastUpdateCount() {
        return lastUpdateCount;
    }

    /**
     * Translates the serverName from Unicode to ASCII Compatible Encoding (ACE), as defined by the ToASCII operation of
     * RFC 3490
     */
    private boolean serverNameAsACE = SQLServerDriverBooleanProperty.SERVER_NAME_AS_ACE.getDefaultValue();

    boolean serverNameAsACE() {
        return serverNameAsACE;
    }

    /** see feature_connection_director_multi_subnet_JDBC.docx */
    private boolean multiSubnetFailover;

    final boolean getMultiSubnetFailover() {
        return multiSubnetFailover;
    }

    /** transparent network IP resolution */
    private boolean transparentNetworkIPResolution;

    final boolean getTransparentNetworkIPResolution() {
        return transparentNetworkIPResolution;
    }

    /** application intent */
    private ApplicationIntent applicationIntent = null;

    final ApplicationIntent getApplicationIntent() {
        return applicationIntent;
    }

    /** nLockTimeout */
    private int nLockTimeout;

    /** select method */
    private String selectMethod;

    final String getSelectMethod() {
        return selectMethod;
    }

    /** response buffering */
    private String responseBuffering;

    final String getResponseBuffering() {
        return responseBuffering;
    }

    /** queryTimeout seconds */
    private int queryTimeoutSeconds;

    final int getQueryTimeoutSeconds() {
        return queryTimeoutSeconds;
    }

    /**
     * Timeout value for canceling the query timeout.
     */
    private int cancelQueryTimeoutSeconds;

    /**
     * Returns the cancelTimeout in seconds.
     * 
     * @return
     */
    final int getCancelQueryTimeoutSeconds() {
        return cancelQueryTimeoutSeconds;
    }

    /** socket timeout in ms */
    private int socketTimeoutMilliseconds;

    final int getSocketTimeoutMilliseconds() {
        return socketTimeoutMilliseconds;
    }

    /**
     * boolean value for deciding if the driver should use bulk copy API for batch inserts.
     */
    private boolean useBulkCopyForBatchInsert;

    /**
     * Returns the useBulkCopyForBatchInsert value.
     * 
     * @return flag for using Bulk Copy API for batch insert operations.
     */
    public boolean getUseBulkCopyForBatchInsert() {
        return useBulkCopyForBatchInsert;
    }

    /**
     * Specifies the flag for using Bulk Copy API for batch insert operations.
     * 
     * @param useBulkCopyForBatchInsert
     *        boolean value for useBulkCopyForBatchInsert.
     */
    public void setUseBulkCopyForBatchInsert(boolean useBulkCopyForBatchInsert) {
        this.useBulkCopyForBatchInsert = useBulkCopyForBatchInsert;
    }

    /** user set TNIR flag */
    boolean userSetTNIR = true;

    /** get default replication value */
    private boolean replication = SQLServerDriverBooleanProperty.REPLICATION.getDefaultValue();

    /** sendTimeAsDatetime flag */
    private boolean sendTimeAsDatetime = SQLServerDriverBooleanProperty.SEND_TIME_AS_DATETIME.getDefaultValue();

    /** useFmtOnly property */
    private boolean useFmtOnly = SQLServerDriverBooleanProperty.USE_FMT_ONLY.getDefaultValue();

    @Override
    public final boolean getSendTimeAsDatetime() {
        return !isKatmaiOrLater() || sendTimeAsDatetime;
    }

    final int baseYear() {
        return getSendTimeAsDatetime() ? TDS.BASE_YEAR_1970 : TDS.BASE_YEAR_1900;
    }

    /** requested encryption level */
    private byte requestedEncryptionLevel = TDS.ENCRYPT_INVALID;

    final byte getRequestedEncryptionLevel() {
        assert TDS.ENCRYPT_INVALID != requestedEncryptionLevel;
        return requestedEncryptionLevel;
    }

    /** flag indicating whether to trust server certificate */
    private boolean trustServerCertificate;

    /** return whether to trust server certificate */
    final boolean trustServerCertificate() {
        return trustServerCertificate;
    }

    /** server certificate for encrypt=strict */
    private String serverCertificate = null;

    final String getServerCertificate() {
        return serverCertificate;
    }

    /** negotiated encryption level */
    private byte negotiatedEncryptionLevel = TDS.ENCRYPT_INVALID;

    final byte getNegotiatedEncryptionLevel() {
        assert (!isTDSS ? TDS.ENCRYPT_INVALID != negotiatedEncryptionLevel : true);
        return negotiatedEncryptionLevel;
    }

    /** socket factory class */
    private String socketFactoryClass = null;

    final String getSocketFactoryClass() {
        return socketFactoryClass;
    }

    /** socket factory constructor argument */
    private String socketFactoryConstructorArg = null;

    final String getSocketFactoryConstructorArg() {
        return socketFactoryConstructorArg;
    }

    /** trust manager class */
    private String trustManagerClass = null;

    final String getTrustManagerClass() {
        assert TDS.ENCRYPT_INVALID != requestedEncryptionLevel;
        return trustManagerClass;
    }

    /** trust manager constructor argument */
    private String trustManagerConstructorArg = null;

    final String getTrustManagerConstructorArg() {
        assert TDS.ENCRYPT_INVALID != requestedEncryptionLevel;
        return trustManagerConstructorArg;
    }

    static final String RESERVED_PROVIDER_NAME_PREFIX = "MSSQL_";

    static final String WINDOWS_KEY_STORE_NAME = "MSSQL_CERTIFICATE_STORE";

    /** column encryption setting */
    String columnEncryptionSetting = null;

    /** encrypt option */
    String encryptOption = null;

    boolean isColumnEncryptionSettingEnabled() {
        return (columnEncryptionSetting.equalsIgnoreCase(ColumnEncryptionSetting.Enabled.toString()));
    }

    boolean getSendTemporalDataTypesAsStringForBulkCopy() {
        return sendTemporalDataTypesAsStringForBulkCopy;
    }

    /** Enclave Attestation URL */
    String enclaveAttestationUrl = null;

    /** Enclave Attestation protocol */
    String enclaveAttestationProtocol = null;

    /** keystore authentication */
    String keyStoreAuthentication = null;

    /** keystore secret */
    String keyStoreSecret = null;

    /** keystore location */
    String keyStoreLocation = null;

    /** keystore principal id */
    String keyStorePrincipalId = null;

    /** server column encryption version */
    private ColumnEncryptionVersion serverColumnEncryptionVersion = ColumnEncryptionVersion.AE_NOTSUPPORTED;

    /** Enclave type */
    private String enclaveType = null;

    boolean getServerSupportsColumnEncryption() {
        return (serverColumnEncryptionVersion.value() > ColumnEncryptionVersion.AE_NOTSUPPORTED.value());
    }

    ColumnEncryptionVersion getServerColumnEncryptionVersion() {
        return serverColumnEncryptionVersion;
    }

    /** whether server supports data classification */
    private boolean serverSupportsDataClassification = false;

    /** server supported data classification version */
    private byte serverSupportedDataClassificationVersion = TDS.DATA_CLASSIFICATION_NOT_ENABLED;

    boolean getServerSupportsDataClassification() {
        return serverSupportsDataClassification;
    }

    /** whether server supports DNS caching */
    private boolean serverSupportsDNSCaching = false;
    private static ConcurrentHashMap<String, InetSocketAddress> dnsCache = null;

    static InetSocketAddress getDNSEntry(String key) {
        return (null != dnsCache) ? dnsCache.get(key) : null;
    }

    byte getServerSupportedDataClassificationVersion() {
        return serverSupportedDataClassificationVersion;
    }

    /** Boolean that indicates whether LOB objects created by this connection should be loaded into memory */
    private boolean delayLoadingLobs = SQLServerDriverBooleanProperty.DELAY_LOADING_LOBS.getDefaultValue();

    @Override
    public boolean getDelayLoadingLobs() {
        return delayLoadingLobs;
    }

    @Override
    public void setDelayLoadingLobs(boolean b) {
        delayLoadingLobs = b;
    }

    /** Session Recovery Object */
    private IdleConnectionResiliency sessionRecovery = new IdleConnectionResiliency(this);

    IdleConnectionResiliency getSessionRecovery() {
        return sessionRecovery;
    }

    /** global system ColumnEncryptionKeyStoreProviders */
    static Map<String, SQLServerColumnEncryptionKeyStoreProvider> globalSystemColumnEncryptionKeyStoreProviders = new HashMap<>();

    static {
        if (System.getProperty("os.name").toLowerCase(Locale.ENGLISH).startsWith("windows")) {
            SQLServerColumnEncryptionCertificateStoreProvider provider = new SQLServerColumnEncryptionCertificateStoreProvider();
            globalSystemColumnEncryptionKeyStoreProviders.put(provider.getName(), provider);
        }
    }

    static Map<String, SQLServerColumnEncryptionKeyStoreProvider> globalCustomColumnEncryptionKeyStoreProviders = null;

    /** This is a per-connection store provider. It can be JKS or AKV. */
    Map<String, SQLServerColumnEncryptionKeyStoreProvider> systemColumnEncryptionKeyStoreProvider = new HashMap<>();

    /**
     * Registers key store providers in the globalCustomColumnEncryptionKeyStoreProviders.
     * 
     * @param clientKeyStoreProviders
     *        a map containing the store providers information.
     * @throws SQLServerException
     *         when an error occurs
     */
    public static synchronized void registerColumnEncryptionKeyStoreProviders(
            Map<String, SQLServerColumnEncryptionKeyStoreProvider> clientKeyStoreProviders) throws SQLServerException {
        loggerExternal.entering(loggingClassNameBase, "registerColumnEncryptionKeyStoreProviders",
                "Registering Column Encryption Key Store Providers");

        if (null == clientKeyStoreProviders) {
            throw new SQLServerException(null, SQLServerException.getErrString("R_CustomKeyStoreProviderMapNull"), null,
                    0, false);
        }

        if (null != globalCustomColumnEncryptionKeyStoreProviders
                && !globalCustomColumnEncryptionKeyStoreProviders.isEmpty()) {
            throw new SQLServerException(null, SQLServerException.getErrString("R_CustomKeyStoreProviderSetOnce"), null,
                    0, false);
        }

        globalCustomColumnEncryptionKeyStoreProviders = new HashMap<>();

        for (Map.Entry<String, SQLServerColumnEncryptionKeyStoreProvider> entry : clientKeyStoreProviders.entrySet()) {
            String providerName = entry.getKey();
            if (null == providerName || 0 == providerName.trim().length()) {
                throw new SQLServerException(null, SQLServerException.getErrString("R_EmptyCustomKeyStoreProviderName"),
                        null, 0, false);
            }
            if ((providerName.substring(0, 6).equalsIgnoreCase(RESERVED_PROVIDER_NAME_PREFIX))) {
                MessageFormat form = new MessageFormat(
                        SQLServerException.getErrString("R_InvalidCustomKeyStoreProviderName"));
                Object[] msgArgs = {providerName, RESERVED_PROVIDER_NAME_PREFIX};
                throw new SQLServerException(null, form.format(msgArgs), null, 0, false);
            }

            SQLServerColumnEncryptionKeyStoreProvider provider = entry.getValue();
            if (null == provider) {
                throw new SQLServerException(null, String
                        .format(SQLServerException.getErrString("R_CustomKeyStoreProviderValueNull"), providerName),
                        null, 0, false);
            }

            // Global providers should not use their own CEK caches.
            provider.setColumnEncryptionCacheTtl(Duration.ZERO);
            globalCustomColumnEncryptionKeyStoreProviders.put(providerName, provider);
        }

        loggerExternal.exiting(loggingClassNameBase, "registerColumnEncryptionKeyStoreProviders",
                "Number of Key store providers that are registered:"
                        + globalCustomColumnEncryptionKeyStoreProviders.size());
    }

    /**
     * Unregisters all the custom key store providers from the globalCustomColumnEncryptionKeyStoreProviders by clearing
     * the map and setting it to null.
     */
    public static synchronized void unregisterColumnEncryptionKeyStoreProviders() {
        loggerExternal.entering(loggingClassNameBase, "unregisterColumnEncryptionKeyStoreProviders",
                "Removing Column Encryption Key Store Provider");

        if (null != globalCustomColumnEncryptionKeyStoreProviders) {
            globalCustomColumnEncryptionKeyStoreProviders.clear();
            globalCustomColumnEncryptionKeyStoreProviders = null;
        }

        loggerExternal.exiting(loggingClassNameBase, "unregisterColumnEncryptionKeyStoreProviders",
                "Number of Key store providers that are registered: 0");
    }

    synchronized SQLServerColumnEncryptionKeyStoreProvider getGlobalSystemColumnEncryptionKeyStoreProvider(
            String providerName) {
        return (null != globalSystemColumnEncryptionKeyStoreProviders && globalSystemColumnEncryptionKeyStoreProviders
                .containsKey(providerName)) ? globalSystemColumnEncryptionKeyStoreProviders.get(providerName) : null;
    }

    synchronized String getAllGlobalCustomSystemColumnEncryptionKeyStoreProviders() {
        return (null != globalCustomColumnEncryptionKeyStoreProviders) ? globalCustomColumnEncryptionKeyStoreProviders
                .keySet().toString() : null;
    }

    synchronized String getAllSystemColumnEncryptionKeyStoreProviders() {
        String keyStores = "";
        if (0 != systemColumnEncryptionKeyStoreProvider.size())
            keyStores = systemColumnEncryptionKeyStoreProvider.keySet().toString();
        if (0 != SQLServerConnection.globalSystemColumnEncryptionKeyStoreProviders.size())
            keyStores += "," + SQLServerConnection.globalSystemColumnEncryptionKeyStoreProviders.keySet().toString();
        return keyStores;
    }

    synchronized SQLServerColumnEncryptionKeyStoreProvider getGlobalCustomColumnEncryptionKeyStoreProvider(
            String providerName) {
        return (null != globalCustomColumnEncryptionKeyStoreProviders && globalCustomColumnEncryptionKeyStoreProviders
                .containsKey(providerName)) ? globalCustomColumnEncryptionKeyStoreProviders.get(providerName) : null;
    }

    synchronized SQLServerColumnEncryptionKeyStoreProvider getSystemColumnEncryptionKeyStoreProvider(
            String providerName) {
        return (null != systemColumnEncryptionKeyStoreProvider && systemColumnEncryptionKeyStoreProvider
                .containsKey(providerName)) ? systemColumnEncryptionKeyStoreProvider.get(providerName) : null;
    }

    synchronized SQLServerColumnEncryptionKeyStoreProvider getSystemOrGlobalColumnEncryptionKeyStoreProvider(
            String providerName) throws SQLServerException {

        // check for global system providers
        keystoreProvider = getGlobalSystemColumnEncryptionKeyStoreProvider(providerName);

        // Check for the connection system provider.
        if (null == keystoreProvider) {
            keystoreProvider = getSystemColumnEncryptionKeyStoreProvider(providerName);
        }

        // There is no global system provider of this name, check for the global custom providers.
        if (null == keystoreProvider) {
            keystoreProvider = getGlobalCustomColumnEncryptionKeyStoreProvider(providerName);
        }

        // No provider was found of this name.
        if (null == keystoreProvider) {
            String systemProviders = getAllSystemColumnEncryptionKeyStoreProviders();
            String customProviders = getAllGlobalCustomSystemColumnEncryptionKeyStoreProviders();
            MessageFormat form = new MessageFormat(
                    SQLServerException.getErrString("R_UnrecognizedKeyStoreProviderName"));
            Object[] msgArgs = {providerName, systemProviders, customProviders};
            throw new SQLServerException(form.format(msgArgs), null);
        }

        return keystoreProvider;
    }

    synchronized boolean hasConnectionColumnEncryptionKeyStoreProvidersRegistered() {
        return null != connectionColumnEncryptionKeyStoreProvider
                && connectionColumnEncryptionKeyStoreProvider.size() > 0;
    }

    synchronized String getAllConnectionColumnEncryptionKeyStoreProviders() {
        String keyStores = "";
        if (0 != connectionColumnEncryptionKeyStoreProvider.size())
            keyStores = connectionColumnEncryptionKeyStoreProvider.keySet().toString();
        return keyStores;
    }

    synchronized SQLServerColumnEncryptionKeyStoreProvider getColumnEncryptionKeyStoreProviderOnConnection(
            String providerName) throws SQLServerException {

        // Check for a connection-level provider first
        if (null != connectionColumnEncryptionKeyStoreProvider
                && connectionColumnEncryptionKeyStoreProvider.size() > 0) {
            // If any connection-level providers are registered, we don't fall back to system/global providers
            if (connectionColumnEncryptionKeyStoreProvider.containsKey(providerName)) {
                return connectionColumnEncryptionKeyStoreProvider.get(providerName);
            } else {
                MessageFormat form = new MessageFormat(
                        SQLServerException.getErrString("R_UnrecognizedConnectionKeyStoreProviderName"));
                Object[] msgArgs = {providerName, getAllConnectionColumnEncryptionKeyStoreProviders()};
                throw new SQLServerException(form.format(msgArgs), null);
            }
        }

        // No connection-level providers registered, so return system/global provider
        return getSystemOrGlobalColumnEncryptionKeyStoreProvider(providerName);
    }

    /** This is a user-defined per-connection store provider. */
    Map<String, SQLServerColumnEncryptionKeyStoreProvider> connectionColumnEncryptionKeyStoreProvider = new HashMap<>();

    /**
     * Registers connection-level key store providers, replacing all existing providers.
     * 
     * @param clientKeyStoreProviders
     *        a map containing the store providers information.
     * @throws SQLServerException
     *         when an error occurs
     */
    public synchronized void registerColumnEncryptionKeyStoreProvidersOnConnection(
            Map<String, SQLServerColumnEncryptionKeyStoreProvider> clientKeyStoreProviders) throws SQLServerException {
        loggerExternal.entering(loggingClassName, "registerColumnEncryptionKeyStoreProvidersOnConnection",
                "Registering Column Encryption Key Store Providers on Connection");

        if (null == clientKeyStoreProviders) {
            throw new SQLServerException(null, SQLServerException.getErrString("R_CustomKeyStoreProviderMapNull"), null,
                    0, false);
        }

        connectionColumnEncryptionKeyStoreProvider.clear();

        for (Map.Entry<String, SQLServerColumnEncryptionKeyStoreProvider> entry : clientKeyStoreProviders.entrySet()) {
            String providerName = entry.getKey();
            if (null == providerName || 0 == providerName.trim().length()) {
                throw new SQLServerException(null, SQLServerException.getErrString("R_EmptyCustomKeyStoreProviderName"),
                        null, 0, false);
            }

            // MSSQL_CERTIFICATE_STORE not allowed on connection level
            if ((providerName.equalsIgnoreCase(WINDOWS_KEY_STORE_NAME))) {
                MessageFormat form = new MessageFormat(
                        SQLServerException.getErrString("R_InvalidCustomKeyStoreProviderName"));
                Object[] msgArgs = {providerName, WINDOWS_KEY_STORE_NAME};
                throw new SQLServerException(null, form.format(msgArgs), null, 0, false);
            }

            if (null == entry.getValue()) {
                throw new SQLServerException(null, String
                        .format(SQLServerException.getErrString("R_CustomKeyStoreProviderValueNull"), providerName),
                        null, 0, false);
            }

            connectionColumnEncryptionKeyStoreProvider.put(entry.getKey(), entry.getValue());
        }

        loggerExternal.exiting(loggingClassName, "registerColumnEncryptionKeyStoreProvidersOnConnection",
                "Number of connection-level Key store providers that are registered: "
                        + connectionColumnEncryptionKeyStoreProvider.size());
    }

    /** trusted servername AE */
    private String trustedServerNameAE = null;
    private static Map<String, List<String>> columnEncryptionTrustedMasterKeyPaths = new HashMap<>();

    /**
     * Sets Trusted Master Key Paths in the columnEncryptionTrustedMasterKeyPaths.
     * 
     * @param trustedKeyPaths
     *        all master key paths that are trusted
     */
    public static synchronized void setColumnEncryptionTrustedMasterKeyPaths(
            Map<String, List<String>> trustedKeyPaths) {
        loggerExternal.entering(loggingClassNameBase, "setColumnEncryptionTrustedMasterKeyPaths",
                "Setting Trusted Master Key Paths");

        // Use upper case for server and instance names.
        columnEncryptionTrustedMasterKeyPaths.clear();
        for (Map.Entry<String, List<String>> entry : trustedKeyPaths.entrySet()) {
            columnEncryptionTrustedMasterKeyPaths.put(entry.getKey().toUpperCase(), entry.getValue());
        }

        loggerExternal.exiting(loggingClassNameBase, "setColumnEncryptionTrustedMasterKeyPaths",
                "Number of Trusted Master Key Paths: " + columnEncryptionTrustedMasterKeyPaths.size());
    }

    /**
     * Updates the columnEncryptionTrustedMasterKeyPaths with the new Server and trustedKeyPaths.
     * 
     * @param server
     *        String server name
     * @param trustedKeyPaths
     *        all master key paths that are trusted
     */
    public static synchronized void updateColumnEncryptionTrustedMasterKeyPaths(String server,
            List<String> trustedKeyPaths) {
        loggerExternal.entering(loggingClassNameBase, "updateColumnEncryptionTrustedMasterKeyPaths",
                "Updating Trusted Master Key Paths");

        // Use upper case for server and instance names.
        columnEncryptionTrustedMasterKeyPaths.put(server.toUpperCase(), trustedKeyPaths);

        loggerExternal.exiting(loggingClassNameBase, "updateColumnEncryptionTrustedMasterKeyPaths",
                "Number of Trusted Master Key Paths: " + columnEncryptionTrustedMasterKeyPaths.size());
    }

    /**
     * Removes the trusted Master key Path from the columnEncryptionTrustedMasterKeyPaths.
     * 
     * @param server
     *        String server name
     */
    public static synchronized void removeColumnEncryptionTrustedMasterKeyPaths(String server) {
        loggerExternal.entering(loggingClassNameBase, "removeColumnEncryptionTrustedMasterKeyPaths",
                "Removing Trusted Master Key Paths");

        // Use upper case for server and instance names.
        columnEncryptionTrustedMasterKeyPaths.remove(server.toUpperCase());

        loggerExternal.exiting(loggingClassNameBase, "removeColumnEncryptionTrustedMasterKeyPaths",
                "Number of Trusted Master Key Paths: " + columnEncryptionTrustedMasterKeyPaths.size());
    }

    /**
     * Returns the Trusted Master Key Paths.
     * 
     * @return columnEncryptionTrustedMasterKeyPaths.
     */
    public static synchronized Map<String, List<String>> getColumnEncryptionTrustedMasterKeyPaths() {
        loggerExternal.entering(loggingClassNameBase, "getColumnEncryptionTrustedMasterKeyPaths",
                "Getting Trusted Master Key Paths");

        Map<String, List<String>> masterKeyPathCopy = new HashMap<>();

        for (Map.Entry<String, List<String>> entry : columnEncryptionTrustedMasterKeyPaths.entrySet()) {
            masterKeyPathCopy.put(entry.getKey(), entry.getValue());
        }

        loggerExternal.exiting(loggingClassNameBase, "getColumnEncryptionTrustedMasterKeyPaths",
                "Number of Trusted Master Key Paths: " + masterKeyPathCopy.size());

        return masterKeyPathCopy;
    }

    static synchronized List<String> getColumnEncryptionTrustedMasterKeyPaths(String server, Boolean[] hasEntry) {
        if (columnEncryptionTrustedMasterKeyPaths.containsKey(server)) {
            hasEntry[0] = true;
            return columnEncryptionTrustedMasterKeyPaths.get(server);
        } else {
            hasEntry[0] = false;
            return null;
        }
    }

    /**
     * Clears User token cache. This will clear all account info so interactive login will be required on the next
     * request to acquire an access token.
     */
    public static synchronized void clearUserTokenCache() {
        PersistentTokenCacheAccessAspect.clearUserTokenCache();
    }

    /** the active set of connection properties */
    Properties activeConnectionProperties;

    /** integrated security property */
    private boolean integratedSecurity = SQLServerDriverBooleanProperty.INTEGRATED_SECURITY.getDefaultValue();

    /** NTLM authentication flag */
    private boolean ntlmAuthentication = false;

    /** NTLM password hash */
    private byte[] ntlmPasswordHash = null;

    /** integrated authentication scheme */
    private AuthenticationScheme intAuthScheme = AuthenticationScheme.nativeAuthentication;

    /** impersonated user credential */
    private GSSCredential impersonatedUserCred;

    /** user created credential flag */
    private boolean isUserCreatedCredential;

    /** This is the current connect place holder this should point one of the primary or failover place holder */
    ServerPortPlaceHolder currentConnectPlaceHolder = null;

    /** SQL Server version string */
    String sqlServerVersion;

    /** XOPEN or SQL 92 state codes? */
    boolean xopenStates;

    /** database auto commit mode */
    private boolean databaseAutoCommitMode;

    /** Set to true when in an XA transaction. */
    private boolean inXATransaction = false;

    /** transaction descriptor */
    private byte[] transactionDescriptor = new byte[8];

    /**
     * Flag (Yukon and later) set to true whenever a transaction is rolled back..The flag's value is reset to false when
     * a new transaction starts or when the autoCommit mode changes.
     */
    private boolean rolledBackTransaction;

    final boolean rolledBackTransaction() {
        return rolledBackTransaction;
    }

    /** connection state */
    private volatile State state = State.Initialized;

    private void setState(State state) {
        this.state = state;
    }

    /**
     * This function actually represents whether a database session is not open. The session is not available before the
     * session is established and after the session is closed.
     */
    final boolean isSessionUnAvailable() {
        return !(state.equals(State.Opened));
    }

    final static int maxDecimalPrecision = 38; // @@max_precision for SQL 2000 and 2005 is 38.
    final static int defaultDecimalPrecision = 18;

    /** trace iD */
    final String traceID;

    /** Limit for the size of data (in bytes) returned for value on this connection */
    private int maxFieldSize; // default: 0 --> no limit

    final void setMaxFieldSize(int limit) throws SQLServerException {
        // assert limit >= 0;
        if (maxFieldSize != limit) {
            if (loggerExternal.isLoggable(Level.FINER) && Util.isActivityTraceOn()) {
                loggerExternal.finer(toString() + " ActivityId: " + ActivityCorrelator.getNext().toString());
            }
            // If no limit on field size, set text size to max (2147483647), NOT default (0 --> 4K)
            connectionCommand("SET TEXTSIZE " + ((0 == limit) ? Integer.MAX_VALUE : limit), "setMaxFieldSize");
            maxFieldSize = limit;
        }
    }

    /**
     * This function is used both to init the values on creation of connection and resetting the values after the
     * connection is released to the pool for reuse.
     */
    final void initResettableValues() {
        rolledBackTransaction = false;
        transactionIsolationLevel = Connection.TRANSACTION_READ_COMMITTED;// default isolation level
        maxFieldSize = 0; // default: 0 --> no limit
        maxRows = 0; // default: 0 --> no limit
        nLockTimeout = -1;
        databaseAutoCommitMode = true;// auto commit mode
        holdability = ResultSet.HOLD_CURSORS_OVER_COMMIT;
        sqlWarnings = null;
        sCatalog = originalCatalog;
        databaseMetaData = null;
    }

    /** Limit for the maximum number of rows returned from queries on this connection */
    private int maxRows; // default: 0 --> no limit

    final void setMaxRows(int limit) throws SQLServerException {
        // assert limit >= 0;
        if (maxRows != limit) {
            if (loggerExternal.isLoggable(Level.FINER) && Util.isActivityTraceOn()) {
                loggerExternal.finer(toString() + " ActivityId: " + ActivityCorrelator.getNext().toString());
            }
            connectionCommand("SET ROWCOUNT " + limit, "setMaxRows");
            maxRows = limit;
        }
    }

    /** Default database collation read from ENVCHANGE_SQLCOLLATION token. */
    private SQLCollation databaseCollation;

    final SQLCollation getDatabaseCollation() {
        return databaseCollation;
    }

    static private final AtomicInteger baseConnectionID = new AtomicInteger(0); // connection id dispenser

    /** This is the current catalog */
    private String sCatalog = "master"; // the database catalog

    /** This is the catalog immediately after login. */
    private String originalCatalog = "master";

    /** This is the current language */
    private String sLanguage = "us_english";

    /** transaction isolation level */
    private int transactionIsolationLevel;

    /** pooled connection parent */
    private SQLServerPooledConnection pooledConnectionParent;

    /** the meta data for this connection */
    private SQLServerDatabaseMetaData databaseMetaData;

    /** first save point id */
    private int nNextSavePointId = 10000;

    static final private java.util.logging.Logger connectionlogger = java.util.logging.Logger
            .getLogger("com.microsoft.sqlserver.jdbc.internals.SQLServerConnection");
    static final private java.util.logging.Logger loggerExternal = java.util.logging.Logger
            .getLogger("com.microsoft.sqlserver.jdbc.Connection");

    private static String loggingClassNameBase = "com.microsoft.sqlserver.jdbc.SQLServerConnection";

    /** Instance-specific loggingClassName to identity the connection in logs */
    private String loggingClassName = loggingClassNameBase;

    /**
     * There are three ways to get a failover partner connection string, from the failover map, the connecting server
     * returned the following variable only stores the serverReturned failver information.
     */
    private String failoverPartnerServerProvided = null;

    /** holdability */
    private int holdability;

    final int getHoldabilityInternal() {
        return holdability;
    }

    /**
     * Default TDS packet size used after logon if no other value was set via the packetSize connection property. The
     * value was chosen to take maximum advantage of SQL Server's default page size.
     */
    private int tdsPacketSize = TDS.INITIAL_PACKET_SIZE;

    /** requested packet size */
    private int requestedPacketSize = TDS.DEFAULT_PACKET_SIZE;

    final int getTDSPacketSize() {
        return tdsPacketSize;
    }

    /** TDS channel */
    private TDSChannel tdsChannel;

    /** current command */
    private TDSCommand currentCommand = null;

    /** TDS version */
    private int tdsVersion = TDS.VER_UNKNOWN;

    final boolean isKatmaiOrLater() {
        assert TDS.VER_UNKNOWN != tdsVersion;
        assert tdsVersion >= TDS.VER_YUKON;
        return tdsVersion >= TDS.VER_KATMAI;
    }

    final boolean isDenaliOrLater() {
        return tdsVersion >= TDS.VER_DENALI;
    }

    /** server major version */
    private int serverMajorVersion;

    int getServerMajorVersion() {
        return serverMajorVersion;
    }

    /** connection pool proxy */
    private SQLServerConnectionPoolProxy proxy;

    /** client connection id */
    private UUID clientConnectionId = null;

    @Override
    public UUID getClientConnectionId() throws SQLServerException {
        // If the connection is closed, we do not allow external application to get
        // ClientConnectionId.
        checkClosed();
        return clientConnectionId;
    }

    /**
     * This function is called internally, e.g. when login process fails, we need to append the ClientConnectionId to
     * error string.
     */
    final UUID getClientConIdInternal() {
        return clientConnectionId;
    }

    final int getRetryInterval() {
        return connectRetryInterval;
    }

    final int getRetryCount() {
        return connectRetryCount;
    }

    final boolean attachConnId() {
        return state.equals(State.Connected);
    }

    SQLServerPooledConnection getPooledConnectionParent() {
        return pooledConnectionParent;
    }

    SQLServerConnection(String parentInfo) throws SQLServerException {
        int connectionID = nextConnectionID(); // sequential connection id
        traceID = "ConnectionID:" + connectionID;
        loggingClassName += ":" + connectionID;
        if (connectionlogger.isLoggable(Level.FINE))
            connectionlogger.fine(toString() + " created by (" + parentInfo + ")");
        initResettableValues();

        // Caching turned on?
        if (!this.getDisableStatementPooling() && 0 < this.getStatementPoolingCacheSize()) {
            prepareCache();
        }
    }

    void setFailoverPartnerServerProvided(String partner) {
        failoverPartnerServerProvided = partner;
        // after login this info should be added to the map
    }

    final void setAssociatedProxy(SQLServerConnectionPoolProxy proxy) {
        this.proxy = proxy;
    }

    /**
     * Provides functionality to return a connection object to outside world. E.g. stmt.getConnection, these functions
     * should return the proxy not the actual physical connection when the physical connection is pooled and the user
     * should be accessing the connection functions via the proxy object.
     */
    final Connection getConnection() {
        if (null != proxy)
            return proxy;
        else
            return this;
    }

    final void resetPooledConnection() {
        tdsChannel.resetPooledConnection();
        initResettableValues();
    }

    /**
     * Generates the next unique connection id.
     * 
     * @return the next conn id
     */
    private static int nextConnectionID() {
        return baseConnectionID.incrementAndGet(); // 4.04 Ensure thread safe id allocation
    }

    java.util.logging.Logger getConnectionLogger() {
        return connectionlogger;
    }

    /**
     * Provides a helper function to return an ID string suitable for tracing.
     */
    @Override
    public String toString() {
        if (null != clientConnectionId)
            return traceID + " ClientConnectionId: " + clientConnectionId.toString();
        else
            return traceID;
    }

    /**
     * Checks if the connection is closed
     * 
     * @throws SQLServerException
     */
    void checkClosed() throws SQLServerException {
        if (isSessionUnAvailable()) {
            SQLServerException.makeFromDriverError(null, null, SQLServerException.getErrString("R_connectionIsClosed"),
                    SQLServerException.EXCEPTION_XOPEN_CONNECTION_FAILURE, false);
        }
    }

    /**
     * Returns if Federated Authentication is in use or is about to expire soon
     * 
     * @return true/false
     */
    protected boolean needsReconnect() {
        return (null != fedAuthToken && Util.checkIfNeedNewAccessToken(this, fedAuthToken.expiresOn));
    }

    /**
     * Returns if a string property is enabled.
     * 
     * @param propName
     *        the string property name
     * @param propValue
     *        the string property value.
     * @return false if p == null (meaning take default).
     * @return true if p == "true" (case-insensitive).
     * @return false if p == "false" (case-insensitive).
     * @exception SQLServerException
     *            thrown if value is not recognized.
     */
    private boolean isBooleanPropertyOn(String propName, String propValue) throws SQLServerException {
        // Null means take the default of false.
        if (null == propValue)
            return false;

        if ("true".equalsIgnoreCase(propValue)) {
            return true;
        } else if ("false".equalsIgnoreCase(propValue)) {
            return false;
        } else {
            MessageFormat form = new MessageFormat(SQLServerException.getErrString("R_invalidBooleanValue"));
            Object[] msgArgs = {propName};
            SQLServerException.makeFromDriverError(this, this, form.format(msgArgs), null, false);
            return false;
        }
    }

    /**
     * Maximum number of wide characters for a SQL login record name (such as instance name, application name, etc...).
     * See TDS specification, "Login Data Validation Rules" section.
     */
    final static int MAX_SQL_LOGIN_NAME_WCHARS = 128;

    /**
     * Validates propName against maximum allowed length MAX_SQL_LOGIN_NAME_WCHARS. Throws exception if name length
     * exceeded.
     * 
     * @param propName
     *        the name of the property.
     * @param propValue
     *        the value of the property.
     * @throws SQLServerException
     */
    void validateMaxSQLLoginName(String propName, String propValue) throws SQLServerException {
        if (propValue != null && propValue.length() > MAX_SQL_LOGIN_NAME_WCHARS) {
            MessageFormat form = new MessageFormat(SQLServerException.getErrString("R_propertyMaximumExceedsChars"));
            Object[] msgArgs = {propName, Integer.toString(MAX_SQL_LOGIN_NAME_WCHARS)};
            SQLServerException.makeFromDriverError(this, this, form.format(msgArgs), null, false);
        }
    }

    Connection connect(Properties propsIn, SQLServerPooledConnection pooledConnection) throws SQLServerException {
        int loginTimeoutSeconds = SQLServerDriverIntProperty.LOGIN_TIMEOUT.getDefaultValue();
        if (propsIn != null) {
            String sPropValue = propsIn.getProperty(SQLServerDriverIntProperty.LOGIN_TIMEOUT.toString());
            try {
                if (null != sPropValue && sPropValue.length() > 0) {
                    int sPropValueInt = Integer.parseInt(sPropValue);
                    if (0 != sPropValueInt) { // Use the default timeout in case of a zero value
                        loginTimeoutSeconds = sPropValueInt;
                    }
                }
            } catch (NumberFormatException e) {
                MessageFormat form = new MessageFormat(SQLServerException.getErrString("R_invalidTimeOut"));
                Object[] msgArgs = {sPropValue};
                SQLServerException.makeFromDriverError(this, this, form.format(msgArgs), null, false);
            }
        }

        // Interactive auth may involve MFA which require longer timeout
        if (SqlAuthentication.ActiveDirectoryInteractive.toString().equalsIgnoreCase(authenticationString)) {
            loginTimeoutSeconds *= 10;
        }

        long elapsedSeconds = 0;
        long start = System.currentTimeMillis();
        for (int connectRetryAttempt = 0, tlsRetryAttempt = 0;;) {
            try {
                if (0 == elapsedSeconds || elapsedSeconds < loginTimeoutSeconds) {
                    if (0 < tlsRetryAttempt && INTERMITTENT_TLS_MAX_RETRY > tlsRetryAttempt) {
                        if (connectionlogger.isLoggable(Level.FINE)) {
                            connectionlogger.fine("TLS retry " + tlsRetryAttempt + " of " + INTERMITTENT_TLS_MAX_RETRY
                                    + " elapsed time " + elapsedSeconds + " secs");
                        }
                    } else if (0 < connectRetryAttempt) {
                        if (connectionlogger.isLoggable(Level.FINE)) {
                            connectionlogger.fine("Retrying connection " + connectRetryAttempt + " of "
                                    + connectRetryCount + " elapsed time " + elapsedSeconds + " secs");
                        }
                    }

                    return connectInternal(propsIn, pooledConnection);
                }
            } catch (SQLServerException e) {
                elapsedSeconds = ((System.currentTimeMillis() - start) / 1000L);

                // special case for TLS intermittent failures: no wait retries
                if (SQLServerException.DRIVER_ERROR_INTERMITTENT_TLS_FAILED == e.getDriverErrorCode()
                        && tlsRetryAttempt < INTERMITTENT_TLS_MAX_RETRY && elapsedSeconds < loginTimeoutSeconds) {
                    if (connectionlogger.isLoggable(Level.FINE)) {
                        connectionlogger.fine(
                                "Connection failed during SSL handshake. Retrying due to an intermittent TLS 1.2 failure issue. Retry attempt = "
                                        + tlsRetryAttempt + ".");
                    }
                    tlsRetryAttempt++;
                } else {
                    // TLS max retry exceeded
                    if (tlsRetryAttempt > INTERMITTENT_TLS_MAX_RETRY) {
                        if (connectionlogger.isLoggable(Level.FINE)) {
                            connectionlogger.fine("Connection failed during SSL handshake. Maximum retry attempt ("
                                    + INTERMITTENT_TLS_MAX_RETRY + ") reached.  ");
                        }
                    }

                    if (0 == connectRetryCount) {
                        // connection retry disabled
                        throw e;
                    } else if (connectRetryAttempt++ > connectRetryCount) {
                        // maximum connection retry count reached
                        if (connectionlogger.isLoggable(Level.FINE)) {
                            connectionlogger.fine("Connection failed. Maximum connection retry count "
                                    + connectRetryCount + " reached.");
                        }
                        throw e;
                    } else {
                        // only retry if transient error
                        SQLServerError sqlServerError = e.getSQLServerError();
                        if (!TransientError.isTransientError(sqlServerError)) {
                            throw e;
                        }

                        // check if there's time to retry, no point to wait if no time left
                        if ((elapsedSeconds + connectRetryInterval) >= loginTimeoutSeconds) {
                            if (connectionlogger.isLoggable(Level.FINEST)) {
                                connectionlogger
                                        .finest("Connection failed. No time left to retry timeout will be exceeded:"
                                                + " elapsed time(" + elapsedSeconds + ")s + connectRetryInterval("
                                                + connectRetryInterval + ")s >= loginTimeout(" + loginTimeoutSeconds
                                                + ")s");
                            }
                            throw e;
                        }

                        // wait for connectRetryInterval before retry
                        if (connectionlogger.isLoggable(Level.FINEST)) {
                            connectionlogger.finest(toString() + "Connection failed on transient error "
                                    + sqlServerError.getErrorNumber() + ". Wait for connectRetryInterval("
                                    + connectRetryInterval + ")s before retry.");
                        }
                        try {
                            Thread.sleep(TimeUnit.SECONDS.toMillis(connectRetryInterval));
                        } catch (InterruptedException ex) {
                            // re-interrupt the current thread, in order to restore the thread's interrupt status.
                            Thread.currentThread().interrupt();
                        }
                    }
                }
            }
        }
    }

    private void registerKeyStoreProviderOnConnection(String keyStoreAuth, String keyStoreSecret,
            String keyStoreLocation) throws SQLServerException {
        if (null == keyStoreAuth) {
            // secret and location must be null too.
            if ((null != keyStoreSecret)) {
                MessageFormat form = new MessageFormat(
                        SQLServerException.getErrString("R_keyStoreAuthenticationNotSet"));
                Object[] msgArgs = {"keyStoreSecret"};
                throw new SQLServerException(form.format(msgArgs), null);
            }
            if (null != keyStoreLocation) {
                MessageFormat form = new MessageFormat(
                        SQLServerException.getErrString("R_keyStoreAuthenticationNotSet"));
                Object[] msgArgs = {"keyStoreLocation"};
                throw new SQLServerException(form.format(msgArgs), null);
            }
            if (null != keyStorePrincipalId) {
                MessageFormat form = new MessageFormat(
                        SQLServerException.getErrString("R_keyStoreAuthenticationNotSet"));
                Object[] msgArgs = {"keyStorePrincipalId"};
                throw new SQLServerException(form.format(msgArgs), null);
            }
        } else {
            KeyStoreAuthentication keyStoreAuthentication = KeyStoreAuthentication.valueOfString(keyStoreAuth);
            switch (keyStoreAuthentication) {
                case JavaKeyStorePassword:
                    setKeyStoreSecretAndLocation(keyStoreSecret, keyStoreLocation);
                    break;
                case KeyVaultClientSecret:
                    this.setKeyVaultProvider(keyStorePrincipalId, keyStoreSecret);
                    break;
                case KeyVaultManagedIdentity:
                    setKeyVaultProvider(keyStorePrincipalId);
                    break;
                default:
                    // valueOfString would throw an exception if the keyStoreAuthentication is not valid.
                    break;
            }
        }
    }

    private void setKeyStoreSecretAndLocation(String keyStoreSecret,
            String keyStoreLocation) throws SQLServerException {
        // both secret and location must be set for JKS.
        if ((null == keyStoreSecret) || (null == keyStoreLocation)) {
            throw new SQLServerException(SQLServerException.getErrString("R_keyStoreSecretOrLocationNotSet"), null);
        } else {
            SQLServerColumnEncryptionJavaKeyStoreProvider provider = new SQLServerColumnEncryptionJavaKeyStoreProvider(
                    keyStoreLocation, keyStoreSecret.toCharArray());
            systemColumnEncryptionKeyStoreProvider.put(provider.getName(), provider);
        }
    }

    private void setKeyVaultProvider(String keyStorePrincipalId) throws SQLServerException {
        SQLServerColumnEncryptionAzureKeyVaultProvider provider;
        if (null != keyStorePrincipalId) {
            provider = new SQLServerColumnEncryptionAzureKeyVaultProvider(keyStorePrincipalId);
        } else {
            provider = new SQLServerColumnEncryptionAzureKeyVaultProvider();
        }
        systemColumnEncryptionKeyStoreProvider.put(provider.getName(), provider);
    }

    private void setKeyVaultProvider(String keyStorePrincipalId, String keyStoreSecret) throws SQLServerException {
        // need a secret to use the secret method
        if (null == keyStoreSecret) {
            throw new SQLServerException(SQLServerException.getErrString("R_keyStoreSecretNotSet"), null);
        } else {
            SQLServerColumnEncryptionAzureKeyVaultProvider provider = new SQLServerColumnEncryptionAzureKeyVaultProvider(
                    keyStorePrincipalId, keyStoreSecret);
            systemColumnEncryptionKeyStoreProvider.put(provider.getName(), provider);
        }
    }

    // Helper to check if timeout value is valid
    int validateTimeout(SQLServerDriverIntProperty property) throws SQLServerException {
        int timeout = property.getDefaultValue();
        String sPropValue = activeConnectionProperties.getProperty(property.toString());
        if (null != sPropValue && sPropValue.length() > 0) {
            try {
                timeout = Integer.parseInt(sPropValue);
                if (!property.isValidValue(timeout)) {
                    MessageFormat form = new MessageFormat(SQLServerException.getErrString("R_invalidTimeOut"));
                    Object[] msgArgs = {sPropValue};
                    SQLServerException.makeFromDriverError(this, this, form.format(msgArgs), null, false);

                }
            } catch (NumberFormatException e) {
                MessageFormat form = new MessageFormat(SQLServerException.getErrString("R_invalidTimeOut"));
                Object[] msgArgs = {sPropValue};
                SQLServerException.makeFromDriverError(this, this, form.format(msgArgs), null, false);

            }
        }
        return timeout;
    }

    /**
     * Establish a physical database connection based on the user specified connection properties. Logon to the
     * database.
     *
     * @param propsIn
     *        the connection properties
     * @param pooledConnection
     *        a parent pooled connection if this is a logical connection
     * @throws SQLServerException
     * @return the database connection
     */
    Connection connectInternal(Properties propsIn,
            SQLServerPooledConnection pooledConnection) throws SQLServerException {
        try {
            if (propsIn != null) {

                activeConnectionProperties = (Properties) propsIn.clone();

                pooledConnectionParent = pooledConnection;

                String trustStorePassword = activeConnectionProperties
                        .getProperty(SQLServerDriverStringProperty.TRUST_STORE_PASSWORD.toString());
                if (trustStorePassword != null) {
                    encryptedTrustStorePassword = SecureStringUtil.getInstance().getEncryptedString(trustStorePassword);
                    activeConnectionProperties.remove(SQLServerDriverStringProperty.TRUST_STORE_PASSWORD.toString());
                }

                String hostNameInCertificate = activeConnectionProperties
                        .getProperty(SQLServerDriverStringProperty.HOSTNAME_IN_CERTIFICATE.toString());

                /*
                 * hostNameInCertificate property can change when redirection is involved, so maintain this value for
                 * every instance of SQLServerConnection.
                 */
                if (null == originalHostNameInCertificate && null != hostNameInCertificate
                        && !hostNameInCertificate.isEmpty()) {
                    originalHostNameInCertificate = activeConnectionProperties
                            .getProperty(SQLServerDriverStringProperty.HOSTNAME_IN_CERTIFICATE.toString());
                }

                /*
                 * if hostNameInCertificate has a legitimate value (and not empty or null), reset hostNameInCertificate
                 * to the original value every time we connect (or re-connect).
                 */
                if (null != originalHostNameInCertificate && !originalHostNameInCertificate.isEmpty()) {
                    activeConnectionProperties.setProperty(
                            SQLServerDriverStringProperty.HOSTNAME_IN_CERTIFICATE.toString(),
                            originalHostNameInCertificate);
                }

                String sPropKey;
                String sPropValue;

                sPropKey = SQLServerDriverStringProperty.USER.toString();
                sPropValue = activeConnectionProperties.getProperty(sPropKey);
                if (null == sPropValue) {
                    sPropValue = SQLServerDriverStringProperty.USER.getDefaultValue();
                    activeConnectionProperties.setProperty(sPropKey, sPropValue);
                }
                validateMaxSQLLoginName(sPropKey, sPropValue);

                sPropKey = SQLServerDriverStringProperty.PASSWORD.toString();
                sPropValue = activeConnectionProperties.getProperty(sPropKey);
                if (null == sPropValue) {
                    sPropValue = SQLServerDriverStringProperty.PASSWORD.getDefaultValue();
                    activeConnectionProperties.setProperty(sPropKey, sPropValue);
                }
                validateMaxSQLLoginName(sPropKey, sPropValue);

                sPropKey = SQLServerDriverStringProperty.DATABASE_NAME.toString();
                sPropValue = activeConnectionProperties.getProperty(sPropKey);
                validateMaxSQLLoginName(sPropKey, sPropValue);

                // if the user does not specify a default timeout, default is 15 per spec
                int loginTimeoutSeconds = validateTimeout(SQLServerDriverIntProperty.LOGIN_TIMEOUT);

                // Translates the serverName from Unicode to ASCII Compatible Encoding (ACE), as defined by the ToASCII
                // operation of RFC 3490.
                sPropKey = SQLServerDriverBooleanProperty.SERVER_NAME_AS_ACE.toString();
                sPropValue = activeConnectionProperties.getProperty(sPropKey);
                if (null == sPropValue) {
                    sPropValue = Boolean.toString(SQLServerDriverBooleanProperty.SERVER_NAME_AS_ACE.getDefaultValue());
                    activeConnectionProperties.setProperty(sPropKey, sPropValue);
                }
                serverNameAsACE = isBooleanPropertyOn(sPropKey, sPropValue);

                // get the server name from the properties if it has instance name in it, getProperty the instance name
                // if there is a port number specified do not get the port number from the instance name
                sPropKey = SQLServerDriverStringProperty.SERVER_NAME.toString();
                sPropValue = activeConnectionProperties.getProperty(sPropKey);

                if (null == sPropValue) {
                    sPropValue = "localhost";
                }

                String sPropKeyPort = SQLServerDriverIntProperty.PORT_NUMBER.toString();
                String sPropValuePort = activeConnectionProperties.getProperty(sPropKeyPort);

                int px = sPropValue.indexOf('\\');

                String instanceValue = null;

                String instanceNameProperty = SQLServerDriverStringProperty.INSTANCE_NAME.toString();
                // found the instance name with the servername
                if (px >= 0) {
                    instanceValue = sPropValue.substring(px + 1, sPropValue.length());
                    validateMaxSQLLoginName(instanceNameProperty, instanceValue);
                    sPropValue = sPropValue.substring(0, px);
                }
                trustedServerNameAE = sPropValue;

                if (serverNameAsACE) {
                    try {
                        sPropValue = java.net.IDN.toASCII(sPropValue);
                    } catch (IllegalArgumentException ex) {
                        MessageFormat form = new MessageFormat(
                                SQLServerException.getErrString("R_InvalidConnectionSetting"));
                        Object[] msgArgs = {"serverNameAsACE", sPropValue};
                        throw new SQLServerException(form.format(msgArgs), ex);
                    }
                }
                activeConnectionProperties.setProperty(sPropKey, sPropValue);

                String instanceValueFromProp = activeConnectionProperties.getProperty(instanceNameProperty);
                // property takes precedence
                if (null != instanceValueFromProp)
                    instanceValue = instanceValueFromProp;

                if (instanceValue != null) {
                    validateMaxSQLLoginName(instanceNameProperty, instanceValue);
                    // only get port if the port is not specified
                    activeConnectionProperties.setProperty(instanceNameProperty, instanceValue);
                    trustedServerNameAE += "\\" + instanceValue;
                }

                if (null != sPropValuePort) {
                    trustedServerNameAE += ":" + sPropValuePort;
                }

                sPropKey = SQLServerDriverStringProperty.IPADDRESS_PREFERENCE.toString();
                sPropValue = activeConnectionProperties.getProperty(sPropKey);
                if (null == sPropValue) {
                    sPropValue = SQLServerDriverStringProperty.IPADDRESS_PREFERENCE.getDefaultValue();
                    activeConnectionProperties.setProperty(sPropKey, sPropValue);
                } else {
                    activeConnectionProperties.setProperty(sPropKey,
                            IPAddressPreference.valueOfString(sPropValue).toString());
                }

                sPropKey = SQLServerDriverStringProperty.APPLICATION_NAME.toString();
                sPropValue = activeConnectionProperties.getProperty(sPropKey);
                if (null != sPropValue)
                    validateMaxSQLLoginName(sPropKey, sPropValue);
                else
                    activeConnectionProperties.setProperty(sPropKey, SQLServerDriver.DEFAULT_APP_NAME);

                sPropKey = SQLServerDriverBooleanProperty.LAST_UPDATE_COUNT.toString();
                sPropValue = activeConnectionProperties.getProperty(sPropKey);
                if (null == sPropValue) {
                    sPropValue = Boolean.toString(SQLServerDriverBooleanProperty.LAST_UPDATE_COUNT.getDefaultValue());
                    activeConnectionProperties.setProperty(sPropKey, sPropValue);
                }

                sPropKey = SQLServerDriverStringProperty.COLUMN_ENCRYPTION.toString();
                sPropValue = activeConnectionProperties.getProperty(sPropKey);
                if (null == sPropValue) {
                    sPropValue = SQLServerDriverStringProperty.COLUMN_ENCRYPTION.getDefaultValue();
                    activeConnectionProperties.setProperty(sPropKey, sPropValue);
                }
                columnEncryptionSetting = ColumnEncryptionSetting.valueOfString(sPropValue).toString();

                sPropKey = SQLServerDriverStringProperty.ENCLAVE_ATTESTATION_URL.toString();
                sPropValue = activeConnectionProperties.getProperty(sPropKey);
                if (null != sPropValue) {
                    enclaveAttestationUrl = sPropValue;
                }

                sPropKey = SQLServerDriverStringProperty.ENCLAVE_ATTESTATION_PROTOCOL.toString();
                sPropValue = activeConnectionProperties.getProperty(sPropKey);
                if (null != sPropValue) {
                    enclaveAttestationProtocol = sPropValue;

                    if (enclaveAttestationProtocol.equalsIgnoreCase(AttestationProtocol.HGS.toString())) {
                        this.enclaveProvider = new SQLServerVSMEnclaveProvider();
                    } else if (enclaveAttestationProtocol.equalsIgnoreCase(AttestationProtocol.NONE.toString())) {
                        this.enclaveProvider = new SQLServerNoneEnclaveProvider();
                    } else if (enclaveAttestationProtocol.equalsIgnoreCase(AttestationProtocol.AAS.toString())) {
                        this.enclaveProvider = new SQLServerAASEnclaveProvider();
                    } else {
                        throw new SQLServerException(
                                SQLServerException.getErrString("R_enclaveInvalidAttestationProtocol"), null);
                    }
                }

                // enclave requires columnEncryption=enabled, enclaveAttestationUrl and enclaveAttestationProtocol
                if (
                // An attestation URL requires a protocol
                (null != enclaveAttestationUrl && !enclaveAttestationUrl.isEmpty()
                        && (null == enclaveAttestationProtocol || enclaveAttestationProtocol.isEmpty()))

                        // An attestation protocol that is not NONE requires a URL
                        || (null != enclaveAttestationProtocol && !enclaveAttestationProtocol.isEmpty()
                                && !enclaveAttestationProtocol.equalsIgnoreCase(AttestationProtocol.NONE.toString())
                                && (null == enclaveAttestationUrl || enclaveAttestationUrl.isEmpty()))

                        // An attestation protocol also requires column encryption
                        || (null != enclaveAttestationUrl && !enclaveAttestationUrl.isEmpty()
                                && (null != enclaveAttestationProtocol || !enclaveAttestationProtocol.isEmpty())
                                && (null == columnEncryptionSetting || !isColumnEncryptionSettingEnabled()))) {
                    throw new SQLServerException(SQLServerException.getErrString("R_enclavePropertiesError"), null);
                }

                sPropKey = SQLServerDriverStringProperty.KEY_STORE_AUTHENTICATION.toString();
                sPropValue = activeConnectionProperties.getProperty(sPropKey);
                if (null != sPropValue) {
                    keyStoreAuthentication = KeyStoreAuthentication.valueOfString(sPropValue).toString();
                }

                sPropKey = SQLServerDriverStringProperty.KEY_STORE_SECRET.toString();
                sPropValue = activeConnectionProperties.getProperty(sPropKey);
                if (null != sPropValue) {
                    keyStoreSecret = sPropValue;
                }

                sPropKey = SQLServerDriverStringProperty.KEY_STORE_LOCATION.toString();
                sPropValue = activeConnectionProperties.getProperty(sPropKey);
                if (null != sPropValue) {
                    keyStoreLocation = sPropValue;
                }

                sPropKey = SQLServerDriverStringProperty.KEY_STORE_PRINCIPAL_ID.toString();
                sPropValue = activeConnectionProperties.getProperty(sPropKey);
                if (null != sPropValue) {
                    keyStorePrincipalId = sPropValue;
                }

                registerKeyStoreProviderOnConnection(keyStoreAuthentication, keyStoreSecret, keyStoreLocation);

                sPropKey = SQLServerDriverStringProperty.KEY_VAULT_PROVIDER_CLIENT_ID.toString();
                sPropValue = activeConnectionProperties.getProperty(sPropKey);
                if (null != sPropValue) {
                    if (null != keyStoreAuthentication) {
                        throw new SQLServerException(SQLServerException
                                .getErrString("R_keyVaultProviderNotSupportedWithKeyStoreAuthentication"), null);
                    }
                    String keyVaultColumnEncryptionProviderClientId = sPropValue;
                    sPropKey = SQLServerDriverStringProperty.KEY_VAULT_PROVIDER_CLIENT_KEY.toString();
                    sPropValue = activeConnectionProperties.getProperty(sPropKey);
                    if (null == sPropValue) {
                        throw new SQLServerException(
                                SQLServerException.getErrString("R_keyVaultProviderClientKeyNotSet"), null);
                    }
                    String keyVaultColumnEncryptionProviderClientKey = sPropValue;
                    setKeyVaultProvider(keyVaultColumnEncryptionProviderClientId,
                            keyVaultColumnEncryptionProviderClientKey);
                }

                sPropKey = SQLServerDriverBooleanProperty.MULTI_SUBNET_FAILOVER.toString();
                sPropValue = activeConnectionProperties.getProperty(sPropKey);
                if (null == sPropValue) {
                    sPropValue = Boolean
                            .toString(SQLServerDriverBooleanProperty.MULTI_SUBNET_FAILOVER.getDefaultValue());
                    activeConnectionProperties.setProperty(sPropKey, sPropValue);
                }
                multiSubnetFailover = isBooleanPropertyOn(sPropKey, sPropValue);

                sPropKey = SQLServerDriverBooleanProperty.TRANSPARENT_NETWORK_IP_RESOLUTION.toString();
                sPropValue = activeConnectionProperties.getProperty(sPropKey);
                if (null == sPropValue) {
                    userSetTNIR = false;
                    sPropValue = Boolean.toString(
                            SQLServerDriverBooleanProperty.TRANSPARENT_NETWORK_IP_RESOLUTION.getDefaultValue());
                    activeConnectionProperties.setProperty(sPropKey, sPropValue);
                }
                transparentNetworkIPResolution = isBooleanPropertyOn(sPropKey, sPropValue);

                sPropKey = SQLServerDriverStringProperty.ENCRYPT.toString();
                sPropKey = SQLServerDriverStringProperty.PREPARE_METHOD.toString();
                sPropValue = activeConnectionProperties.getProperty(sPropKey);
                if (null == sPropValue) {
                    sPropValue = SQLServerDriverStringProperty.PREPARE_METHOD.getDefaultValue();
                    activeConnectionProperties.setProperty(sPropKey, sPropValue);
                }
                setPrepareMethod(PrepareMethod.valueOfString(sPropValue).toString());

                sPropKey = SQLServerDriverStringProperty.ENCRYPT.toString();
                sPropValue = activeConnectionProperties.getProperty(sPropKey);
                if (null == sPropValue) {
                    sPropValue = SQLServerDriverStringProperty.ENCRYPT.getDefaultValue();
                    activeConnectionProperties.setProperty(sPropKey, sPropValue);
                }
                encryptOption = EncryptOption.valueOfString(sPropValue).toString();

                sPropKey = SQLServerDriverBooleanProperty.TRUST_SERVER_CERTIFICATE.toString();
                sPropValue = activeConnectionProperties.getProperty(sPropKey);
                if (null == sPropValue) {
                    sPropValue = Boolean
                            .toString(SQLServerDriverBooleanProperty.TRUST_SERVER_CERTIFICATE.getDefaultValue());
                    activeConnectionProperties.setProperty(sPropKey, sPropValue);
                }
                trustServerCertificate = isBooleanPropertyOn(sPropKey, sPropValue);

                // Set requestedEncryptionLevel according to the value of the encrypt connection property
                if (encryptOption.compareToIgnoreCase(EncryptOption.False.toString()) == 0) {
                    requestedEncryptionLevel = TDS.ENCRYPT_OFF;
                } else if (encryptOption.compareToIgnoreCase(EncryptOption.True.toString()) == 0) {
                    requestedEncryptionLevel = TDS.ENCRYPT_ON;
                } else if (encryptOption.compareToIgnoreCase(EncryptOption.Strict.toString()) == 0) {
                    // this is necessary so we don't encrypt again
                    requestedEncryptionLevel = TDS.ENCRYPT_NOT_SUP;

                    if (trustServerCertificate) {
                        if (loggerExternal.isLoggable(Level.FINER))
                            loggerExternal.finer(toString() + " ignore trustServerCertificate for strict");
                    }
                    // do not trust server cert for strict
                    trustServerCertificate = false;

                    sPropKey = SQLServerDriverStringProperty.SERVER_CERTIFICATE.toString();
                    sPropValue = activeConnectionProperties.getProperty(sPropKey);
                    if (null == sPropValue) {
                        sPropValue = SQLServerDriverStringProperty.SERVER_CERTIFICATE.getDefaultValue();
                    }
                    serverCertificate = activeConnectionProperties
                            .getProperty(SQLServerDriverStringProperty.SERVER_CERTIFICATE.toString());

                    // prelogin TLS handshake is required
                    isTDSS = true;
                } else {
                    MessageFormat form = new MessageFormat(
                            SQLServerException.getErrString("R_InvalidConnectionSetting"));
                    Object[] msgArgs = {"encrypt", encryptOption};
                    throw new SQLServerException(null, form.format(msgArgs), null, 0, false);
                }

                trustManagerClass = activeConnectionProperties
                        .getProperty(SQLServerDriverStringProperty.TRUST_MANAGER_CLASS.toString());
                trustManagerConstructorArg = activeConnectionProperties
                        .getProperty(SQLServerDriverStringProperty.TRUST_MANAGER_CONSTRUCTOR_ARG.toString());

                sPropKey = SQLServerDriverStringProperty.SELECT_METHOD.toString();
                sPropValue = activeConnectionProperties.getProperty(sPropKey);
                if (null == sPropValue) {
                    sPropValue = SQLServerDriverStringProperty.SELECT_METHOD.getDefaultValue();
                }

                socketFactoryClass = activeConnectionProperties
                        .getProperty(SQLServerDriverStringProperty.SOCKET_FACTORY_CLASS.toString());
                socketFactoryConstructorArg = activeConnectionProperties
                        .getProperty(SQLServerDriverStringProperty.SOCKET_FACTORY_CONSTRUCTOR_ARG.toString());

                if ("cursor".equalsIgnoreCase(sPropValue) || "direct".equalsIgnoreCase(sPropValue)) {
                    sPropValue = sPropValue.toLowerCase(Locale.ENGLISH);
                    activeConnectionProperties.setProperty(sPropKey, sPropValue);
                    selectMethod = sPropValue;
                } else {
                    MessageFormat form = new MessageFormat(SQLServerException.getErrString("R_invalidselectMethod"));
                    Object[] msgArgs = {sPropValue};
                    SQLServerException.makeFromDriverError(this, this, form.format(msgArgs), null, false);
                }

                sPropKey = SQLServerDriverStringProperty.RESPONSE_BUFFERING.toString();
                sPropValue = activeConnectionProperties.getProperty(sPropKey);
                if (null == sPropValue) {
                    sPropValue = SQLServerDriverStringProperty.RESPONSE_BUFFERING.getDefaultValue();
                }

                if ("full".equalsIgnoreCase(sPropValue) || "adaptive".equalsIgnoreCase(sPropValue)) {
                    activeConnectionProperties.setProperty(sPropKey, sPropValue.toLowerCase(Locale.ENGLISH));
                } else {
                    MessageFormat form = new MessageFormat(
                            SQLServerException.getErrString("R_invalidresponseBuffering"));
                    Object[] msgArgs = {sPropValue};
                    SQLServerException.makeFromDriverError(this, this, form.format(msgArgs), null, false);
                }

                sPropKey = SQLServerDriverStringProperty.APPLICATION_INTENT.toString();
                sPropValue = activeConnectionProperties.getProperty(sPropKey);
                if (null == sPropValue) {
                    sPropValue = SQLServerDriverStringProperty.APPLICATION_INTENT.getDefaultValue();
                }

                applicationIntent = ApplicationIntent.valueOfString(sPropValue);
                activeConnectionProperties.setProperty(sPropKey, applicationIntent.toString());

                sPropKey = SQLServerDriverBooleanProperty.REPLICATION.toString();
                sPropValue = activeConnectionProperties.getProperty(sPropKey);
                if (null == sPropValue) {
                    sPropValue = Boolean.toString(SQLServerDriverBooleanProperty.REPLICATION.getDefaultValue());
                    activeConnectionProperties.setProperty(sPropKey, sPropValue);
                }

                replication = isBooleanPropertyOn(sPropKey, sPropValue);

                sPropKey = SQLServerDriverBooleanProperty.SEND_TIME_AS_DATETIME.toString();
                sPropValue = activeConnectionProperties.getProperty(sPropKey);
                if (null == sPropValue) {
                    sPropValue = Boolean
                            .toString(SQLServerDriverBooleanProperty.SEND_TIME_AS_DATETIME.getDefaultValue());
                    activeConnectionProperties.setProperty(sPropKey, sPropValue);
                }

                sendTimeAsDatetime = isBooleanPropertyOn(sPropKey, sPropValue);

                sPropKey = SQLServerDriverBooleanProperty.USE_FMT_ONLY.toString();
                sPropValue = activeConnectionProperties.getProperty(sPropKey);
                if (null == sPropValue) {
                    sPropValue = Boolean.toString(SQLServerDriverBooleanProperty.USE_FMT_ONLY.getDefaultValue());
                    activeConnectionProperties.setProperty(sPropKey, sPropValue);
                }
                useFmtOnly = isBooleanPropertyOn(sPropKey, sPropValue);

                // Must be set before DISABLE_STATEMENT_POOLING
                sPropKey = SQLServerDriverIntProperty.STATEMENT_POOLING_CACHE_SIZE.toString();
                if (activeConnectionProperties.getProperty(sPropKey) != null
                        && activeConnectionProperties.getProperty(sPropKey).length() > 0) {
                    try {
                        int n = Integer.parseInt(activeConnectionProperties.getProperty(sPropKey));
                        this.setStatementPoolingCacheSize(n);
                    } catch (NumberFormatException e) {
                        MessageFormat form = new MessageFormat(
                                SQLServerException.getErrString("R_statementPoolingCacheSize"));
                        Object[] msgArgs = {activeConnectionProperties.getProperty(sPropKey)};
                        SQLServerException.makeFromDriverError(this, this, form.format(msgArgs), null, false);
                    }
                }

                sPropKey = SQLServerDriverStringProperty.AAD_SECURE_PRINCIPAL_ID.toString();
                sPropValue = activeConnectionProperties.getProperty(sPropKey);
                if (null == sPropValue) {
                    sPropValue = SQLServerDriverStringProperty.AAD_SECURE_PRINCIPAL_ID.getDefaultValue();
                    activeConnectionProperties.setProperty(sPropKey, sPropValue);
                }
                aadPrincipalID = sPropValue;

                sPropKey = SQLServerDriverStringProperty.AAD_SECURE_PRINCIPAL_SECRET.toString();
                sPropValue = activeConnectionProperties.getProperty(sPropKey);
                if (null == sPropValue) {
                    sPropValue = SQLServerDriverStringProperty.AAD_SECURE_PRINCIPAL_SECRET.getDefaultValue();
                    activeConnectionProperties.setProperty(sPropKey, sPropValue);
                }
                aadPrincipalSecret = sPropValue;

                // Must be set after STATEMENT_POOLING_CACHE_SIZE
                sPropKey = SQLServerDriverBooleanProperty.DISABLE_STATEMENT_POOLING.toString();
                sPropValue = activeConnectionProperties.getProperty(sPropKey);
                if (null != sPropValue) {
                    setDisableStatementPooling(isBooleanPropertyOn(sPropKey, sPropValue));
                }

                sPropKey = SQLServerDriverBooleanProperty.INTEGRATED_SECURITY.toString();
                sPropValue = activeConnectionProperties.getProperty(sPropKey);
                if (null != sPropValue) {
                    integratedSecurity = isBooleanPropertyOn(sPropKey, sPropValue);
                }

                // Ignore authenticationScheme setting if integrated authentication not specified
                if (integratedSecurity) {
                    sPropKey = SQLServerDriverStringProperty.AUTHENTICATION_SCHEME.toString();
                    sPropValue = activeConnectionProperties.getProperty(sPropKey);
                    if (null != sPropValue) {
                        intAuthScheme = AuthenticationScheme.valueOfString(sPropValue);
                    }
                }

                if (intAuthScheme == AuthenticationScheme.javaKerberos) {
                    sPropKey = SQLServerDriverObjectProperty.GSS_CREDENTIAL.toString();
                    if (activeConnectionProperties.containsKey(sPropKey)) {
                        impersonatedUserCred = (GSSCredential) activeConnectionProperties.get(sPropKey);
                        isUserCreatedCredential = true;
                    }
                } else if (intAuthScheme == AuthenticationScheme.ntlm) {
                    String sPropKeyDomain = SQLServerDriverStringProperty.DOMAIN.toString();
                    String sPropValueDomain = activeConnectionProperties.getProperty(sPropKeyDomain);
                    if (null == sPropValueDomain) {
                        activeConnectionProperties.setProperty(sPropKeyDomain,
                                SQLServerDriverStringProperty.DOMAIN.getDefaultValue());
                    }

                    // NTLM and no user or password
                    if (activeConnectionProperties.getProperty(SQLServerDriverStringProperty.USER.toString()).isEmpty()
                            || activeConnectionProperties.getProperty(SQLServerDriverStringProperty.PASSWORD.toString())
                                    .isEmpty()) {
                        throw new SQLServerException(SQLServerException.getErrString("R_NtlmNoUserPasswordDomain"),
                                null);
                    }
                    ntlmAuthentication = true;
                }

                sPropKey = SQLServerDriverStringProperty.AUTHENTICATION.toString();
                sPropValue = activeConnectionProperties.getProperty(sPropKey);
                if (null == sPropValue) {
                    sPropValue = SQLServerDriverStringProperty.AUTHENTICATION.getDefaultValue();
                }
                authenticationString = SqlAuthentication.valueOfString(sPropValue).toString().trim();

                if (integratedSecurity
                        && !authenticationString.equalsIgnoreCase(SqlAuthentication.NotSpecified.toString())) {
                    throw new SQLServerException(
                            SQLServerException.getErrString("R_SetAuthenticationWhenIntegratedSecurityTrue"), null);
                }

                if (authenticationString.equalsIgnoreCase(SqlAuthentication.ActiveDirectoryIntegrated.toString())
                        && ((!activeConnectionProperties.getProperty(SQLServerDriverStringProperty.USER.toString())
                                .isEmpty())
                                || (!activeConnectionProperties
                                        .getProperty(SQLServerDriverStringProperty.PASSWORD.toString()).isEmpty()))) {
                    throw new SQLServerException(
                            SQLServerException.getErrString("R_IntegratedAuthenticationWithUserPassword"), null);
                }

                if (authenticationString.equalsIgnoreCase(SqlAuthentication.ActiveDirectoryPassword.toString())
                        && ((activeConnectionProperties.getProperty(SQLServerDriverStringProperty.USER.toString())
                                .isEmpty())
                                || (activeConnectionProperties
                                        .getProperty(SQLServerDriverStringProperty.PASSWORD.toString()).isEmpty()))) {
                    throw new SQLServerException(SQLServerException.getErrString("R_NoUserPasswordForActivePassword"),
                            null);
                }

                if (authenticationString.equalsIgnoreCase(SqlAuthentication.ActiveDirectoryMSI.toString())
                        && ((!activeConnectionProperties.getProperty(SQLServerDriverStringProperty.USER.toString())
                                .isEmpty())
                                || (!activeConnectionProperties
                                        .getProperty(SQLServerDriverStringProperty.PASSWORD.toString()).isEmpty()))) {
                    throw new SQLServerException(SQLServerException.getErrString("R_MSIAuthenticationWithUserPassword"),
                            null);
                }

                if (authenticationString
                        .equalsIgnoreCase(SqlAuthentication.ActiveDirectoryServicePrincipal.toString())) {
                    if ((activeConnectionProperties.getProperty(SQLServerDriverStringProperty.USER.toString()).isEmpty()
                            || activeConnectionProperties.getProperty(SQLServerDriverStringProperty.PASSWORD.toString())
                                    .isEmpty())
                            && (activeConnectionProperties
                                    .getProperty(SQLServerDriverStringProperty.AAD_SECURE_PRINCIPAL_ID.toString())
                                    .isEmpty()
                                    || activeConnectionProperties.getProperty(
                                            SQLServerDriverStringProperty.AAD_SECURE_PRINCIPAL_SECRET.toString())
                                            .isEmpty())) {
                        throw new SQLServerException(
                                SQLServerException.getErrString("R_NoUserPasswordForActiveServicePrincipal"), null);
                    }

                    if ((!activeConnectionProperties.getProperty(SQLServerDriverStringProperty.USER.toString())
                            .isEmpty()
                            || !activeConnectionProperties
                                    .getProperty(SQLServerDriverStringProperty.PASSWORD.toString()).isEmpty())
                            && (!activeConnectionProperties
                                    .getProperty(SQLServerDriverStringProperty.AAD_SECURE_PRINCIPAL_ID.toString())
                                    .isEmpty()
                                    || !activeConnectionProperties.getProperty(
                                            SQLServerDriverStringProperty.AAD_SECURE_PRINCIPAL_SECRET.toString())
                                            .isEmpty())) {
                        throw new SQLServerException(SQLServerException.getErrString("R_BothUserPasswordandDeprecated"),
                                null);
                    }
                }

                if (authenticationString.equalsIgnoreCase(SqlAuthentication.SqlPassword.toString())
                        && ((activeConnectionProperties.getProperty(SQLServerDriverStringProperty.USER.toString())
                                .isEmpty())
                                || (activeConnectionProperties
                                        .getProperty(SQLServerDriverStringProperty.PASSWORD.toString()).isEmpty()))) {
                    throw new SQLServerException(SQLServerException.getErrString("R_NoUserPasswordForSqlPassword"),
                            null);
                }

                sPropKey = SQLServerDriverStringProperty.ACCESS_TOKEN.toString();
                sPropValue = activeConnectionProperties.getProperty(sPropKey);
                if (null != sPropValue) {
                    accessTokenInByte = sPropValue.getBytes(UTF_16LE);
                }

                if ((null != accessTokenInByte) && 0 == accessTokenInByte.length) {
                    throw new SQLServerException(SQLServerException.getErrString("R_AccessTokenCannotBeEmpty"), null);
                }

                if (integratedSecurity && (null != accessTokenInByte)) {
                    throw new SQLServerException(
                            SQLServerException.getErrString("R_SetAccesstokenWhenIntegratedSecurityTrue"), null);
                }

                if ((!authenticationString.equalsIgnoreCase(SqlAuthentication.NotSpecified.toString()))
                        && (null != accessTokenInByte)) {
                    throw new SQLServerException(
                            SQLServerException.getErrString("R_SetBothAuthenticationAndAccessToken"), null);
                }

                if ((null != accessTokenInByte) && ((!activeConnectionProperties
                        .getProperty(SQLServerDriverStringProperty.USER.toString()).isEmpty())
                        || (!activeConnectionProperties.getProperty(SQLServerDriverStringProperty.PASSWORD.toString())
                                .isEmpty()))) {
                    throw new SQLServerException(SQLServerException.getErrString("R_AccessTokenWithUserPassword"),
                            null);
                }

                // Turn off TNIR for FedAuth if user did not set TNIR explicitly
                if (!userSetTNIR && (!authenticationString.equalsIgnoreCase(SqlAuthentication.NotSpecified.toString())
                        || null != accessTokenInByte)) {
                    transparentNetworkIPResolution = false;
                }

                sPropKey = SQLServerDriverStringProperty.WORKSTATION_ID.toString();
                sPropValue = activeConnectionProperties.getProperty(sPropKey);
                validateMaxSQLLoginName(sPropKey, sPropValue);

                int nPort = 0;
                sPropKey = SQLServerDriverIntProperty.PORT_NUMBER.toString();
                try {
                    String strPort = activeConnectionProperties.getProperty(sPropKey);
                    if (null != strPort) {
                        nPort = Integer.parseInt(strPort);
                        if ((nPort < 0) || (nPort > 65535)) {
                            MessageFormat form = new MessageFormat(
                                    SQLServerException.getErrString("R_invalidPortNumber"));
                            Object[] msgArgs = {Integer.toString(nPort)};
                            SQLServerException.makeFromDriverError(this, this, form.format(msgArgs), null, false);
                        }
                    }
                } catch (NumberFormatException e) {
                    MessageFormat form = new MessageFormat(SQLServerException.getErrString("R_invalidPortNumber"));
                    Object[] msgArgs = {activeConnectionProperties.getProperty(sPropKey)};
                    SQLServerException.makeFromDriverError(this, this, form.format(msgArgs), null, false);
                }

                // Handle optional packetSize property
                sPropKey = SQLServerDriverIntProperty.PACKET_SIZE.toString();
                sPropValue = activeConnectionProperties.getProperty(sPropKey);
                if (null != sPropValue && sPropValue.length() > 0) {
                    try {
                        requestedPacketSize = Integer.parseInt(sPropValue);

                        // -1 --> Use server default
                        if (-1 == requestedPacketSize)
                            requestedPacketSize = TDS.SERVER_PACKET_SIZE;

                        // 0 --> Use maximum size
                        else if (0 == requestedPacketSize)
                            requestedPacketSize = TDS.MAX_PACKET_SIZE;
                    } catch (NumberFormatException e) {
                        // Ensure that an invalid prop value results in an invalid packet size that
                        // is not acceptable to the server.
                        requestedPacketSize = TDS.INVALID_PACKET_SIZE;
                    }

                    if (TDS.SERVER_PACKET_SIZE != requestedPacketSize) {
                        // Complain if the packet size is not in the range acceptable to the server.
                        if (requestedPacketSize < TDS.MIN_PACKET_SIZE || requestedPacketSize > TDS.MAX_PACKET_SIZE) {
                            MessageFormat form = new MessageFormat(
                                    SQLServerException.getErrString("R_invalidPacketSize"));
                            Object[] msgArgs = {sPropValue};
                            SQLServerException.makeFromDriverError(this, this, form.format(msgArgs), null, false);
                        }
                    }
                }

                // Note isBooleanPropertyOn will throw exception if parsed value is not valid.

                // have to check for null before calling isBooleanPropertyOn, because isBooleanPropertyOn
                // assumes that the null property defaults to false.
                sPropKey = SQLServerDriverBooleanProperty.SEND_STRING_PARAMETERS_AS_UNICODE.toString();
                sendStringParametersAsUnicode = (null == activeConnectionProperties.getProperty(
                        sPropKey)) ? SQLServerDriverBooleanProperty.SEND_STRING_PARAMETERS_AS_UNICODE.getDefaultValue()
                                   : isBooleanPropertyOn(sPropKey, activeConnectionProperties.getProperty(sPropKey));

                sPropKey = SQLServerDriverBooleanProperty.LAST_UPDATE_COUNT.toString();
                lastUpdateCount = isBooleanPropertyOn(sPropKey, activeConnectionProperties.getProperty(sPropKey));
                sPropKey = SQLServerDriverBooleanProperty.XOPEN_STATES.toString();
                xopenStates = isBooleanPropertyOn(sPropKey, activeConnectionProperties.getProperty(sPropKey));

                sPropKey = SQLServerDriverStringProperty.RESPONSE_BUFFERING.toString();
                responseBuffering = (null != activeConnectionProperties.getProperty(sPropKey)
                        && activeConnectionProperties.getProperty(sPropKey).length() > 0)
                                                                                          ? activeConnectionProperties
                                                                                                  .getProperty(sPropKey)
                                                                                          : null;

                sPropKey = SQLServerDriverIntProperty.LOCK_TIMEOUT.toString();
                int defaultLockTimeOut = SQLServerDriverIntProperty.LOCK_TIMEOUT.getDefaultValue();
                nLockTimeout = defaultLockTimeOut; // Wait forever
                if (activeConnectionProperties.getProperty(sPropKey) != null
                        && activeConnectionProperties.getProperty(sPropKey).length() > 0) {
                    try {
                        int n = Integer.parseInt(activeConnectionProperties.getProperty(sPropKey));
                        if (n >= defaultLockTimeOut)
                            nLockTimeout = n;
                        else {
                            MessageFormat form = new MessageFormat(
                                    SQLServerException.getErrString("R_invalidLockTimeOut"));
                            Object[] msgArgs = {activeConnectionProperties.getProperty(sPropKey)};
                            SQLServerException.makeFromDriverError(this, this, form.format(msgArgs), null, false);
                        }
                    } catch (NumberFormatException e) {
                        MessageFormat form = new MessageFormat(SQLServerException.getErrString("R_invalidLockTimeOut"));
                        Object[] msgArgs = {activeConnectionProperties.getProperty(sPropKey)};
                        SQLServerException.makeFromDriverError(this, this, form.format(msgArgs), null, false);
                    }
                }

                sPropKey = SQLServerDriverIntProperty.QUERY_TIMEOUT.toString();
                int defaultQueryTimeout = SQLServerDriverIntProperty.QUERY_TIMEOUT.getDefaultValue();
                queryTimeoutSeconds = defaultQueryTimeout; // Wait forever
                if (activeConnectionProperties.getProperty(sPropKey) != null
                        && activeConnectionProperties.getProperty(sPropKey).length() > 0) {
                    try {
                        int n = Integer.parseInt(activeConnectionProperties.getProperty(sPropKey));
                        if (n >= defaultQueryTimeout) {
                            queryTimeoutSeconds = n;
                        } else {
                            MessageFormat form = new MessageFormat(
                                    SQLServerException.getErrString("R_invalidQueryTimeout"));
                            Object[] msgArgs = {activeConnectionProperties.getProperty(sPropKey)};
                            SQLServerException.makeFromDriverError(this, this, form.format(msgArgs), null, false);
                        }
                    } catch (NumberFormatException e) {
                        MessageFormat form = new MessageFormat(
                                SQLServerException.getErrString("R_invalidQueryTimeout"));
                        Object[] msgArgs = {activeConnectionProperties.getProperty(sPropKey)};
                        SQLServerException.makeFromDriverError(this, this, form.format(msgArgs), null, false);
                    }
                }

                sPropKey = SQLServerDriverIntProperty.SOCKET_TIMEOUT.toString();
                int defaultSocketTimeout = SQLServerDriverIntProperty.SOCKET_TIMEOUT.getDefaultValue();
                socketTimeoutMilliseconds = defaultSocketTimeout; // Wait forever
                if (activeConnectionProperties.getProperty(sPropKey) != null
                        && activeConnectionProperties.getProperty(sPropKey).length() > 0) {
                    try {
                        int n = Integer.parseInt(activeConnectionProperties.getProperty(sPropKey));
                        if (n >= defaultSocketTimeout) {
                            socketTimeoutMilliseconds = n;
                        } else {
                            MessageFormat form = new MessageFormat(
                                    SQLServerException.getErrString("R_invalidSocketTimeout"));
                            Object[] msgArgs = {activeConnectionProperties.getProperty(sPropKey)};
                            SQLServerException.makeFromDriverError(this, this, form.format(msgArgs), null, false);
                        }
                    } catch (NumberFormatException e) {
                        MessageFormat form = new MessageFormat(
                                SQLServerException.getErrString("R_invalidSocketTimeout"));
                        Object[] msgArgs = {activeConnectionProperties.getProperty(sPropKey)};
                        SQLServerException.makeFromDriverError(this, this, form.format(msgArgs), null, false);
                    }
                }

                sPropKey = SQLServerDriverIntProperty.CANCEL_QUERY_TIMEOUT.toString();
                int cancelQueryTimeout = SQLServerDriverIntProperty.CANCEL_QUERY_TIMEOUT.getDefaultValue();

                if (activeConnectionProperties.getProperty(sPropKey) != null
                        && activeConnectionProperties.getProperty(sPropKey).length() > 0) {
                    try {
                        int n = Integer.parseInt(activeConnectionProperties.getProperty(sPropKey));
                        if (n >= cancelQueryTimeout) {
                            // use cancelQueryTimeout only if queryTimeout is set.
                            if (queryTimeoutSeconds > defaultQueryTimeout) {
                                cancelQueryTimeoutSeconds = n;
                            }
                        } else {
                            MessageFormat form = new MessageFormat(
                                    SQLServerException.getErrString("R_invalidCancelQueryTimeout"));
                            Object[] msgArgs = {activeConnectionProperties.getProperty(sPropKey)};
                            SQLServerException.makeFromDriverError(this, this, form.format(msgArgs), null, false);
                        }
                    } catch (NumberFormatException e) {
                        MessageFormat form = new MessageFormat(
                                SQLServerException.getErrString("R_invalidCancelQueryTimeout"));
                        Object[] msgArgs = {activeConnectionProperties.getProperty(sPropKey)};
                        SQLServerException.makeFromDriverError(this, this, form.format(msgArgs), null, false);
                    }
                }

                sPropKey = SQLServerDriverIntProperty.SERVER_PREPARED_STATEMENT_DISCARD_THRESHOLD.toString();
                if (activeConnectionProperties.getProperty(sPropKey) != null
                        && activeConnectionProperties.getProperty(sPropKey).length() > 0) {
                    try {
                        int n = Integer.parseInt(activeConnectionProperties.getProperty(sPropKey));
                        setServerPreparedStatementDiscardThreshold(n);
                    } catch (NumberFormatException e) {
                        MessageFormat form = new MessageFormat(
                                SQLServerException.getErrString("R_serverPreparedStatementDiscardThreshold"));
                        Object[] msgArgs = {activeConnectionProperties.getProperty(sPropKey)};
                        SQLServerException.makeFromDriverError(this, this, form.format(msgArgs), null, false);
                    }
                }

                sPropKey = SQLServerDriverBooleanProperty.ENABLE_PREPARE_ON_FIRST_PREPARED_STATEMENT.toString();
                sPropValue = activeConnectionProperties.getProperty(sPropKey);
                if (null != sPropValue) {
                    setEnablePrepareOnFirstPreparedStatementCall(isBooleanPropertyOn(sPropKey, sPropValue));
                }

                sPropKey = SQLServerDriverBooleanProperty.USE_BULK_COPY_FOR_BATCH_INSERT.toString();
                sPropValue = activeConnectionProperties.getProperty(sPropKey);
                if (null != sPropValue) {
                    useBulkCopyForBatchInsert = isBooleanPropertyOn(sPropKey, sPropValue);
                }

                sPropKey = SQLServerDriverStringProperty.SSL_PROTOCOL.toString();
                sPropValue = activeConnectionProperties.getProperty(sPropKey);
                if (null == sPropValue) {
                    sPropValue = SQLServerDriverStringProperty.SSL_PROTOCOL.getDefaultValue();
                    activeConnectionProperties.setProperty(sPropKey, sPropValue);
                } else {
                    activeConnectionProperties.setProperty(sPropKey, SSLProtocol.valueOfString(sPropValue).toString());
                }

                sPropKey = SQLServerDriverStringProperty.MSI_CLIENT_ID.toString();
                sPropValue = activeConnectionProperties.getProperty(sPropKey);
                if (null != sPropValue) {
                    activeConnectionProperties.setProperty(sPropKey, sPropValue);
                }

                sPropKey = SQLServerDriverStringProperty.CLIENT_CERTIFICATE.toString();
                sPropValue = activeConnectionProperties.getProperty(sPropKey);
                if (null != sPropValue) {
                    activeConnectionProperties.setProperty(sPropKey, sPropValue);
                    clientCertificate = sPropValue;
                }

                sPropKey = SQLServerDriverStringProperty.CLIENT_KEY.toString();
                sPropValue = activeConnectionProperties.getProperty(sPropKey);
                if (null != sPropValue) {
                    activeConnectionProperties.setProperty(sPropKey, sPropValue);
                    clientKey = sPropValue;
                }

                sPropKey = SQLServerDriverStringProperty.CLIENT_KEY_PASSWORD.toString();
                sPropValue = activeConnectionProperties.getProperty(sPropKey);
                if (null != sPropValue) {
                    activeConnectionProperties.setProperty(sPropKey, sPropValue);
                    clientKeyPassword = sPropValue;
                }

                sPropKey = SQLServerDriverBooleanProperty.SEND_TEMPORAL_DATATYPES_AS_STRING_FOR_BULK_COPY.toString();
                sPropValue = activeConnectionProperties.getProperty(sPropKey);
                if (null != sPropValue) {
                    sendTemporalDataTypesAsStringForBulkCopy = isBooleanPropertyOn(sPropKey, sPropValue);
                }

                sPropKey = SQLServerDriverStringProperty.MAX_RESULT_BUFFER.toString();
                sPropValue = activeConnectionProperties.getProperty(sPropKey);
                activeConnectionProperties.setProperty(sPropKey,
                        String.valueOf(MaxResultBufferParser.validateMaxResultBuffer(sPropValue)));

                sPropKey = SQLServerDriverBooleanProperty.DELAY_LOADING_LOBS.toString();
                sPropValue = activeConnectionProperties.getProperty(sPropKey);
                if (null == sPropValue) {
                    sPropValue = Boolean.toString(SQLServerDriverBooleanProperty.DELAY_LOADING_LOBS.getDefaultValue());
                    activeConnectionProperties.setProperty(sPropKey, sPropValue);
                }
                delayLoadingLobs = isBooleanPropertyOn(sPropKey, sPropValue);

                FailoverInfo fo = null;
                String databaseNameProperty = SQLServerDriverStringProperty.DATABASE_NAME.toString();
                String serverNameProperty = SQLServerDriverStringProperty.SERVER_NAME.toString();
                String failOverPartnerProperty = SQLServerDriverStringProperty.FAILOVER_PARTNER.toString();
                String failOverPartnerPropertyValue = activeConnectionProperties.getProperty(failOverPartnerProperty);

                // failoverPartner and multiSubnetFailover=true cannot be used together
                if (multiSubnetFailover && failOverPartnerPropertyValue != null) {
                    SQLServerException.makeFromDriverError(this, this,
                            SQLServerException.getErrString("R_dbMirroringWithMultiSubnetFailover"), null, false);
                }

                // transparentNetworkIPResolution is ignored if multiSubnetFailover or DBMirroring is true and user did
                // not set TNIR explicitly
                if ((multiSubnetFailover || null != failOverPartnerPropertyValue) && !userSetTNIR) {
                    transparentNetworkIPResolution = false;
                }

                // failoverPartner and applicationIntent=ReadOnly cannot be used together
                if ((applicationIntent != null) && applicationIntent.equals(ApplicationIntent.READ_ONLY)
                        && failOverPartnerPropertyValue != null) {
                    SQLServerException.makeFromDriverError(this, this,
                            SQLServerException.getErrString("R_dbMirroringWithReadOnlyIntent"), null, false);
                }

                // check to see failover specified without DB error here if not.
                if (null != activeConnectionProperties.getProperty(databaseNameProperty)) {
                    // look to see if there exists a failover
                    fo = FailoverMapSingleton.getFailoverInfo(this,
                            activeConnectionProperties.getProperty(serverNameProperty),
                            activeConnectionProperties.getProperty(instanceNameProperty),
                            activeConnectionProperties.getProperty(databaseNameProperty));
                } else {
                    // it is an error to specify failover without db.
                    if (null != failOverPartnerPropertyValue)
                        SQLServerException.makeFromDriverError(this, this,
                                SQLServerException.getErrString("R_failoverPartnerWithoutDB"), null, true);
                }

                String mirror = (null == fo) ? failOverPartnerPropertyValue : null;

                connectRetryCount = SQLServerDriverIntProperty.CONNECT_RETRY_COUNT.getDefaultValue();
                sPropValue = activeConnectionProperties
                        .getProperty(SQLServerDriverIntProperty.CONNECT_RETRY_COUNT.toString());
                if (null != sPropValue && sPropValue.length() > 0) {
                    try {
                        connectRetryCount = Integer.parseInt(sPropValue);
                    } catch (NumberFormatException e) {
                        MessageFormat form = new MessageFormat(
                                SQLServerException.getErrString("R_invalidConnectRetryCount"));
                        Object[] msgArgs = {sPropValue};
                        SQLServerException.makeFromDriverError(this, this, form.format(msgArgs), null, false);
                    }
                    if (connectRetryCount < 0 || connectRetryCount > 255) {
                        MessageFormat form = new MessageFormat(
                                SQLServerException.getErrString("R_invalidConnectRetryCount"));
                        Object[] msgArgs = {sPropValue};
                        SQLServerException.makeFromDriverError(this, this, form.format(msgArgs), null, false);
                    }
                }

                connectRetryInterval = SQLServerDriverIntProperty.CONNECT_RETRY_INTERVAL.getDefaultValue();
                sPropValue = activeConnectionProperties
                        .getProperty(SQLServerDriverIntProperty.CONNECT_RETRY_INTERVAL.toString());
                if (null != sPropValue && sPropValue.length() > 0) {
                    try {
                        connectRetryInterval = Integer.parseInt(sPropValue);
                    } catch (NumberFormatException e) {
                        MessageFormat form = new MessageFormat(
                                SQLServerException.getErrString("R_invalidConnectRetryInterval"));
                        Object[] msgArgs = {sPropValue};
                        SQLServerException.makeFromDriverError(this, this, form.format(msgArgs), null, false);
                    }

                    if (connectRetryInterval < 1 || connectRetryInterval > 60) {
                        MessageFormat form = new MessageFormat(
                                SQLServerException.getErrString("R_invalidConnectRetryInterval"));
                        Object[] msgArgs = {sPropValue};
                        SQLServerException.makeFromDriverError(this, this, form.format(msgArgs), null, false);
                    }
                }

                long startTime = System.currentTimeMillis();
                sessionRecovery.setLoginParameters(instanceValue, nPort, fo,
                        ((loginTimeoutSeconds > queryTimeoutSeconds) && queryTimeoutSeconds > 0) ? queryTimeoutSeconds
                                                                                                 : loginTimeoutSeconds);
                login(activeConnectionProperties.getProperty(serverNameProperty), instanceValue, nPort, mirror, fo,
                        loginTimeoutSeconds, startTime);
            } else {
                long startTime = System.currentTimeMillis();
                login(activeConnectionProperties.getProperty(SQLServerDriverStringProperty.SERVER_NAME.toString()),
                        sessionRecovery.getInstanceValue(), sessionRecovery.getNPort(),
                        activeConnectionProperties
                                .getProperty(SQLServerDriverStringProperty.FAILOVER_PARTNER.toString()),
                        sessionRecovery.getFailoverInfo(), sessionRecovery.getLoginTimeoutSeconds(), startTime);
            }

            // If SSL is to be used for the duration of the connection, then make sure
            // that the final negotiated TDS packet size is no larger than the SSL record size.
            if (TDS.ENCRYPT_ON == negotiatedEncryptionLevel || TDS.ENCRYPT_REQ == negotiatedEncryptionLevel) {
                // IBM (Websphere) security provider uses 8K SSL record size. All others use 16K.
                int sslRecordSize = Util.isIBM() ? 8192 : 16384;

                if (tdsPacketSize > sslRecordSize) {
                    if (connectionlogger.isLoggable(Level.FINER)) {
                        connectionlogger.finer(toString() + " Negotiated tdsPacketSize " + tdsPacketSize
                                + " is too large for SSL with JRE " + Util.SYSTEM_JRE + " (max size is " + sslRecordSize
                                + ")");
                    }
                    MessageFormat form = new MessageFormat(SQLServerException.getErrString("R_packetSizeTooBigForSSL"));
                    Object[] msgArgs = {Integer.toString(sslRecordSize)};
                    terminate(SQLServerException.DRIVER_ERROR_UNSUPPORTED_CONFIG, form.format(msgArgs));
                }
            }

            state = State.Opened;

            if (connectionlogger.isLoggable(Level.FINER)) {
                connectionlogger.finer(toString() + " End of connect");
            }
        } finally {
            // once we exit the connect function, the connection can be only in one of two
            // states, Opened or Closed(if an exception occurred)
            if (!state.equals(State.Opened)) {
                // if connection is not closed, close it
                if (!state.equals(State.Closed))
                    this.close();
            }

            activeConnectionProperties.remove(SQLServerDriverStringProperty.TRUST_STORE_PASSWORD.toString());
        }
        return this;
    }

    /**
     * This function is used by non failover and failover cases. Even when we make a standard connection the server can
     * provide us with its FO partner. If no FO information is available a standard connection is made. If the server
     * returns a failover upon connection, we shall store the FO in our cache.
     */
    private void login(String primary, String primaryInstanceName, int primaryPortNumber, String mirror,
            FailoverInfo foActual, int timeout, long timerStart) throws SQLServerException {
        // standardLogin would be false only for db mirroring scenarios. It would be true
        // for all other cases, including multiSubnetFailover

        final boolean isDBMirroring = null != mirror || null != foActual;

        int sleepInterval = 100; // milliseconds to sleep (back off) between attempts.

        long timeoutUnitInterval;

        boolean useFailoverHost = false;
        FailoverInfo tempFailover = null;
        // This is the failover server info place holder
        ServerPortPlaceHolder currentFOPlaceHolder = null;
        // This is the primary server placeHolder
        ServerPortPlaceHolder currentPrimaryPlaceHolder = null;

        if (null != foActual) {
            tempFailover = foActual;
            useFailoverHost = foActual.getUseFailoverPartner();
        } else {
            if (isDBMirroring) {
                // Create a temporary class with the mirror info from the user
                tempFailover = new FailoverInfo(mirror, this, false);
            }
        }

        // useParallel is set to true only for the first connection
        // when multiSubnetFailover is set to true. In all other cases, it is set
        // to false.
        boolean useParallel = getMultiSubnetFailover();
        boolean useTnir = getTransparentNetworkIPResolution();

        long intervalExpire;

        if (0 == timeout) {
            timeout = SQLServerDriverIntProperty.LOGIN_TIMEOUT.getDefaultValue();
        }
        long timerTimeout = timeout * 1000L; // ConnectTimeout is in seconds, we need timer millis
        timerExpire = timerStart + timerTimeout;

        // For non-dbmirroring, non-tnir and non-multisubnetfailover scenarios, full time out would be used as time
        // slice.
        if (isDBMirroring || useParallel) {
            timeoutUnitInterval = (long) (TIMEOUTSTEP * timerTimeout);
        } else if (useTnir) {
            timeoutUnitInterval = (long) (TIMEOUTSTEP_TNIR * timerTimeout);
        } else {
            timeoutUnitInterval = timerTimeout;
        }
        intervalExpire = timerStart + timeoutUnitInterval;

        // This is needed when the host resolves to more than 64 IP addresses. In that case, TNIR is ignored
        // and the original timeout is used instead of the timeout slice.
        long intervalExpireFullTimeout = timerStart + timerTimeout;

        if (connectionlogger.isLoggable(Level.FINER)) {
            connectionlogger.finer(toString() + " Start time: " + timerStart + " Time out time: " + timerExpire
                    + " Timeout Unit Interval: " + timeoutUnitInterval);
        }

        // Initialize loop variables
        int attemptNumber = 0;

        // indicates the no of times the connection was routed to a different server
        int noOfRedirections = 0;

        // Only three ways out of this loop:
        // 1) Successfully connected
        // 2) Parser threw exception while main timer was expired
        // 3) Parser threw logon failure-related exception (LOGON_FAILED, PASSWORD_EXPIRED, etc)
        //
        // Of these methods, only #1 exits normally. This preserves the call stack on the exception
        // back into the parser for the error cases.
        while (true) {
            clientConnectionId = null;
            state = State.Initialized;

            try {
                if (isDBMirroring && useFailoverHost) {
                    if (null == currentFOPlaceHolder) {
                        // integrated security flag passed here to verify that the linked dll can be loaded
                        currentFOPlaceHolder = tempFailover.failoverPermissionCheck(this, integratedSecurity);
                    }
                    currentConnectPlaceHolder = currentFOPlaceHolder;
                } else {
                    if (routingInfo != null) {
                        currentPrimaryPlaceHolder = routingInfo;
                        routingInfo = null;
                    } else if (null == currentPrimaryPlaceHolder) {
                        currentPrimaryPlaceHolder = primaryPermissionCheck(primary, primaryInstanceName,
                                primaryPortNumber);
                    }
                    currentConnectPlaceHolder = currentPrimaryPlaceHolder;
                }

                if (connectionlogger.isLoggable(Level.FINE)) {
                    connectionlogger
                            .fine(toString() + " This attempt server name: " + currentConnectPlaceHolder.getServerName()
                                    + " port: " + currentConnectPlaceHolder.getPortNumber() + " InstanceName: "
                                    + currentConnectPlaceHolder.getInstanceName() + " useParallel: " + useParallel);
                    connectionlogger.fine(toString() + " This attempt endtime: " + intervalExpire);
                    connectionlogger.fine(toString() + " This attempt No: " + attemptNumber);
                }

                // Attempt login. Use Place holder to make sure that the failoverdemand is done.
                InetSocketAddress inetSocketAddress = connectHelper(currentConnectPlaceHolder,
                        timerRemaining(intervalExpire), timeout, useParallel, useTnir, (0 == attemptNumber), // TNIR
                                                                                                             // first
                                                                                                             // attempt
                        timerRemaining(intervalExpireFullTimeout)); // Only used when host resolves to >64 IPs
                // Successful connection, cache the IP address and port if server supports DNS Cache.
                if (serverSupportsDNSCaching) {
                    dnsCache.put(currentConnectPlaceHolder.getServerName(), inetSocketAddress);
                }

                if (isRoutedInCurrentAttempt) {
                    // we ignore the failoverpartner ENVCHANGE if we got routed so no error needs to be thrown
                    if (isDBMirroring) {
                        String msg = SQLServerException.getErrString("R_invalidRoutingInfo");
                        terminate(SQLServerException.DRIVER_ERROR_UNSUPPORTED_CONFIG, msg);
                    }

                    noOfRedirections++;

                    if (noOfRedirections > 1) {
                        String msg = SQLServerException.getErrString("R_multipleRedirections");
                        terminate(SQLServerException.DRIVER_ERROR_UNSUPPORTED_CONFIG, msg);
                    }

                    // close tds channel
                    if (tdsChannel != null)
                        tdsChannel.close();

                    initResettableValues();

                    // reset all params that could have been changed due to ENVCHANGE tokens
                    // to defaults, excluding those changed due to routing ENVCHANGE token
                    resetNonRoutingEnvchangeValues();

                    // increase the attempt number. This is not really necessary
                    // (in fact it does not matter whether we increase it or not) as
                    // we do not use any timeslicing for multisubnetfailover. However, this
                    // is done just to be consistent with the rest of the logic.
                    attemptNumber++;

                    // useParallel and useTnir should be set to false once we get routed
                    useParallel = false;
                    useTnir = false;

                    // When connection is routed for read only application, remaining timer duration is used as a one
                    // full interval
                    intervalExpire = timerExpire;

                    // if timeout expired, throw.
                    if (timerHasExpired(timerExpire)) {
                        MessageFormat form = new MessageFormat(
                                SQLServerException.getErrString("R_tcpipConnectionFailed"));
                        Object[] msgArgs = {getServerNameString(currentConnectPlaceHolder.getServerName()),
                                Integer.toString(currentConnectPlaceHolder.getPortNumber()),
                                SQLServerException.getErrString("R_timedOutBeforeRouting")};
                        String msg = form.format(msgArgs);
                        terminate(SQLServerException.DRIVER_ERROR_UNSUPPORTED_CONFIG, msg);
                    } else {
                        // set isRoutedInCurrentAttempt to false for the next attempt
                        isRoutedInCurrentAttempt = false;

                        continue;
                    }
                } else
                    break; // leave the while loop -- we've successfully connected
            } catch (SQLServerException sqlex) {
                int errorCode = sqlex.getErrorCode();
                int driverErrorCode = sqlex.getDriverErrorCode();
                if (SQLServerException.LOGON_FAILED == errorCode // logon failed, ie bad password
                        || SQLServerException.PASSWORD_EXPIRED == errorCode // password expired
                        || SQLServerException.USER_ACCOUNT_LOCKED == errorCode // user account locked
                        || SQLServerException.DRIVER_ERROR_INVALID_TDS == driverErrorCode // invalid TDS
                        || SQLServerException.DRIVER_ERROR_SSL_FAILED == driverErrorCode // SSL failure
                        || SQLServerException.DRIVER_ERROR_INTERMITTENT_TLS_FAILED == driverErrorCode // TLS1.2 failure
                        || SQLServerException.DRIVER_ERROR_UNSUPPORTED_CONFIG == driverErrorCode // unsupported config
                                                                                                 // (eg Sphinx, invalid
                                                                                                 // packetsize, etc)
                        || SQLServerException.ERROR_SOCKET_TIMEOUT == driverErrorCode // socket timeout
                        || timerHasExpired(timerExpire)
                // for non-dbmirroring cases, do not retry after tcp socket connection succeeds
                ) {
                    // close the connection and throw the error back
                    close();
                    throw sqlex;
                } else {
                    // Close the TDS channel from the failed connection attempt so that we don't
                    // hold onto network resources any longer than necessary.
                    if (null != tdsChannel)
                        tdsChannel.close();
                }

                // For standard connections and MultiSubnetFailover connections, change the sleep interval after every
                // attempt.
                // For DB Mirroring, we only sleep after every other attempt.
                if (!isDBMirroring || 1 == attemptNumber % 2) {
                    // Check sleep interval to make sure we won't exceed the timeout
                    // Do this in the catch block so we can re-throw the current exception
                    long remainingMilliseconds = timerRemaining(timerExpire);
                    if (remainingMilliseconds <= sleepInterval) {
                        throw sqlex;
                    }
                }
            }

            // We only get here when we failed to connect, but are going to re-try
            // After trying to connect to both servers fails, sleep for a bit to prevent clogging
            // the network with requests, then update sleep interval for next iteration (max 1 second interval)
            // We have to sleep for every attempt in case of non-dbMirroring scenarios (including multisubnetfailover),
            // Whereas for dbMirroring, we sleep for every two attempts as each attempt is to a different server.
            if (!isDBMirroring || (1 == attemptNumber % 2)) {
                if (connectionlogger.isLoggable(Level.FINE)) {
                    connectionlogger.fine(toString() + " sleeping milisec: " + sleepInterval);
                }
                try {
                    Thread.sleep(sleepInterval);
                } catch (InterruptedException e) {
                    // re-interrupt the current thread, in order to restore the thread's interrupt status.
                    Thread.currentThread().interrupt();
                }
                sleepInterval = (sleepInterval < 500) ? sleepInterval * 2 : 1000;
            }

            // Update timeout interval (but no more than the point where we're supposed to fail: timerExpire)
            attemptNumber++;

            if (useParallel) {
                intervalExpire = System.currentTimeMillis() + (timeoutUnitInterval * (attemptNumber + 1));
            } else if (isDBMirroring) {
                intervalExpire = System.currentTimeMillis() + (timeoutUnitInterval * ((attemptNumber / 2) + 1));
            } else if (useTnir) {
                long timeSlice = timeoutUnitInterval * (1 << attemptNumber);

                // In case the timeout for the first slice is less than 500 ms then bump it up to 500 ms
                if ((1 == attemptNumber) && (500 > timeSlice)) {
                    timeSlice = 500;
                }

                intervalExpire = System.currentTimeMillis() + timeSlice;
            } else
                intervalExpire = timerExpire;
            // Due to the below condition and the timerHasExpired check in catch block,
            // the multiSubnetFailover case or any other standardLogin case where timeOutInterval is full timeout would
            // also be handled correctly.
            if (intervalExpire > timerExpire) {
                intervalExpire = timerExpire;
            }

            // try again, this time swapping primary/secondary servers
            if (isDBMirroring) {
                useFailoverHost = !useFailoverHost;
            }
        }

        // If we get here, connection/login succeeded! Just a few more checks & record-keeping
        // if connected to failover host, but said host doesn't have DbMirroring set up, throw an error
        if (useFailoverHost && null == failoverPartnerServerProvided) {
            String curserverinfo = currentConnectPlaceHolder.getServerName();
            if (null != currentFOPlaceHolder.getInstanceName()) {
                curserverinfo = curserverinfo + "\\";
                curserverinfo = curserverinfo + currentFOPlaceHolder.getInstanceName();
            }
            MessageFormat form = new MessageFormat(SQLServerException.getErrString("R_invalidPartnerConfiguration"));
            Object[] msgArgs = {
                    activeConnectionProperties.getProperty(SQLServerDriverStringProperty.DATABASE_NAME.toString()),
                    curserverinfo};
            terminate(SQLServerException.DRIVER_ERROR_UNSUPPORTED_CONFIG, form.format(msgArgs));
        }

        if (null != failoverPartnerServerProvided) {
            // if server returns failoverPartner when multiSubnetFailover keyword is used, fail
            if (multiSubnetFailover) {
                String msg = SQLServerException.getErrString("R_dbMirroringWithMultiSubnetFailover");
                terminate(SQLServerException.DRIVER_ERROR_UNSUPPORTED_CONFIG, msg);
            }

            // if server returns failoverPartner and applicationIntent=ReadOnly, fail
            if ((applicationIntent != null) && applicationIntent.equals(ApplicationIntent.READ_ONLY)) {
                String msg = SQLServerException.getErrString("R_dbMirroringWithReadOnlyIntent");
                terminate(SQLServerException.DRIVER_ERROR_UNSUPPORTED_CONFIG, msg);
            }

            if (null == tempFailover)
                tempFailover = new FailoverInfo(failoverPartnerServerProvided, this, false);
            // if the failover is not from the map already out this in the map, if it is from the map just make sure
            // that we change the
            if (null != foActual) {
                // We must wait for CompleteLogin to finish for to have the
                // env change from the server to know its designated failover
                // partner; saved in failoverPartnerServerProvided
                foActual.failoverAdd(this, useFailoverHost, failoverPartnerServerProvided);
            } else {
                String databaseNameProperty = SQLServerDriverStringProperty.DATABASE_NAME.toString();
                String instanceNameProperty = SQLServerDriverStringProperty.INSTANCE_NAME.toString();
                String serverNameProperty = SQLServerDriverStringProperty.SERVER_NAME.toString();

                if (connectionlogger.isLoggable(Level.FINE)) {
                    connectionlogger.fine(toString() + " adding new failover info server: "
                            + activeConnectionProperties.getProperty(serverNameProperty) + " instance: "
                            + activeConnectionProperties.getProperty(instanceNameProperty) + " database: "
                            + activeConnectionProperties.getProperty(databaseNameProperty)
                            + " server provided failover: " + failoverPartnerServerProvided);
                }

                tempFailover.failoverAdd(this, useFailoverHost, failoverPartnerServerProvided);
                FailoverMapSingleton.putFailoverInfo(this, primary,
                        activeConnectionProperties.getProperty(instanceNameProperty),
                        activeConnectionProperties.getProperty(databaseNameProperty), tempFailover, useFailoverHost,
                        failoverPartnerServerProvided);
            }
        }
    }

    boolean isFatalError(SQLServerException e) {
        /*
         * NOTE: If these conditions are modified, consider modification to conditions in SQLServerConnection::login()
         * and Reconnect::run()
         */

        // actual logon failed (e.g. bad password)
        if ((SQLServerException.LOGON_FAILED == e.getErrorCode())
                // actual logon failed (e.g. password expired)
                || (SQLServerException.PASSWORD_EXPIRED == e.getErrorCode())
                // actual logon failed (e.g. user account locked)
                || (SQLServerException.USER_ACCOUNT_LOCKED == e.getErrorCode())
                // invalid TDS received from server
                || (SQLServerException.DRIVER_ERROR_INVALID_TDS == e.getDriverErrorCode())
                // failure negotiating SSL
                || (SQLServerException.DRIVER_ERROR_SSL_FAILED == e.getDriverErrorCode())
                // failure TLS1.2
                || (SQLServerException.DRIVER_ERROR_INTERMITTENT_TLS_FAILED == e.getDriverErrorCode())
                // unsupported configuration (e.g. Sphinx, invalid packet size, etc.)
                || (SQLServerException.DRIVER_ERROR_UNSUPPORTED_CONFIG == e.getDriverErrorCode())
                // no more time to try again
                || (SQLServerException.ERROR_SOCKET_TIMEOUT == e.getDriverErrorCode()))
            return true;
        else
            return false;
    }

    // reset all params that could have been changed due to ENVCHANGE tokens to defaults,
    // excluding those changed due to routing ENVCHANGE token
    void resetNonRoutingEnvchangeValues() {
        tdsPacketSize = TDS.INITIAL_PACKET_SIZE;
        databaseCollation = null;
        rolledBackTransaction = false;
        Arrays.fill(getTransactionDescriptor(), (byte) 0);
        sCatalog = originalCatalog;
        failoverPartnerServerProvided = null;
    }

    static final int DEFAULTPORT = SQLServerDriverIntProperty.PORT_NUMBER.getDefaultValue();

    /**
     * This code should be similar to the code in FailOverInfo class's failoverPermissionCheck Only difference is that
     * this gets the instance port if the port number is zero where as failover does not have port number available.
     */
    ServerPortPlaceHolder primaryPermissionCheck(String primary, String primaryInstanceName,
            int primaryPortNumber) throws SQLServerException {
        String instancePort;
        // look to see primary port number is specified
        if (0 == primaryPortNumber) {
            if (null != primaryInstanceName) {
                instancePort = getInstancePort(primary, primaryInstanceName);
                if (connectionlogger.isLoggable(Level.FINER))
                    connectionlogger.fine(toString() + " SQL Server port returned by SQL Browser: " + instancePort);
                try {
                    if (null != instancePort) {
                        primaryPortNumber = Integer.parseInt(instancePort);

                        if ((primaryPortNumber < 0) || (primaryPortNumber > 65535)) {
                            MessageFormat form = new MessageFormat(
                                    SQLServerException.getErrString("R_invalidPortNumber"));
                            Object[] msgArgs = {Integer.toString(primaryPortNumber)};
                            SQLServerException.makeFromDriverError(this, this, form.format(msgArgs), null, false);
                        }
                    } else
                        primaryPortNumber = DEFAULTPORT;
                } catch (NumberFormatException e) {
                    MessageFormat form = new MessageFormat(SQLServerException.getErrString("R_invalidPortNumber"));
                    Object[] msgArgs = {primaryPortNumber};
                    SQLServerException.makeFromDriverError(this, this, form.format(msgArgs), null, false);
                }
            } else
                primaryPortNumber = DEFAULTPORT;
        }

        // now we have determined the right port set the connection property back
        activeConnectionProperties.setProperty(SQLServerDriverIntProperty.PORT_NUMBER.toString(),
                String.valueOf(primaryPortNumber));
        return new ServerPortPlaceHolder(primary, primaryPortNumber, primaryInstanceName, integratedSecurity);
    }

    static boolean timerHasExpired(long timerExpire) {
        return (System.currentTimeMillis() > timerExpire);
    }

    /**
     * Get time remaining to timer expiry
     * 
     * @param timerExpire
     * @return remaining time to expiry
     */
    static int timerRemaining(long timerExpire) {
        long remaining = timerExpire - System.currentTimeMillis();
        // maximum timeout the socket takes is int max, minimum is at least 1 ms
        return (int) ((remaining > Integer.MAX_VALUE) ? Integer.MAX_VALUE : (remaining <= 0) ? 1 : remaining);
    }

    /**
     * This is a helper function to connect this gets the port of the server to connect and the server name to connect
     * and the timeout This function achieves one connection attempt Create a prepared statement for internal use by the
     * driver.
     * 
     * @param serverInfo
     * @param timeOutSliceInMillis
     *        -timeout value in milli seconds for one try
     * @param timeOutFullInSeconds
     *        - whole timeout value specified by the user in seconds
     * @param useParallel
     *        - It is used to indicate whether a parallel algorithm should be tried or not for resolving a hostName.
     *        Note that useParallel is set to false for a routed connection even if multiSubnetFailover is set to true.
     * @param useTnir
     * @param isTnirFirstAttempt
     * @param timeOutsliceInMillisForFullTimeout
     * @return InetSocketAddress of the connected socket.
     * @throws SQLServerException
     */
    private InetSocketAddress connectHelper(ServerPortPlaceHolder serverInfo, int timeOutSliceInMillis,
            int timeOutFullInSeconds, boolean useParallel, boolean useTnir, boolean isTnirFirstAttempt,
            int timeOutsliceInMillisForFullTimeout) throws SQLServerException {
        // Make the initial tcp-ip connection.
        if (connectionlogger.isLoggable(Level.FINE)) {
            connectionlogger.fine(toString() + " Connecting with server: " + serverInfo.getServerName() + " port: "
                    + serverInfo.getPortNumber() + " Timeout slice: " + timeOutSliceInMillis + " Timeout Full: "
                    + timeOutFullInSeconds);
        }

        // Before opening the TDSChannel, calculate local hostname
        // as the InetAddress.getLocalHost() takes more than usual time in certain OS and JVM combination, it avoids
        // connection loss
        hostName = activeConnectionProperties.getProperty(SQLServerDriverStringProperty.WORKSTATION_ID.toString());
        if (StringUtils.isEmpty(hostName)) {
            hostName = Util.lookupHostName();
        }

        // if the timeout is infinite slices are infinite too.
        tdsChannel = new TDSChannel(this);
        String iPAddressPreference = activeConnectionProperties
                .getProperty(SQLServerDriverStringProperty.IPADDRESS_PREFERENCE.toString());

        InetSocketAddress inetSocketAddress = tdsChannel.open(serverInfo.getParsedServerName(),
                serverInfo.getPortNumber(), (0 == timeOutFullInSeconds) ? 0 : timeOutSliceInMillis, useParallel,
                useTnir, isTnirFirstAttempt, timeOutsliceInMillisForFullTimeout, iPAddressPreference);

        setState(State.Connected);

        try {
            clientConnectionId = UUID.randomUUID();
        } catch (InternalError e) {
            // Java's NativeSeedGenerator can sometimes fail on getSeedBytes(). Exact reason is unknown but high system
            // load seems to contribute to likelihood. Retry once to mitigate.
            if (connectionlogger.isLoggable(Level.FINER)) {
                connectionlogger.finer(toString() + " Generating a random UUID has failed due to : " + e.getMessage()
                        + "Retrying once.");
            }
            clientConnectionId = UUID.randomUUID();
        }
        assert null != clientConnectionId;

        if (isTDSS) {
            tdsChannel.enableSSL(serverInfo.getParsedServerName(), serverInfo.getPortNumber(), clientCertificate,
                    clientKey, clientKeyPassword, isTDSS);
            clientKeyPassword = "";
        }

        prelogin(serverInfo.getServerName(), serverInfo.getPortNumber());

        // If not enabled already and prelogin negotiated SSL encryption then, enable it on the TDS channel.
        if (!isTDSS && TDS.ENCRYPT_NOT_SUP != negotiatedEncryptionLevel) {
            tdsChannel.enableSSL(serverInfo.getParsedServerName(), serverInfo.getPortNumber(), clientCertificate,
                    clientKey, clientKeyPassword, false);
            clientKeyPassword = "";
        }

        activeConnectionProperties.remove(SQLServerDriverStringProperty.CLIENT_KEY_PASSWORD.toString());

        if (sessionRecovery.getReconnectThread().isAlive()) {
            if (negotiatedEncryptionLevel != sessionRecovery.getSessionStateTable()
                    .getOriginalNegotiatedEncryptionLevel()) {
                connectionlogger.warning(toString()
                        + " The server did not preserve SSL encryption during a recovery attempt, connection recovery is not possible.");
                terminate(SQLServerException.DRIVER_ERROR_UNSUPPORTED_CONFIG,
                        SQLServerException.getErrString("R_crClientSSLStateNotRecoverable"));
                // fails fast similar to pre-login errors.
            }
            try {
                executeReconnect(new LogonCommand());
            } catch (SQLServerException e) {
                // Won't fail fast. Back-off reconnection attempts in effect.
                throw new SQLServerException(SQLServerException.getErrString("R_crServerSessionStateNotRecoverable"),
                        e);
            }
        } else {
            // We have successfully connected, now do the login. Log on takes seconds timeout
            if (connectRetryCount > 0 && null == sessionRecovery.getSessionStateTable()) {
                sessionRecovery.setSessionStateTable(new SessionStateTable());
                sessionRecovery.getSessionStateTable().setOriginalNegotiatedEncryptionLevel(negotiatedEncryptionLevel);
            }
            executeCommand(new LogonCommand());
        }

        return inetSocketAddress;
    }

    private void executeReconnect(LogonCommand logonCommand) throws SQLServerException {
        logonCommand.execute(tdsChannel.getWriter(), tdsChannel.getReader(logonCommand));
    }

    /**
     * Negotiates prelogin information with the server.
     */
    void prelogin(String serverName, int portNumber) throws SQLServerException {
        // Build a TDS Pre-Login packet to send to the server.
        if ((!authenticationString.equalsIgnoreCase(SqlAuthentication.NotSpecified.toString()))
                || (null != accessTokenInByte)) {
            fedAuthRequiredByUser = true;
        }

        // Message length (including header)
        final byte messageLength;
        final byte fedAuthOffset;
        if (fedAuthRequiredByUser) {
            messageLength = TDS.B_PRELOGIN_MESSAGE_LENGTH_WITH_FEDAUTH;
            requestedEncryptionLevel = TDS.ENCRYPT_ON;

            // since we added one more line for prelogin option with fedauth,
            // we also needed to modify the offsets above, by adding 5 to each offset,
            // since the data session of each option is push 5 bytes behind.
            fedAuthOffset = 5;
        } else {
            messageLength = TDS.B_PRELOGIN_MESSAGE_LENGTH;
            fedAuthOffset = 0;
        }

        final byte[] preloginRequest = new byte[messageLength];

        int preloginRequestOffset = 0;

        byte[] bufferHeader = {
                // Buffer Header
                TDS.PKT_PRELOGIN, // Message Type
                TDS.STATUS_BIT_EOM, 0, messageLength, 0, 0, // SPID (not used)
                0, // Packet (not used)
                0, // Window (not used)
        };

        System.arraycopy(bufferHeader, 0, preloginRequest, preloginRequestOffset, bufferHeader.length);
        preloginRequestOffset = preloginRequestOffset + bufferHeader.length;

        byte[] preloginOptionsBeforeFedAuth = {
                // OPTION_TOKEN (BYTE), OFFSET (USHORT), LENGTH (USHORT)
                TDS.B_PRELOGIN_OPTION_VERSION, 0, (byte) (16 + fedAuthOffset), 0, 6, // UL_VERSION + US_SUBBUILD
                TDS.B_PRELOGIN_OPTION_ENCRYPTION, 0, (byte) (22 + fedAuthOffset), 0, 1, // B_FENCRYPTION
                TDS.B_PRELOGIN_OPTION_TRACEID, 0, (byte) (23 + fedAuthOffset), 0, 36, // ClientConnectionId + ActivityId
        };
        System.arraycopy(preloginOptionsBeforeFedAuth, 0, preloginRequest, preloginRequestOffset,
                preloginOptionsBeforeFedAuth.length);
        preloginRequestOffset = preloginRequestOffset + preloginOptionsBeforeFedAuth.length;

        if (fedAuthRequiredByUser) {
            byte[] preloginOptions2 = {TDS.B_PRELOGIN_OPTION_FEDAUTHREQUIRED, 0, 64, 0, 1,};
            System.arraycopy(preloginOptions2, 0, preloginRequest, preloginRequestOffset, preloginOptions2.length);
            preloginRequestOffset = preloginRequestOffset + preloginOptions2.length;
        }

        preloginRequest[preloginRequestOffset] = TDS.B_PRELOGIN_OPTION_TERMINATOR;
        preloginRequestOffset++;

        // PL_OPTION_DATA
        byte[] preloginOptionData = {
                // Driver major and minor version, 1 byte each
                (byte) SQLJdbcVersion.major, (byte) SQLJdbcVersion.minor,
                // Revision (Big Endian), 2 bytes
                (byte) ((SQLJdbcVersion.patch & 0xff00) >> 8), (byte) (SQLJdbcVersion.patch & 0xff),
                // Build (Little Endian), 2 bytes
                (byte) (SQLJdbcVersion.build & 0xff), (byte) ((SQLJdbcVersion.build & 0xff00) >> 8),

                // Encryption
                // turn encryption off for TDSS since it's already enabled
                (null == clientCertificate) ? requestedEncryptionLevel
                                            : (byte) (requestedEncryptionLevel | TDS.ENCRYPT_CLIENT_CERT),

                // TRACEID Data Session (ClientConnectionId + ActivityId) - Initialize to 0
                0, 0, 0, 0, 0, 0, 0, 0, 0, 0, 0, 0, 0, 0, 0, 0, 0, 0, 0, 0, 0, 0, 0, 0, 0, 0, 0, 0, 0, 0, 0, 0, 0, 0, 0,
                0,};
        System.arraycopy(preloginOptionData, 0, preloginRequest, preloginRequestOffset, preloginOptionData.length);
        preloginRequestOffset = preloginRequestOffset + preloginOptionData.length;

        // If the client's PRELOGIN request message contains the FEDAUTHREQUIRED option,
        // the client MUST specify 0x01 as the B_FEDAUTHREQUIRED value
        if (fedAuthRequiredByUser) {
            preloginRequest[preloginRequestOffset] = 1;
            preloginRequestOffset = preloginRequestOffset + 1;
        }

        final byte[] preloginResponse = new byte[TDS.INITIAL_PACKET_SIZE];
        String preloginErrorLogString = " Prelogin error: host " + serverName + " port " + portNumber;

        final byte[] conIdByteArray = Util.asGuidByteArray(clientConnectionId);

        int offset;

        if (fedAuthRequiredByUser) {
            offset = preloginRequest.length - 36 - 1; // point to the TRACEID Data Session (one more byte for fedauth
                                                      // data session)
        } else {
            offset = preloginRequest.length - 36; // point to the TRACEID Data Session
        }

        // copy ClientConnectionId
        System.arraycopy(conIdByteArray, 0, preloginRequest, offset, conIdByteArray.length);
        offset += conIdByteArray.length;

        if (Util.isActivityTraceOn()) {
            ActivityId activityId = ActivityCorrelator.getNext();
            final byte[] actIdByteArray = Util.asGuidByteArray(activityId.getId());
            System.arraycopy(actIdByteArray, 0, preloginRequest, offset, actIdByteArray.length);
            offset += actIdByteArray.length;
            long seqNum = activityId.getSequence();
            Util.writeInt((int) seqNum, preloginRequest, offset);
            offset += 4;

            if (connectionlogger.isLoggable(Level.FINER)) {
                connectionlogger.finer(toString() + " ActivityId " + activityId.toString());
            }
        }

        if (connectionlogger.isLoggable(Level.FINER)) {
            connectionlogger.finer(
                    toString() + " Requesting encryption level:" + TDS.getEncryptionLevel(requestedEncryptionLevel));
        }

        // Write the entire prelogin request
        if (tdsChannel.isLoggingPackets())
            tdsChannel.logPacket(preloginRequest, 0, preloginRequest.length, toString() + " Prelogin request");

        try {
            tdsChannel.write(preloginRequest, 0, preloginRequest.length);
            tdsChannel.flush();
        } catch (SQLServerException e) {
            connectionlogger.warning(
                    toString() + preloginErrorLogString + " Error sending prelogin request: " + e.getMessage());
            throw e;
        }

        if (Util.isActivityTraceOn()) {
            ActivityCorrelator.setCurrentActivityIdSentFlag(); // indicate current ActivityId is sent
        }

        // Read the entire prelogin response
        int responseLength = preloginResponse.length;
        int responseBytesRead = 0;
        boolean processedResponseHeader = false;
        while (responseBytesRead < responseLength) {
            int bytesRead;

            try {
                bytesRead = tdsChannel.read(preloginResponse, responseBytesRead, responseLength - responseBytesRead);
            } catch (SQLServerException e) {
                connectionlogger.warning(
                        toString() + preloginErrorLogString + " Error reading prelogin response: " + e.getMessage());
                throw e;
            }

            // If we reached EOF before the end of the prelogin response then something is wrong.
            //
            // Special case: If there was no response at all (i.e. the server closed the connection),
            // then maybe we are just trying to talk to an older server that doesn't support prelogin
            // (and that we don't support with this driver).
            if (-1 == bytesRead) {
                if (connectionlogger.isLoggable(Level.WARNING)) {
                    connectionlogger.warning(toString() + preloginErrorLogString
                            + " Unexpected end of prelogin response after " + responseBytesRead + " bytes read");
                }
                MessageFormat form = new MessageFormat(SQLServerException.getErrString("R_tcpipConnectionFailed"));
                Object[] msgArgs = {getServerNameString(serverName), Integer.toString(portNumber),
                        SQLServerException.getErrString("R_notSQLServer")};
                terminate(SQLServerException.DRIVER_ERROR_IO_FAILED, form.format(msgArgs));
            }

            // Otherwise, we must have read some bytes...
            assert bytesRead >= 0;
            assert bytesRead <= responseLength - responseBytesRead;

            if (tdsChannel.isLoggingPackets())
                tdsChannel.logPacket(preloginResponse, responseBytesRead, bytesRead, toString() + " Prelogin response");

            responseBytesRead += bytesRead;

            // Validate the response header if we haven't already done so and
            // we've read enough of the response to do it.
            if (!processedResponseHeader && responseBytesRead >= TDS.PACKET_HEADER_SIZE) {
                // Verify that the response is actually a response...
                if (TDS.PKT_REPLY != preloginResponse[0]) {
                    if (connectionlogger.isLoggable(Level.WARNING)) {
                        connectionlogger.warning(toString() + preloginErrorLogString + " Unexpected response type:"
                                + preloginResponse[0]);
                    }
                    MessageFormat form = new MessageFormat(SQLServerException.getErrString("R_tcpipConnectionFailed"));
                    Object[] msgArgs = {getServerNameString(serverName), Integer.toString(portNumber),
                            SQLServerException.getErrString("R_notSQLServer")};
                    terminate(SQLServerException.DRIVER_ERROR_IO_FAILED, form.format(msgArgs));
                }

                // Verify that the response claims to only be one TDS packet long.
                // In theory, it can be longer, but in current practice it isn't, as all of the
                // prelogin response items easily fit into a single 4K packet.
                if (TDS.STATUS_BIT_EOM != (TDS.STATUS_BIT_EOM & preloginResponse[1])) {
                    if (connectionlogger.isLoggable(Level.WARNING)) {
                        connectionlogger.warning(toString() + preloginErrorLogString + " Unexpected response status:"
                                + preloginResponse[1]);
                    }
                    MessageFormat form = new MessageFormat(SQLServerException.getErrString("R_tcpipConnectionFailed"));
                    Object[] msgArgs = {getServerNameString(serverName), Integer.toString(portNumber),
                            SQLServerException.getErrString("R_notSQLServer")};
                    terminate(SQLServerException.DRIVER_ERROR_IO_FAILED, form.format(msgArgs));
                }

                // Verify that the length of the response claims to be small enough to fit in the allocated area
                responseLength = Util.readUnsignedShortBigEndian(preloginResponse, 2);
                assert responseLength >= 0;

                if (responseLength >= preloginResponse.length) {
                    if (connectionlogger.isLoggable(Level.WARNING)) {
                        connectionlogger.warning(toString() + preloginErrorLogString + " Response length:"
                                + responseLength + " is greater than allowed length:" + preloginResponse.length);
                    }
                    MessageFormat form = new MessageFormat(SQLServerException.getErrString("R_tcpipConnectionFailed"));
                    Object[] msgArgs = {getServerNameString(serverName), Integer.toString(portNumber),
                            SQLServerException.getErrString("R_notSQLServer")};
                    terminate(SQLServerException.DRIVER_ERROR_IO_FAILED, form.format(msgArgs));
                }

                processedResponseHeader = true;
            }
        }

        // Walk the response for prelogin options received. We expect at least to get
        // back the server version and the encryption level.
        boolean receivedVersionOption = false;
        negotiatedEncryptionLevel = TDS.ENCRYPT_INVALID;

        int responseIndex = TDS.PACKET_HEADER_SIZE;
        while (true) {
            // Get the option token
            if (responseIndex >= responseLength) {
                if (connectionlogger.isLoggable(Level.WARNING)) {
                    connectionlogger.warning(toString() + " Option token not found");
                }
                throwInvalidTDS();
            }
            byte optionToken = preloginResponse[responseIndex++];

            // When we reach the option terminator, we're done processing option tokens
            if (TDS.B_PRELOGIN_OPTION_TERMINATOR == optionToken)
                break;

            // Get the offset and length that follows the option token
            if (responseIndex + 4 >= responseLength) {
                if (connectionlogger.isLoggable(Level.WARNING)) {
                    connectionlogger.warning(toString() + " Offset/Length not found for option:" + optionToken);
                }
                throwInvalidTDS();
            }

            int optionOffset = Util.readUnsignedShortBigEndian(preloginResponse, responseIndex)
                    + TDS.PACKET_HEADER_SIZE;
            responseIndex += 2;
            assert optionOffset >= 0;

            int optionLength = Util.readUnsignedShortBigEndian(preloginResponse, responseIndex);
            responseIndex += 2;
            assert optionLength >= 0;

            if (optionOffset + optionLength > responseLength) {
                if (connectionlogger.isLoggable(Level.WARNING)) {
                    connectionlogger.warning(toString() + " Offset:" + optionOffset + " and length:" + optionLength
                            + " exceed response length:" + responseLength);
                }
                throwInvalidTDS();
            }

            switch (optionToken) {
                case TDS.B_PRELOGIN_OPTION_VERSION:
                    if (receivedVersionOption) {
                        if (connectionlogger.isLoggable(Level.WARNING)) {
                            connectionlogger.warning(toString() + " Version option already received");
                        }
                        throwInvalidTDS();
                    }

                    if (6 != optionLength) {
                        if (connectionlogger.isLoggable(Level.WARNING)) {
                            connectionlogger.warning(toString() + " Version option length:" + optionLength
                                    + " is incorrect.  Correct value is 6.");
                        }
                        throwInvalidTDS();
                    }

                    serverMajorVersion = preloginResponse[optionOffset];
                    if (serverMajorVersion < 9) {
                        if (connectionlogger.isLoggable(Level.WARNING)) {
                            connectionlogger.warning(toString() + " Server major version:" + serverMajorVersion
                                    + " is not supported by this driver.");
                        }
                        MessageFormat form = new MessageFormat(
                                SQLServerException.getErrString("R_unsupportedServerVersion"));
                        Object[] msgArgs = {Integer.toString(preloginResponse[optionOffset])};
                        terminate(SQLServerException.DRIVER_ERROR_UNSUPPORTED_CONFIG, form.format(msgArgs));
                    }

                    if (connectionlogger.isLoggable(Level.FINE))
                        connectionlogger
                                .fine(toString() + " Server returned major version:" + preloginResponse[optionOffset]);

                    receivedVersionOption = true;
                    break;

                case TDS.B_PRELOGIN_OPTION_ENCRYPTION:
                    if (TDS.ENCRYPT_INVALID != negotiatedEncryptionLevel) {
                        if (connectionlogger.isLoggable(Level.WARNING)) {
                            connectionlogger.warning(toString() + " Encryption option already received");
                        }
                        throwInvalidTDS();
                    }

                    if (1 != optionLength) {
                        if (connectionlogger.isLoggable(Level.WARNING)) {
                            connectionlogger.warning(toString() + " Encryption option length:" + optionLength
                                    + " is incorrect.  Correct value is 1.");
                        }
                        throwInvalidTDS();
                    }

                    negotiatedEncryptionLevel = preloginResponse[optionOffset];

                    // If the server did not return a valid encryption level, terminate the connection.
                    if (TDS.ENCRYPT_OFF != negotiatedEncryptionLevel && TDS.ENCRYPT_ON != negotiatedEncryptionLevel
                            && TDS.ENCRYPT_REQ != negotiatedEncryptionLevel
                            && TDS.ENCRYPT_NOT_SUP != negotiatedEncryptionLevel) {
                        if (connectionlogger.isLoggable(Level.WARNING)) {
                            connectionlogger.warning(toString() + " Server returned "
                                    + TDS.getEncryptionLevel(negotiatedEncryptionLevel));
                        }
                        throwInvalidTDS();
                    }

                    if (connectionlogger.isLoggable(Level.FINER))
                        connectionlogger.finer(toString() + " Negotiated encryption level:"
                                + TDS.getEncryptionLevel(negotiatedEncryptionLevel));

                    // If we requested SSL encryption and the server does not support it, then terminate the connection.
                    if (TDS.ENCRYPT_ON == requestedEncryptionLevel && TDS.ENCRYPT_ON != negotiatedEncryptionLevel
                            && TDS.ENCRYPT_REQ != negotiatedEncryptionLevel) {
                        terminate(SQLServerException.DRIVER_ERROR_SSL_FAILED,
                                SQLServerException.getErrString("R_sslRequiredNoServerSupport"));
                    }

                    // If we say we don't support SSL and the server doesn't accept unencrypted connections,
                    // then terminate the connection.
                    if (TDS.ENCRYPT_NOT_SUP == requestedEncryptionLevel
                            && TDS.ENCRYPT_NOT_SUP != negotiatedEncryptionLevel && !isTDSS) {
                        // If the server required an encrypted connection then terminate with an appropriate error.
                        if (TDS.ENCRYPT_REQ == negotiatedEncryptionLevel)
                            terminate(SQLServerException.DRIVER_ERROR_SSL_FAILED,
                                    SQLServerException.getErrString("R_sslRequiredByServer"));

                        if (connectionlogger.isLoggable(Level.WARNING)) {
                            connectionlogger.warning(toString() + " Client requested encryption level: "
                                    + TDS.getEncryptionLevel(requestedEncryptionLevel)
                                    + " Server returned unexpected encryption level: "
                                    + TDS.getEncryptionLevel(negotiatedEncryptionLevel));
                        }
                        throwInvalidTDS();
                    }
                    break;

                case TDS.B_PRELOGIN_OPTION_FEDAUTHREQUIRED:
                    // Only 0x00 and 0x01 are accepted values from the server.
                    if (0 != preloginResponse[optionOffset] && 1 != preloginResponse[optionOffset]) {
                        if (connectionlogger.isLoggable(Level.SEVERE)) {
                            connectionlogger.severe(toString()
                                    + " Server sent an unexpected value for FedAuthRequired PreLogin Option. Value was "
                                    + preloginResponse[optionOffset]);
                        }
                        MessageFormat form = new MessageFormat(
                                SQLServerException.getErrString("R_FedAuthRequiredPreLoginResponseInvalidValue"));
                        throw new SQLServerException(form.format(new Object[] {preloginResponse[optionOffset]}), null);
                    }

                    // We must NOT use the response for the FEDAUTHREQUIRED PreLogin option, if the connection string
                    // option
                    // was not using the new Authentication keyword or in other words, if Authentication=NotSpecified
                    // Or AccessToken is not null, mean token based authentication is used.
                    if (((null != authenticationString)
                            && (!authenticationString.equalsIgnoreCase(SqlAuthentication.NotSpecified.toString())))
                            || (null != accessTokenInByte)) {
                        fedAuthRequiredPreLoginResponse = (preloginResponse[optionOffset] == 1);
                    }
                    break;

                default:
                    if (connectionlogger.isLoggable(Level.FINER))
                        connectionlogger.finer(toString() + " Ignoring prelogin response option:" + optionToken);
                    break;
            }
        }

        if (!receivedVersionOption || TDS.ENCRYPT_INVALID == negotiatedEncryptionLevel) {
            if (connectionlogger.isLoggable(Level.WARNING)) {
                connectionlogger
                        .warning(toString() + " Prelogin response is missing version and/or encryption option.");
            }
            throwInvalidTDS();
        }
    }

    final void throwInvalidTDS() throws SQLServerException {
        terminate(SQLServerException.DRIVER_ERROR_INVALID_TDS, SQLServerException.getErrString("R_invalidTDS"));
    }

    final void throwInvalidTDSToken(String tokenName) throws SQLServerException {
        MessageFormat form = new MessageFormat(SQLServerException.getErrString("R_unexpectedToken"));
        Object[] msgArgs = {tokenName};
        String message = SQLServerException.getErrString("R_invalidTDS") + form.format(msgArgs);
        terminate(SQLServerException.DRIVER_ERROR_INVALID_TDS, message);
    }

    /**
     * Terminates the connection and throws an exception detailing the reason for termination.
     *
     * This method is similar to SQLServerException.makeFromDriverError, except that it always terminates the
     * connection, and does so with the appropriate state code.
     */
    final void terminate(int driverErrorCode, String message) throws SQLServerException {
        terminate(driverErrorCode, message, null);
    }

    final void terminate(int driverErrorCode, String message, Throwable throwable) throws SQLServerException {
        String state = this.state.equals(State.Opened) ? SQLServerException.EXCEPTION_XOPEN_CONNECTION_FAILURE
                                                       : SQLServerException.EXCEPTION_XOPEN_CONNECTION_CANT_ESTABLISH;

        if (!xopenStates)
            state = SQLServerException.mapFromXopen(state);

        SQLServerException ex = new SQLServerException(this,
                SQLServerException.checkAndAppendClientConnId(message, this), state, // X/Open or SQL99
                                                                                     // SQLState
                0, // database error number (0 -> driver error)
                true); // include stack trace in log

        if (null != throwable)
            ex.initCause(throwable);

        ex.setDriverErrorCode(driverErrorCode);

        notifyPooledConnection(ex);

        close();

        throw ex;
    }

    private final transient Object schedulerLock = new Object();

    /**
     * Executes a command through the scheduler.
     *
     * @param newCommand
     *        the command to execute
     */
    boolean executeCommand(TDSCommand newCommand) throws SQLServerException {
        synchronized (schedulerLock) {
            ICounter previousCounter = null;
            /*
             * Detach (buffer) the response from any previously executing command so that we can execute the new
             * command. Note that detaching the response does not process it. Detaching just buffers the response off of
             * the wire to clear the TDS channel.
             */
            if (null != currentCommand) {
                try {

                    /**
                     * If currentCommand needs to be detached, reset Counter to acknowledge number of Bytes in remaining
                     * packets
                     */
                    currentCommand.getCounter().resetCounter();
                    currentCommand.detach();
                } catch (SQLServerException e) {
                    /*
                     * If any exception occurs during detach, need not do anything, simply log it. Our purpose to detach
                     * the response and empty buffer is done here. If there is anything wrong with the connection
                     * itself, let the exception pass below to be thrown during 'execute()'.
                     */
                    if (connectionlogger.isLoggable(Level.FINE)) {
                        connectionlogger.fine("Failed to detach current command : " + e.getMessage());
                    }
                } finally {
                    previousCounter = currentCommand.getCounter();
                    currentCommand = null;
                }
            }
            /**
             * Add Counter reference to newCommand
             */
            newCommand.createCounter(previousCounter, activeConnectionProperties);
            if (!(newCommand instanceof LogonCommand)) {
                // isAlive() doesn't guarantee the thread is actually running, just that it's been requested to start
                if (!sessionRecovery.getReconnectThread().isAlive()) {
                    if (this.connectRetryCount > 0 && sessionRecovery.isConnectionRecoveryNegotiated()) {
                        if (isConnectionDead()) {
                            if (connectionlogger.isLoggable(Level.FINER)) {
                                connectionlogger.finer(this.toString() + " Connection is detected to be broken.");
                            }
                            if (!sessionRecovery.isConnectionRecoveryPossible()
                                    || sessionRecovery.getUnprocessedResponseCount() != 0) {
                                SQLServerException.makeFromDriverError(this, this,
                                        SQLServerException.getErrString("R_crClientUnrecoverable"), null, false);
                            }
                            if (!sessionRecovery.getSessionStateTable().isSessionRecoverable()) {
                                SQLServerException.makeFromDriverError(this, this,
                                        SQLServerException.getErrString("R_crServerSessionStateNotRecoverable"), null,
                                        false);
                            }
                            sessionRecovery.getReconnectThread().init(newCommand);
                            sessionRecovery.getReconnectThread().start();
                            /*
                             * Join only blocks the thread that started the reconnect. Currently can't think of a good
                             * reason to leave the original thread running, no work can be done while we're not
                             * connected anyways. Can be easily changed to non-blocking if necessary.
                             */
                            try {
                                sessionRecovery.getReconnectThread().join();
                            } catch (InterruptedException e) {
                                // re-interrupt thread
                                Thread.currentThread().interrupt();

                                // Keep compiler happy, something's probably seriously wrong if this line is run
                                SQLServerException.makeFromDriverError(this, sessionRecovery.getReconnectThread(),
                                        e.getMessage(), null, false);
                            }
                            if (sessionRecovery.getReconnectThread().getException() != null) {
                                if (connectionlogger.isLoggable(Level.FINER)) {
                                    connectionlogger.finer(
                                            this.toString() + "Connection is broken and recovery is not possible.");
                                }
                                throw sessionRecovery.getReconnectThread().getException();
                            }
                        }
                    }
                }
            }

            /*
             * The implementation of this scheduler is pretty simple... Since only one command at a time may use a
             * connection (to avoid TDS protocol errors), just synchronize to serialize command execution.
             */
            boolean commandComplete = false;
            try {
                commandComplete = newCommand.execute(tdsChannel.getWriter(), tdsChannel.getReader(newCommand));
            } finally {
                /*
                 * If execution of the new command left response bytes on the wire (e.g. a large ResultSet or complex
                 * response with multiple results) then remember it as the current command so that any subsequent call
                 * to executeCommand will detach it before executing another new command. We should never displace an
                 * existing currentCommand assert null == currentCommand; If execution of the new command left response
                 * bytes on the wire (e.g. a large ResultSet or complex response with multiple results) then remember it
                 * as the current command so that any subsequent call to executeCommand will detach it before executing
                 * another new command.
                 */
                if (!commandComplete && !isSessionUnAvailable())
                    currentCommand = newCommand;
            }

            return commandComplete;
        }
    }

    void resetCurrentCommand() throws SQLServerException {
        if (null != currentCommand) {
            currentCommand.detach();
            currentCommand = null;
        }
    }

    boolean isConnectionDead() throws SQLServerException {
        // networkSocketStillConnected would affect perf if called every time. Only run
        // when the connection has not seen recent activity.
        if (!idleNetworkTracker.isIdle()) {
            if (connectionlogger.isLoggable(Level.FINEST)) {
                connectionlogger.finest(toString() + " Network not idle. Skipping networkSocketStillConnected check.");
            }
            return false;
        }
        // Only one thread should ever try to perform an idle check on a
        // disconnected connection at a time.
        synchronized (this) {
            // check again if connection is reset already.
            if (!idleNetworkTracker.isIdle()) {
                if (connectionlogger.isLoggable(Level.FINEST)) {
                    connectionlogger
                            .finest(toString() + " Network not idle. Skipping networkSocketStillConnected check.");
                }
                return false;
            }

            if (isSessionUnAvailable()) {
                SQLServerException.makeFromDriverError(null, null,
                        SQLServerException.getErrString("R_connectionIsClosed"),
                        SQLServerException.EXCEPTION_XOPEN_CONNECTION_FAILURE, false);
            }

            return !tdsChannel.networkSocketStillConnected();
        }
    }

    /**
     * executeCommand without reconnection logic. Only used by the reconnect thread to avoid a lock.
     */
    synchronized boolean executeReconnectCommand(TDSCommand newCommand) throws SQLServerException {
        /*
         * Detach (buffer) the response from any previously executing command so that we can execute the new command.
         * Note that detaching the response does not process it. Detaching just buffers the response off of the wire to
         * clear the TDS channel.
         */
        if (null != currentCommand) {
            currentCommand.detach();
            currentCommand = null;
        }

        /*
         * The implementation of this scheduler is pretty simple... Since only one command at a time may use a
         * connection (to avoid TDS protocol errors), just synchronize to serialize command execution.
         */
        boolean commandComplete = false;
        try {
            commandComplete = newCommand.execute(tdsChannel.getWriter(), tdsChannel.getReader(newCommand));
        } finally {
            /*
             * We should never displace an existing currentCommand assert null == currentCommand; If execution of the
             * new command left response bytes on the wire (e.g. a large ResultSet or complex response with multiple
             * results) then remember it as the current command so that any subsequent call to executeCommand will
             * detach it before executing another new command.
             */
            if (!commandComplete && !isSessionUnAvailable())
                currentCommand = newCommand;
        }
        return commandComplete;
    }

    /*
     * Executes a connection-level command
     */
    private void connectionCommand(String sql, String logContext) throws SQLServerException {
        final class ConnectionCommand extends UninterruptableTDSCommand {
            /**
             * Always update serialVersionUID when prompted.
             */
            private static final long serialVersionUID = 1L;
            final String sql;

            ConnectionCommand(String sql, String logContext) {
                super(logContext);
                this.sql = sql;
            }

            final boolean doExecute() throws SQLServerException {
                TDSWriter tdsWriter = startRequest(TDS.PKT_QUERY);
                tdsWriter.sendEnclavePackage(null, null);
                tdsWriter.writeString(sql);
                TDSParser.parse(startResponse(), getLogContext());
                return true;
            }
        }

        if (sessionRecovery.getReconnectThread().isAlive()) {
            executeReconnectCommand(new ConnectionCommand(sql, logContext));
        } else {
            executeCommand(new ConnectionCommand(sql, logContext));
        }
    }

    /**
     * Build the syntax to initialize the connection at the database side.
     * 
     * @return the syntax string
     */
    private String sqlStatementToInitialize() {
        String s = null;
        if (nLockTimeout > -1)
            s = " set lock_timeout " + nLockTimeout;
        return s;
    }

    /**
     * Sets the syntax to set the database calatog to use.
     * 
     * @param sDB
     *        the new catalog
     */
    void setCatalogName(String sDB) {
        if (sDB != null) {
            if (sDB.length() > 0) {
                sCatalog = sDB;
            }
        }
    }

    /**
     * Sets the syntax to set the language to use.
     *
     * @param language
     *        the new language
     */
    void setLanguageName(String language) {
        if (language != null) {
            if (language.length() > 0) {
                sLanguage = language;
            }
        }
    }

    /**
     * Returns the syntax to set the database isolation level.
     * 
     * @return the required syntax
     */
    String sqlStatementToSetTransactionIsolationLevel() throws SQLServerException {
        String sql = "set transaction isolation level ";

        switch (transactionIsolationLevel) {
            case Connection.TRANSACTION_READ_UNCOMMITTED: {
                sql = sql + " read uncommitted ";
                break;
            }
            case Connection.TRANSACTION_READ_COMMITTED: {
                sql = sql + " read committed ";
                break;
            }
            case Connection.TRANSACTION_REPEATABLE_READ: {
                sql = sql + " repeatable read ";
                break;
            }
            case Connection.TRANSACTION_SERIALIZABLE: {
                sql = sql + " serializable ";
                break;
            }
            case SQLServerConnection.TRANSACTION_SNAPSHOT: {
                sql = sql + " snapshot ";
                break;
            }
            default: {
                MessageFormat form = new MessageFormat(SQLServerException.getErrString("R_invalidTransactionLevel"));
                Object[] msgArgs = {Integer.toString(transactionIsolationLevel)};
                SQLServerException.makeFromDriverError(this, this, form.format(msgArgs), null, false);
            }
        }
        return sql;
    }

    /**
     * Returns the syntax to set the database commit mode.
     * 
     * @return the required syntax
     */
    static String sqlStatementToSetCommit(boolean autoCommit) {
        return autoCommit ? "set implicit_transactions off " : "set implicit_transactions on ";
    }

    @Override
    public Statement createStatement() throws SQLServerException {
        loggerExternal.entering(loggingClassName, "createStatement");
        Statement st = createStatement(ResultSet.TYPE_FORWARD_ONLY, ResultSet.CONCUR_READ_ONLY);
        loggerExternal.exiting(loggingClassName, "createStatement", st);
        return st;
    }

    @Override
    public PreparedStatement prepareStatement(String sql) throws SQLServerException {
        loggerExternal.entering(loggingClassName, "prepareStatement", sql);
        PreparedStatement pst = prepareStatement(sql, ResultSet.TYPE_FORWARD_ONLY, ResultSet.CONCUR_READ_ONLY);
        loggerExternal.exiting(loggingClassName, "prepareStatement", pst);
        return pst;
    }

    @Override
    public CallableStatement prepareCall(String sql) throws SQLServerException {
        loggerExternal.entering(loggingClassName, "prepareCall", sql);
        CallableStatement st = prepareCall(sql, ResultSet.TYPE_FORWARD_ONLY, ResultSet.CONCUR_READ_ONLY);
        loggerExternal.exiting(loggingClassName, "prepareCall", st);
        return st;
    }

    @Override
    public String nativeSQL(String sql) throws SQLServerException {
        loggerExternal.entering(loggingClassName, "nativeSQL", sql);
        checkClosed();
        loggerExternal.exiting(loggingClassName, "nativeSQL", sql);
        return sql;
    }

    @Override
    public void setAutoCommit(boolean newAutoCommitMode) throws SQLServerException {
        if (loggerExternal.isLoggable(Level.FINER)) {
            loggerExternal.entering(loggingClassName, "setAutoCommit", newAutoCommitMode);
            if (Util.isActivityTraceOn())
                loggerExternal.finer(toString() + " ActivityId: " + ActivityCorrelator.getNext().toString());
        }
        String commitPendingTransaction = "";
        checkClosed();

        if (newAutoCommitMode == databaseAutoCommitMode) // No Change
            return;

        // When changing to auto-commit from inside an existing transaction,
        // commit that transaction first.
        if (newAutoCommitMode)
            commitPendingTransaction = "IF @@TRANCOUNT > 0 COMMIT TRAN ";

        if (connectionlogger.isLoggable(Level.FINER)) {
            connectionlogger.finer(
                    toString() + " Autocommitmode current :" + databaseAutoCommitMode + " new: " + newAutoCommitMode);
        }

        rolledBackTransaction = false;
        connectionCommand(sqlStatementToSetCommit(newAutoCommitMode) + commitPendingTransaction, "setAutoCommit");
        databaseAutoCommitMode = newAutoCommitMode;
        loggerExternal.exiting(loggingClassName, "setAutoCommit");
    }

    @Override
    public boolean getAutoCommit() throws SQLServerException {
        loggerExternal.entering(loggingClassName, "getAutoCommit");
        checkClosed();
        boolean res = !inXATransaction && databaseAutoCommitMode;
        if (loggerExternal.isLoggable(Level.FINER))
            loggerExternal.exiting(loggingClassName, "getAutoCommit", res);
        return res;
    }

    final byte[] getTransactionDescriptor() {
        return transactionDescriptor;
    }

    @Override
    public void commit() throws SQLServerException {
        commit(false);
    }

    /**
     * Makes all changes made since the previous commit/rollback permanent and releases any database locks currently
     * held by this <code>Connection</code> object. This method should be used only when auto-commit mode has been
     * disabled.
     * 
     * @param delayedDurability
     *        flag to indicate whether the commit will occur with delayed durability on.
     * @throws SQLServerException
     *         Exception if a database access error occurs
     */
    public void commit(boolean delayedDurability) throws SQLServerException {
        loggerExternal.entering(loggingClassName, "commit");
        if (loggerExternal.isLoggable(Level.FINER) && Util.isActivityTraceOn()) {
            loggerExternal.finer(toString() + " ActivityId: " + ActivityCorrelator.getNext().toString());
        }

        checkClosed();
        if (!databaseAutoCommitMode) {
            if (!delayedDurability)
                connectionCommand("IF @@TRANCOUNT > 0 COMMIT TRAN", "Connection.commit");
            else
                connectionCommand("IF @@TRANCOUNT > 0 COMMIT TRAN WITH ( DELAYED_DURABILITY =  ON )",
                        "Connection.commit");
        }
        loggerExternal.exiting(loggingClassName, "commit");
    }

    @Override
    public void rollback() throws SQLServerException {
        loggerExternal.entering(loggingClassName, "rollback");
        if (loggerExternal.isLoggable(Level.FINER) && Util.isActivityTraceOn()) {
            loggerExternal.finer(toString() + " ActivityId: " + ActivityCorrelator.getNext().toString());
        }
        checkClosed();

        if (databaseAutoCommitMode) {
            SQLServerException.makeFromDriverError(this, this, SQLServerException.getErrString("R_cantInvokeRollback"),
                    null, true);
        } else
            connectionCommand("IF @@TRANCOUNT > 0 ROLLBACK TRAN", "Connection.rollback");
        loggerExternal.exiting(loggingClassName, "rollback");
    }

    @Override
    public void abort(Executor executor) throws SQLException {
        loggerExternal.entering(loggingClassName, "abort", executor);

        // no-op if connection is closed
        if (isClosed())
            return;

        // check for callAbort permission
        SecurityManager secMgr = System.getSecurityManager();
        if (secMgr != null) {
            try {
                SQLPermission perm = new SQLPermission(callAbortPerm);
                secMgr.checkPermission(perm);
            } catch (SecurityException ex) {
                MessageFormat form = new MessageFormat(SQLServerException.getErrString("R_permissionDenied"));
                Object[] msgArgs = {callAbortPerm};
                SQLServerException.makeFromDriverError(this, this, form.format(msgArgs), null, true);
            }
        }
        if (null == executor) {
            MessageFormat form = new MessageFormat(SQLServerException.getErrString("R_invalidArgument"));
            Object[] msgArgs = {"executor"};
            SQLServerException.makeFromDriverError(null, null, form.format(msgArgs), null, false);
        } else {
            /*
             * Always report the connection as closed for any further use, no matter what happens when we try to clean
             * up the physical resources associated with the connection using executor.
             */
            setState(State.Closed);

            executor.execute(() -> clearConnectionResources());
        }

        loggerExternal.exiting(loggingClassName, "abort");
    }

    @Override
    public void close() throws SQLServerException {
        loggerExternal.entering(loggingClassName, "close");

        /*
         * Always report the connection as closed for any further use, no matter what happens when we try to clean up
         * the physical resources associated with the connection.
         */
        setState(State.Closed);

        clearConnectionResources();

        loggerExternal.exiting(loggingClassName, "close");
    }

    private void clearConnectionResources() {
        if (sharedTimer != null) {
            sharedTimer.removeRef();
            sharedTimer = null;
        }

        /*
         * Close the TDS channel. When the channel is closed, the server automatically rolls back any pending
         * transactions and closes associated resources like prepared handles.
         */
        if (null != tdsChannel) {
            tdsChannel.close();
        }

        // Invalidate statement caches.
        if (null != preparedStatementHandleCache)
            preparedStatementHandleCache.clear();

        if (null != parameterMetadataCache)
            parameterMetadataCache.clear();

        // Clean-up queue etc. related to batching of prepared statement discard actions (sp_unprepare).
        cleanupPreparedStatementDiscardActions();

        if (Util.isActivityTraceOn()) {
            ActivityCorrelator.cleanupActivityId();
        }
    }

    /**
     * This function is used by the proxy for notifying the pool manager that this connection proxy is closed This event
     * will pool the connection
     */
    final void poolCloseEventNotify() throws SQLServerException {
        if (state.equals(State.Opened) && null != pooledConnectionParent) {
            // autocommit = true => nothing to do when app closes connection
            // XA = true => the transaction manager is the only one who can invoke transactional APIs

            // Non XA and autocommit off =>
            // If there is a pending BEGIN TRAN from the last commit or rollback, dont propagate it to
            // the next allocated connection.
            // Also if the app closes a connection handle before committing or rolling back the uncompleted
            // transaction may lock other updates/queries so close the transaction now.
            if (!databaseAutoCommitMode && !(pooledConnectionParent instanceof XAConnection)) {
                connectionCommand("IF @@TRANCOUNT > 0 ROLLBACK TRAN", "close connection");
            }
            notifyPooledConnection(null);
            if (Util.isActivityTraceOn()) {
                ActivityCorrelator.cleanupActivityId();
            }
            if (connectionlogger.isLoggable(Level.FINER)) {
                connectionlogger.finer(toString() + " Connection closed and returned to connection pool");
            }
        }
    }

    @Override
    public boolean isClosed() throws SQLServerException {
        loggerExternal.entering(loggingClassName, "isClosed");
        loggerExternal.exiting(loggingClassName, "isClosed", isSessionUnAvailable());
        return isSessionUnAvailable();
    }

    @Override
    public DatabaseMetaData getMetaData() throws SQLServerException {
        loggerExternal.entering(loggingClassName, "getMetaData");
        checkClosed();
        if (databaseMetaData == null) {
            databaseMetaData = new SQLServerDatabaseMetaData(this);
        }
        loggerExternal.exiting(loggingClassName, "getMetaData", databaseMetaData);
        return databaseMetaData;
    }

    @Override
    public void setReadOnly(boolean readOnly) throws SQLServerException {
        if (loggerExternal.isLoggable(Level.FINER))
            loggerExternal.entering(loggingClassName, "setReadOnly", readOnly);
        checkClosed();
        // do nothing per spec
        loggerExternal.exiting(loggingClassName, "setReadOnly");
    }

    @Override
    public boolean isReadOnly() throws SQLServerException {
        loggerExternal.entering(loggingClassName, "isReadOnly");
        checkClosed();
        if (loggerExternal.isLoggable(Level.FINER))
            loggerExternal.exiting(loggingClassName, "isReadOnly", Boolean.FALSE);
        return false;
    }

    @Override
    public void setCatalog(String catalog) throws SQLServerException {
        loggerExternal.entering(loggingClassName, "setCatalog", catalog);
        if (loggerExternal.isLoggable(Level.FINER) && Util.isActivityTraceOn()) {
            loggerExternal.finer(toString() + " ActivityId: " + ActivityCorrelator.getNext().toString());
        }
        checkClosed();
        if (catalog != null) {
            connectionCommand("use " + Util.escapeSQLId(catalog), "setCatalog");
            sCatalog = catalog;
        }
        loggerExternal.exiting(loggingClassName, "setCatalog");
    }

    @Override
    public String getCatalog() throws SQLServerException {
        loggerExternal.entering(loggingClassName, "getCatalog");
        checkClosed();
        loggerExternal.exiting(loggingClassName, "getCatalog", sCatalog);
        return sCatalog;
    }

    @Override
    public void setTransactionIsolation(int level) throws SQLServerException {
        if (loggerExternal.isLoggable(Level.FINER)) {
            loggerExternal.entering(loggingClassName, "setTransactionIsolation", level);
            if (Util.isActivityTraceOn()) {
                loggerExternal.finer(toString() + " ActivityId: " + ActivityCorrelator.getNext().toString());
            }
        }

        checkClosed();
        if (level == Connection.TRANSACTION_NONE)
            return;
        String sql;
        transactionIsolationLevel = level;
        sql = sqlStatementToSetTransactionIsolationLevel();
        connectionCommand(sql, "setTransactionIsolation");
        loggerExternal.exiting(loggingClassName, "setTransactionIsolation");
    }

    @Override
    public int getTransactionIsolation() throws SQLServerException {
        loggerExternal.entering(loggingClassName, "getTransactionIsolation");
        checkClosed();
        if (loggerExternal.isLoggable(Level.FINER))
            loggerExternal.exiting(loggingClassName, "getTransactionIsolation", transactionIsolationLevel);
        return transactionIsolationLevel;
    }

    /** the SQL warnings chain */
    volatile SQLWarning sqlWarnings;

    /** warnings synchronization object */
    private final Object warningSynchronization = new Object();

    // Think about returning a copy when we implement additional warnings.
    @Override
    public SQLWarning getWarnings() throws SQLServerException {
        loggerExternal.entering(loggingClassName, "getWarnings");
        checkClosed();
        // check null warn wont crash
        loggerExternal.exiting(loggingClassName, "getWarnings", sqlWarnings);
        return sqlWarnings;
    }

    // Any changes to SQLWarnings should be synchronized.
    void addWarning(String warningString) {
        synchronized (warningSynchronization) {
            SQLWarning warning = new SQLWarning(warningString);

            if (null == sqlWarnings) {
                sqlWarnings = warning;
            } else {
                sqlWarnings.setNextWarning(warning);
            }
        }
    }

    @Override
    public void clearWarnings() throws SQLServerException {
        synchronized (warningSynchronization) {
            loggerExternal.entering(loggingClassName, "clearWarnings");
            checkClosed();
            sqlWarnings = null;
            loggerExternal.exiting(loggingClassName, "clearWarnings");
        }
    }

    // --------------------------JDBC 2.0-----------------------------
    @Override
    public Statement createStatement(int resultSetType, int resultSetConcurrency) throws SQLServerException {
        if (loggerExternal.isLoggable(Level.FINER))
            loggerExternal.entering(loggingClassName, "createStatement",
                    new Object[] {resultSetType, resultSetConcurrency});
        checkClosed();
        SQLServerStatement st = new SQLServerStatement(this, resultSetType, resultSetConcurrency,
                SQLServerStatementColumnEncryptionSetting.UseConnectionSetting);
        if (requestStarted) {
            addOpenStatement(st);
        }
        loggerExternal.exiting(loggingClassName, "createStatement", st);
        return st;
    }

    @Override
    public PreparedStatement prepareStatement(String sql, int resultSetType,
            int resultSetConcurrency) throws SQLServerException {
        if (loggerExternal.isLoggable(Level.FINER))
            loggerExternal.entering(loggingClassName, "prepareStatement",
                    new Object[] {sql, resultSetType, resultSetConcurrency});
        checkClosed();

        SQLServerPreparedStatement st = new SQLServerPreparedStatement(this, sql, resultSetType, resultSetConcurrency,
                SQLServerStatementColumnEncryptionSetting.UseConnectionSetting);

        if (requestStarted) {
            addOpenStatement(st);
        }
        loggerExternal.exiting(loggingClassName, "prepareStatement", st);
        return st;
    }

    private PreparedStatement prepareStatement(String sql, int resultSetType, int resultSetConcurrency,
            SQLServerStatementColumnEncryptionSetting stmtColEncSetting) throws SQLServerException {
        if (loggerExternal.isLoggable(Level.FINER))
            loggerExternal.entering(loggingClassName, "prepareStatement",
                    new Object[] {sql, resultSetType, resultSetConcurrency, stmtColEncSetting});
        checkClosed();

        SQLServerPreparedStatement st = new SQLServerPreparedStatement(this, sql, resultSetType, resultSetConcurrency,
                stmtColEncSetting);

        if (requestStarted) {
            addOpenStatement(st);
        }

        loggerExternal.exiting(loggingClassName, "prepareStatement", st);
        return st;
    }

    @Override
    public CallableStatement prepareCall(String sql, int resultSetType,
            int resultSetConcurrency) throws SQLServerException {
        if (loggerExternal.isLoggable(Level.FINER))
            loggerExternal.entering(loggingClassName, "prepareCall",
                    new Object[] {sql, resultSetType, resultSetConcurrency});
        checkClosed();

        SQLServerCallableStatement st = new SQLServerCallableStatement(this, sql, resultSetType, resultSetConcurrency,
                SQLServerStatementColumnEncryptionSetting.UseConnectionSetting);

        if (requestStarted) {
            addOpenStatement(st);
        }

        loggerExternal.exiting(loggingClassName, "prepareCall", st);
        return st;
    }

    @Override
    public void setTypeMap(java.util.Map<String, Class<?>> map) throws SQLException {
        loggerExternal.entering(loggingClassName, "setTypeMap", map);
        checkClosed();
        if (map != null && (map instanceof java.util.HashMap)) {
            // we return an empty Hash map if the user gives this back make sure we accept it.
            if (map.isEmpty()) {
                loggerExternal.exiting(loggingClassName, "setTypeMap");
                return;
            }

        }
        SQLServerException.throwNotSupportedException(this, null);
    }

    @Override
    public java.util.Map<String, Class<?>> getTypeMap() throws SQLServerException {
        loggerExternal.entering(loggingClassName, "getTypeMap");
        checkClosed();
        java.util.Map<String, Class<?>> mp = new java.util.HashMap<>();
        loggerExternal.exiting(loggingClassName, "getTypeMap", mp);
        return mp;
    }

    /* ---------------------- Logon --------------------------- */

    int writeAEFeatureRequest(boolean write, /* if false just calculates the length */
            TDSWriter tdsWriter) throws SQLServerException {
        // This includes the length of the terminator byte. If there are other extension features, re-adjust
        // accordingly.
        int len = 6; // (1byte = featureID, 4bytes = featureData length, 1 bytes = Version)

        if (write) {
            tdsWriter.writeByte(TDS.TDS_FEATURE_EXT_AE); // FEATUREEXT_TC
            tdsWriter.writeInt(1); // length of version
<<<<<<< HEAD
            if (null == enclaveAttestationProtocol || ((null == enclaveAttestationUrl || enclaveAttestationUrl.isEmpty()) 
              && !enclaveAttestationProtocol.equalsIgnoreCase(AttestationProtocol.NONE.toString()))) {
=======
            if (null == enclaveAttestationUrl || enclaveAttestationUrl.isEmpty() || (enclaveAttestationProtocol != null
                    && !enclaveAttestationProtocol.equalsIgnoreCase(AttestationProtocol.NONE.toString()))) {
>>>>>>> 00424291
                tdsWriter.writeByte(TDS.COLUMNENCRYPTION_VERSION1);
            } else {
                tdsWriter.writeByte(TDS.COLUMNENCRYPTION_VERSION2);
            }
        }
        return len;
    }

    int writeFedAuthFeatureRequest(boolean write, /* if false just calculates the length */
            TDSWriter tdsWriter,
            FederatedAuthenticationFeatureExtensionData fedAuthFeatureExtensionData) throws SQLServerException {

        assert (fedAuthFeatureExtensionData.libraryType == TDS.TDS_FEDAUTH_LIBRARY_ADAL
                || fedAuthFeatureExtensionData.libraryType == TDS.TDS_FEDAUTH_LIBRARY_SECURITYTOKEN);

        int dataLen = 0;

        // set dataLen and totalLen
        switch (fedAuthFeatureExtensionData.libraryType) {
            case TDS.TDS_FEDAUTH_LIBRARY_ADAL:
                dataLen = 2; // length of feature data = 1 byte for library and echo + 1 byte for workflow
                break;
            case TDS.TDS_FEDAUTH_LIBRARY_SECURITYTOKEN:
                assert null != fedAuthFeatureExtensionData.accessToken;
                // length of feature data = 1 byte for library and echo,
                // security token length and sizeof(int) for token length itself
                dataLen = 1 + 4 + fedAuthFeatureExtensionData.accessToken.length;
                break;
            default:
                assert (false); // Unrecognized library type for fedauth feature extension request"
                break;
        }

        int totalLen = dataLen + 5; // length of feature id (1 byte), data length field (4 bytes), and feature data
                                    // (dataLen)

        // write feature id
        if (write) {
            tdsWriter.writeByte((byte) TDS.TDS_FEATURE_EXT_FEDAUTH); // FEATUREEXT_TCE

            // set options
            byte options = 0x00;

            // set upper 7 bits of options to indicate fed auth library type
            switch (fedAuthFeatureExtensionData.libraryType) {
                case TDS.TDS_FEDAUTH_LIBRARY_ADAL:
                    assert federatedAuthenticationInfoRequested;
                    options |= TDS.TDS_FEDAUTH_LIBRARY_ADAL << 1;
                    break;
                case TDS.TDS_FEDAUTH_LIBRARY_SECURITYTOKEN:
                    assert federatedAuthenticationRequested;
                    options |= TDS.TDS_FEDAUTH_LIBRARY_SECURITYTOKEN << 1;
                    break;
                default:
                    assert (false); // Unrecognized library type for fedauth feature extension request
                    break;
            }

            options |= (byte) (fedAuthFeatureExtensionData.fedAuthRequiredPreLoginResponse ? 0x01 : 0x00);

            // write FeatureDataLen
            tdsWriter.writeInt(dataLen);

            // write FeatureData
            // write option
            tdsWriter.writeByte(options);

            // write workflow for FedAuthLibrary.ADAL
            // write accessToken for FedAuthLibrary.SecurityToken
            switch (fedAuthFeatureExtensionData.libraryType) {
                case TDS.TDS_FEDAUTH_LIBRARY_ADAL:
                    byte workflow = 0x00;
                    switch (fedAuthFeatureExtensionData.authentication) {
                        case ActiveDirectoryPassword:
                            workflow = TDS.ADALWORKFLOW_ACTIVEDIRECTORYPASSWORD;
                            break;
                        case ActiveDirectoryIntegrated:
                            workflow = TDS.ADALWORKFLOW_ACTIVEDIRECTORYINTEGRATED;
                            break;
                        case ActiveDirectoryMSI:
                            workflow = TDS.ADALWORKFLOW_ACTIVEDIRECTORYMSI;
                            break;
                        case ActiveDirectoryInteractive:
                            workflow = TDS.ADALWORKFLOW_ACTIVEDIRECTORYINTERACTIVE;
                            break;
                        case ActiveDirectoryServicePrincipal:
                            workflow = TDS.ADALWORKFLOW_ACTIVEDIRECTORYSERVICEPRINCIPAL;
                            break;
                        default:
                            assert (false); // Unrecognized Authentication type for fedauth ADAL request
                            break;
                    }

                    tdsWriter.writeByte(workflow);
                    break;
                case TDS.TDS_FEDAUTH_LIBRARY_SECURITYTOKEN:
                    tdsWriter.writeInt(fedAuthFeatureExtensionData.accessToken.length);
                    tdsWriter.writeBytes(fedAuthFeatureExtensionData.accessToken, 0,
                            fedAuthFeatureExtensionData.accessToken.length);
                    break;
                default:
                    assert (false); // Unrecognized FedAuthLibrary type for feature extension request
                    break;
            }
        }
        return totalLen;
    }

    int writeDataClassificationFeatureRequest(boolean write /* if false just calculates the length */,
            TDSWriter tdsWriter) throws SQLServerException {
        int len = 6; // 1byte = featureID, 4bytes = featureData length, 1 bytes = Version
        if (write) {
            // Write Feature ID, length of the version# field and Sensitivity Classification Version#
            tdsWriter.writeByte(TDS.TDS_FEATURE_EXT_DATACLASSIFICATION);
            tdsWriter.writeInt(1);
            tdsWriter.writeByte(TDS.MAX_SUPPORTED_DATA_CLASSIFICATION_VERSION);
        }
        return len; // size of data written
    }

    int writeUTF8SupportFeatureRequest(boolean write, /* if false just calculates the length */
            TDSWriter tdsWriter) throws SQLServerException {
        int len = 5; // 1byte = featureID, 4bytes = featureData length
        if (write) {
            tdsWriter.writeByte(TDS.TDS_FEATURE_EXT_UTF8SUPPORT);
            tdsWriter.writeInt(0);
        }
        return len;
    }

    int writeDNSCacheFeatureRequest(boolean write, /* if false just calculates the length */
            TDSWriter tdsWriter) throws SQLServerException {
        int len = 5; // 1byte = featureID, 4bytes = featureData length
        if (write) {
            tdsWriter.writeByte(TDS.TDS_FEATURE_EXT_AZURESQLDNSCACHING);
            tdsWriter.writeInt(0);
        }
        return len;
    }

    int writeIdleConnectionResiliencyRequest(boolean write, TDSWriter tdsWriter) throws SQLServerException {
        SessionStateTable ssTable = sessionRecovery.getSessionStateTable();
        int len = 1;
        if (write) {
            tdsWriter.writeByte(TDS.TDS_FEATURE_EXT_SESSIONRECOVERY);
        }
        if (!sessionRecovery.getReconnectThread().isAlive()) {
            if (write) {
                tdsWriter.writeInt(0);
            }
            len += 4;
        } else {
            int initialLength = 0;
            initialLength += 1 + 2 * ssTable.getOriginalCatalog().length();
            initialLength += 1 + 2 * ssTable.getOriginalLanguage().length();
            initialLength += 1 + (ssTable.getOriginalCollation() == null ? 0 : SQLCollation.tdsLength());
            initialLength += ssTable.getInitialLength();

            int currentLength = 0;
            currentLength += 1 + 2 * (sCatalog.equals(ssTable.getOriginalCatalog()) ? 0 : sCatalog.length());
            currentLength += 1 + 2 * (sLanguage.equals(ssTable.getOriginalLanguage()) ? 0 : sLanguage.length());
            currentLength += 1 + (databaseCollation == null
                    || databaseCollation.isEqual(ssTable.getOriginalCollation()) ? 0 : SQLCollation.tdsLength());
            currentLength += ssTable.getDeltaLength();

            if (write) {
                // length of data w/o total length (initial + current + 2 * sizeof(DWORD))
                tdsWriter.writeInt(8 + initialLength + currentLength);
                tdsWriter.writeInt(initialLength);
                tdsWriter.writeByte((byte) ssTable.getOriginalCatalog().length());
                tdsWriter.writeBytes(toUCS16(ssTable.getOriginalCatalog()));
                if (ssTable.getOriginalCollation() != null) {
                    tdsWriter.writeByte((byte) SQLCollation.tdsLength());
                    ssTable.getOriginalCollation().writeCollation(tdsWriter);
                } else {
                    tdsWriter.writeByte((byte) 0); // collation length
                }
                tdsWriter.writeByte((byte) ssTable.getOriginalLanguage().length());
                tdsWriter.writeBytes(toUCS16(ssTable.getOriginalLanguage()));
                for (int i = 0; i < SessionStateTable.SESSION_STATE_ID_MAX; i++) {
                    if (ssTable.getSessionStateInitial()[i] != null) {
                        tdsWriter.writeByte((byte) i); // state id
                        if (ssTable.getSessionStateInitial()[i].length >= 0xFF) {
                            tdsWriter.writeByte((byte) 0xFF);
                            tdsWriter.writeShort((short) ssTable.getSessionStateInitial()[i].length);
                        } else {
                            tdsWriter.writeByte((byte) (ssTable.getSessionStateInitial()[i]).length); // state length
                        }
                        tdsWriter.writeBytes(ssTable.getSessionStateInitial()[i]); // state value
                    }
                }
                tdsWriter.writeInt(currentLength);

                if (ssTable.spResetCalled()) {
                    sCatalog = ssTable.getOriginalCatalog();
                    databaseCollation = ssTable.getOriginalCollation();
                    sLanguage = ssTable.getOriginalLanguage();
                    ssTable.setspResetCalled(false);
                }

                // database/catalog
                if (sCatalog.equals(ssTable.getOriginalCatalog())) {
                    tdsWriter.writeByte((byte) 0);
                } else {
                    tdsWriter.writeByte((byte) sCatalog.length());
                    tdsWriter.writeBytes(toUCS16(sCatalog));
                }

                // collation
                if (databaseCollation == null || databaseCollation.isEqual(ssTable.getOriginalCollation())) {
                    tdsWriter.writeByte((byte) 0);
                } else {
                    tdsWriter.writeByte((byte) SQLCollation.tdsLength());
                    databaseCollation.writeCollation(tdsWriter);
                }

                // language
                if (sLanguage.equals(ssTable.getOriginalLanguage())) {
                    tdsWriter.writeByte((byte) 0);
                } else {
                    tdsWriter.writeByte((byte) sLanguage.length());
                    tdsWriter.writeBytes(toUCS16(sLanguage));
                }

                // Delta session state
                for (int i = 0; i < SessionStateTable.SESSION_STATE_ID_MAX; i++) {
                    if (ssTable.getSessionStateDelta()[i] != null
                            && ssTable.getSessionStateDelta()[i].getData() != null) {
                        tdsWriter.writeByte((byte) i); // state id
                        if (ssTable.getSessionStateDelta()[i].getDataLength() >= 0xFF) {
                            tdsWriter.writeByte((byte) 0xFF);
                            tdsWriter.writeShort((short) ssTable.getSessionStateDelta()[i].getDataLength());
                        } else
                            tdsWriter.writeByte((byte) (ssTable.getSessionStateDelta()[i].getDataLength()));
                        tdsWriter.writeBytes(ssTable.getSessionStateDelta()[i].getData()); // state value
                    }
                }
            }
            len += initialLength + currentLength + 12 /* length fields (initial, current, total) */;
        }
        return len;
    }

    /**
     * Logon Command
     *
     */
    private final class LogonCommand extends UninterruptableTDSCommand {
        // Always update serialVersionUID when prompted.
        private static final long serialVersionUID = 1L;

        LogonCommand() {
            super("logon");
        }

        final boolean doExecute() throws SQLServerException {
            logon(this);
            return true;
        }
    }

    private void logon(LogonCommand command) throws SQLServerException {
        SSPIAuthentication authentication = null;

        if (integratedSecurity) {
            if (AuthenticationScheme.nativeAuthentication == intAuthScheme) {
                authentication = new AuthenticationJNI(this, currentConnectPlaceHolder.getServerName(),
                        currentConnectPlaceHolder.getPortNumber());
            } else if (AuthenticationScheme.javaKerberos == intAuthScheme) {
                if (null != impersonatedUserCred) {
                    authentication = new KerbAuthentication(this, currentConnectPlaceHolder.getServerName(),
                            currentConnectPlaceHolder.getPortNumber(), impersonatedUserCred, isUserCreatedCredential);
                } else {
                    authentication = new KerbAuthentication(this, currentConnectPlaceHolder.getServerName(),
                            currentConnectPlaceHolder.getPortNumber());
                }
            } else if (ntlmAuthentication) {
                if (null == ntlmPasswordHash) {
                    ntlmPasswordHash = NTLMAuthentication.getNtlmPasswordHash(
                            activeConnectionProperties.getProperty(SQLServerDriverStringProperty.PASSWORD.toString()));
                    activeConnectionProperties.remove(SQLServerDriverStringProperty.PASSWORD.toString());
                }

                authentication = new NTLMAuthentication(this,
                        activeConnectionProperties.getProperty(SQLServerDriverStringProperty.DOMAIN.toString()),
                        activeConnectionProperties.getProperty(SQLServerDriverStringProperty.USER.toString()),
                        ntlmPasswordHash, hostName);
            }
        }
        /*
         * If the workflow being used is Active Directory Password or Active Directory Integrated and server's prelogin
         * response for FEDAUTHREQUIRED option indicates Federated Authentication is required, we have to insert FedAuth
         * Feature Extension in Login7, indicating the intent to use Active Directory Authentication Library for SQL
         * Server.
         */
        if (authenticationString.equalsIgnoreCase(SqlAuthentication.ActiveDirectoryPassword.toString())
                || ((authenticationString.equalsIgnoreCase(SqlAuthentication.ActiveDirectoryIntegrated.toString())
                        || authenticationString.equalsIgnoreCase(SqlAuthentication.ActiveDirectoryMSI.toString())
                        || authenticationString
                                .equalsIgnoreCase(SqlAuthentication.ActiveDirectoryServicePrincipal.toString())
                        || authenticationString
                                .equalsIgnoreCase(SqlAuthentication.ActiveDirectoryInteractive.toString()))
                        && fedAuthRequiredPreLoginResponse)) {
            federatedAuthenticationInfoRequested = true;
            fedAuthFeatureExtensionData = new FederatedAuthenticationFeatureExtensionData(TDS.TDS_FEDAUTH_LIBRARY_ADAL,
                    authenticationString, fedAuthRequiredPreLoginResponse);
        }

        if (null != accessTokenInByte) {
            fedAuthFeatureExtensionData = new FederatedAuthenticationFeatureExtensionData(
                    TDS.TDS_FEDAUTH_LIBRARY_SECURITYTOKEN, fedAuthRequiredPreLoginResponse, accessTokenInByte);
            /*
             * No need any further info from the server for token based authentication. So set
             * _federatedAuthenticationRequested to true
             */
            federatedAuthenticationRequested = true;
        }
        try {
            sendLogon(command, authentication, fedAuthFeatureExtensionData);
            /*
             * If we got routed in the current attempt, the server closes the connection. So, we should not be sending
             * anymore commands to the server in that case.
             */
            if (!isRoutedInCurrentAttempt) {
                originalCatalog = sCatalog;
                String sqlStmt = sqlStatementToInitialize();
                if (sqlStmt != null) {
                    connectionCommand(sqlStmt, "Change Settings");
                }
            }
        } finally {
            if (integratedSecurity) {
                if (null != authentication) {
                    authentication.releaseClientContext();
                    authentication = null;
                }
                if (null != impersonatedUserCred) {
                    impersonatedUserCred = null;
                }
            }
        }
    }

    private static final int ENVCHANGE_DATABASE = 1;
    private static final int ENVCHANGE_LANGUAGE = 2;
    private static final int ENVCHANGE_CHARSET = 3;
    private static final int ENVCHANGE_PACKETSIZE = 4;
    private static final int ENVCHANGE_SORTLOCALEID = 5;
    private static final int ENVCHANGE_SORTFLAGS = 6;
    private static final int ENVCHANGE_SQLCOLLATION = 7;
    private static final int ENVCHANGE_XACT_BEGIN = 8;
    private static final int ENVCHANGE_XACT_COMMIT = 9;
    private static final int ENVCHANGE_XACT_ROLLBACK = 10;
    private static final int ENVCHANGE_DTC_ENLIST = 11;
    private static final int ENVCHANGE_DTC_DEFECT = 12;
    private static final int ENVCHANGE_CHANGE_MIRROR = 13;
    @SuppressWarnings("unused")
    private static final int ENVCHANGE_UNUSED_14 = 14;
    private static final int ENVCHANGE_DTC_PROMOTE = 15;
    private static final int ENVCHANGE_DTC_MGR_ADDR = 16;
    private static final int ENVCHANGE_XACT_ENDED = 17;
    private static final int ENVCHANGE_RESET_COMPLETE = 18;
    private static final int ENVCHANGE_USER_INFO = 19;
    private static final int ENVCHANGE_ROUTING = 20;

    final void processEnvChange(TDSReader tdsReader) throws SQLServerException {
        tdsReader.readUnsignedByte(); // token type
        final int envValueLength = tdsReader.readUnsignedShort();

        TDSReaderMark mark = tdsReader.mark();
        int envchange = tdsReader.readUnsignedByte();
        switch (envchange) {
            case ENVCHANGE_PACKETSIZE:
                // Set NEW value as new TDS packet size
                try {
                    tdsPacketSize = Integer.parseInt(tdsReader.readUnicodeString(tdsReader.readUnsignedByte()));
                } catch (NumberFormatException e) {
                    tdsReader.throwInvalidTDS();
                }
                if (connectionlogger.isLoggable(Level.FINER))
                    connectionlogger.finer(toString() + " Network packet size is " + tdsPacketSize + " bytes");
                break;

            case ENVCHANGE_SQLCOLLATION:
                if (SQLCollation.tdsLength() != tdsReader.readUnsignedByte())
                    tdsReader.throwInvalidTDS();

                try {
                    databaseCollation = new SQLCollation(tdsReader);
                } catch (java.io.UnsupportedEncodingException e) {
                    terminate(SQLServerException.DRIVER_ERROR_INVALID_TDS, e.getMessage(), e);
                }

                break;

            case ENVCHANGE_DTC_ENLIST:
            case ENVCHANGE_XACT_BEGIN:
                rolledBackTransaction = false;
                byte[] transactionDescriptor = getTransactionDescriptor();

                if (transactionDescriptor.length != tdsReader.readUnsignedByte())
                    tdsReader.throwInvalidTDS();

                tdsReader.readBytes(transactionDescriptor, 0, transactionDescriptor.length);

                if (connectionlogger.isLoggable(Level.FINER)) {
                    String op;
                    if (ENVCHANGE_XACT_BEGIN == envchange)
                        op = " started";
                    else
                        op = " enlisted";

                    connectionlogger.finer(toString() + op);
                }
                break;

            case ENVCHANGE_XACT_ROLLBACK:
                rolledBackTransaction = true;

                if (inXATransaction) {
                    if (connectionlogger.isLoggable(Level.FINER))
                        connectionlogger.finer(toString() + " rolled back. (DTC)");

                    // Do not clear the transaction descriptor if the connection is in DT.
                    // For a DTC transaction, a ENV_ROLLBACKTRAN token won't cleanup the xactID previously cached on the
                    // connection
                    // because user is required to explicitly un-enlist/defect a connection from a DTC.
                    // A ENV_DEFECTTRAN token though will clean the DTC xactID on the connection.
                } else {
                    if (connectionlogger.isLoggable(Level.FINER))
                        connectionlogger.finer(toString() + " rolled back");

                    Arrays.fill(getTransactionDescriptor(), (byte) 0);
                }

                break;

            case ENVCHANGE_XACT_COMMIT:
                if (connectionlogger.isLoggable(Level.FINER))
                    connectionlogger.finer(toString() + " committed");

                Arrays.fill(getTransactionDescriptor(), (byte) 0);

                break;

            case ENVCHANGE_DTC_DEFECT:
                if (connectionlogger.isLoggable(Level.FINER))
                    connectionlogger.finer(toString() + " defected");

                Arrays.fill(getTransactionDescriptor(), (byte) 0);

                break;

            case ENVCHANGE_DATABASE:
                setCatalogName(tdsReader.readUnicodeString(tdsReader.readUnsignedByte()));
                break;

            case ENVCHANGE_CHANGE_MIRROR:
                setFailoverPartnerServerProvided(tdsReader.readUnicodeString(tdsReader.readUnsignedByte()));
                break;
            case ENVCHANGE_LANGUAGE:
                setLanguageName(tdsReader.readUnicodeString(tdsReader.readUnsignedByte()));
                break;
            case ENVCHANGE_RESET_COMPLETE:
                sessionRecovery.getSessionStateTable().reset();
                break;
            // Skip unsupported, ENVCHANGES
            case ENVCHANGE_CHARSET:
            case ENVCHANGE_SORTLOCALEID:
            case ENVCHANGE_SORTFLAGS:
            case ENVCHANGE_DTC_PROMOTE:
            case ENVCHANGE_DTC_MGR_ADDR:
            case ENVCHANGE_XACT_ENDED:
            case ENVCHANGE_USER_INFO:
                if (connectionlogger.isLoggable(Level.FINER))
                    connectionlogger.finer(toString() + " Ignored env change: " + envchange);
                break;
            case ENVCHANGE_ROUTING:

                // initialize to invalid values
                int routingDataValueLength, routingProtocol, routingPortNumber, routingServerNameLength;
                routingDataValueLength = routingProtocol = routingPortNumber = routingServerNameLength = -1;

                String routingServerName = null;

                try {
                    routingDataValueLength = tdsReader.readUnsignedShort();
                    if (routingDataValueLength <= 5)// (5 is the no of bytes in protocol + port number+ length field of
                                                    // server name)
                    {
                        throwInvalidTDS();
                    }

                    routingProtocol = tdsReader.readUnsignedByte();
                    if (routingProtocol != 0) {
                        throwInvalidTDS();
                    }

                    routingPortNumber = tdsReader.readUnsignedShort();
                    if (routingPortNumber <= 0 || routingPortNumber > 65535) {
                        throwInvalidTDS();
                    }

                    routingServerNameLength = tdsReader.readUnsignedShort();
                    if (routingServerNameLength <= 0 || routingServerNameLength > 1024) {
                        throwInvalidTDS();
                    }

                    routingServerName = tdsReader.readUnicodeString(routingServerNameLength);
                    assert routingServerName != null;

                } finally {
                    if (connectionlogger.isLoggable(Level.FINER)) {
                        connectionlogger.finer(toString() + " Received routing ENVCHANGE with the following values."
                                + " routingDataValueLength:" + routingDataValueLength + " protocol:" + routingProtocol
                                + " portNumber:" + routingPortNumber + " serverNameLength:" + routingServerNameLength
                                + " serverName:" + ((routingServerName != null) ? routingServerName : "null"));
                    }
                }

                // Check if the hostNameInCertificate needs to be updated to handle the rerouted subdomain in Azure
                String currentHostName = activeConnectionProperties.getProperty("hostNameInCertificate");

                // skip the check for hostNameInCertificate if routingServerName is null
                if (null != currentHostName && currentHostName.startsWith("*") && (null != routingServerName)
                        && routingServerName.indexOf('.') != -1) {
                    char[] currentHostNameCharArray = currentHostName.toCharArray();
                    char[] routingServerNameCharArray = routingServerName.toCharArray();
                    boolean hostNameNeedsUpdate = true;

                    /*
                     * Check if routingServerName and hostNameInCertificate are from same domain by verifying each
                     * character in currentHostName from last until it reaches the character before the wildcard symbol
                     * (i.e. currentHostNameCharArray[1])
                     */
                    for (int i = currentHostName.length() - 1, j = routingServerName.length() - 1; i > 0 && j > 0;
                            i--, j--) {
                        if (routingServerNameCharArray[j] != currentHostNameCharArray[i]) {
                            hostNameNeedsUpdate = false;
                            break;
                        }
                    }

                    if (hostNameNeedsUpdate) {
                        String newHostName = "*" + routingServerName.substring(routingServerName.indexOf('.'));
                        activeConnectionProperties.setProperty("hostNameInCertificate", newHostName);

                        if (connectionlogger.isLoggable(Level.FINER)) {
                            connectionlogger.finer(toString() + "Using new host to validate the SSL certificate");
                        }
                    }
                }

                isRoutedInCurrentAttempt = true;
                routingInfo = new ServerPortPlaceHolder(routingServerName, routingPortNumber, null, integratedSecurity);
                break;

            // Error on unrecognized, unused ENVCHANGES
            default:
                if (connectionlogger.isLoggable(Level.WARNING)) {
                    connectionlogger.warning(toString() + " Unknown environment change: " + envchange);
                }
                throwInvalidTDS();
                break;
        }

        // After extracting whatever value information we need, skip over whatever is left
        // that we're not interested in.
        tdsReader.reset(mark);
        tdsReader.readBytes(new byte[envValueLength], 0, envValueLength);
    }

    final void processFedAuthInfo(TDSReader tdsReader, TDSTokenHandler tdsTokenHandler) throws SQLServerException {
        SqlFedAuthInfo sqlFedAuthInfo = new SqlFedAuthInfo();

        tdsReader.readUnsignedByte(); // token type, 0xEE

        // TdsParser.TryGetTokenLength, for FEDAUTHINFO, it uses TryReadInt32()
        int tokenLen = tdsReader.readInt();

        if (connectionlogger.isLoggable(Level.FINER)) {
            connectionlogger.fine(toString() + " FEDAUTHINFO token stream length = " + tokenLen);
        }

        if (tokenLen < 4) {
            // the token must at least contain a DWORD(length is 4 bytes) indicating the number of info IDs
            if (connectionlogger.isLoggable(Level.SEVERE)) {
                connectionlogger.severe(toString() + "FEDAUTHINFO token stream length too short for CountOfInfoIDs.");
            }
            throw new SQLServerException(
                    SQLServerException.getErrString("R_FedAuthInfoLengthTooShortForCountOfInfoIds"), null);
        }

        // read how many FedAuthInfo options there are
        int optionsCount = tdsReader.readInt();

        tokenLen = tokenLen - 4; // remaining length is shortened since we read optCount, 4 is the size of int

        if (connectionlogger.isLoggable(Level.FINER)) {
            connectionlogger.fine(toString() + " CountOfInfoIDs = " + optionsCount);
        }

        if (tokenLen > 0) {
            // read the rest of the token
            byte[] tokenData = new byte[tokenLen];

            tdsReader.readBytes(tokenData, 0, tokenLen);

            if (connectionlogger.isLoggable(Level.FINER)) {
                connectionlogger
                        .fine(toString() + " Read rest of FEDAUTHINFO token stream: " + Arrays.toString(tokenData));
            }

            // each FedAuthInfoOpt is 9 bytes:
            // 1 byte for FedAuthInfoID
            // 4 bytes for FedAuthInfoDataLen
            // 4 bytes for FedAuthInfoDataOffset
            // So this is the index in tokenData for the i-th option
            final int optionSize = 9;

            // the total number of bytes for all FedAuthInfoOpts together
            int totalOptionsSize = optionsCount * optionSize;

            for (int i = 0; i < optionsCount; i++) {
                int currentOptionOffset = i * optionSize;

                byte id = tokenData[currentOptionOffset];
                byte[] buffer = new byte[4];
                buffer[3] = tokenData[currentOptionOffset + 1];
                buffer[2] = tokenData[currentOptionOffset + 2];
                buffer[1] = tokenData[currentOptionOffset + 3];
                buffer[0] = tokenData[currentOptionOffset + 4];
                java.nio.ByteBuffer wrapped = java.nio.ByteBuffer.wrap(buffer); // big-endian by default
                int dataLen = wrapped.getInt();

                buffer = new byte[4];
                buffer[3] = tokenData[currentOptionOffset + 5];
                buffer[2] = tokenData[currentOptionOffset + 6];
                buffer[1] = tokenData[currentOptionOffset + 7];
                buffer[0] = tokenData[currentOptionOffset + 8];
                wrapped = java.nio.ByteBuffer.wrap(buffer); // big-endian by default
                int dataOffset = wrapped.getInt();

                if (connectionlogger.isLoggable(Level.FINER)) {
                    connectionlogger.fine(toString() + " FedAuthInfoOpt: ID=" + id + ", DataLen=" + dataLen
                            + ", Offset=" + dataOffset);
                }

                // offset is measured from optCount, so subtract to make offset measured
                // from the beginning of tokenData, 4 is the size of int
                dataOffset = dataOffset - 4;

                // if dataOffset points to a region within FedAuthInfoOpt or after the end of the token, throw
                if (dataOffset < totalOptionsSize || dataOffset >= tokenLen) {
                    if (connectionlogger.isLoggable(Level.SEVERE)) {
                        connectionlogger.severe(toString() + "FedAuthInfoDataOffset points to an invalid location.");
                    }
                    MessageFormat form = new MessageFormat(
                            SQLServerException.getErrString("R_FedAuthInfoInvalidOffset"));
                    throw new SQLServerException(form.format(new Object[] {dataOffset}), null);
                }

                // try to read data and throw if the arguments are bad, meaning the server sent us a bad token
                String data = null;
                try {
                    byte[] dataArray = new byte[dataLen];
                    System.arraycopy(tokenData, dataOffset, dataArray, 0, dataLen);
                    data = new String(dataArray, UTF_16LE);
                } catch (Exception e) {
                    connectionlogger.severe(toString() + "Failed to read FedAuthInfoData.");
                    throw new SQLServerException(SQLServerException.getErrString("R_FedAuthInfoFailedToReadData"), e);
                }

                if (connectionlogger.isLoggable(Level.FINER)) {
                    connectionlogger.fine(toString() + " FedAuthInfoData: " + data);
                }

                // store data in tempFedAuthInfo
                switch (id) {
                    case TDS.FEDAUTH_INFO_ID_SPN:
                        sqlFedAuthInfo.spn = data;
                        break;
                    case TDS.FEDAUTH_INFO_ID_STSURL:
                        sqlFedAuthInfo.stsurl = data;
                        break;
                    default:
                        if (connectionlogger.isLoggable(Level.FINER)) {
                            connectionlogger
                                    .fine(toString() + " Ignoring unknown federated authentication info option: " + id);
                        }
                        break;
                }
            }
        } else {
            if (connectionlogger.isLoggable(Level.SEVERE)) {
                connectionlogger.severe(
                        toString() + "FEDAUTHINFO token stream is not long enough to contain the data it claims to.");
            }
            MessageFormat form = new MessageFormat(
                    SQLServerException.getErrString("R_FedAuthInfoLengthTooShortForData"));
            throw new SQLServerException(form.format(new Object[] {tokenLen}), null);
        }

        if (null == sqlFedAuthInfo.spn || null == sqlFedAuthInfo.stsurl || sqlFedAuthInfo.spn.trim().isEmpty()
                || sqlFedAuthInfo.stsurl.trim().isEmpty()) {
            // We should be receiving both stsurl and spn
            if (connectionlogger.isLoggable(Level.SEVERE)) {
                connectionlogger.severe(toString() + "FEDAUTHINFO token stream does not contain both STSURL and SPN.");
            }
            throw new SQLServerException(SQLServerException.getErrString("R_FedAuthInfoDoesNotContainStsurlAndSpn"),
                    null);
        }

        onFedAuthInfo(sqlFedAuthInfo, tdsTokenHandler);

        aadPrincipalSecret = "";
        activeConnectionProperties.remove(SQLServerDriverStringProperty.AAD_SECURE_PRINCIPAL_SECRET.toString());
    }

    final void processSessionState(TDSReader tdsReader) throws SQLServerException {
        if (sessionRecovery.isConnectionRecoveryNegotiated()) {
            tdsReader.readUnsignedByte(); // token type
            long dataLength = tdsReader.readUnsignedInt();
            if (dataLength < 7) {
                if (connectionlogger.isLoggable(Level.SEVERE))
                    connectionlogger.severe(toString()
                            + "SESSIONSTATETOKEN token stream is not long enough to contain the data it claims to.");
                sessionRecovery.getSessionStateTable().setMasterRecoveryDisabled(true);
                tdsReader.throwInvalidTDS();
            }
            int sequenceNumber = tdsReader.readInt();
            long dataBytesRead = 4;
            /*
             * Sequence number has reached max value and will now roll over. Hence disable CR permanently. This is set
             * to false when session state data is being reset to initial state when connection is taken out of a
             * connection pool.
             */
            if (SessionStateTable.MASTER_RECOVERY_DISABLE_SEQ_NUMBER == sequenceNumber) {
                sessionRecovery.getSessionStateTable().setMasterRecoveryDisabled(true);
            }

            byte status = (byte) tdsReader.readUnsignedByte();
            boolean fRecoverable = (status & 0x01) > 0 ? true : false;
            dataBytesRead += 1;

            while (dataBytesRead < dataLength) {
                short sessionStateId = (short) tdsReader.readUnsignedByte();
                int sessionStateLength = (int) tdsReader.readUnsignedByte();
                dataBytesRead += 2;
                if (sessionStateLength >= 0xFF) {
                    sessionStateLength = (int) tdsReader.readUnsignedInt(); // xFF - xFFFF
                    dataBytesRead += 4;
                }

                if (sessionRecovery.getSessionStateTable().getSessionStateDelta()[sessionStateId] == null) {
                    sessionRecovery.getSessionStateTable()
                            .getSessionStateDelta()[sessionStateId] = new SessionStateValue();
                }
                /*
                 * else Exception will not be thrown. Instead the state is just ignored.
                 */

                if (SessionStateTable.MASTER_RECOVERY_DISABLE_SEQ_NUMBER != sequenceNumber
                        && ((null == sessionRecovery.getSessionStateTable().getSessionStateDelta()[sessionStateId]
                                .getData())
                                || (sessionRecovery.getSessionStateTable().getSessionStateDelta()[sessionStateId]
                                        .isSequenceNumberGreater(sequenceNumber)))) {
                    sessionRecovery.getSessionStateTable().updateSessionState(tdsReader, sessionStateId,
                            sessionStateLength, sequenceNumber, fRecoverable);
                } else {
                    tdsReader.readSkipBytes(sessionStateLength);
                }
                dataBytesRead += sessionStateLength;
            }
            if (dataBytesRead != dataLength) {
                if (connectionlogger.isLoggable(Level.SEVERE))
                    connectionlogger.severe(toString() + " Session State data length is corrupt.");
                sessionRecovery.getSessionStateTable().setMasterRecoveryDisabled(true);
                tdsReader.throwInvalidTDS();
            }
        } else {
            if (connectionlogger.isLoggable(Level.SEVERE))
                connectionlogger
                        .severe(toString() + " Session state received when session recovery was not negotiated.");
            tdsReader.throwInvalidTDSToken(TDS.getTokenName(tdsReader.peekTokenType()));
        }
    }

    /**
     * FedAuth Token Command
     *
     */
    final class FedAuthTokenCommand extends UninterruptableTDSCommand {
        // Always update serialVersionUID when prompted.
        private static final long serialVersionUID = 1L;
        TDSTokenHandler tdsTokenHandler = null;
        SqlFedAuthToken sqlFedAuthToken = null;

        FedAuthTokenCommand(SqlFedAuthToken sqlFedAuthToken, TDSTokenHandler tdsTokenHandler) {
            super("FedAuth");
            this.tdsTokenHandler = tdsTokenHandler;
            this.sqlFedAuthToken = sqlFedAuthToken;
        }

        final boolean doExecute() throws SQLServerException {
            sendFedAuthToken(this, sqlFedAuthToken, tdsTokenHandler);
            return true;
        }
    }

    /**
     * Generates (if appropriate) and sends a Federated Authentication Access token to the server, using the Federated
     * Authentication Info.
     */
    void onFedAuthInfo(SqlFedAuthInfo fedAuthInfo, TDSTokenHandler tdsTokenHandler) throws SQLServerException {
        assert (null != activeConnectionProperties.getProperty(SQLServerDriverStringProperty.USER.toString())
                && null != activeConnectionProperties.getProperty(SQLServerDriverStringProperty.PASSWORD.toString()))
                || (authenticationString.equalsIgnoreCase(SqlAuthentication.ActiveDirectoryIntegrated.toString())
                        || authenticationString.equalsIgnoreCase(SqlAuthentication.ActiveDirectoryMSI.toString())
                        || authenticationString
                                .equalsIgnoreCase(SqlAuthentication.ActiveDirectoryInteractive.toString())
                                && fedAuthRequiredPreLoginResponse);

        assert null != fedAuthInfo;

        attemptRefreshTokenLocked = true;
        fedAuthToken = getFedAuthToken(fedAuthInfo);
        attemptRefreshTokenLocked = false;

        // fedAuthToken cannot be null.
        assert null != fedAuthToken;

        TDSCommand fedAuthCommand = new FedAuthTokenCommand(fedAuthToken, tdsTokenHandler);
        fedAuthCommand.execute(tdsChannel.getWriter(), tdsChannel.getReader(fedAuthCommand));
    }

    private SqlFedAuthToken getFedAuthToken(SqlFedAuthInfo fedAuthInfo) throws SQLServerException {
        SqlFedAuthToken fedAuthToken = null;

        // fedAuthInfo should not be null.
        assert null != fedAuthInfo;

        String user = activeConnectionProperties.getProperty(SQLServerDriverStringProperty.USER.toString());

        // No:of milliseconds to sleep for the inital back off.
        int sleepInterval = 100;

        while (true) {
            if (authenticationString.equalsIgnoreCase(SqlAuthentication.ActiveDirectoryPassword.toString())) {
                if (!msalContextExists()) {
                    MessageFormat form = new MessageFormat(SQLServerException.getErrString("R_MSALMissing"));
                    throw new SQLServerException(form.format(new Object[] {authenticationString}), null, 0, null);
                }
                fedAuthToken = SQLServerMSAL4JUtils.getSqlFedAuthToken(fedAuthInfo, user,
                        activeConnectionProperties.getProperty(SQLServerDriverStringProperty.PASSWORD.toString()),
                        authenticationString);

                // Break out of the retry loop in successful case.
                break;
            } else if (authenticationString.equalsIgnoreCase(SqlAuthentication.ActiveDirectoryMSI.toString())) {
                fedAuthToken = SQLServerSecurityUtility.getMSIAuthToken(fedAuthInfo.spn,
                        activeConnectionProperties.getProperty(SQLServerDriverStringProperty.MSI_CLIENT_ID.toString()));

                // Break out of the retry loop in successful case.
                break;
            } else if (authenticationString
                    .equalsIgnoreCase(SqlAuthentication.ActiveDirectoryServicePrincipal.toString())) {
                if (!msalContextExists()) {
                    MessageFormat form = new MessageFormat(SQLServerException.getErrString("R_MSALMissing"));
                    throw new SQLServerException(form.format(new Object[] {authenticationString}), null, 0, null);
                }

                // aadPrincipalID and aadPrincipalSecret is deprecated replaced by username and password
                if (aadPrincipalID != null && !aadPrincipalID.isEmpty() && aadPrincipalSecret != null
                        && !aadPrincipalSecret.isEmpty()) {
                    fedAuthToken = SQLServerMSAL4JUtils.getSqlFedAuthTokenPrincipal(fedAuthInfo, aadPrincipalID,
                            aadPrincipalSecret, authenticationString);
                } else {
                    fedAuthToken = SQLServerMSAL4JUtils.getSqlFedAuthTokenPrincipal(fedAuthInfo,
                            activeConnectionProperties.getProperty(SQLServerDriverStringProperty.USER.toString()),
                            activeConnectionProperties.getProperty(SQLServerDriverStringProperty.PASSWORD.toString()),
                            authenticationString);
                }

                // Break out of the retry loop in successful case.
                break;
            } else if (authenticationString.equalsIgnoreCase(SqlAuthentication.ActiveDirectoryIntegrated.toString())) {
                // If operating system is windows and mssql-jdbc_auth is loaded then choose the DLL authentication.
                if (System.getProperty("os.name").toLowerCase(Locale.ENGLISH).startsWith("windows")
                        && AuthenticationJNI.isDllLoaded()) {
                    try {
                        FedAuthDllInfo dllInfo = AuthenticationJNI.getAccessTokenForWindowsIntegrated(
                                fedAuthInfo.stsurl, fedAuthInfo.spn, clientConnectionId.toString(),
                                ActiveDirectoryAuthentication.JDBC_FEDAUTH_CLIENT_ID, 0);

                        // AccessToken should not be null.
                        assert null != dllInfo.accessTokenBytes;
                        byte[] accessTokenFromDLL = dllInfo.accessTokenBytes;

                        String accessToken = new String(accessTokenFromDLL, UTF_16LE);
                        fedAuthToken = new SqlFedAuthToken(accessToken, dllInfo.expiresIn);

                        // Break out of the retry loop in successful case.
                        break;
                    } catch (DLLException adalException) {

                        // the mssql-jdbc_auth DLL return -1 for errorCategory, if unable to load the adalsql DLL
                        int errorCategory = adalException.GetCategory();
                        if (-1 == errorCategory) {
                            MessageFormat form = new MessageFormat(
                                    SQLServerException.getErrString("R_UnableLoadADALSqlDll"));
                            Object[] msgArgs = {Integer.toHexString(adalException.GetState())};
                            throw new SQLServerException(form.format(msgArgs), null);
                        }

                        int millisecondsRemaining = timerRemaining(timerExpire);
                        if (ActiveDirectoryAuthentication.GET_ACCESS_TOKEN_TANSISENT_ERROR != errorCategory
                                || timerHasExpired(timerExpire) || (sleepInterval >= millisecondsRemaining)) {

                            String errorStatus = Integer.toHexString(adalException.GetStatus());

                            if (connectionlogger.isLoggable(Level.FINER)) {
                                connectionlogger.fine(
                                        toString() + " SQLServerConnection.getFedAuthToken.AdalException category:"
                                                + errorCategory + " error: " + errorStatus);
                            }

                            MessageFormat form = new MessageFormat(
                                    SQLServerException.getErrString("R_ADALAuthenticationMiddleErrorMessage"));
                            String errorCode = Integer.toHexString(adalException.GetStatus()).toUpperCase();
                            Object[] msgArgs1 = {errorCode, adalException.GetState()};
                            SQLServerException middleException = new SQLServerException(form.format(msgArgs1),
                                    adalException);

                            form = new MessageFormat(SQLServerException.getErrString("R_MSALExecution"));
                            Object[] msgArgs = {user, authenticationString};
                            throw new SQLServerException(form.format(msgArgs), null, 0, middleException);
                        }

                        if (connectionlogger.isLoggable(Level.FINER)) {
                            connectionlogger.fine(toString() + " SQLServerConnection.getFedAuthToken sleeping: "
                                    + sleepInterval + " milliseconds.");
                            connectionlogger.fine(toString() + " SQLServerConnection.getFedAuthToken remaining: "
                                    + millisecondsRemaining + " milliseconds.");
                        }

                        try {
                            Thread.sleep(sleepInterval);
                        } catch (InterruptedException e1) {
                            // re-interrupt the current thread, in order to restore the thread's interrupt status.
                            Thread.currentThread().interrupt();
                        }
                        sleepInterval = sleepInterval * 2;
                    }
                }
                // else choose MSAL4J for integrated authentication. This option is supported for both windows and unix,
                // so we don't need to check the
                // OS version here.
                else {
                    // Check if MSAL4J library is available
                    if (!msalContextExists()) {
                        MessageFormat form = new MessageFormat(SQLServerException.getErrString("R_DLLandMSALMissing"));
                        Object[] msgArgs = {SQLServerDriver.AUTH_DLL_NAME, authenticationString};
                        throw new SQLServerException(form.format(msgArgs), null, 0, null);
                    }
                    fedAuthToken = SQLServerMSAL4JUtils.getSqlFedAuthTokenIntegrated(fedAuthInfo, authenticationString);
                }
                // Break out of the retry loop in successful case.
                break;
            } else if (authenticationString.equalsIgnoreCase(SqlAuthentication.ActiveDirectoryInteractive.toString())) {
                if (!msalContextExists()) {
                    MessageFormat form = new MessageFormat(SQLServerException.getErrString("R_MSALMissing"));
                    throw new SQLServerException(form.format(new Object[] {authenticationString}), null, 0, null);
                }
                // interactive flow
                fedAuthToken = SQLServerMSAL4JUtils.getSqlFedAuthTokenInteractive(fedAuthInfo, user,
                        authenticationString);

                // Break out of the retry loop in successful case.
                break;
            }
        }

        return fedAuthToken;
    }

    private boolean msalContextExists() {
        try {
            Class.forName("com.microsoft.aad.msal4j.PublicClientApplication");
        } catch (ClassNotFoundException e) {
            return false;
        }
        return true;
    }

    /**
     * Send the access token to the server.
     */
    private void sendFedAuthToken(FedAuthTokenCommand fedAuthCommand, SqlFedAuthToken fedAuthToken,
            TDSTokenHandler tdsTokenHandler) throws SQLServerException {
        assert null != fedAuthToken;
        assert null != fedAuthToken.accessToken;

        if (connectionlogger.isLoggable(Level.FINER)) {
            connectionlogger.fine(toString() + " Sending federated authentication token.");
        }

        TDSWriter tdsWriter = fedAuthCommand.startRequest(TDS.PKT_FEDAUTH_TOKEN_MESSAGE);

        byte[] accessToken = fedAuthToken.accessToken.getBytes(UTF_16LE);

        // Send total length (length of token plus 4 bytes for the token length field)
        // If we were sending a nonce, this would include that length as well
        tdsWriter.writeInt(accessToken.length + 4);

        // Send length of token
        tdsWriter.writeInt(accessToken.length);

        // Send federated authentication access token.
        tdsWriter.writeBytes(accessToken, 0, accessToken.length);

        TDSReader tdsReader;
        tdsReader = fedAuthCommand.startResponse();

        federatedAuthenticationRequested = true;

        TDSParser.parse(tdsReader, tdsTokenHandler);
    }

    final void processFeatureExtAck(TDSReader tdsReader) throws SQLServerException {
        tdsReader.readUnsignedByte(); // Reading FEATUREEXTACK_TOKEN 0xAE

        // read feature ID
        byte featureId;
        do {
            featureId = (byte) tdsReader.readUnsignedByte();

            if (featureId != TDS.FEATURE_EXT_TERMINATOR) {
                int dataLen;
                dataLen = tdsReader.readInt();

                byte[] data = new byte[dataLen];
                if (dataLen > 0) {
                    tdsReader.readBytes(data, 0, dataLen);
                }
                onFeatureExtAck(featureId, data);
            }
        } while (featureId != TDS.FEATURE_EXT_TERMINATOR);
    }

    private void onFeatureExtAck(byte featureId, byte[] data) throws SQLServerException {
        // To be able to cache both control and tenant ring IPs, need to parse AZURESQLDNSCACHING.
        if (null != routingInfo && TDS.TDS_FEATURE_EXT_AZURESQLDNSCACHING != featureId)
            return;

        switch (featureId) {
            case TDS.TDS_FEATURE_EXT_FEDAUTH: {
                if (connectionlogger.isLoggable(Level.FINER)) {
                    connectionlogger.fine(
                            toString() + " Received feature extension acknowledgement for federated authentication.");
                }

                if (!federatedAuthenticationRequested) {
                    if (connectionlogger.isLoggable(Level.SEVERE)) {
                        connectionlogger.severe(toString() + " Did not request federated authentication.");
                    }
                    MessageFormat form = new MessageFormat(
                            SQLServerException.getErrString("R_UnrequestedFeatureAckReceived"));
                    Object[] msgArgs = {featureId};
                    throw new SQLServerException(form.format(msgArgs), null);
                }

                // _fedAuthFeatureExtensionData must not be null when _federatedAuthenticatonRequested == true
                assert null != fedAuthFeatureExtensionData;

                switch (fedAuthFeatureExtensionData.libraryType) {
                    case TDS.TDS_FEDAUTH_LIBRARY_ADAL:
                    case TDS.TDS_FEDAUTH_LIBRARY_SECURITYTOKEN:
                        // The server shouldn't have sent any additional data with the ack (like a nonce)
                        if (0 != data.length) {
                            if (connectionlogger.isLoggable(Level.SEVERE)) {
                                connectionlogger.severe(toString()
                                        + " Federated authentication feature extension ack for ADAL and Security Token includes extra data.");
                            }
                            throw new SQLServerException(
                                    SQLServerException.getErrString("R_FedAuthFeatureAckContainsExtraData"), null);
                        }
                        break;

                    default:
                        assert false; // Unknown _fedAuthLibrary type
                        if (connectionlogger.isLoggable(Level.SEVERE)) {
                            connectionlogger.severe(
                                    toString() + " Attempting to use unknown federated authentication library.");
                        }
                        MessageFormat form = new MessageFormat(
                                SQLServerException.getErrString("R_FedAuthFeatureAckUnknownLibraryType"));
                        Object[] msgArgs = {fedAuthFeatureExtensionData.libraryType};
                        throw new SQLServerException(form.format(msgArgs), null);
                }
                break;
            }
            case TDS.TDS_FEATURE_EXT_AE: {
                if (connectionlogger.isLoggable(Level.FINER)) {
                    connectionlogger.fine(toString() + " Received feature extension acknowledgement for AE.");
                }

                if (1 > data.length) {
                    throw new SQLServerException(SQLServerException.getErrString("R_InvalidAEVersionNumber"), null);
                }

                aeVersion = data[0];
                if (TDS.COLUMNENCRYPTION_NOT_SUPPORTED == aeVersion || aeVersion > TDS.COLUMNENCRYPTION_VERSION2) {
                    throw new SQLServerException(SQLServerException.getErrString("R_InvalidAEVersionNumber"), null);
                }

                serverColumnEncryptionVersion = ColumnEncryptionVersion.AE_V1;

                if (null != enclaveAttestationUrl || (enclaveAttestationProtocol != null
                        && enclaveAttestationProtocol.equalsIgnoreCase(AttestationProtocol.NONE.toString()))) {
                    if (aeVersion < TDS.COLUMNENCRYPTION_VERSION2) {
                        throw new SQLServerException(SQLServerException.getErrString("R_enclaveNotSupported"), null);
                    } else {
                        serverColumnEncryptionVersion = ColumnEncryptionVersion.AE_V2;
                        enclaveType = new String(data, 2, data.length - 2, UTF_16LE);
                    }

                    if (!EnclaveType.isValidEnclaveType(enclaveType)) {
                        MessageFormat form = new MessageFormat(SQLServerException.getErrString("R_enclaveTypeInvalid"));
                        Object[] msgArgs = {enclaveType};
                        throw new SQLServerException(null, form.format(msgArgs), null, 0, false);
                    }
                }
                break;

            }
            case TDS.TDS_FEATURE_EXT_DATACLASSIFICATION: {
                if (connectionlogger.isLoggable(Level.FINER)) {
                    connectionlogger
                            .fine(toString() + " Received feature extension acknowledgement for Data Classification.");
                }

                if (2 != data.length) {
                    throw new SQLServerException(SQLServerException.getErrString("R_UnknownDataClsTokenNumber"), null);
                }

                serverSupportedDataClassificationVersion = data[0];
                if ((0 == serverSupportedDataClassificationVersion)
                        || (serverSupportedDataClassificationVersion > TDS.MAX_SUPPORTED_DATA_CLASSIFICATION_VERSION)) {
                    throw new SQLServerException(SQLServerException.getErrString("R_InvalidDataClsVersionNumber"),
                            null);
                }

                byte enabled = data[1];
                serverSupportsDataClassification = enabled != 0;
                break;
            }
            case TDS.TDS_FEATURE_EXT_UTF8SUPPORT: {
                if (connectionlogger.isLoggable(Level.FINER)) {
                    connectionlogger.fine(toString() + " Received feature extension acknowledgement for UTF8 support.");
                }

                if (1 > data.length) {
                    throw new SQLServerException(SQLServerException.getErrString("R_unknownUTF8SupportValue"), null);
                }
                break;
            }

            case TDS.TDS_FEATURE_EXT_AZURESQLDNSCACHING: {
                if (connectionlogger.isLoggable(Level.FINER)) {
                    connectionlogger.fine(
                            toString() + " Received feature extension acknowledgement for Azure SQL DNS Caching.");
                }

                if (1 > data.length) {
                    throw new SQLServerException(SQLServerException.getErrString("R_unknownAzureSQLDNSCachingValue"),
                            null);
                }

                if (1 == data[0]) {
                    serverSupportsDNSCaching = true;
                    if (null == dnsCache) {
                        dnsCache = new ConcurrentHashMap<String, InetSocketAddress>();
                    }
                } else {
                    serverSupportsDNSCaching = false;
                    if (null != dnsCache) {
                        dnsCache.remove(currentConnectPlaceHolder.getServerName());
                    }
                }
                break;
            }

            case TDS.TDS_FEATURE_EXT_SESSIONRECOVERY: {
                if (connectionlogger.isLoggable(Level.FINER)) {
                    connectionlogger.fine(
                            toString() + " Received feature extension acknowledgement for Idle Connection Resiliency.");
                }
                sessionRecovery.parseInitialSessionStateData(data,
                        sessionRecovery.getSessionStateTable().getSessionStateInitial());
                sessionRecovery.setConnectionRecoveryNegotiated(true);
                sessionRecovery.setConnectionRecoveryPossible(true);
                break;
            }
            default: {
                // Unknown feature ack
                throw new SQLServerException(SQLServerException.getErrString("R_UnknownFeatureAck"), null);
            }
        }
    }

    /*
     * Executes a DTC command
     */
    private void executeDTCCommand(int requestType, byte[] payload, String logContext) throws SQLServerException {
        final class DTCCommand extends UninterruptableTDSCommand {
            /**
             * Always update serialVersionUID when prompted.
             */
            private static final long serialVersionUID = 1L;
            private final int requestType;
            private final byte[] payload;

            DTCCommand(int requestType, byte[] payload, String logContext) {
                super(logContext);
                this.requestType = requestType;
                this.payload = payload;
            }

            final boolean doExecute() throws SQLServerException {
                TDSWriter tdsWriter = startRequest(TDS.PKT_DTC);
                tdsWriter.sendEnclavePackage(null, null);

                tdsWriter.writeShort((short) requestType);
                if (null == payload) {
                    tdsWriter.writeShort((short) 0);
                } else {
                    assert payload.length <= Short.MAX_VALUE;
                    tdsWriter.writeShort((short) payload.length);
                    tdsWriter.writeBytes(payload);
                }

                TDSParser.parse(startResponse(), getLogContext());
                return true;
            }
        }

        executeCommand(new DTCCommand(requestType, payload, logContext));
    }

    /**
     * Delist the local transaction with DTC.
     * 
     * @throws SQLServerException
     */
    final void JTAUnenlistConnection() throws SQLServerException {
        // delist the connection
        executeDTCCommand(TDS.TM_PROPAGATE_XACT, null, "MS_DTC delist connection");
        inXATransaction = false;
    }

    /**
     * Enlist this connection's local transaction with MS DTC
     * 
     * @param cookie
     *        the cookie identifying the transaction
     * @throws SQLServerException
     */
    final void JTAEnlistConnection(byte cookie[]) throws SQLServerException {
        // Enlist the connection
        executeDTCCommand(TDS.TM_PROPAGATE_XACT, cookie, "MS_DTC enlist connection");

        // DTC sets the enlisted connection's isolation level to SERIALIZABLE by default.
        // Set the isolation level the way the app wants it.
        connectionCommand(sqlStatementToSetTransactionIsolationLevel(), "JTAEnlistConnection");
        inXATransaction = true;
    }

    /**
     * Convert to a String UCS16 encoding.
     * 
     * @param s
     *        the string
     * @return the encoded data
     */
    private byte[] toUCS16(String s) {
        if (s == null)
            return new byte[0];
        int l = s.length();
        byte data[] = new byte[l * 2];
        int offset = 0;
        for (int i = 0; i < l; i++) {
            int c = s.charAt(i);
            byte b1 = (byte) (c & 0xFF);
            data[offset++] = b1;
            data[offset++] = (byte) ((c >> 8) & 0xFF); // Unicode MSB
        }
        return data;
    }

    /**
     * Encrypt a password for the SQL Server logon.
     * 
     * @param pwd
     *        the password
     * @return the encrypted password
     */
    private byte[] encryptPassword(String pwd) {
        // Changed to handle non ascii passwords
        if (pwd == null)
            pwd = "";
        int len = pwd.length();
        byte data[] = new byte[len * 2];
        for (int i1 = 0; i1 < len; i1++) {
            int j1 = pwd.charAt(i1) ^ 0x5a5a;
            j1 = (j1 & 0xf) << 4 | (j1 & 0xf0) >> 4 | (j1 & 0xf00) << 4 | (j1 & 0xf000) >> 4;
            byte b1 = (byte) ((j1 & 0xFF00) >> 8);
            data[(i1 * 2) + 1] = b1;
            byte b2 = (byte) ((j1 & 0x00FF));
            data[(i1 * 2) + 0] = b2;
        }
        return data;
    }

    /**
     * Send a TDS 7.x logon packet.
     * 
     * @param logonCommand
     *        the logon command
     * @param authentication
     *        SSPI authentication
     * @param fedAuthFeatureExtensionData
     *        fedauth feature extension data
     * @throws SQLServerException
     */
    private void sendLogon(LogonCommand logonCommand, SSPIAuthentication authentication,
            FederatedAuthenticationFeatureExtensionData fedAuthFeatureExtensionData) throws SQLServerException {
        // TDS token handler class for processing logon responses.
        //
        // Note:
        // As a local inner class, LogonProcessor implicitly has access to private
        // members of SQLServerConnection. Certain JVM implementations generate
        // package scope accessors to any private members touched by this class,
        // effectively changing visibility of such members from private to package.
        // Therefore, it is IMPORTANT then for this class not to touch private
        // member variables in SQLServerConnection that contain secure information.
        final class LogonProcessor extends TDSTokenHandler {
            private final SSPIAuthentication auth;
            private byte[] secBlobOut = null;
            StreamLoginAck loginAckToken;

            LogonProcessor(SSPIAuthentication auth) {
                super("logon");
                this.auth = auth;
                this.loginAckToken = null;
            }

            boolean onSSPI(TDSReader tdsReader) throws SQLServerException {
                StreamSSPI ack = new StreamSSPI();
                ack.setFromTDS(tdsReader);

                // Extract SSPI data from the response. If another round trip is
                // required then we will start it after we finish processing the
                // rest of this response.
                boolean[] done = {false};
                secBlobOut = auth.generateClientContext(ack.sspiBlob, done);
                return true;
            }

            boolean onLoginAck(TDSReader tdsReader) throws SQLServerException {
                loginAckToken = new StreamLoginAck();
                loginAckToken.setFromTDS(tdsReader);
                sqlServerVersion = loginAckToken.sSQLServerVersion;
                tdsVersion = loginAckToken.tdsVersion;
                return true;
            }

            final boolean complete(LogonCommand logonCommand, TDSReader tdsReader) throws SQLServerException {
                // If we have the login ack already then we're done processing.
                if (null != loginAckToken)
                    return true;

                // No login ack yet. Check if there is more SSPI handshake to do...
                if (null != secBlobOut && 0 != secBlobOut.length) {
                    // Yes, there is. So start the next SSPI round trip and indicate to
                    // our caller that it needs to keep the processing loop going.
                    logonCommand.startRequest(TDS.PKT_SSPI).writeBytes(secBlobOut, 0, secBlobOut.length);
                    return false;
                }

                // The login ack comes in its own complete TDS response message.
                // So integrated auth effectively receives more response messages from
                // the server than it sends request messages from the driver.
                // To ensure that the rest of the response can be read, fake another
                // request to the server so that the channel sees int auth login
                // as a symmetric conversation.
                logonCommand.startRequest(TDS.PKT_SSPI);
                logonCommand.onRequestComplete();
                ++tdsChannel.numMsgsSent;

                TDSParser.parse(tdsReader, this);
                return true;
            }
        }

        // Cannot use SSPI when server has responded 0x01 for FedAuthRequired PreLogin Option.
        assert !(integratedSecurity && fedAuthRequiredPreLoginResponse);
        // Cannot use both SSPI and FedAuth
        assert (!integratedSecurity) || !(federatedAuthenticationInfoRequested || federatedAuthenticationRequested);
        // fedAuthFeatureExtensionData provided without fed auth feature request
        assert (null == fedAuthFeatureExtensionData)
                || (federatedAuthenticationInfoRequested || federatedAuthenticationRequested);
        // Fed Auth feature requested without specifying fedAuthFeatureExtensionData.
        assert (null != fedAuthFeatureExtensionData
                || !(federatedAuthenticationInfoRequested || federatedAuthenticationRequested));

        String sUser = activeConnectionProperties.getProperty(SQLServerDriverStringProperty.USER.toString());
        String sPwd = activeConnectionProperties.getProperty(SQLServerDriverStringProperty.PASSWORD.toString());
        String appName = activeConnectionProperties
                .getProperty(SQLServerDriverStringProperty.APPLICATION_NAME.toString());
        String interfaceLibName = "Microsoft JDBC Driver " + SQLJdbcVersion.major + "." + SQLJdbcVersion.minor;
        String databaseName = activeConnectionProperties
                .getProperty(SQLServerDriverStringProperty.DATABASE_NAME.toString());
        String serverName = (null != currentConnectPlaceHolder) ? currentConnectPlaceHolder.getServerName()
                                                                : activeConnectionProperties.getProperty(
                                                                        SQLServerDriverStringProperty.SERVER_NAME
                                                                                .toString());
        if (null != serverName && serverName.length() > 128) {
            serverName = serverName.substring(0, 128);
        }

        byte[] secBlob = new byte[0];
        boolean[] done = {false};
        if (null != authentication) {
            secBlob = authentication.generateClientContext(secBlob, done);
            sUser = null;
            sPwd = null;
        }

        byte hostnameBytes[] = toUCS16(hostName);
        byte userBytes[] = toUCS16(sUser);
        byte passwordBytes[] = encryptPassword(sPwd);
        int passwordLen = (null != passwordBytes) ? passwordBytes.length : 0;
        byte appNameBytes[] = toUCS16(appName);
        byte serverNameBytes[] = toUCS16(serverName);
        byte interfaceLibNameBytes[] = toUCS16(interfaceLibName);
        byte interfaceLibVersionBytes[] = {(byte) SQLJdbcVersion.build, (byte) SQLJdbcVersion.patch,
                (byte) SQLJdbcVersion.minor, (byte) SQLJdbcVersion.major};
        byte databaseNameBytes[] = toUCS16(databaseName);
        byte netAddress[] = new byte[6];
        int dataLen = 0;

        // Denali --> TDS 7.4, Katmai (10.0) & later 7.3B, Prelogin disconnects anything older
        if (serverMajorVersion >= 11) {
            tdsVersion = TDS.VER_DENALI;
        } else if (serverMajorVersion >= 10) {
            tdsVersion = TDS.VER_KATMAI;
        } else if (serverMajorVersion >= 9) {
            tdsVersion = TDS.VER_YUKON;
        } else {
            assert false : "prelogin did not disconnect for the old version: " + serverMajorVersion;
        }

        final int tdsLoginRequestBaseLength = 94;
        TDSWriter tdsWriter = logonCommand.startRequest(TDS.PKT_LOGON70);

        int len = tdsLoginRequestBaseLength + hostnameBytes.length + appNameBytes.length + serverNameBytes.length
                + interfaceLibNameBytes.length + databaseNameBytes.length + ((secBlob != null) ? secBlob.length : 0)
                + 4; // AE is always on;

        // only add lengths of password and username if not using SSPI or requesting federated authentication info
        if (!integratedSecurity && !(federatedAuthenticationInfoRequested || federatedAuthenticationRequested)
                && null == clientCertificate) {
            len = len + passwordLen + userBytes.length;
        }

        int aeOffset = len;
        // AE is always ON
        len += writeAEFeatureRequest(false, tdsWriter);
        if (federatedAuthenticationInfoRequested || federatedAuthenticationRequested) {
            len = len + writeFedAuthFeatureRequest(false, tdsWriter, fedAuthFeatureExtensionData);
        }

        // Data Classification is always enabled (by default)
        len += writeDataClassificationFeatureRequest(false, tdsWriter);

        len = len + writeUTF8SupportFeatureRequest(false, tdsWriter);

        len = len + writeDNSCacheFeatureRequest(false, tdsWriter);

        len = len + 1; // add 1 to length because of FeatureEx terminator

        // Idle Connection Resiliency is requested
        if (connectRetryCount > 0) {
            len = len + writeIdleConnectionResiliencyRequest(false, tdsWriter);
        }

        // Length of entire Login 7 packet
        tdsWriter.writeInt(len);
        tdsWriter.writeInt(tdsVersion);
        tdsWriter.writeInt(requestedPacketSize);
        tdsWriter.writeBytes(interfaceLibVersionBytes); // writeBytes() is little endian
        tdsWriter.writeInt(DriverJDBCVersion.getProcessId()); // Client process ID
        tdsWriter.writeInt(0); // Primary server connection ID

        tdsWriter.writeByte((byte) (// OptionFlags1:
        TDS.LOGIN_OPTION1_ORDER_X86 | // X86 byte order for numeric & datetime types
                TDS.LOGIN_OPTION1_CHARSET_ASCII | // ASCII character set
                TDS.LOGIN_OPTION1_FLOAT_IEEE_754 | // IEEE 754 floating point representation
                TDS.LOGIN_OPTION1_DUMPLOAD_ON | // Require dump/load BCP capabilities
                TDS.LOGIN_OPTION1_USE_DB_OFF | // No ENVCHANGE after USE DATABASE
                TDS.LOGIN_OPTION1_INIT_DB_FATAL | // Fail connection if initial database change fails
                TDS.LOGIN_OPTION1_SET_LANG_ON // Warn on SET LANGUAGE stmt
        ));

        // OptionFlags2:
        tdsWriter.writeByte((byte) (TDS.LOGIN_OPTION2_INIT_LANG_FATAL | // Fail connection if initial language change
                                                                        // fails
                TDS.LOGIN_OPTION2_ODBC_ON | // Use ODBC defaults (ANSI_DEFAULTS ON, IMPLICIT_TRANSACTIONS OFF, TEXTSIZE
                                            // inf, ROWCOUNT inf)
                (replication ? TDS.LOGIN_OPTION2_USER_SQLREPL_ON : TDS.LOGIN_OPTION2_USER_SQLREPL_OFF)
                | (integratedSecurity ? // integrated security if integratedSecurity requested
                                      TDS.LOGIN_OPTION2_INTEGRATED_SECURITY_ON
                                      : TDS.LOGIN_OPTION2_INTEGRATED_SECURITY_OFF)));

        // TypeFlags
        tdsWriter.writeByte((byte) (TDS.LOGIN_SQLTYPE_DEFAULT | (applicationIntent != null
                && applicationIntent.equals(ApplicationIntent.READ_ONLY) ? TDS.LOGIN_READ_ONLY_INTENT
                                                                         : TDS.LOGIN_READ_WRITE_INTENT)));

        // OptionFlags3
        byte colEncSetting;
        // AE is always ON
        {
            colEncSetting = TDS.LOGIN_OPTION3_FEATURE_EXTENSION;
        }

        // Accept unknown collations from Katmai & later servers
        tdsWriter.writeByte((byte) (TDS.LOGIN_OPTION3_DEFAULT | colEncSetting
                | ((serverMajorVersion >= 10) ? TDS.LOGIN_OPTION3_UNKNOWN_COLLATION_HANDLING : 0)));

        tdsWriter.writeInt((byte) 0); // Client time zone
        tdsWriter.writeInt((byte) 0); // Client LCID

        tdsWriter.writeShort((short) tdsLoginRequestBaseLength);

        // Hostname
        tdsWriter.writeShort((short) ((hostName != null && !hostName.isEmpty()) ? hostName.length() : 0));
        dataLen += hostnameBytes.length;

        // Only send user/password over if not NTLM or fSSPI or fed auth ADAL... If both user/password and SSPI are in
        // login rec, only SSPI is used.
        if (ntlmAuthentication) {
            tdsWriter.writeShort((short) (tdsLoginRequestBaseLength + dataLen));
            tdsWriter.writeShort((short) (0));
            tdsWriter.writeShort((short) (tdsLoginRequestBaseLength + dataLen));
            tdsWriter.writeShort((short) (0));

        } else if (!integratedSecurity && !(federatedAuthenticationInfoRequested || federatedAuthenticationRequested)
                && null == clientCertificate) {
            // User and Password
            tdsWriter.writeShort((short) (tdsLoginRequestBaseLength + dataLen));
            tdsWriter.writeShort((short) (sUser == null ? 0 : sUser.length()));
            dataLen += userBytes.length;

            tdsWriter.writeShort((short) (tdsLoginRequestBaseLength + dataLen));
            tdsWriter.writeShort((short) (sPwd == null ? 0 : sPwd.length()));
            dataLen += passwordLen;

        } else {
            // User and Password are null
            tdsWriter.writeShort((short) (0));
            tdsWriter.writeShort((short) (0));
            tdsWriter.writeShort((short) (0));
            tdsWriter.writeShort((short) (0));
        }

        // App name
        tdsWriter.writeShort((short) (tdsLoginRequestBaseLength + dataLen));
        tdsWriter.writeShort((short) (appName == null ? 0 : appName.length()));
        dataLen += appNameBytes.length;

        // Server name
        tdsWriter.writeShort((short) (tdsLoginRequestBaseLength + dataLen));
        tdsWriter.writeShort((short) (serverName == null ? 0 : serverName.length()));
        dataLen += serverNameBytes.length;

        // Unused
        tdsWriter.writeShort((short) (tdsLoginRequestBaseLength + dataLen));
        // AE is always ON
        {
            tdsWriter.writeShort((short) 4);
            dataLen += 4;
        }

        // Interface library name
        assert null != interfaceLibName;
        tdsWriter.writeShort((short) (tdsLoginRequestBaseLength + dataLen));
        tdsWriter.writeShort((short) (interfaceLibName.length()));
        dataLen += interfaceLibNameBytes.length;

        // Language
        tdsWriter.writeShort((short) 0);
        tdsWriter.writeShort((short) 0);

        // Database
        tdsWriter.writeShort((short) (tdsLoginRequestBaseLength + dataLen));
        tdsWriter.writeShort((short) (databaseName == null ? 0 : databaseName.length()));
        dataLen += databaseNameBytes.length;

        // Client ID (from MAC addr)
        tdsWriter.writeBytes(netAddress);

        final int uShortMax = 65535;
        // SSPI data
        if (!integratedSecurity) {
            tdsWriter.writeShort((short) 0);
            tdsWriter.writeShort((short) 0);
        } else {
            tdsWriter.writeShort((short) (tdsLoginRequestBaseLength + dataLen));
            if (uShortMax <= secBlob.length) {
                tdsWriter.writeShort((short) (uShortMax));
            } else {
                tdsWriter.writeShort((short) (secBlob.length));
            }
        }

        // Database to attach during connection process
        tdsWriter.writeShort((short) 0);
        tdsWriter.writeShort((short) 0);

        if (tdsVersion >= TDS.VER_YUKON) {
            // TDS 7.2: Password change
            tdsWriter.writeShort((short) 0);
            tdsWriter.writeShort((short) 0);

            // TDS 7.2: 32-bit SSPI byte count (used if 16 bits above were not sufficient)
            if (null != secBlob && uShortMax <= secBlob.length) {
                tdsWriter.writeInt(secBlob.length);
            } else {
                tdsWriter.writeInt((short) 0);
            }
        }

        tdsWriter.writeBytes(hostnameBytes);

        // Don't allow user credentials to be logged
        tdsWriter.setDataLoggable(false);

        // if we are using NTLM or SSPI or fed auth ADAL, do not send over username/password, since we will use SSPI
        // instead
        // Also do not send username or password if user is attempting client certificate authentication.
        if (!integratedSecurity && !(federatedAuthenticationInfoRequested || federatedAuthenticationRequested)
                && null == clientCertificate) {
            tdsWriter.writeBytes(userBytes); // Username
            tdsWriter.writeBytes(passwordBytes); // Password (encrypted)
        }
        tdsWriter.setDataLoggable(true);

        tdsWriter.writeBytes(appNameBytes); // application name
        tdsWriter.writeBytes(serverNameBytes); // server name

        // AE is always ON
        tdsWriter.writeInt(aeOffset);

        tdsWriter.writeBytes(interfaceLibNameBytes); // interfaceLibName
        tdsWriter.writeBytes(databaseNameBytes); // databaseName

        // Don't allow user credentials to be logged
        tdsWriter.setDataLoggable(false);

        // SSPI data
        if (integratedSecurity) {
            tdsWriter.writeBytes(secBlob, 0, secBlob.length);
        }

        // AE is always ON
        writeAEFeatureRequest(true, tdsWriter);

        if (federatedAuthenticationInfoRequested || federatedAuthenticationRequested) {
            writeFedAuthFeatureRequest(true, tdsWriter, fedAuthFeatureExtensionData);
        }

        writeDataClassificationFeatureRequest(true, tdsWriter);
        writeUTF8SupportFeatureRequest(true, tdsWriter);
        writeDNSCacheFeatureRequest(true, tdsWriter);

        // Idle Connection Resiliency is requested
        if (connectRetryCount > 0) {
            writeIdleConnectionResiliencyRequest(true, tdsWriter);
        }

        tdsWriter.writeByte((byte) TDS.FEATURE_EXT_TERMINATOR);
        tdsWriter.setDataLoggable(true);

        LogonProcessor logonProcessor = new LogonProcessor(authentication);
        TDSReader tdsReader;
        do {
            tdsReader = logonCommand.startResponse();
            sessionRecovery.setConnectionRecoveryPossible(false);
            TDSParser.parse(tdsReader, logonProcessor);
        } while (!logonProcessor.complete(logonCommand, tdsReader));

        if (sessionRecovery.getReconnectThread().isAlive() && !sessionRecovery.isConnectionRecoveryPossible()) {
            if (connectionlogger.isLoggable(Level.WARNING)) {
                connectionlogger.warning(this.toString()
                        + "SessionRecovery feature extension ack was not sent by the server during reconnection.");
            }
            terminate(SQLServerException.DRIVER_ERROR_INVALID_TDS,
                    SQLServerException.getErrString("R_crClientNoRecoveryAckFromLogin"));
        }
        if (connectRetryCount > 0 && !sessionRecovery.getReconnectThread().isAlive()) {
            sessionRecovery.getSessionStateTable().setOriginalCatalog(sCatalog);
            sessionRecovery.getSessionStateTable().setOriginalCollation(databaseCollation);
            sessionRecovery.getSessionStateTable().setOriginalLanguage(sLanguage);
        }
    }

    /* --------------- JDBC 3.0 ------------- */

    /**
     * Checks that the holdability argument is one of the values allowed by the JDBC spec and by this driver.
     */
    private void checkValidHoldability(int holdability) throws SQLServerException {
        if (holdability != ResultSet.HOLD_CURSORS_OVER_COMMIT && holdability != ResultSet.CLOSE_CURSORS_AT_COMMIT) {
            MessageFormat form = new MessageFormat(SQLServerException.getErrString("R_invalidHoldability"));
            SQLServerException.makeFromDriverError(this, this, form.format(new Object[] {holdability}), null, true);
        }
    }

    /**
     * Checks that the proposed statement holdability matches this connection's current holdability.
     *
     * SQL Server doesn't support per-statement holdability, so the statement's proposed holdability must match its
     * parent connection's. Note that this doesn't stop anyone from changing the holdability of the connection after
     * creating the statement. Apps should always call Statement.getResultSetHoldability to check the holdability of
     * ResultSets that would be created, and/or ResultSet.getHoldability to check the holdability of an existing
     * ResultSet.
     */
    private void checkMatchesCurrentHoldability(int resultSetHoldability) throws SQLServerException {
        if (resultSetHoldability != this.holdability) {
            SQLServerException.makeFromDriverError(this, this,
                    SQLServerException.getErrString("R_sqlServerHoldability"), null, false);
        }
    }

    @Override
    public Statement createStatement(int nType, int nConcur, int resultSetHoldability) throws SQLServerException {
        loggerExternal.entering(loggingClassName, "createStatement",
                new Object[] {nType, nConcur, resultSetHoldability});
        Statement st = createStatement(nType, nConcur, resultSetHoldability,
                SQLServerStatementColumnEncryptionSetting.UseConnectionSetting);
        loggerExternal.exiting(loggingClassName, "createStatement", st);
        return st;
    }

    @Override
    public Statement createStatement(int nType, int nConcur, int resultSetHoldability,
            SQLServerStatementColumnEncryptionSetting stmtColEncSetting) throws SQLServerException {
        loggerExternal.entering(loggingClassName, "createStatement",
                new Object[] {nType, nConcur, resultSetHoldability, stmtColEncSetting});
        checkClosed();
        checkValidHoldability(resultSetHoldability);
        checkMatchesCurrentHoldability(resultSetHoldability);
        Statement st = new SQLServerStatement(this, nType, nConcur, stmtColEncSetting);
        if (requestStarted) {
            addOpenStatement((ISQLServerStatement) st);
        }
        loggerExternal.exiting(loggingClassName, "createStatement", st);
        return st;
    }

    @Override
    public PreparedStatement prepareStatement(java.lang.String sql, int nType, int nConcur,
            int resultSetHoldability) throws SQLServerException {
        loggerExternal.entering(loggingClassName, "prepareStatement",
                new Object[] {nType, nConcur, resultSetHoldability});
        PreparedStatement st = prepareStatement(sql, nType, nConcur, resultSetHoldability,
                SQLServerStatementColumnEncryptionSetting.UseConnectionSetting);
        loggerExternal.exiting(loggingClassName, "prepareStatement", st);
        return st;
    }

    @Override
    public PreparedStatement prepareStatement(java.lang.String sql, int nType, int nConcur, int resultSetHoldability,
            SQLServerStatementColumnEncryptionSetting stmtColEncSetting) throws SQLServerException {
        loggerExternal.entering(loggingClassName, "prepareStatement",
                new Object[] {nType, nConcur, resultSetHoldability, stmtColEncSetting});
        checkClosed();
        checkValidHoldability(resultSetHoldability);
        checkMatchesCurrentHoldability(resultSetHoldability);

        PreparedStatement st = new SQLServerPreparedStatement(this, sql, nType, nConcur, stmtColEncSetting);

        if (requestStarted) {
            addOpenStatement((ISQLServerStatement) st);
        }

        loggerExternal.exiting(loggingClassName, "prepareStatement", st);
        return st;
    }

    @Override
    public CallableStatement prepareCall(String sql, int nType, int nConcur,
            int resultSetHoldability) throws SQLServerException {
        loggerExternal.entering(loggingClassName, "prepareStatement",
                new Object[] {nType, nConcur, resultSetHoldability});
        CallableStatement st = prepareCall(sql, nType, nConcur, resultSetHoldability,
                SQLServerStatementColumnEncryptionSetting.UseConnectionSetting);
        loggerExternal.exiting(loggingClassName, "prepareCall", st);
        return st;
    }

    @Override
    public CallableStatement prepareCall(String sql, int nType, int nConcur, int resultSetHoldability,
            SQLServerStatementColumnEncryptionSetting stmtColEncSetiing) throws SQLServerException {
        loggerExternal.entering(loggingClassName, "prepareStatement",
                new Object[] {nType, nConcur, resultSetHoldability, stmtColEncSetiing});
        checkClosed();
        checkValidHoldability(resultSetHoldability);
        checkMatchesCurrentHoldability(resultSetHoldability);

        CallableStatement st = new SQLServerCallableStatement(this, sql, nType, nConcur, stmtColEncSetiing);

        if (requestStarted) {
            addOpenStatement((ISQLServerStatement) st);
        }

        loggerExternal.exiting(loggingClassName, "prepareCall", st);
        return st;
    }

    /* JDBC 3.0 Auto generated keys */

    @Override
    public PreparedStatement prepareStatement(String sql, int flag) throws SQLServerException {
        if (loggerExternal.isLoggable(java.util.logging.Level.FINER)) {
            loggerExternal.entering(loggingClassName, "prepareStatement", new Object[] {sql, flag});
        }
        SQLServerPreparedStatement ps = (SQLServerPreparedStatement) prepareStatement(sql, flag,
                SQLServerStatementColumnEncryptionSetting.UseConnectionSetting);

        loggerExternal.exiting(loggingClassName, "prepareStatement", ps);
        return ps;
    }

    @Override
    public PreparedStatement prepareStatement(String sql, int flag,
            SQLServerStatementColumnEncryptionSetting stmtColEncSetting) throws SQLServerException {
        if (loggerExternal.isLoggable(java.util.logging.Level.FINER)) {
            loggerExternal.entering(loggingClassName, "prepareStatement", new Object[] {sql, flag, stmtColEncSetting});
        }
        checkClosed();
        SQLServerPreparedStatement ps = (SQLServerPreparedStatement) prepareStatement(sql, ResultSet.TYPE_FORWARD_ONLY,
                ResultSet.CONCUR_READ_ONLY, stmtColEncSetting);
        ps.bRequestedGeneratedKeys = (flag == Statement.RETURN_GENERATED_KEYS);
        loggerExternal.exiting(loggingClassName, "prepareStatement", ps);
        return ps;
    }

    @Override
    public PreparedStatement prepareStatement(String sql, int[] columnIndexes) throws SQLServerException {
        if (loggerExternal.isLoggable(java.util.logging.Level.FINER)) {
            loggerExternal.entering(loggingClassName, "prepareStatement", new Object[] {sql, columnIndexes});
        }
        SQLServerPreparedStatement ps = (SQLServerPreparedStatement) prepareStatement(sql, columnIndexes,
                SQLServerStatementColumnEncryptionSetting.UseConnectionSetting);

        loggerExternal.exiting(loggingClassName, "prepareStatement", ps);
        return ps;
    }

    @Override
    public PreparedStatement prepareStatement(String sql, int[] columnIndexes,
            SQLServerStatementColumnEncryptionSetting stmtColEncSetting) throws SQLServerException {
        loggerExternal.entering(loggingClassName, "prepareStatement",
                new Object[] {sql, columnIndexes, stmtColEncSetting});

        checkClosed();
        if (columnIndexes == null || columnIndexes.length != 1) {
            SQLServerException.makeFromDriverError(this, this,
                    SQLServerException.getErrString("R_invalidColumnArrayLength"), null, false);
        }
        SQLServerPreparedStatement ps = (SQLServerPreparedStatement) prepareStatement(sql, ResultSet.TYPE_FORWARD_ONLY,
                ResultSet.CONCUR_READ_ONLY, stmtColEncSetting);
        ps.bRequestedGeneratedKeys = true;
        loggerExternal.exiting(loggingClassName, "prepareStatement", ps);
        return ps;
    }

    @Override
    public PreparedStatement prepareStatement(String sql, String[] columnNames) throws SQLServerException {
        if (loggerExternal.isLoggable(java.util.logging.Level.FINER)) {
            loggerExternal.entering(loggingClassName, "prepareStatement", new Object[] {sql, columnNames});
        }

        SQLServerPreparedStatement ps = (SQLServerPreparedStatement) prepareStatement(sql, columnNames,
                SQLServerStatementColumnEncryptionSetting.UseConnectionSetting);

        loggerExternal.exiting(loggingClassName, "prepareStatement", ps);
        return ps;
    }

    @Override
    public PreparedStatement prepareStatement(String sql, String[] columnNames,
            SQLServerStatementColumnEncryptionSetting stmtColEncSetting) throws SQLServerException {
        loggerExternal.entering(loggingClassName, "prepareStatement",
                new Object[] {sql, columnNames, stmtColEncSetting});
        checkClosed();
        if (columnNames == null || columnNames.length != 1) {
            SQLServerException.makeFromDriverError(this, this,
                    SQLServerException.getErrString("R_invalidColumnArrayLength"), null, false);
        }
        SQLServerPreparedStatement ps = (SQLServerPreparedStatement) prepareStatement(sql, ResultSet.TYPE_FORWARD_ONLY,
                ResultSet.CONCUR_READ_ONLY, stmtColEncSetting);
        ps.bRequestedGeneratedKeys = true;
        loggerExternal.exiting(loggingClassName, "prepareStatement", ps);
        return ps;
    }

    /* JDBC 3.0 Savepoints */

    @Override
    public void releaseSavepoint(Savepoint savepoint) throws SQLException {
        loggerExternal.entering(loggingClassName, "releaseSavepoint", savepoint);
        SQLServerException.throwNotSupportedException(this, null);
    }

    final private Savepoint setNamedSavepoint(String sName) throws SQLServerException {
        if (databaseAutoCommitMode) {
            SQLServerException.makeFromDriverError(this, this, SQLServerException.getErrString("R_cantSetSavepoint"),
                    null, false);
        }

        SQLServerSavepoint s = new SQLServerSavepoint(this, sName);

        // Create the named savepoint. Note that we explicitly start a transaction if we
        // are not already in one. This is to allow the savepoint to be created even if
        // setSavepoint() is called before executing any other implicit-transaction-starting
        // statements. Also note that the way we create this transaction is rather weird.
        // This is because the server creates a nested transaction (@@TRANCOUNT = 2) rather
        // than just the outer transaction (@@TRANCOUNT = 1). Should this limitation ever
        // change, the T-SQL below should still work.
        connectionCommand("IF @@TRANCOUNT = 0 BEGIN BEGIN TRAN IF @@TRANCOUNT = 2 COMMIT TRAN END SAVE TRAN "
                + Util.escapeSQLId(s.getLabel()), "setSavepoint");

        return s;
    }

    @Override
    public Savepoint setSavepoint(String sName) throws SQLServerException {
        loggerExternal.entering(loggingClassName, "setSavepoint", sName);
        if (loggerExternal.isLoggable(Level.FINER) && Util.isActivityTraceOn()) {
            loggerExternal.finer(toString() + " ActivityId: " + ActivityCorrelator.getNext().toString());
        }
        checkClosed();
        Savepoint pt = setNamedSavepoint(sName);
        loggerExternal.exiting(loggingClassName, "setSavepoint", pt);
        return pt;
    }

    @Override
    public Savepoint setSavepoint() throws SQLServerException {
        loggerExternal.entering(loggingClassName, "setSavepoint");
        if (loggerExternal.isLoggable(Level.FINER) && Util.isActivityTraceOn()) {
            loggerExternal.finer(toString() + " ActivityId: " + ActivityCorrelator.getNext().toString());
        }
        checkClosed();
        Savepoint pt = setNamedSavepoint(null);
        loggerExternal.exiting(loggingClassName, "setSavepoint", pt);
        return pt;
    }

    @Override
    public void rollback(Savepoint s) throws SQLServerException {
        loggerExternal.entering(loggingClassName, "rollback", s);
        if (loggerExternal.isLoggable(Level.FINER) && Util.isActivityTraceOn()) {
            loggerExternal.finer(toString() + " ActivityId: " + ActivityCorrelator.getNext().toString());
        }
        checkClosed();
        if (databaseAutoCommitMode) {
            SQLServerException.makeFromDriverError(this, this, SQLServerException.getErrString("R_cantInvokeRollback"),
                    null, false);
        }
        connectionCommand("IF @@TRANCOUNT > 0 ROLLBACK TRAN " + Util.escapeSQLId(((SQLServerSavepoint) s).getLabel()),
                "rollbackSavepoint");
        loggerExternal.exiting(loggingClassName, "rollback");
    }

    @Override
    public int getHoldability() throws SQLServerException {
        loggerExternal.entering(loggingClassName, "getHoldability");
        if (loggerExternal.isLoggable(Level.FINER))
            loggerExternal.exiting(loggingClassName, "getHoldability", holdability);
        return holdability;
    }

    @Override
    public void setHoldability(int holdability) throws SQLServerException {
        loggerExternal.entering(loggingClassName, "setHoldability", holdability);

        if (loggerExternal.isLoggable(Level.FINER) && Util.isActivityTraceOn()) {
            loggerExternal.finer(toString() + " ActivityId: " + ActivityCorrelator.getNext().toString());
        }
        checkValidHoldability(holdability);
        checkClosed();

        if (this.holdability != holdability) {
            assert ResultSet.HOLD_CURSORS_OVER_COMMIT == holdability
                    || ResultSet.CLOSE_CURSORS_AT_COMMIT == holdability : "invalid holdability " + holdability;

            connectionCommand(
                    (holdability == ResultSet.CLOSE_CURSORS_AT_COMMIT) ? "SET CURSOR_CLOSE_ON_COMMIT ON"
                                                                       : "SET CURSOR_CLOSE_ON_COMMIT OFF",
                    "setHoldability");

            this.holdability = holdability;
        }

        loggerExternal.exiting(loggingClassName, "setHoldability");
    }

    @Override
    public int getNetworkTimeout() throws SQLException {
        loggerExternal.entering(loggingClassName, "getNetworkTimeout");

        checkClosed();

        int timeout = 0;
        try {
            timeout = tdsChannel.getNetworkTimeout();
        } catch (IOException ioe) {
            terminate(SQLServerException.DRIVER_ERROR_IO_FAILED, ioe.getMessage(), ioe);
        }

        loggerExternal.exiting(loggingClassName, "getNetworkTimeout");
        return timeout;
    }

    @Override
    public void setNetworkTimeout(Executor executor, int timeout) throws SQLException {
        loggerExternal.entering(loggingClassName, SET_NETWORK_TIMEOUT_PERM, timeout);

        if (timeout < 0) {
            MessageFormat form = new MessageFormat(SQLServerException.getErrString("R_invalidSocketTimeout"));
            Object[] msgArgs = {timeout};
            SQLServerException.makeFromDriverError(this, this, form.format(msgArgs), null, false);
        }

        checkClosed();

        // check for setNetworkTimeout permission
        SecurityManager secMgr = System.getSecurityManager();
        if (secMgr != null) {
            try {
                SQLPermission perm = new SQLPermission(SET_NETWORK_TIMEOUT_PERM);
                secMgr.checkPermission(perm);
            } catch (SecurityException ex) {
                MessageFormat form = new MessageFormat(SQLServerException.getErrString("R_permissionDenied"));
                Object[] msgArgs = {SET_NETWORK_TIMEOUT_PERM};
                SQLServerException.makeFromDriverError(this, this, form.format(msgArgs), null, true);
            }
        }

        try {
            tdsChannel.setNetworkTimeout(timeout);
        } catch (IOException ioe) {
            terminate(SQLServerException.DRIVER_ERROR_IO_FAILED, ioe.getMessage(), ioe);
        }

        loggerExternal.exiting(loggingClassName, "setNetworkTimeout");
    }

    @Override
    public String getSchema() throws SQLException {
        loggerExternal.entering(loggingClassName, "getSchema");

        checkClosed();

        try (SQLServerStatement stmt = (SQLServerStatement) this.createStatement();
                SQLServerResultSet resultSet = stmt.executeQueryInternal("SELECT SCHEMA_NAME()")) {
            if (resultSet != null) {
                resultSet.next();
                return resultSet.getString(1);
            } else {
                SQLServerException.makeFromDriverError(this, this, SQLServerException.getErrString("R_getSchemaError"),
                        null, true);
            }
        } catch (SQLException e) {
            if (isSessionUnAvailable()) {
                throw e;
            }

            SQLServerException.makeFromDriverError(this, this, SQLServerException.getErrString("R_getSchemaError"),
                    null, true);
        }

        loggerExternal.exiting(loggingClassName, "getSchema");
        return null;
    }

    @Override
    public void setSchema(String schema) throws SQLException {
        loggerExternal.entering(loggingClassName, "setSchema", schema);
        checkClosed();
        addWarning(SQLServerException.getErrString("R_setSchemaWarning"));

        loggerExternal.exiting(loggingClassName, "setSchema");
    }

    @Override
    public void setSendTimeAsDatetime(boolean sendTimeAsDateTimeValue) {
        sendTimeAsDatetime = sendTimeAsDateTimeValue;
    }

    @Override
    public void setUseFmtOnly(boolean useFmtOnly) {
        this.useFmtOnly = useFmtOnly;
    }

    @Override
    public final boolean getUseFmtOnly() {
        return useFmtOnly;
    }

    @Override
    public java.sql.Array createArrayOf(String typeName, Object[] elements) throws SQLException {
        SQLServerException.throwNotSupportedException(this, null);
        return null;
    }

    @Override
    public java.sql.Blob createBlob() throws SQLException {
        checkClosed();
        return new SQLServerBlob(this);
    }

    @Override
    public java.sql.Clob createClob() throws SQLException {
        checkClosed();
        return new SQLServerClob(this);
    }

    @Override
    public java.sql.NClob createNClob() throws SQLException {
        checkClosed();
        return new SQLServerNClob(this);
    }

    @Override
    public SQLXML createSQLXML() throws SQLException {
        loggerExternal.entering(loggingClassName, "createSQLXML");
        SQLXML sqlxml = new SQLServerSQLXML(this);

        if (loggerExternal.isLoggable(Level.FINER))
            loggerExternal.exiting(loggingClassName, "createSQLXML", sqlxml);
        return sqlxml;
    }

    @Override
    public java.sql.Struct createStruct(String typeName, Object[] attributes) throws SQLException {
        SQLServerException.throwNotSupportedException(this, null);
        return null;
    }

    String getTrustedServerNameAE() throws SQLServerException {
        return trustedServerNameAE.toUpperCase();
    }

    @Override
    public Properties getClientInfo() throws SQLException {
        loggerExternal.entering(loggingClassName, "getClientInfo");
        checkClosed();
        Properties p = new Properties();
        loggerExternal.exiting(loggingClassName, "getClientInfo", p);
        return p;
    }

    @Override
    public String getClientInfo(String name) throws SQLException {
        loggerExternal.entering(loggingClassName, "getClientInfo", name);
        checkClosed();
        loggerExternal.exiting(loggingClassName, "getClientInfo", null);
        return null;
    }

    @Override
    public void setClientInfo(Properties properties) throws SQLClientInfoException {
        loggerExternal.entering(loggingClassName, "setClientInfo", properties);
        // This function is only marked as throwing only SQLClientInfoException so the conversion is necessary
        try {
            checkClosed();
        } catch (SQLServerException ex) {
            SQLClientInfoException info = new SQLClientInfoException();
            info.initCause(ex);
            throw info;
        }

        if (!properties.isEmpty()) {
            Enumeration<?> e = properties.keys();
            while (e.hasMoreElements()) {
                MessageFormat form = new MessageFormat(SQLServerException.getErrString("R_invalidProperty"));
                Object[] msgArgs = {e.nextElement()};
                addWarning(form.format(msgArgs));
            }
        }
        loggerExternal.exiting(loggingClassName, "setClientInfo");
    }

    @Override
    public void setClientInfo(String name, String value) throws SQLClientInfoException {
        if (loggerExternal.isLoggable(java.util.logging.Level.FINER)) {
            loggerExternal.entering(loggingClassName, "setClientInfo", new Object[] {name, value});
        }
        // This function is only marked as throwing only SQLClientInfoException so the conversion is necessary
        try {
            checkClosed();
        } catch (SQLServerException ex) {
            SQLClientInfoException info = new SQLClientInfoException();
            info.initCause(ex);
            throw info;
        }
        MessageFormat form = new MessageFormat(SQLServerException.getErrString("R_invalidProperty"));
        Object[] msgArgs = {name};
        addWarning(form.format(msgArgs));
        loggerExternal.exiting(loggingClassName, "setClientInfo");
    }

    /**
     * Determine whether the connection is still valid.
     *
     * The driver shall submit a query on the connection or use some other mechanism that positively verifies the
     * connection is still valid when this method is called.
     *
     * The query submitted by the driver to validate the connection shall be executed in the context of the current
     * transaction.
     *
     * @param timeout
     *        The time in seconds to wait for the database operation used to validate the connection to complete. If the
     *        timeout period expires before the operation completes, this method returns false. A value of 0 indicates a
     *        timeout is not applied to the database operation. Note that if the value is 0, the call to isValid may
     *        block indefinitely if the connection is not valid...
     *
     * @return true if the connection has not been closed and is still valid.
     *
     * @throws SQLException
     *         if the value supplied for the timeout is less than 0.
     */
    @Override
    public boolean isValid(int timeout) throws SQLException {
        loggerExternal.entering(loggingClassName, "isValid", timeout);

        // Throw an exception if the timeout is invalid
        if (timeout < 0) {
            MessageFormat form = new MessageFormat(SQLServerException.getErrString("R_invalidQueryTimeOutValue"));
            Object[] msgArgs = {timeout};
            SQLServerException.makeFromDriverError(this, this, form.format(msgArgs), null, true);
        }

        // Return false if the connection is closed
        if (isSessionUnAvailable())
            return false;

        boolean isValid = true;
        try (SQLServerStatement stmt = new SQLServerStatement(this, ResultSet.TYPE_FORWARD_ONLY,
                ResultSet.CONCUR_READ_ONLY, SQLServerStatementColumnEncryptionSetting.UseConnectionSetting)) {

            // If asked, limit the time to wait for the query to complete.
            if (0 != timeout)
                stmt.setQueryTimeout(timeout);

            /*
             * Try to execute the query. If this succeeds, then the connection is valid. If it fails (throws an
             * exception), then the connection is not valid. If a timeout was provided, execution throws an
             * "query timed out" exception if the query fails to execute in that time.
             */
            stmt.executeQueryInternal("SELECT 1");
        } catch (SQLException e) {
            isValid = false;
            /*
             * Do not propagate SQLExceptions from query execution or statement closure. The connection is considered to
             * be invalid if the statement fails to close, even though query execution succeeded.
             */
            connectionlogger.fine(toString() + " Exception checking connection validity: " + e.getMessage());
        }

        loggerExternal.exiting(loggingClassName, "isValid", isValid);
        return isValid;
    }

    @Override
    public boolean isWrapperFor(Class<?> iface) throws SQLException {
        loggerExternal.entering(loggingClassName, "isWrapperFor", iface);
        boolean f = iface.isInstance(this);
        loggerExternal.exiting(loggingClassName, "isWrapperFor", f);
        return f;
    }

    @Override
    public <T> T unwrap(Class<T> iface) throws SQLException {
        loggerExternal.entering(loggingClassName, "unwrap", iface);
        T t;
        try {
            t = iface.cast(this);
        } catch (ClassCastException e) {

            SQLServerException newe = new SQLServerException(e.getMessage(), e);
            throw newe;
        }
        loggerExternal.exiting(loggingClassName, "unwrap", t);
        return t;
    }

    /** request started flag */
    private boolean requestStarted = false;

    /** original database autocommit mode */
    private boolean originalDatabaseAutoCommitMode;

    /** original transaction isolation level */
    private int originalTransactionIsolationLevel;

    /** original network timeout */
    private int originalNetworkTimeout;

    /** original holdability */
    private int originalHoldability;

    /** original sendTimeAsDateTime flag */
    private boolean originalSendTimeAsDatetime;

    /** original statement pooling cache size */
    private int originalStatementPoolingCacheSize;

    /** original disableStatementPooling */
    private boolean originalDisableStatementPooling;

    /** original server prepared statement discard threshold */
    private int originalServerPreparedStatementDiscardThreshold;

    /** original enable prepareOnFirstPreparedStatementCall */
    private Boolean originalEnablePrepareOnFirstPreparedStatementCall;

    /** original sCatalog */
    private String originalSCatalog;

    /** original useBulkCopyForBatchInsert flag */
    private boolean originalUseBulkCopyForBatchInsert;

    /** original SqlWarnings */
    private volatile SQLWarning originalSqlWarnings;

    /** open statements */
    private List<ISQLServerStatement> openStatements;

    /** original usesFmtOnly flag */
    private boolean originalUseFmtOnly;

    /** original delayLoadingLobs */
    private boolean originalDelayLoadingLobs;

    /** Always Encrypted version */
    private int aeVersion = TDS.COLUMNENCRYPTION_NOT_SUPPORTED;

    void beginRequestInternal() throws SQLException {
        loggerExternal.entering(loggingClassName, "beginRequest", this);
        synchronized (this) {
            if (!requestStarted) {
                originalDatabaseAutoCommitMode = databaseAutoCommitMode;
                originalTransactionIsolationLevel = transactionIsolationLevel;
                originalNetworkTimeout = getNetworkTimeout();
                originalHoldability = holdability;
                originalSendTimeAsDatetime = sendTimeAsDatetime;
                originalStatementPoolingCacheSize = statementPoolingCacheSize;
                originalDisableStatementPooling = disableStatementPooling;
                originalServerPreparedStatementDiscardThreshold = getServerPreparedStatementDiscardThreshold();
                originalEnablePrepareOnFirstPreparedStatementCall = getEnablePrepareOnFirstPreparedStatementCall();
                originalSCatalog = sCatalog;
                originalUseBulkCopyForBatchInsert = getUseBulkCopyForBatchInsert();
                originalSqlWarnings = sqlWarnings;
                openStatements = new LinkedList<ISQLServerStatement>();
                originalUseFmtOnly = useFmtOnly;
                originalDelayLoadingLobs = delayLoadingLobs;
                requestStarted = true;
            }
        }
        loggerExternal.exiting(loggingClassName, "beginRequest", this);
    }

    void endRequestInternal() throws SQLException {
        loggerExternal.entering(loggingClassName, "endRequest", this);
        synchronized (this) {
            if (requestStarted) {
                if (!databaseAutoCommitMode) {
                    rollback();
                }
                if (databaseAutoCommitMode != originalDatabaseAutoCommitMode) {
                    setAutoCommit(originalDatabaseAutoCommitMode);
                }
                if (transactionIsolationLevel != originalTransactionIsolationLevel) {
                    setTransactionIsolation(originalTransactionIsolationLevel);
                }
                if (getNetworkTimeout() != originalNetworkTimeout) {
                    setNetworkTimeout(null, originalNetworkTimeout);
                }
                if (holdability != originalHoldability) {
                    setHoldability(originalHoldability);
                }
                if (sendTimeAsDatetime != originalSendTimeAsDatetime) {
                    setSendTimeAsDatetime(originalSendTimeAsDatetime);
                }
                if (useFmtOnly != originalUseFmtOnly) {
                    setUseFmtOnly(originalUseFmtOnly);
                }
                if (statementPoolingCacheSize != originalStatementPoolingCacheSize) {
                    setStatementPoolingCacheSize(originalStatementPoolingCacheSize);
                }
                if (disableStatementPooling != originalDisableStatementPooling) {
                    setDisableStatementPooling(originalDisableStatementPooling);
                }
                if (getServerPreparedStatementDiscardThreshold() != originalServerPreparedStatementDiscardThreshold) {
                    setServerPreparedStatementDiscardThreshold(originalServerPreparedStatementDiscardThreshold);
                }
                if (getEnablePrepareOnFirstPreparedStatementCall() != originalEnablePrepareOnFirstPreparedStatementCall) {
                    setEnablePrepareOnFirstPreparedStatementCall(originalEnablePrepareOnFirstPreparedStatementCall);
                }
                if (!sCatalog.equals(originalSCatalog)) {
                    setCatalog(originalSCatalog);
                }
                if (getUseBulkCopyForBatchInsert() != originalUseBulkCopyForBatchInsert) {
                    setUseBulkCopyForBatchInsert(originalUseBulkCopyForBatchInsert);
                }
                if (delayLoadingLobs != originalDelayLoadingLobs) {
                    setDelayLoadingLobs(originalDelayLoadingLobs);
                }
                sqlWarnings = originalSqlWarnings;
                if (null != openStatements) {
                    while (!openStatements.isEmpty()) {
                        try (Statement st = openStatements.get(0)) {}
                    }
                    openStatements.clear();
                }
                requestStarted = false;
            }
        }
        loggerExternal.exiting(loggingClassName, "endRequest", this);
    }

    /**
     * Replaces JDBC syntax parameter markets '?' with SQL Server parameter markers @p1, @p2 etc...
     * 
     * @param sql
     *        the user's SQL
     * @throws SQLServerException
     * @return the returned syntax
     */
    static final char[] OUT = {' ', 'O', 'U', 'T'};

    String replaceParameterMarkers(String sqlSrc, int[] paramPositions, Parameter[] params,
            boolean isReturnValueSyntax) throws SQLServerException {
        final int MAX_PARAM_NAME_LEN = 6;
        char[] sqlDst = new char[sqlSrc.length() + params.length * (MAX_PARAM_NAME_LEN + OUT.length)];
        int dstBegin = 0;
        int srcBegin = 0;
        int nParam = 0;

        int paramIndex = 0;
        while (true) {
            int srcEnd = (paramIndex >= paramPositions.length) ? sqlSrc.length() : paramPositions[paramIndex];
            sqlSrc.getChars(srcBegin, srcEnd, sqlDst, dstBegin);
            dstBegin += srcEnd - srcBegin;

            if (sqlSrc.length() == srcEnd)
                break;

            dstBegin += makeParamName(nParam++, sqlDst, dstBegin);
            srcBegin = srcEnd + 1;

            if (params[paramIndex++].isOutput()) {
                if (!isReturnValueSyntax || paramIndex > 1) {
                    System.arraycopy(OUT, 0, sqlDst, dstBegin, OUT.length);
                    dstBegin += OUT.length;
                }
            }
        }

        return new String(sqlDst, 0, dstBegin);
    }

    /**
     * Makes a SQL Server style parameter name.
     * 
     * @param nParam
     *        the parameter number
     * @param name
     *        the parameter name
     * @param offset
     * @return int
     */
    static int makeParamName(int nParam, char[] name, int offset) {
        name[offset + 0] = '@';
        name[offset + 1] = 'P';
        if (nParam < 10) {
            name[offset + 2] = (char) ('0' + nParam);
            return 3;
        } else {
            if (nParam < 100) {
                int nBase = 2;
                while (true) { // make a char[] representation of the param number 2.26
                    if (nParam < nBase * 10) {
                        name[offset + 2] = (char) ('0' + (nBase - 1));
                        name[offset + 3] = (char) ('0' + (nParam - ((nBase - 1) * 10)));
                        return 4;
                    }
                    nBase++;
                }
            } else {
                String sParam = "" + nParam;
                sParam.getChars(0, sParam.length(), name, offset + 2);
                return 2 + sParam.length();
            }
        }
    }

    /**
     * Notify any interested parties (e.g. pooling managers) of a ConnectionEvent activity on the connection. Calling
     * notifyPooledConnection with null event will place this connection back in the pool. Calling
     * notifyPooledConnection with a non-null event is used to notify the pooling manager that the connection is bad and
     * should be removed from the pool.
     */
    void notifyPooledConnection(SQLServerException e) {
        synchronized (this) {
            if (null != pooledConnectionParent) {
                pooledConnectionParent.notifyEvent(e);
            }
        }

    }

    // Detaches this connection from connection pool.
    void DetachFromPool() {
        synchronized (this) {
            pooledConnectionParent = null;
        }
    }

    /**
     * Determines the listening port of a named SQL Server instance.
     * 
     * @param server
     *        the server name
     * @param instanceName
     *        the instance
     * @throws SQLServerException
     * @return the instance's port
     */
    private static final int BROWSER_PORT = 1434;

    String getInstancePort(String server, String instanceName) throws SQLServerException {
        String browserResult = null;
        DatagramSocket datagramSocket = null;
        String lastErrorMessage = null;

        try {
            lastErrorMessage = "Failed to determine instance for the : " + server + " instance:" + instanceName;

            // First we create a datagram socket
            try {
                datagramSocket = new DatagramSocket();
                datagramSocket.setSoTimeout(1000);
            } catch (SocketException socketException) {
                // Errors creating a local socket
                // Log the error and bail.
                lastErrorMessage = "Unable to create local datagram socket";
                throw socketException;
            }

            // Second, we need to get the IP address of the server to which we'll send the UDP request.
            // This may require a DNS lookup, which may fail due to transient conditions, so retry after logging the
            // first time.

            // send UDP packet
            assert null != datagramSocket;
            try {
                if (multiSubnetFailover) {
                    // If instance name is specified along with multiSubnetFailover, we get all IPs resolved by server
                    // name
                    InetAddress[] inetAddrs = InetAddress.getAllByName(server);
                    assert null != inetAddrs;
                    for (InetAddress inetAddr : inetAddrs) {
                        // Send the UDP request
                        try {
                            byte sendBuffer[] = (" " + instanceName).getBytes();
                            sendBuffer[0] = 4;
                            DatagramPacket udpRequest = new DatagramPacket(sendBuffer, sendBuffer.length, inetAddr,
                                    BROWSER_PORT);
                            datagramSocket.send(udpRequest);
                        } catch (IOException ioException) {
                            lastErrorMessage = "Error sending SQL Server Browser Service UDP request to address: "
                                    + inetAddr + ", port: " + BROWSER_PORT;
                            throw ioException;
                        }
                    }
                } else {
                    // If instance name is not specified along with multiSubnetFailover, we resolve only the first IP
                    // for server name
                    InetAddress inetAddr = InetAddress.getByName(server);

                    assert null != inetAddr;
                    // Send the UDP request
                    try {
                        byte sendBuffer[] = (" " + instanceName).getBytes();
                        sendBuffer[0] = 4;
                        DatagramPacket udpRequest = new DatagramPacket(sendBuffer, sendBuffer.length, inetAddr,
                                BROWSER_PORT);
                        datagramSocket.send(udpRequest);
                    } catch (IOException ioException) {
                        lastErrorMessage = "Error sending SQL Server Browser Service UDP request to address: "
                                + inetAddr + ", port: " + BROWSER_PORT;
                        throw ioException;
                    }
                }
            } catch (UnknownHostException unknownHostException) {
                lastErrorMessage = "Unable to determine IP address of host: " + server;
                throw unknownHostException;
            }

            // Receive the UDP response
            try {
                byte receiveBuffer[] = new byte[4096];
                DatagramPacket udpResponse = new DatagramPacket(receiveBuffer, receiveBuffer.length);
                datagramSocket.receive(udpResponse);
                browserResult = new String(receiveBuffer, 3, receiveBuffer.length - 3);
                if (connectionlogger.isLoggable(Level.FINER))
                    connectionlogger.fine(toString() + " Received SSRP UDP response from IP address: "
                            + udpResponse.getAddress().getHostAddress());
            } catch (IOException ioException) {
                // Warn and retry
                lastErrorMessage = "Error receiving SQL Server Browser Service UDP response from server: " + server;
                throw ioException;
            }
        } catch (IOException ioException) {
            MessageFormat form = new MessageFormat(SQLServerException.getErrString("R_sqlBrowserFailed"));
            Object[] msgArgs = {server, instanceName, ioException.toString()};
            connectionlogger.log(Level.FINE, toString() + " " + lastErrorMessage, ioException);
            SQLServerException.makeFromDriverError(this, this, form.format(msgArgs),
                    SQLServerException.EXCEPTION_XOPEN_CONNECTION_CANT_ESTABLISH, false);
        } finally {
            if (null != datagramSocket)
                datagramSocket.close();
        }
        assert null != browserResult;
        // If the server isn't configured for TCP then say so and fail
        int p = browserResult.indexOf("tcp;");
        if (-1 == p) {
            MessageFormat form = new MessageFormat(SQLServerException.getErrString("R_notConfiguredToListentcpip"));
            Object[] msgArgs = {instanceName};
            SQLServerException.makeFromDriverError(this, this, form.format(msgArgs),
                    SQLServerException.EXCEPTION_XOPEN_CONNECTION_CANT_ESTABLISH, false);
        }
        // All went well, so return the TCP port of the SQL Server instance
        int p1 = p + 4;
        int p2 = browserResult.indexOf(';', p1);
        return browserResult.substring(p1, p2);
    }

    int getNextSavepointId() {
        nNextSavePointId++; // Make them unique for this connection
        return nNextSavePointId;
    }

    /**
     * Returns this connection's SQLServerConnectionSecurityManager class to caller. Used by SQLServerPooledConnection
     * to verify security when passing out Connection objects.
     */
    void doSecurityCheck() {
        assert null != currentConnectPlaceHolder;
        currentConnectPlaceHolder.doSecurityCheck();
    }

    /**
     * Sets time-to-live for column encryption key entries in the column encryption key cache for the Always Encrypted
     * feature. The default value is 2 hours. This variable holds the value in seconds.
     */
    private static long columnEncryptionKeyCacheTtl = TimeUnit.SECONDS.convert(2, TimeUnit.HOURS);

    /**
     * Sets time-to-live for column encryption key entries in the column encryption key cache for the Always Encrypted
     * feature. The default value is 2 hours. This variable holds the value in seconds. This only applies to
     * global-level key store providers. Connection and Statement-level providers need to set their own cache TTL
     * values.
     * 
     * @param columnEncryptionKeyCacheTTL
     *        The timeunit in seconds
     * @param unit
     *        The Timeunit
     * @throws SQLServerException
     *         when an error occurs
     */
    public static synchronized void setColumnEncryptionKeyCacheTtl(int columnEncryptionKeyCacheTTL,
            TimeUnit unit) throws SQLServerException {
        if (columnEncryptionKeyCacheTTL < 0 || unit.equals(TimeUnit.MILLISECONDS) || unit.equals(TimeUnit.MICROSECONDS)
                || unit.equals(TimeUnit.NANOSECONDS)) {
            throw new SQLServerException(null, SQLServerException.getErrString("R_invalidCEKCacheTtl"), null, 0, false);
        }

        columnEncryptionKeyCacheTtl = TimeUnit.SECONDS.convert(columnEncryptionKeyCacheTTL, unit);
    }

    static synchronized long getColumnEncryptionKeyCacheTtl() {
        return columnEncryptionKeyCacheTtl;
    }

    /**
     * Enqueues a discarded prepared statement handle to be clean-up on the server.
     * 
     * @param statementHandle
     *        The prepared statement handle that should be scheduled for unprepare.
     */
    final void enqueueUnprepareStatementHandle(PreparedStatementHandle statementHandle) {
        if (null == statementHandle)
            return;

        if (loggerExternal.isLoggable(java.util.logging.Level.FINER))
            loggerExternal
                    .finer(this + ": Adding PreparedHandle to queue for un-prepare:" + statementHandle.getHandle());

        // Add the new handle to the discarding queue and find out current # enqueued.
        this.discardedPreparedStatementHandles.add(statementHandle);
        this.discardedPreparedStatementHandleCount.incrementAndGet();
    }

    @Override
    public int getDiscardedServerPreparedStatementCount() {
        return this.discardedPreparedStatementHandleCount.get();
    }

    @Override
    public void closeUnreferencedPreparedStatementHandles() {
        this.unprepareUnreferencedPreparedStatementHandles(true);
    }

    /**
     * Removes references to outstanding un-prepare requests. Should be run when connection is closed.
     */
    private final void cleanupPreparedStatementDiscardActions() {
        discardedPreparedStatementHandles.clear();
        discardedPreparedStatementHandleCount.set(0);
    }

    @Override
    public boolean getEnablePrepareOnFirstPreparedStatementCall() {
        if (null == this.enablePrepareOnFirstPreparedStatementCall)
            return DEFAULT_ENABLE_PREPARE_ON_FIRST_PREPARED_STATEMENT_CALL;
        else
            return this.enablePrepareOnFirstPreparedStatementCall;
    }

    @Override
    public void setEnablePrepareOnFirstPreparedStatementCall(boolean value) {
        this.enablePrepareOnFirstPreparedStatementCall = value;
    }

    @Override
    public String getPrepareMethod() {
        if (null == this.prepareMethod) {
            return SQLServerDriverStringProperty.PREPARE_METHOD.getDefaultValue();
        }

        return this.prepareMethod;
    }

    @Override
    public void setPrepareMethod(String prepareMethod) {
        this.prepareMethod = prepareMethod;
    }

    @Override
    public int getServerPreparedStatementDiscardThreshold() {
        if (0 > this.serverPreparedStatementDiscardThreshold)
            return DEFAULT_SERVER_PREPARED_STATEMENT_DISCARD_THRESHOLD;
        else
            return this.serverPreparedStatementDiscardThreshold;
    }

    @Override
    public void setServerPreparedStatementDiscardThreshold(int value) {
        this.serverPreparedStatementDiscardThreshold = Math.max(0, value);
    }

    final boolean isPreparedStatementUnprepareBatchingEnabled() {
        return 1 < getServerPreparedStatementDiscardThreshold();
    }

    /**
     * Cleans up discarded prepared statement handles on the server using batched un-prepare actions if the batching
     * threshold has been reached.
     * 
     * @param force
     *        When force is set to true we ignore the current threshold for if the discard actions should run and run
     *        them anyway.
     */
    final void unprepareUnreferencedPreparedStatementHandles(boolean force) {
        // Skip out if session is unavailable to adhere to previous non-batched behavior.
        if (isSessionUnAvailable())
            return;

        final int threshold = getServerPreparedStatementDiscardThreshold();

        // Met threshold to clean-up?
        if (force || threshold < getDiscardedServerPreparedStatementCount()) {

            // Create batch of sp_unprepare statements.
            StringBuilder sql = new StringBuilder(threshold * 32/* EXEC sp_cursorunprepare++; */);

            // Build the string containing no more than the # of handles to remove.
            // Note that sp_unprepare can fail if the statement is already removed.
            // However, the server will only abort that statement and continue with
            // the remaining clean-up.
            int handlesRemoved = 0;
            PreparedStatementHandle statementHandle = null;

            while (null != (statementHandle = discardedPreparedStatementHandles.poll())) {
                ++handlesRemoved;

                sql.append(statementHandle.isDirectSql() ? "EXEC sp_unprepare " : "EXEC sp_cursorunprepare ")
                        .append(statementHandle.getHandle()).append(';');
            }

            try {
                // Execute the batched set.
                try (SQLServerStatement stmt = (SQLServerStatement) this.createStatement()) {
                    stmt.isInternalEncryptionQuery = true;
                    stmt.execute(sql.toString());
                }

                if (loggerExternal.isLoggable(java.util.logging.Level.FINER))
                    loggerExternal.finer(this + ": Finished un-preparing handle count:" + handlesRemoved);
            } catch (SQLException e) {
                if (loggerExternal.isLoggable(java.util.logging.Level.FINER))
                    loggerExternal.log(Level.FINER, this + ": Error batch-closing at least one prepared handle", e);
            }

            // Decrement threshold counter
            discardedPreparedStatementHandleCount.addAndGet(-handlesRemoved);
        }
    }

    @Override
    public boolean getDisableStatementPooling() {
        return this.disableStatementPooling;
    }

    @Override
    public void setDisableStatementPooling(boolean value) {
        this.disableStatementPooling = value;
        if (!value && 0 < this.getStatementPoolingCacheSize()) {
            prepareCache();
        }
    }

    @Override
    public int getStatementPoolingCacheSize() {
        return statementPoolingCacheSize;
    }

    @Override
    public int getStatementHandleCacheEntryCount() {
        if (!isStatementPoolingEnabled())
            return 0;
        else
            return this.preparedStatementHandleCache.size();
    }

    @Override
    public boolean isStatementPoolingEnabled() {
        return null != preparedStatementHandleCache && 0 < this.getStatementPoolingCacheSize()
                && !this.getDisableStatementPooling();
    }

    @Override
    public void setStatementPoolingCacheSize(int value) {
        value = Math.max(0, value);
        statementPoolingCacheSize = value;

        if (!this.disableStatementPooling && value > 0) {
            prepareCache();
        }
        if (null != preparedStatementHandleCache)
            preparedStatementHandleCache.setCapacity(value);

        if (null != parameterMetadataCache)
            parameterMetadataCache.setCapacity(value);
    }

    /**
     * Prepares the cache handle.
     */
    private void prepareCache() {
        preparedStatementHandleCache = new Builder<CityHash128Key, PreparedStatementHandle>()
                .maximumWeightedCapacity(getStatementPoolingCacheSize())
                .listener(new PreparedStatementCacheEvictionListener()).build();

        parameterMetadataCache = new Builder<CityHash128Key, SQLServerParameterMetaData>()
                .maximumWeightedCapacity(getStatementPoolingCacheSize()).build();
    }

    /** Returns a parameter metadata cache entry if statement pooling is enabled */
    final SQLServerParameterMetaData getCachedParameterMetadata(CityHash128Key key) {
        if (!isStatementPoolingEnabled())
            return null;

        return parameterMetadataCache.get(key);
    }

    /** Registers a parameter metadata cache entry if statement pooling is enabled */
    final void registerCachedParameterMetadata(CityHash128Key key, SQLServerParameterMetaData pmd) {
        if (!isStatementPoolingEnabled() || null == pmd)
            return;

        parameterMetadataCache.put(key, pmd);
    }

    /** Gets or creates prepared statement handle cache entry if statement pooling is enabled */
    final PreparedStatementHandle getCachedPreparedStatementHandle(CityHash128Key key) {
        if (!isStatementPoolingEnabled())
            return null;

        return preparedStatementHandleCache.get(key);
    }

    /** Gets or creates prepared statement handle cache entry if statement pooling is enabled */
    final PreparedStatementHandle registerCachedPreparedStatementHandle(CityHash128Key key, int handle,
            boolean isDirectSql) {
        if (!isStatementPoolingEnabled() || null == key)
            return null;

        PreparedStatementHandle cacheItem = new PreparedStatementHandle(key, handle, isDirectSql, false);
        preparedStatementHandleCache.putIfAbsent(key, cacheItem);
        return cacheItem;
    }

    /** Returns prepared statement handle cache entry so it can be un-prepared. */
    final void returnCachedPreparedStatementHandle(PreparedStatementHandle handle) {
        handle.removeReference();

        if (handle.isEvictedFromCache() && handle.tryDiscardHandle())
            enqueueUnprepareStatementHandle(handle);
    }

    /** Forces eviction of prepared statement handle cache entry. */
    final void evictCachedPreparedStatementHandle(PreparedStatementHandle handle) {
        if (null == handle || null == handle.getKey())
            return;

        preparedStatementHandleCache.remove(handle.getKey());
    }

    /**
     * Handles closing handles when removed from cache.
     */
    final class PreparedStatementCacheEvictionListener
            implements EvictionListener<CityHash128Key, PreparedStatementHandle> {
        public void onEviction(CityHash128Key key, PreparedStatementHandle handle) {
            if (null != handle) {
                handle.setIsEvictedFromCache(true); // Mark as evicted from cache.

                // Only discard if not referenced.
                if (handle.tryDiscardHandle()) {
                    enqueueUnprepareStatementHandle(handle);
                    // Do not run discard actions here! Can interfere with executing statement.
                }
            }
        }
    }

    /**
     * Checks if connection is established to SQL Azure server
     * 
     * SERVERPROPERTY('EngineEdition') is used to determine if the db server is SQL Azure. This is more reliable
     * than @@version or serverproperty('edition').
     * 
     * Reference: https://docs.microsoft.com/sql/t-sql/functions/serverproperty-transact-sql
     * 
     * <pre>
     * SERVERPROPERTY('EngineEdition') means
     * Database Engine edition of the instance of SQL Server installed on the server.
     * 1 = Personal or Desktop Engine (Not available in SQL Server 2005 (9.x) and later versions)
     * 2 = Standard (This is returned for Standard, Web, and Business Intelligence.)
     * 3 = Enterprise (This is returned for Evaluation, Developer, and Enterprise editions.)
     * 4 = Express (This is returned for Express, Express with Tools, and Express with Advanced Services)
     * 5 = SQL Database
     * 6 = Microsoft Azure Synapse Analytics
     * 8 = Azure SQL Managed Instance
     * 9 = Azure SQL Edge (This is returned for all editions of Azure SQL Edge)
     * 11 = Azure Synapse serverless SQL pool
     * Base data type: int
     * </pre>
     * 
     * @return if connected to SQL Azure
     * 
     */
    boolean isAzure() {
        if (null == isAzure) {
            try (Statement stmt = this.createStatement();
                    ResultSet rs = stmt.executeQuery("SELECT CAST(SERVERPROPERTY('EngineEdition') as INT)")) {
                rs.next();

                int engineEdition = rs.getInt(1);
                isAzure = (engineEdition == ENGINE_EDITION_SQL_AZURE_DB
                        || engineEdition == ENGINE_EDITION_SQL_AZURE_SYNAPSE_ANALYTICS
                        || engineEdition == ENGINE_EDITION_SQL_AZURE_MI
                        || engineEdition == ENGINE_EDITION_SQL_AZURE_SQL_EDGE
                        || engineEdition == ENGINE_EDITION_SQL_AZURE_SYNAPSE_SERVERLESS_SQL_POOL);
                isAzureDW = (engineEdition == ENGINE_EDITION_SQL_AZURE_SYNAPSE_ANALYTICS
                        || engineEdition == ENGINE_EDITION_SQL_AZURE_SYNAPSE_SERVERLESS_SQL_POOL);
                isAzureMI = (engineEdition == ENGINE_EDITION_SQL_AZURE_MI);

            } catch (SQLException e) {
                if (loggerExternal.isLoggable(java.util.logging.Level.FINER))
                    loggerExternal.log(Level.FINER, this + ": Error retrieving server type", e);
                isAzure = false;
                isAzureDW = false;
                isAzureMI = false;
            }
            return isAzure;
        } else {
            return isAzure;
        }
    }

    /**
     * Checks if connection is established to SQL Azure DW
     * 
     * @return if connected to SQL Azure DW
     */
    boolean isAzureDW() {
        isAzure();
        return isAzureDW;
    }

    /**
     * Checks if connection is established to Azure Managed Instance
     * 
     * @return if connected to SQL Azure MI
     */
    boolean isAzureMI() {
        isAzure();
        return isAzureMI;
    }

    /**
     * Adds statement to openStatements
     * 
     * @param st
     *        Statement to add to openStatements
     */
    final synchronized void addOpenStatement(ISQLServerStatement st) {
        if (null != openStatements) {
            openStatements.add(st);
        }
    }

    /**
     * Removes state from openStatements
     * 
     * @param st
     *        Statement to remove from openStatements
     */
    final synchronized void removeOpenStatement(ISQLServerStatement st) {
        if (null != openStatements) {
            openStatements.remove(st);
        }
    }

    boolean isAEv2() {
        return (aeVersion >= TDS.COLUMNENCRYPTION_VERSION2);
    }

    /** Enclave provider */
    private ISQLServerEnclaveProvider enclaveProvider;

    ArrayList<byte[]> initEnclaveParameters(SQLServerStatement statement, String userSql,
            String preparedTypeDefinitions, Parameter[] params,
            ArrayList<String> parameterNames) throws SQLServerException {
        if (!this.enclaveEstablished()) {
            enclaveProvider.getAttestationParameters(this.enclaveAttestationUrl);
        }
        return enclaveProvider.createEnclaveSession(this, statement, userSql, preparedTypeDefinitions, params,
                parameterNames);
    }

    boolean enclaveEstablished() {
        return (null != enclaveProvider.getEnclaveSession());
    }

    byte[] generateEnclavePackage(String userSQL, ArrayList<byte[]> enclaveCEKs) throws SQLServerException {
        return (enclaveCEKs.size() > 0) ? enclaveProvider.getEnclavePackage(userSQL, enclaveCEKs) : null;
    }

    String getServerName() {
        return this.trustedServerNameAE;
    }

    @Override
    public void setIPAddressPreference(String iPAddressPreference) {
        activeConnectionProperties.setProperty(SQLServerDriverStringProperty.IPADDRESS_PREFERENCE.toString(),
                iPAddressPreference);

    }

    @Override
    public String getIPAddressPreference() {
        return activeConnectionProperties.getProperty(SQLServerDriverStringProperty.IPADDRESS_PREFERENCE.toString());
    }
}


/**
 * Provides Helper class for security manager functions used by SQLServerConnection class.
 * 
 */
final class SQLServerConnectionSecurityManager {
    static final String dllName = SQLServerDriver.AUTH_DLL_NAME + ".dll";
    String serverName;
    int portNumber;

    SQLServerConnectionSecurityManager(String serverName, int portNumber) {
        this.serverName = serverName;
        this.portNumber = portNumber;
    }

    /**
     * Checks if the calling thread is allowed to open a socket connection to the specified serverName and portNumber.
     * 
     * @throws SecurityException
     *         when an error occurs
     */
    public void checkConnect() throws SecurityException {
        SecurityManager security = System.getSecurityManager();
        if (null != security) {
            security.checkConnect(serverName, portNumber);
        }
    }

    /**
     * Checks if the calling thread is allowed to dynamically link the library code.
     * 
     * @throws SecurityException
     *         when an error occurs
     */
    public void checkLink() throws SecurityException {
        SecurityManager security = System.getSecurityManager();
        if (null != security) {
            security.checkLink(dllName);
        }
    }
}<|MERGE_RESOLUTION|>--- conflicted
+++ resolved
@@ -4561,13 +4561,8 @@
         if (write) {
             tdsWriter.writeByte(TDS.TDS_FEATURE_EXT_AE); // FEATUREEXT_TC
             tdsWriter.writeInt(1); // length of version
-<<<<<<< HEAD
-            if (null == enclaveAttestationProtocol || ((null == enclaveAttestationUrl || enclaveAttestationUrl.isEmpty()) 
+        if (null == enclaveAttestationProtocol || ((null == enclaveAttestationUrl || enclaveAttestationUrl.isEmpty()) 
               && !enclaveAttestationProtocol.equalsIgnoreCase(AttestationProtocol.NONE.toString()))) {
-=======
-            if (null == enclaveAttestationUrl || enclaveAttestationUrl.isEmpty() || (enclaveAttestationProtocol != null
-                    && !enclaveAttestationProtocol.equalsIgnoreCase(AttestationProtocol.NONE.toString()))) {
->>>>>>> 00424291
                 tdsWriter.writeByte(TDS.COLUMNENCRYPTION_VERSION1);
             } else {
                 tdsWriter.writeByte(TDS.COLUMNENCRYPTION_VERSION2);
