/*
 * Microsoft JDBC Driver for SQL Server Copyright(c) Microsoft Corporation All rights reserved. This program is made
 * available under the terms of the MIT License. See the LICENSE file in the project root for more information.
 */

package com.microsoft.sqlserver.jdbc;

import static java.nio.charset.StandardCharsets.UTF_16LE;
import static java.nio.charset.StandardCharsets.UTF_8;

import java.io.BufferedReader;
import java.io.IOException;
import java.io.InputStream;
import java.io.InputStreamReader;
import java.io.Serializable;
import java.net.DatagramPacket;
import java.net.DatagramSocket;
import java.net.HttpURLConnection;
import java.net.InetAddress;
import java.net.SocketException;
import java.net.URL;
import java.net.UnknownHostException;
import java.sql.CallableStatement;
import java.sql.Connection;
import java.sql.DatabaseMetaData;
import java.sql.PreparedStatement;
import java.sql.ResultSet;
import java.sql.SQLClientInfoException;
import java.sql.SQLException;
import java.sql.SQLPermission;
import java.sql.SQLWarning;
import java.sql.SQLXML;
import java.sql.Savepoint;
import java.sql.Statement;
import java.text.DateFormat;
import java.text.MessageFormat;
import java.text.SimpleDateFormat;
import java.util.ArrayList;
import java.util.Arrays;
import java.util.Calendar;
import java.util.Date;
import java.util.Enumeration;
import java.util.HashMap;
import java.util.LinkedList;
import java.util.List;
import java.util.Locale;
import java.util.Map;
import java.util.Properties;
import java.util.UUID;
import java.util.concurrent.ConcurrentLinkedQueue;
import java.util.concurrent.Executor;
import java.util.concurrent.ThreadLocalRandom;
import java.util.concurrent.TimeUnit;
import java.util.concurrent.atomic.AtomicInteger;
import java.util.logging.Level;

import javax.sql.XAConnection;

import org.ietf.jgss.GSSCredential;

import mssql.googlecode.cityhash.CityHash;
import mssql.googlecode.concurrentlinkedhashmap.ConcurrentLinkedHashMap;
import mssql.googlecode.concurrentlinkedhashmap.ConcurrentLinkedHashMap.Builder;
import mssql.googlecode.concurrentlinkedhashmap.EvictionListener;


/**
 * Provides an implementation java.sql.connection interface that assists creating a JDBC connection to SQL Server.
 * SQLServerConnections support JDBC connection pooling and may be either physical JDBC connections or logical JDBC
 * connections.
 *
 * SQLServerConnection manages transaction control for all statements that were created from it. SQLServerConnection may
 * participate in XA distributed transactions managed via an XAResource adapter.
 *
 * SQLServerConnection instantiates a new TDSChannel object for use by itself and all statement objects that are created
 * under this connection.
 *
 * SQLServerConnection manages a pool of prepared statement handles. Prepared statements are prepared once and typically
 * executed many times with different data values for their parameters. Prepared statements are also maintained across
 * logical (pooled) connection closes.
 *
 * SQLServerConnection is not thread safe, however multiple statements created from a single connection can be
 * processing simultaneously in concurrent threads.
 *
 * This class's public functions need to be kept identical to the SQLServerConnectionPoolProxy's.
 *
 * The API javadoc for JDBC API methods that this class implements are not repeated here. Please see Sun's JDBC API
 * interfaces javadoc for those details.
 *
 * NOTE: All the public functions in this class also need to be defined in SQLServerConnectionPoolProxy Declare all new
 * custom (non-static) Public APIs in ISQLServerConnection interface such that they can also be implemented by
 * SQLServerConnectionPoolProxy
 */
public class SQLServerConnection implements ISQLServerConnection, java.io.Serializable {

    /**
     * Always refresh SerialVersionUID when prompted
     */
    private static final long serialVersionUID = 1965647556064751510L;

    long timerExpire;
    boolean attemptRefreshTokenLocked = false;

    /**
     * Thresholds related to when prepared statement handles are cleaned-up. 1 == immediately.
     * 
     * The default for the prepared statement clean-up action threshold (i.e. when sp_unprepare is called).
     */
    static final int DEFAULT_SERVER_PREPARED_STATEMENT_DISCARD_THRESHOLD = 10; // Used to set the initial default, can
                                                                               // be changed later.
    private int serverPreparedStatementDiscardThreshold = -1; // Current limit for this particular connection.

    /**
     * The default for if prepared statements should execute sp_executesql before following the prepare, unprepare
     * pattern.
     * 
     * Used to set the initial default, can be changed later. false == use sp_executesql -> sp_prepexec -> sp_execute ->
     * batched -> sp_unprepare pattern, true == skip sp_executesql part of pattern.
     */
    static final boolean DEFAULT_ENABLE_PREPARE_ON_FIRST_PREPARED_STATEMENT_CALL = false;

    private Boolean enablePrepareOnFirstPreparedStatementCall = null; // Current limit for this particular connection.

    // Handle the actual queue of discarded prepared statements.
    private ConcurrentLinkedQueue<PreparedStatementHandle> discardedPreparedStatementHandles = new ConcurrentLinkedQueue<>();
    private AtomicInteger discardedPreparedStatementHandleCount = new AtomicInteger(0);

    private boolean fedAuthRequiredByUser = false;
    private boolean fedAuthRequiredPreLoginResponse = false;
    private boolean federatedAuthenticationRequested = false;
    private boolean federatedAuthenticationInfoRequested = false; // Keep this distinct from
                                                                  // _federatedAuthenticationRequested, since some
                                                                  // fedauth
                                                                  // library types may not need more info

    private FederatedAuthenticationFeatureExtensionData fedAuthFeatureExtensionData = null;
    private String authenticationString = null;
    private byte[] accessTokenInByte = null;

    private SqlFedAuthToken fedAuthToken = null;

    private String originalHostNameInCertificate = null;

    final int ENGINE_EDITION_FOR_SQL_AZURE = 5;
    final int ENGINE_EDITION_FOR_SQL_AZURE_DW = 6;
    final int ENGINE_EDITION_FOR_SQL_AZURE_MI = 8;
    private Boolean isAzure = null;
    private Boolean isAzureDW = null;
    private Boolean isAzureMI = null;

    private SharedTimer sharedTimer;

    /**
     * Return an existing cached SharedTimer associated with this Connection or create a new one.
     *
     * The SharedTimer will be released when the Connection is closed.
     * 
     * @throws SQLServerException
     */
    SharedTimer getSharedTimer() throws SQLServerException {
        if (state == State.Closed) {
            SQLServerException.makeFromDriverError(null, null, SQLServerException.getErrString("R_connectionIsClosed"),
                    null, false);
        }
        if (null == sharedTimer) {
            this.sharedTimer = SharedTimer.getTimer();
        }
        return this.sharedTimer;
    }

    static class CityHash128Key implements java.io.Serializable {

        /**
         * Always refresh SerialVersionUID when prompted
         */
        private static final long serialVersionUID = 166788428640603097L;
        String unhashedString;
        private long[] segments;
        private int hashCode;

        CityHash128Key(String sql, String parametersDefinition) {
            this(sql + parametersDefinition);
        }

        @SuppressWarnings("deprecation")
        CityHash128Key(String s) {
            unhashedString = s;
            byte[] bytes = new byte[s.length()];
            s.getBytes(0, s.length(), bytes, 0);
            segments = CityHash.cityHash128(bytes, 0, bytes.length);
        }

        public boolean equals(Object obj) {
            if (!(obj instanceof CityHash128Key))
                return false;

            return (java.util.Arrays.equals(segments, ((CityHash128Key) obj).segments)// checks if hash is equal,
                                                                                      // short-circuitting;
                    && this.unhashedString.equals(((CityHash128Key) obj).unhashedString));// checks if string is equal
        }

        public int hashCode() {
            if (0 == hashCode) {
                hashCode = java.util.Arrays.hashCode(segments);
            }
            return hashCode;
        }
    }

    /**
     * Keeps track of an individual prepared statement handle.
     */
    class PreparedStatementHandle {
        private int handle = 0;
        private final AtomicInteger handleRefCount = new AtomicInteger();
        private boolean isDirectSql;
        private volatile boolean evictedFromCache;
        private volatile boolean explicitlyDiscarded;
        private CityHash128Key key;

        PreparedStatementHandle(CityHash128Key key, int handle, boolean isDirectSql, boolean isEvictedFromCache) {
            this.key = key;
            this.handle = handle;
            this.isDirectSql = isDirectSql;
            this.setIsEvictedFromCache(isEvictedFromCache);
            handleRefCount.set(1);
        }

        /** Has the statement been evicted from the statement handle cache. */
        private boolean isEvictedFromCache() {
            return evictedFromCache;
        }

        /** Specify whether the statement been evicted from the statement handle cache. */
        private void setIsEvictedFromCache(boolean isEvictedFromCache) {
            this.evictedFromCache = isEvictedFromCache;
        }

        /** Specify that this statement has been explicitly discarded from being used by the cache. */
        void setIsExplicitlyDiscarded() {
            this.explicitlyDiscarded = true;

            evictCachedPreparedStatementHandle(this);
        }

        /** Has the statement been explicitly discarded. */
        private boolean isExplicitlyDiscarded() {
            return explicitlyDiscarded;
        }

        /** Returns the actual handle. */
        int getHandle() {
            return handle;
        }

        /** Returns the cache key. */
        CityHash128Key getKey() {
            return key;
        }

        boolean isDirectSql() {
            return isDirectSql;
        }

        /**
         * Makes sure handle cannot be re-used.
         * 
         * @return false: Handle could not be discarded, it is in use. true: Handle was successfully put on path for
         *         discarding.
         */
        private boolean tryDiscardHandle() {
            return handleRefCount.compareAndSet(0, -999);
        }

        /** Returns whether this statement has been discarded and can no longer be re-used. */
        private boolean isDiscarded() {
            return 0 > handleRefCount.intValue();
        }

        /**
         * Adds a new reference to this handle, i.e. re-using it.
         * 
         * @return false: Reference could not be added, statement has been discarded or does not have a handle
         *         associated with it. true: Reference was successfully added.
         */
        boolean tryAddReference() {
            return (isDiscarded() || isExplicitlyDiscarded()) ? false : handleRefCount.incrementAndGet() > 0;
        }

        /** Remove a reference from this handle */
        void removeReference() {
            handleRefCount.decrementAndGet();
        }
    }

    /** Size of the parsed SQL-text metadata cache */
    static final private int PARSED_SQL_CACHE_SIZE = 100;

    /** Cache of parsed SQL meta data */
    static private ConcurrentLinkedHashMap<CityHash128Key, ParsedSQLCacheItem> parsedSQLCache;

    static {
        parsedSQLCache = new Builder<CityHash128Key, ParsedSQLCacheItem>()
                .maximumWeightedCapacity(PARSED_SQL_CACHE_SIZE).build();
    }

    /** Returns prepared statement cache entry if exists, if not parse and create a new one */
    static ParsedSQLCacheItem getCachedParsedSQL(CityHash128Key key) {
        return parsedSQLCache.get(key);
    }

    /** Parses and create a information about parsed SQL text */
    static ParsedSQLCacheItem parseAndCacheSQL(CityHash128Key key, String sql) throws SQLServerException {
        JDBCSyntaxTranslator translator = new JDBCSyntaxTranslator();

        String parsedSql = translator.translate(sql);
        String procName = translator.getProcedureName(); // may return null
        boolean returnValueSyntax = translator.hasReturnValueSyntax();
        int[] parameterPositions = locateParams(parsedSql);

        ParsedSQLCacheItem cacheItem = new ParsedSQLCacheItem(parsedSql, parameterPositions, procName,
                returnValueSyntax);
        parsedSQLCache.putIfAbsent(key, cacheItem);
        return cacheItem;
    }

    /** Default size for prepared statement caches */
    static final int DEFAULT_STATEMENT_POOLING_CACHE_SIZE = 0;

    /** Size of the prepared statement handle cache */
    private int statementPoolingCacheSize = DEFAULT_STATEMENT_POOLING_CACHE_SIZE;

    /** Cache of prepared statement handles */
    private ConcurrentLinkedHashMap<CityHash128Key, PreparedStatementHandle> preparedStatementHandleCache;
    /** Cache of prepared statement parameter metadata */
    private ConcurrentLinkedHashMap<CityHash128Key, SQLServerParameterMetaData> parameterMetadataCache;
    /**
     * Checks whether statement pooling is enabled or disabled. The default is set to true;
     */
    private boolean disableStatementPooling = true;

    /**
     * Locates statement parameters.
     * 
     * @param sql
     *        SQL text to parse for positions of parameters to initialize.
     */
    private static int[] locateParams(String sql) {
        LinkedList<Integer> parameterPositions = new LinkedList<>();

        // Locate the parameter placeholders in the SQL string.
        int offset = -1;
        while ((offset = ParameterUtils.scanSQLForChar('?', sql, ++offset)) < sql.length()) {
            parameterPositions.add(offset);
        }

        // return as int[]
        return parameterPositions.stream().mapToInt(Integer::valueOf).toArray();
    }

    /**
     * Encapsulates the data to be sent to the server as part of Federated Authentication Feature Extension.
     */
    class FederatedAuthenticationFeatureExtensionData implements Serializable {
        /**
         * Always update serialVersionUID when prompted
         */
        private static final long serialVersionUID = -6709861741957202475L;
        boolean fedAuthRequiredPreLoginResponse;
        int libraryType = -1;
        byte[] accessToken = null;
        SqlAuthentication authentication = null;

        FederatedAuthenticationFeatureExtensionData(int libraryType, String authenticationString,
                boolean fedAuthRequiredPreLoginResponse) throws SQLServerException {
            this.libraryType = libraryType;
            this.fedAuthRequiredPreLoginResponse = fedAuthRequiredPreLoginResponse;

            switch (authenticationString.toUpperCase(Locale.ENGLISH)) {
                case "ACTIVEDIRECTORYPASSWORD":
                    this.authentication = SqlAuthentication.ActiveDirectoryPassword;
                    break;
                case "ACTIVEDIRECTORYINTEGRATED":
                    this.authentication = SqlAuthentication.ActiveDirectoryIntegrated;
                    break;
                case "ACTIVEDIRECTORYMSI":
                    this.authentication = SqlAuthentication.ActiveDirectoryMSI;
                    break;
                default:
                    assert (false);
                    MessageFormat form = new MessageFormat(
                            SQLServerException.getErrString("R_InvalidConnectionSetting"));
                    Object[] msgArgs = {"authentication", authenticationString};
                    throw new SQLServerException(null, form.format(msgArgs), null, 0, false);
            }
        }

        FederatedAuthenticationFeatureExtensionData(int libraryType, boolean fedAuthRequiredPreLoginResponse,
                byte[] accessToken) {
            this.libraryType = libraryType;
            this.fedAuthRequiredPreLoginResponse = fedAuthRequiredPreLoginResponse;
            this.accessToken = accessToken;
        }
    }

    class SqlFedAuthInfo {
        String spn;
        String stsurl;

        @Override
        public String toString() {
            return "STSURL: " + stsurl + ", SPN: " + spn;
        }
    }

    class ActiveDirectoryAuthentication {
        static final String JDBC_FEDAUTH_CLIENT_ID = "7f98cb04-cd1e-40df-9140-3bf7e2cea4db";
        static final String AZURE_REST_MSI_URL = "http://169.254.169.254/metadata/identity/oauth2/token?api-version=2018-02-01";
        static final String ADAL_GET_ACCESS_TOKEN_FUNCTION_NAME = "ADALGetAccessToken";
        static final String ACCESS_TOKEN_IDENTIFIER = "\"access_token\":\"";
        static final String ACCESS_TOKEN_EXPIRES_IN_IDENTIFIER = "\"expires_in\":\"";
        static final String ACCESS_TOKEN_EXPIRES_ON_IDENTIFIER = "\"expires_on\":\"";
        static final String ACCESS_TOKEN_EXPIRES_ON_DATE_FORMAT = "M/d/yyyy h:mm:ss a X";
        static final int GET_ACCESS_TOKEN_SUCCESS = 0;
        static final int GET_ACCESS_TOKEN_INVALID_GRANT = 1;
        static final int GET_ACCESS_TOKEN_TANSISENT_ERROR = 2;
        static final int GET_ACCESS_TOKEN_OTHER_ERROR = 3;
    }

    /**
     * Denotes the state of the SqlServerConnection.
     */
    private enum State {
        Initialized, // default value on calling SQLServerConnection constructor
        Connected, // indicates that the TCP connection has completed
        Opened, // indicates that the prelogin, login have completed, the database session established and the
                // connection is ready for use.
        Closed // indicates that the connection has been closed.
    }

    private final static float TIMEOUTSTEP = 0.08F; // fraction of timeout to use for fast failover connections
    private final static float TIMEOUTSTEP_TNIR = 0.125F;
    final static int TnirFirstAttemptTimeoutMs = 500; // fraction of timeout to use for fast failover connections

    /**
     * Connection state variables. NB If new state is added then logical connections derived from a physical connection
     * must inherit the same state. If state variables are added they must be added also in connection cloning method
     * clone()
     */
    private final static int INTERMITTENT_TLS_MAX_RETRY = 5;

    // Indicates if we received a routing ENVCHANGE in the current connection attempt
    private boolean isRoutedInCurrentAttempt = false;

    // Contains the routing info received from routing ENVCHANGE
    private ServerPortPlaceHolder routingInfo = null;

    ServerPortPlaceHolder getRoutingInfo() {
        return routingInfo;
    }

    // Permission targets
    private static final String callAbortPerm = "callAbort";

    private static final String SET_NETWORK_TIMEOUT_PERM = "setNetworkTimeout";

    // see connection properties doc (default is false).
    private boolean sendStringParametersAsUnicode = SQLServerDriverBooleanProperty.SEND_STRING_PARAMETERS_AS_UNICODE
            .getDefaultValue();

    private String hostName = null;

    boolean sendStringParametersAsUnicode() {
        return sendStringParametersAsUnicode;
    }

    private boolean lastUpdateCount; // see connection properties doc

    final boolean useLastUpdateCount() {
        return lastUpdateCount;
    }

    /**
     * Translates the serverName from Unicode to ASCII Compatible Encoding (ACE), as defined by the ToASCII operation of
     * RFC 3490
     */
    private boolean serverNameAsACE = SQLServerDriverBooleanProperty.SERVER_NAME_AS_ACE.getDefaultValue();

    boolean serverNameAsACE() {
        return serverNameAsACE;
    }

    // see feature_connection_director_multi_subnet_JDBC.docx
    private boolean multiSubnetFailover;

    final boolean getMultiSubnetFailover() {
        return multiSubnetFailover;
    }

    private boolean transparentNetworkIPResolution;

    final boolean getTransparentNetworkIPResolution() {
        return transparentNetworkIPResolution;
    }

    private ApplicationIntent applicationIntent = null;

    final ApplicationIntent getApplicationIntent() {
        return applicationIntent;
    }

    private int nLockTimeout; // see connection properties doc
    private String selectMethod; // see connection properties doc 4.0 new property

    final String getSelectMethod() {
        return selectMethod;
    }

    private String responseBuffering;

    final String getResponseBuffering() {
        return responseBuffering;
    }

    private int queryTimeoutSeconds;

    final int getQueryTimeoutSeconds() {
        return queryTimeoutSeconds;
    }

    /**
     * Timeout value for canceling the query timeout.
     */
    private int cancelQueryTimeoutSeconds;

    /**
     * Returns the cancelTimeout in seconds.
     * 
     * @return
     */
    final int getCancelQueryTimeoutSeconds() {
        return cancelQueryTimeoutSeconds;
    }

    private int socketTimeoutMilliseconds;

    final int getSocketTimeoutMilliseconds() {
        return socketTimeoutMilliseconds;
    }

    /**
     * boolean value for deciding if the driver should use bulk copy API for batch inserts.
     */
    private boolean useBulkCopyForBatchInsert;

    /**
     * Returns the useBulkCopyForBatchInsert value.
     * 
     * @return flag for using Bulk Copy API for batch insert operations.
     */
    public boolean getUseBulkCopyForBatchInsert() {
        return useBulkCopyForBatchInsert;
    }

    /**
     * Specifies the flag for using Bulk Copy API for batch insert operations.
     * 
     * @param useBulkCopyForBatchInsert
     *        boolean value for useBulkCopyForBatchInsert.
     */
    public void setUseBulkCopyForBatchInsert(boolean useBulkCopyForBatchInsert) {
        this.useBulkCopyForBatchInsert = useBulkCopyForBatchInsert;
    }

    boolean userSetTNIR = true;

    private boolean sendTimeAsDatetime = SQLServerDriverBooleanProperty.SEND_TIME_AS_DATETIME.getDefaultValue();
    private boolean useFmtOnly = SQLServerDriverBooleanProperty.USE_FMT_ONLY.getDefaultValue();

    @Override
    public final boolean getSendTimeAsDatetime() {
        return !isKatmaiOrLater() || sendTimeAsDatetime;
    }

    final int baseYear() {
        return getSendTimeAsDatetime() ? TDS.BASE_YEAR_1970 : TDS.BASE_YEAR_1900;
    }

    private byte requestedEncryptionLevel = TDS.ENCRYPT_INVALID;

    final byte getRequestedEncryptionLevel() {
        assert TDS.ENCRYPT_INVALID != requestedEncryptionLevel;
        return requestedEncryptionLevel;
    }

    private boolean trustServerCertificate;

    final boolean trustServerCertificate() {
        return trustServerCertificate;
    }

    private byte negotiatedEncryptionLevel = TDS.ENCRYPT_INVALID;

    final byte getNegotiatedEncryptionLevel() {
        assert TDS.ENCRYPT_INVALID != negotiatedEncryptionLevel;
        return negotiatedEncryptionLevel;
    }

    private String trustManagerClass = null;

    final String getTrustManagerClass() {
        assert TDS.ENCRYPT_INVALID != requestedEncryptionLevel;
        return trustManagerClass;
    }

    private String trustManagerConstructorArg = null;

    final String getTrustManagerConstructorArg() {
        assert TDS.ENCRYPT_INVALID != requestedEncryptionLevel;
        return trustManagerConstructorArg;
    }

    static final String RESERVED_PROVIDER_NAME_PREFIX = "MSSQL_";
    String columnEncryptionSetting = null;

    boolean isColumnEncryptionSettingEnabled() {
        return (columnEncryptionSetting.equalsIgnoreCase(ColumnEncryptionSetting.Enabled.toString()));
    }

    String keyStoreAuthentication = null;
    String keyStoreSecret = null;
    String keyStoreLocation = null;

    private boolean serverSupportsColumnEncryption = false;

    boolean getServerSupportsColumnEncryption() {
        return serverSupportsColumnEncryption;
    }

    private boolean serverSupportsDataClassification = false;

    boolean getServerSupportsDataClassification() {
        return serverSupportsDataClassification;
    }

    static Map<String, SQLServerColumnEncryptionKeyStoreProvider> globalSystemColumnEncryptionKeyStoreProviders = new HashMap<>();
    static {
        if (System.getProperty("os.name").toLowerCase(Locale.ENGLISH).startsWith("windows")) {
            SQLServerColumnEncryptionCertificateStoreProvider provider = new SQLServerColumnEncryptionCertificateStoreProvider();
            globalSystemColumnEncryptionKeyStoreProviders.put(provider.getName(), provider);
        }
    }
    static Map<String, SQLServerColumnEncryptionKeyStoreProvider> globalCustomColumnEncryptionKeyStoreProviders = null;
    // This is a per-connection store provider. It can be JKS or AKV.
    Map<String, SQLServerColumnEncryptionKeyStoreProvider> systemColumnEncryptionKeyStoreProvider = new HashMap<>();

    /**
     * Registers key store providers in the globalCustomColumnEncryptionKeyStoreProviders.
     * 
     * @param clientKeyStoreProviders
     *        a map containing the store providers information.
     * @throws SQLServerException
     *         when an error occurs
     */
    public static synchronized void registerColumnEncryptionKeyStoreProviders(
            Map<String, SQLServerColumnEncryptionKeyStoreProvider> clientKeyStoreProviders) throws SQLServerException {
        loggerExternal.entering(SQLServerConnection.class.getName(), "registerColumnEncryptionKeyStoreProviders",
                "Registering Column Encryption Key Store Providers");

        if (null == clientKeyStoreProviders) {
            throw new SQLServerException(null, SQLServerException.getErrString("R_CustomKeyStoreProviderMapNull"), null,
                    0, false);
        }

        if (null != globalCustomColumnEncryptionKeyStoreProviders) {
            throw new SQLServerException(null, SQLServerException.getErrString("R_CustomKeyStoreProviderSetOnce"), null,
                    0, false);
        }

        globalCustomColumnEncryptionKeyStoreProviders = new HashMap<>();

        for (Map.Entry<String, SQLServerColumnEncryptionKeyStoreProvider> entry : clientKeyStoreProviders.entrySet()) {
            String providerName = entry.getKey();
            if (null == providerName || 0 == providerName.length()) {
                throw new SQLServerException(null, SQLServerException.getErrString("R_EmptyCustomKeyStoreProviderName"),
                        null, 0, false);
            }
            if ((providerName.substring(0, 6).equalsIgnoreCase(RESERVED_PROVIDER_NAME_PREFIX))) {
                MessageFormat form = new MessageFormat(
                        SQLServerException.getErrString("R_InvalidCustomKeyStoreProviderName"));
                Object[] msgArgs = {providerName, RESERVED_PROVIDER_NAME_PREFIX};
                throw new SQLServerException(null, form.format(msgArgs), null, 0, false);
            }
            if (null == entry.getValue()) {
                MessageFormat form = new MessageFormat(
                        SQLServerException.getErrString("R_CustomKeyStoreProviderValueNull"));
                Object[] msgArgs = {providerName, RESERVED_PROVIDER_NAME_PREFIX};
                throw new SQLServerException(null, form.format(msgArgs), null, 0, false);
            }
            globalCustomColumnEncryptionKeyStoreProviders.put(entry.getKey(), entry.getValue());
        }

        loggerExternal.exiting(SQLServerConnection.class.getName(), "registerColumnEncryptionKeyStoreProviders",
                "Number of Key store providers that are registered:"
                        + globalCustomColumnEncryptionKeyStoreProviders.size());
    }

    static synchronized SQLServerColumnEncryptionKeyStoreProvider getGlobalSystemColumnEncryptionKeyStoreProvider(
            String providerName) {
        return (null != globalSystemColumnEncryptionKeyStoreProviders && globalSystemColumnEncryptionKeyStoreProviders
                .containsKey(providerName)) ? globalSystemColumnEncryptionKeyStoreProviders.get(providerName) : null;
    }

    static synchronized String getAllGlobalCustomSystemColumnEncryptionKeyStoreProviders() {
        return (null != globalCustomColumnEncryptionKeyStoreProviders) ? globalCustomColumnEncryptionKeyStoreProviders
                .keySet().toString() : null;
    }

    synchronized String getAllSystemColumnEncryptionKeyStoreProviders() {
        String keyStores = "";
        if (0 != systemColumnEncryptionKeyStoreProvider.size())
            keyStores = systemColumnEncryptionKeyStoreProvider.keySet().toString();
        if (0 != SQLServerConnection.globalSystemColumnEncryptionKeyStoreProviders.size())
            keyStores += "," + SQLServerConnection.globalSystemColumnEncryptionKeyStoreProviders.keySet().toString();
        return keyStores;
    }

    static synchronized SQLServerColumnEncryptionKeyStoreProvider getGlobalCustomColumnEncryptionKeyStoreProvider(
            String providerName) {
        return (null != globalCustomColumnEncryptionKeyStoreProviders && globalCustomColumnEncryptionKeyStoreProviders
                .containsKey(providerName)) ? globalCustomColumnEncryptionKeyStoreProviders.get(providerName) : null;
    }

    synchronized SQLServerColumnEncryptionKeyStoreProvider getSystemColumnEncryptionKeyStoreProvider(
            String providerName) {
        return (null != systemColumnEncryptionKeyStoreProvider && systemColumnEncryptionKeyStoreProvider
                .containsKey(providerName)) ? systemColumnEncryptionKeyStoreProvider.get(providerName) : null;
    }

    private String trustedServerNameAE = null;
    private static Map<String, List<String>> columnEncryptionTrustedMasterKeyPaths = new HashMap<>();

    /**
     * Sets Trusted Master Key Paths in the columnEncryptionTrustedMasterKeyPaths.
     * 
     * @param trustedKeyPaths
     *        all master key paths that are trusted
     */
    public static synchronized void setColumnEncryptionTrustedMasterKeyPaths(
            Map<String, List<String>> trustedKeyPaths) {
        loggerExternal.entering(SQLServerConnection.class.getName(), "setColumnEncryptionTrustedMasterKeyPaths",
                "Setting Trusted Master Key Paths");

        // Use upper case for server and instance names.
        columnEncryptionTrustedMasterKeyPaths.clear();
        for (Map.Entry<String, List<String>> entry : trustedKeyPaths.entrySet()) {
            columnEncryptionTrustedMasterKeyPaths.put(entry.getKey().toUpperCase(), entry.getValue());
        }

        loggerExternal.exiting(SQLServerConnection.class.getName(), "setColumnEncryptionTrustedMasterKeyPaths",
                "Number of Trusted Master Key Paths: " + columnEncryptionTrustedMasterKeyPaths.size());
    }

    /**
     * Updates the columnEncryptionTrustedMasterKeyPaths with the new Server and trustedKeyPaths.
     * 
     * @param server
     *        String server name
     * @param trustedKeyPaths
     *        all master key paths that are trusted
     */
    public static synchronized void updateColumnEncryptionTrustedMasterKeyPaths(String server,
            List<String> trustedKeyPaths) {
        loggerExternal.entering(SQLServerConnection.class.getName(), "updateColumnEncryptionTrustedMasterKeyPaths",
                "Updating Trusted Master Key Paths");

        // Use upper case for server and instance names.
        columnEncryptionTrustedMasterKeyPaths.put(server.toUpperCase(), trustedKeyPaths);

        loggerExternal.exiting(SQLServerConnection.class.getName(), "updateColumnEncryptionTrustedMasterKeyPaths",
                "Number of Trusted Master Key Paths: " + columnEncryptionTrustedMasterKeyPaths.size());
    }

    /**
     * Removes the trusted Master key Path from the columnEncryptionTrustedMasterKeyPaths.
     * 
     * @param server
     *        String server name
     */
    public static synchronized void removeColumnEncryptionTrustedMasterKeyPaths(String server) {
        loggerExternal.entering(SQLServerConnection.class.getName(), "removeColumnEncryptionTrustedMasterKeyPaths",
                "Removing Trusted Master Key Paths");

        // Use upper case for server and instance names.
        columnEncryptionTrustedMasterKeyPaths.remove(server.toUpperCase());

        loggerExternal.exiting(SQLServerConnection.class.getName(), "removeColumnEncryptionTrustedMasterKeyPaths",
                "Number of Trusted Master Key Paths: " + columnEncryptionTrustedMasterKeyPaths.size());
    }

    /**
     * Returns the Trusted Master Key Paths.
     * 
     * @return columnEncryptionTrustedMasterKeyPaths.
     */
    public static synchronized Map<String, List<String>> getColumnEncryptionTrustedMasterKeyPaths() {
        loggerExternal.entering(SQLServerConnection.class.getName(), "getColumnEncryptionTrustedMasterKeyPaths",
                "Getting Trusted Master Key Paths");

        Map<String, List<String>> masterKeyPathCopy = new HashMap<>();

        for (Map.Entry<String, List<String>> entry : columnEncryptionTrustedMasterKeyPaths.entrySet()) {
            masterKeyPathCopy.put(entry.getKey(), entry.getValue());
        }

        loggerExternal.exiting(SQLServerConnection.class.getName(), "getColumnEncryptionTrustedMasterKeyPaths",
                "Number of Trusted Master Key Paths: " + masterKeyPathCopy.size());

        return masterKeyPathCopy;
    }

    static synchronized List<String> getColumnEncryptionTrustedMasterKeyPaths(String server, Boolean[] hasEntry) {
        if (columnEncryptionTrustedMasterKeyPaths.containsKey(server)) {
            hasEntry[0] = true;
            return columnEncryptionTrustedMasterKeyPaths.get(server);
        } else {
            hasEntry[0] = false;
            return null;
        }
    }

    Properties activeConnectionProperties; // the active set of connection properties
    private boolean integratedSecurity = SQLServerDriverBooleanProperty.INTEGRATED_SECURITY.getDefaultValue();
    private AuthenticationScheme intAuthScheme = AuthenticationScheme.nativeAuthentication;
    private GSSCredential ImpersonatedUserCred;
    private Boolean isUserCreatedCredential;
    // This is the current connect place holder this should point one of the primary or failover place holder
    ServerPortPlaceHolder currentConnectPlaceHolder = null;

    String sqlServerVersion; // SQL Server version string
    boolean xopenStates; // XOPEN or SQL 92 state codes?
    private boolean databaseAutoCommitMode;
    private boolean inXATransaction = false; // Set to true when in an XA transaction.
    private byte[] transactionDescriptor = new byte[8];

    /**
     * Flag (Yukon and later) set to true whenever a transaction is rolled back..The flag's value is reset to false when
     * a new transaction starts or when the autoCommit mode changes.
     */
    private boolean rolledBackTransaction;

    final boolean rolledBackTransaction() {
        return rolledBackTransaction;
    }

    private State state = State.Initialized; // connection state

    private void setState(State state) {
        this.state = state;
    }

    /**
     * This function actually represents whether a database session is not open. The session is not available before the
     * session is established and after the session is closed.
     */
    final boolean isSessionUnAvailable() {
        return !(state.equals(State.Opened));
    }

    final static int maxDecimalPrecision = 38; // @@max_precision for SQL 2000 and 2005 is 38.
    final static int defaultDecimalPrecision = 18;
    final String traceID;

    /** Limit for the size of data (in bytes) returned for value on this connection */
    private int maxFieldSize; // default: 0 --> no limit

    final void setMaxFieldSize(int limit) throws SQLServerException {
        // assert limit >= 0;
        if (maxFieldSize != limit) {
            if (loggerExternal.isLoggable(Level.FINER) && Util.isActivityTraceOn()) {
                loggerExternal.finer(toString() + " ActivityId: " + ActivityCorrelator.getNext().toString());
            }
            // If no limit on field size, set text size to max (2147483647), NOT default (0 --> 4K)
            connectionCommand("SET TEXTSIZE " + ((0 == limit) ? 2147483647 : limit), "setMaxFieldSize");
            maxFieldSize = limit;
        }
    }

    /**
     * This function is used both to init the values on creation of connection and resetting the values after the
     * connection is released to the pool for reuse.
     */
    final void initResettableValues() {
        rolledBackTransaction = false;
        transactionIsolationLevel = Connection.TRANSACTION_READ_COMMITTED;// default isolation level
        maxFieldSize = 0; // default: 0 --> no limit
        maxRows = 0; // default: 0 --> no limit
        nLockTimeout = -1;
        databaseAutoCommitMode = true;// auto commit mode
        holdability = ResultSet.HOLD_CURSORS_OVER_COMMIT;
        sqlWarnings = null;
        sCatalog = originalCatalog;
        databaseMetaData = null;
    }

    /** Limit for the maximum number of rows returned from queries on this connection */
    private int maxRows; // default: 0 --> no limit

    final void setMaxRows(int limit) throws SQLServerException {
        // assert limit >= 0;
        if (maxRows != limit) {
            if (loggerExternal.isLoggable(Level.FINER) && Util.isActivityTraceOn()) {
                loggerExternal.finer(toString() + " ActivityId: " + ActivityCorrelator.getNext().toString());
            }
            connectionCommand("SET ROWCOUNT " + limit, "setMaxRows");
            maxRows = limit;
        }
    }

    private SQLCollation databaseCollation; // Default database collation read from ENVCHANGE_SQLCOLLATION token.

    final SQLCollation getDatabaseCollation() {
        return databaseCollation;
    }

    static private final AtomicInteger baseConnectionID = new AtomicInteger(0); // connection id dispenser
    // This is the current catalog
    private String sCatalog = "master"; // the database catalog
    // This is the catalog immediately after login.
    private String originalCatalog = "master";

    private int transactionIsolationLevel;
    private SQLServerPooledConnection pooledConnectionParent;
    private SQLServerDatabaseMetaData databaseMetaData; // the meta data for this connection
    private int nNextSavePointId = 10000; // first save point id

    static final private java.util.logging.Logger connectionlogger = java.util.logging.Logger
            .getLogger("com.microsoft.sqlserver.jdbc.internals.SQLServerConnection");
    static final private java.util.logging.Logger loggerExternal = java.util.logging.Logger
            .getLogger("com.microsoft.sqlserver.jdbc.Connection");
    private final String loggingClassName;

    /**
     * There are three ways to get a failover partner connection string, from the failover map, the connecting server
     * returned the following variable only stores the serverReturned failver information.
     */
    private String failoverPartnerServerProvided = null;

    private int holdability;

    final int getHoldabilityInternal() {
        return holdability;
    }

    /**
     * Default TDS packet size used after logon if no other value was set via the packetSize connection property. The
     * value was chosen to take maximum advantage of SQL Server's default page size.
     */
    private int tdsPacketSize = TDS.INITIAL_PACKET_SIZE;
    private int requestedPacketSize = TDS.DEFAULT_PACKET_SIZE;

    final int getTDSPacketSize() {
        return tdsPacketSize;
    }

    private TDSChannel tdsChannel;

    private TDSCommand currentCommand = null;

    private int tdsVersion = TDS.VER_UNKNOWN;

    final boolean isKatmaiOrLater() {
        assert TDS.VER_UNKNOWN != tdsVersion;
        assert tdsVersion >= TDS.VER_YUKON;
        return tdsVersion >= TDS.VER_KATMAI;
    }

    final boolean isDenaliOrLater() {
        return tdsVersion >= TDS.VER_DENALI;
    }

    private int serverMajorVersion;

    int getServerMajorVersion() {
        return serverMajorVersion;
    }

    private SQLServerConnectionPoolProxy proxy;

    private UUID clientConnectionId = null;

    @Override
    public UUID getClientConnectionId() throws SQLServerException {
        // If the connection is closed, we do not allow external application to get
        // ClientConnectionId.
        checkClosed();
        return clientConnectionId;
    }

    /**
     * This function is called internally, e.g. when login process fails, we need to append the ClientConnectionId to
     * error string.
     */
    final UUID getClientConIdInternal() {
        return clientConnectionId;
    }

    final boolean attachConnId() {
        return state.equals(State.Connected);
    }

    SQLServerConnection(String parentInfo) throws SQLServerException {
        int connectionID = nextConnectionID(); // sequential connection id
        traceID = "ConnectionID:" + connectionID;
        loggingClassName = "com.microsoft.sqlserver.jdbc.SQLServerConnection:" + connectionID;
        if (connectionlogger.isLoggable(Level.FINE))
            connectionlogger.fine(toString() + " created by (" + parentInfo + ")");
        initResettableValues();

        // Caching turned on?
        if (!this.getDisableStatementPooling() && 0 < this.getStatementPoolingCacheSize()) {
            prepareCache();
        }
    }

    void setFailoverPartnerServerProvided(String partner) {
        failoverPartnerServerProvided = partner;
        // after login this info should be added to the map
    }

    final void setAssociatedProxy(SQLServerConnectionPoolProxy proxy) {
        this.proxy = proxy;
    }

    /**
     * Provides functionality to return a connection object to outside world. E.g. stmt.getConnection, these functions
     * should return the proxy not the actual physical connection when the physical connection is pooled and the user
     * should be accessing the connection functions via the proxy object.
     */
    final Connection getConnection() {
        if (null != proxy)
            return proxy;
        else
            return this;
    }

    final void resetPooledConnection() {
        tdsChannel.resetPooledConnection();
        initResettableValues();
    }

    /**
     * Generates the next unique connection id.
     * 
     * @return the next conn id
     */
    private static int nextConnectionID() {
        return baseConnectionID.incrementAndGet(); // 4.04 Ensure thread safe id allocation
    }

    java.util.logging.Logger getConnectionLogger() {
        return connectionlogger;
    }

    String getClassNameLogging() {
        return loggingClassName;
    }

    /**
     * Provides a helper function to return an ID string suitable for tracing.
     */
    @Override
    public String toString() {
        if (null != clientConnectionId)
            return traceID + " ClientConnectionId: " + clientConnectionId.toString();
        else
            return traceID;
    }

    /**
     * Checks if the connection is closed
     * 
     * @throws SQLServerException
     */
    void checkClosed() throws SQLServerException {
        if (isSessionUnAvailable()) {
            SQLServerException.makeFromDriverError(null, null, SQLServerException.getErrString("R_connectionIsClosed"),
                    null, false);
        }
    }

    /**
     * Returns if Federated Authentication is in use or is about to expire soon
     * 
<<<<<<< HEAD
     * @return whether we need to reconnect.
=======
     * @return true/false
     * @throws SQLServerException
     *         if an error occurs.
>>>>>>> 13a5d278
     */
    protected boolean needsReconnect() {
        return (null != fedAuthToken && Util.checkIfNeedNewAccessToken(this, fedAuthToken.expiresOn));
    }

    /**
     * Returns if a string property is enabled.
     * 
     * @param propName
     *        the string property name
     * @param propValue
     *        the string property value.
     * @return false if p == null (meaning take default).
     * @return true if p == "true" (case-insensitive).
     * @return false if p == "false" (case-insensitive).
     * @exception SQLServerException
     *            thrown if value is not recognized.
     */
    private boolean isBooleanPropertyOn(String propName, String propValue) throws SQLServerException {
        // Null means take the default of false.
        if (null == propValue)
            return false;

        if ("true".equalsIgnoreCase(propValue)) {
            return true;
        } else if ("false".equalsIgnoreCase(propValue)) {
            return false;
        } else {
            MessageFormat form = new MessageFormat(SQLServerException.getErrString("R_invalidBooleanValue"));
            Object[] msgArgs = {propName};
            SQLServerException.makeFromDriverError(this, this, form.format(msgArgs), null, false);
            return false;
        }
    }

    /**
     * Maximum number of wide characters for a SQL login record name (such as instance name, application name, etc...).
     * See TDS specification, "Login Data Validation Rules" section.
     */
    final static int MAX_SQL_LOGIN_NAME_WCHARS = 128;

    /**
     * Validates propName against maximum allowed length MAX_SQL_LOGIN_NAME_WCHARS. Throws exception if name length
     * exceeded.
     * 
     * @param propName
     *        the name of the property.
     * @param propValue
     *        the value of the property.
     * @throws SQLServerException
     */
    void validateMaxSQLLoginName(String propName, String propValue) throws SQLServerException {
        if (propValue != null && propValue.length() > MAX_SQL_LOGIN_NAME_WCHARS) {
            MessageFormat form = new MessageFormat(SQLServerException.getErrString("R_propertyMaximumExceedsChars"));
            Object[] msgArgs = {propName, Integer.toString(MAX_SQL_LOGIN_NAME_WCHARS)};
            SQLServerException.makeFromDriverError(this, this, form.format(msgArgs), null, false);
        }
    }

    Connection connect(Properties propsIn, SQLServerPooledConnection pooledConnection) throws SQLServerException {
        int loginTimeoutSeconds = 0; // Will be set during the first retry attempt.
        long start = System.currentTimeMillis();

        for (int retryAttempt = 0;;) {
            try {
                return connectInternal(propsIn, pooledConnection);
            } catch (SQLServerException e) {
                // Catch only the TLS 1.2 specific intermittent error.
                if (SQLServerException.DRIVER_ERROR_INTERMITTENT_TLS_FAILED != e.getDriverErrorCode()) {
                    // Re-throw all other exceptions.
                    throw e;
                } else {
                    // Special handling of the retry logic for TLS 1.2 intermittent issue.

                    // If timeout is not set yet, set it once.
                    if (0 == retryAttempt) {
                        // We do not need to check for exceptions here, as the connection properties are already
                        // verified during the first try. Also, we would like to do this calculation
                        // only for the TLS 1.2 exception case.
                        // if the user does not specify a default timeout, default is 15 per spec
                        loginTimeoutSeconds = SQLServerDriverIntProperty.LOGIN_TIMEOUT.getDefaultValue();

                        String sPropValue = propsIn.getProperty(SQLServerDriverIntProperty.LOGIN_TIMEOUT.toString());
                        if (null != sPropValue && sPropValue.length() > 0) {
                            int sPropValueInt = Integer.parseInt(sPropValue);
                            if (0 != sPropValueInt) { // Use the default timeout in case of a zero value
                                loginTimeoutSeconds = sPropValueInt;
                            }
                        }
                    }

                    retryAttempt++;
                    long elapsedSeconds = ((System.currentTimeMillis() - start) / 1000L);

                    if (INTERMITTENT_TLS_MAX_RETRY < retryAttempt) {
                        // Re-throw the exception if we have reached the maximum retry attempts.
                        if (connectionlogger.isLoggable(Level.FINE)) {
                            connectionlogger.fine("Connection failed during SSL handshake. Maximum retry attempt ("
                                    + INTERMITTENT_TLS_MAX_RETRY + ") reached.  ");
                        }
                        throw e;
                    } else if (elapsedSeconds >= loginTimeoutSeconds) {
                        // Re-throw the exception if we do not have any time left to retry.
                        if (connectionlogger.isLoggable(Level.FINE)) {
                            connectionlogger
                                    .fine("Connection failed during SSL handshake. Not retrying as timeout expired.");
                        }
                        throw e;
                    } else {
                        // Retry the connection.
                        if (connectionlogger.isLoggable(Level.FINE)) {
                            connectionlogger.fine(
                                    "Connection failed during SSL handshake. Retrying due to an intermittent TLS 1.2 failure issue. Retry attempt = "
                                            + retryAttempt + ".");
                        }
                    }
                }
            }
        }
    }

    private void registerKeyStoreProviderOnConnection(String keyStoreAuth, String keyStoreSecret,
            String keyStoreLocation) throws SQLServerException {
        if (null == keyStoreAuth) {
            // secret and location must be null too.
            if ((null != keyStoreSecret)) {
                MessageFormat form = new MessageFormat(
                        SQLServerException.getErrString("R_keyStoreAuthenticationNotSet"));
                Object[] msgArgs = {"keyStoreSecret"};
                throw new SQLServerException(form.format(msgArgs), null);
            }
            if (null != keyStoreLocation) {
                MessageFormat form = new MessageFormat(
                        SQLServerException.getErrString("R_keyStoreAuthenticationNotSet"));
                Object[] msgArgs = {"keyStoreLocation"};
                throw new SQLServerException(form.format(msgArgs), null);
            }
        } else {
            KeyStoreAuthentication keyStoreAuthentication = KeyStoreAuthentication.valueOfString(keyStoreAuth);
            switch (keyStoreAuthentication) {
                case JavaKeyStorePassword:
                    // both secret and location must be set for JKS.
                    if ((null == keyStoreSecret) || (null == keyStoreLocation)) {
                        throw new SQLServerException(
                                SQLServerException.getErrString("R_keyStoreSecretOrLocationNotSet"), null);
                    } else {
                        SQLServerColumnEncryptionJavaKeyStoreProvider provider = new SQLServerColumnEncryptionJavaKeyStoreProvider(
                                keyStoreLocation, keyStoreSecret.toCharArray());
                        systemColumnEncryptionKeyStoreProvider.put(provider.getName(), provider);
                    }
                    break;

                default:
                    // valueOfString would throw an exception if the keyStoreAuthentication is not valid.
                    break;
            }
        }
    }

    /**
     * Establish a physical database connection based on the user specified connection properties. Logon to the
     * database.
     *
     * @param propsIn
     *        the connection properties
     * @param pooledConnection
     *        a parent pooled connection if this is a logical connection
     * @throws SQLServerException
     * @return the database connection
     */
    Connection connectInternal(Properties propsIn,
            SQLServerPooledConnection pooledConnection) throws SQLServerException {
        try {
            activeConnectionProperties = (Properties) propsIn.clone();

            pooledConnectionParent = pooledConnection;

            String hostNameInCertificate = activeConnectionProperties
                    .getProperty(SQLServerDriverStringProperty.HOSTNAME_IN_CERTIFICATE.toString());

            /*
             * hostNameInCertificate property can change when redirection is involved, so maintain this value for every
             * instance of SQLServerConnection.
             */
            if (null == originalHostNameInCertificate && null != hostNameInCertificate
                    && !hostNameInCertificate.isEmpty()) {
                originalHostNameInCertificate = activeConnectionProperties
                        .getProperty(SQLServerDriverStringProperty.HOSTNAME_IN_CERTIFICATE.toString());
            }

            /*
             * if hostNameInCertificate has a legitimate value (and not empty or null), reset hostNameInCertificate to
             * the original value every time we connect (or re-connect).
             */
            if (null != originalHostNameInCertificate && !originalHostNameInCertificate.isEmpty()) {
                activeConnectionProperties.setProperty(SQLServerDriverStringProperty.HOSTNAME_IN_CERTIFICATE.toString(),
                        originalHostNameInCertificate);
            }

            String sPropKey;
            String sPropValue;

            sPropKey = SQLServerDriverStringProperty.USER.toString();
            sPropValue = activeConnectionProperties.getProperty(sPropKey);
            if (null == sPropValue) {
                sPropValue = SQLServerDriverStringProperty.USER.getDefaultValue();
                activeConnectionProperties.setProperty(sPropKey, sPropValue);
            }
            validateMaxSQLLoginName(sPropKey, sPropValue);

            sPropKey = SQLServerDriverStringProperty.PASSWORD.toString();
            sPropValue = activeConnectionProperties.getProperty(sPropKey);
            if (null == sPropValue) {
                sPropValue = SQLServerDriverStringProperty.PASSWORD.getDefaultValue();
                activeConnectionProperties.setProperty(sPropKey, sPropValue);
            }
            validateMaxSQLLoginName(sPropKey, sPropValue);

            sPropKey = SQLServerDriverStringProperty.DATABASE_NAME.toString();
            sPropValue = activeConnectionProperties.getProperty(sPropKey);
            validateMaxSQLLoginName(sPropKey, sPropValue);

            // if the user does not specify a default timeout, default is 15 per spec
            int loginTimeoutSeconds = SQLServerDriverIntProperty.LOGIN_TIMEOUT.getDefaultValue();
            sPropValue = activeConnectionProperties.getProperty(SQLServerDriverIntProperty.LOGIN_TIMEOUT.toString());
            if (null != sPropValue && sPropValue.length() > 0) {
                try {
                    loginTimeoutSeconds = Integer.parseInt(sPropValue);
                } catch (NumberFormatException e) {
                    MessageFormat form = new MessageFormat(SQLServerException.getErrString("R_invalidTimeOut"));
                    Object[] msgArgs = {sPropValue};
                    SQLServerException.makeFromDriverError(this, this, form.format(msgArgs), null, false);
                }

                if (loginTimeoutSeconds < 0 || loginTimeoutSeconds > 65535) {
                    MessageFormat form = new MessageFormat(SQLServerException.getErrString("R_invalidTimeOut"));
                    Object[] msgArgs = {sPropValue};
                    SQLServerException.makeFromDriverError(this, this, form.format(msgArgs), null, false);
                }
            }

            // Translates the serverName from Unicode to ASCII Compatible Encoding (ACE), as defined by the ToASCII
            // operation of RFC 3490.
            sPropKey = SQLServerDriverBooleanProperty.SERVER_NAME_AS_ACE.toString();
            sPropValue = activeConnectionProperties.getProperty(sPropKey);
            if (null == sPropValue) {
                sPropValue = Boolean.toString(SQLServerDriverBooleanProperty.SERVER_NAME_AS_ACE.getDefaultValue());
                activeConnectionProperties.setProperty(sPropKey, sPropValue);
            }
            serverNameAsACE = isBooleanPropertyOn(sPropKey, sPropValue);

            // get the server name from the properties if it has instance name in it, getProperty the instance name
            // if there is a port number specified do not get the port number from the instance name
            sPropKey = SQLServerDriverStringProperty.SERVER_NAME.toString();
            sPropValue = activeConnectionProperties.getProperty(sPropKey);

            if (null == sPropValue) {
                sPropValue = "localhost";
            }

            String sPropKeyPort = SQLServerDriverIntProperty.PORT_NUMBER.toString();
            String sPropValuePort = activeConnectionProperties.getProperty(sPropKeyPort);

            int px = sPropValue.indexOf('\\');

            String instanceValue = null;

            String instanceNameProperty = SQLServerDriverStringProperty.INSTANCE_NAME.toString();
            // found the instance name with the servername
            if (px >= 0) {
                instanceValue = sPropValue.substring(px + 1, sPropValue.length());
                validateMaxSQLLoginName(instanceNameProperty, instanceValue);
                sPropValue = sPropValue.substring(0, px);
            }
            trustedServerNameAE = sPropValue;

            if (serverNameAsACE) {
                try {
                    sPropValue = java.net.IDN.toASCII(sPropValue);
                } catch (IllegalArgumentException ex) {
                    MessageFormat form = new MessageFormat(
                            SQLServerException.getErrString("R_InvalidConnectionSetting"));
                    Object[] msgArgs = {"serverNameAsACE", sPropValue};
                    throw new SQLServerException(form.format(msgArgs), ex);
                }
            }
            activeConnectionProperties.setProperty(sPropKey, sPropValue);

            String instanceValueFromProp = activeConnectionProperties.getProperty(instanceNameProperty);
            // property takes precedence
            if (null != instanceValueFromProp)
                instanceValue = instanceValueFromProp;

            if (instanceValue != null) {
                validateMaxSQLLoginName(instanceNameProperty, instanceValue);
                // only get port if the port is not specified
                activeConnectionProperties.setProperty(instanceNameProperty, instanceValue);
                trustedServerNameAE += "\\" + instanceValue;
            }

            if (null != sPropValuePort) {
                trustedServerNameAE += ":" + sPropValuePort;
            }

            sPropKey = SQLServerDriverStringProperty.APPLICATION_NAME.toString();
            sPropValue = activeConnectionProperties.getProperty(sPropKey);
            if (null != sPropValue)
                validateMaxSQLLoginName(sPropKey, sPropValue);
            else
                activeConnectionProperties.setProperty(sPropKey, SQLServerDriver.DEFAULT_APP_NAME);

            sPropKey = SQLServerDriverBooleanProperty.LAST_UPDATE_COUNT.toString();
            sPropValue = activeConnectionProperties.getProperty(sPropKey);
            if (null == sPropValue) {
                sPropValue = Boolean.toString(SQLServerDriverBooleanProperty.LAST_UPDATE_COUNT.getDefaultValue());
                activeConnectionProperties.setProperty(sPropKey, sPropValue);
            }

            sPropKey = SQLServerDriverStringProperty.COLUMN_ENCRYPTION.toString();
            sPropValue = activeConnectionProperties.getProperty(sPropKey);
            if (null == sPropValue) {
                sPropValue = SQLServerDriverStringProperty.COLUMN_ENCRYPTION.getDefaultValue();
                activeConnectionProperties.setProperty(sPropKey, sPropValue);
            }
            columnEncryptionSetting = ColumnEncryptionSetting.valueOfString(sPropValue).toString();

            sPropKey = SQLServerDriverStringProperty.KEY_STORE_AUTHENTICATION.toString();
            sPropValue = activeConnectionProperties.getProperty(sPropKey);
            if (null != sPropValue) {
                keyStoreAuthentication = KeyStoreAuthentication.valueOfString(sPropValue).toString();
            }

            sPropKey = SQLServerDriverStringProperty.KEY_STORE_SECRET.toString();
            sPropValue = activeConnectionProperties.getProperty(sPropKey);
            if (null != sPropValue) {
                keyStoreSecret = sPropValue;
            }

            sPropKey = SQLServerDriverStringProperty.KEY_STORE_LOCATION.toString();
            sPropValue = activeConnectionProperties.getProperty(sPropKey);
            if (null != sPropValue) {
                keyStoreLocation = sPropValue;
            }

            registerKeyStoreProviderOnConnection(keyStoreAuthentication, keyStoreSecret, keyStoreLocation);

            if (null == globalCustomColumnEncryptionKeyStoreProviders) {
                sPropKey = SQLServerDriverStringProperty.KEY_VAULT_PROVIDER_CLIENT_ID.toString();
                sPropValue = activeConnectionProperties.getProperty(sPropKey);
                if (null != sPropValue) {
                    String keyVaultColumnEncryptionProviderClientId = sPropValue;
                    sPropKey = SQLServerDriverStringProperty.KEY_VAULT_PROVIDER_CLIENT_KEY.toString();
                    sPropValue = activeConnectionProperties.getProperty(sPropKey);
                    if (null != sPropValue) {
                        String keyVaultColumnEncryptionProviderClientKey = sPropValue;
                        SQLServerColumnEncryptionAzureKeyVaultProvider akvProvider = new SQLServerColumnEncryptionAzureKeyVaultProvider(
                                keyVaultColumnEncryptionProviderClientId, keyVaultColumnEncryptionProviderClientKey);
                        Map<String, SQLServerColumnEncryptionKeyStoreProvider> keyStoreMap = new HashMap<String, SQLServerColumnEncryptionKeyStoreProvider>();
                        keyStoreMap.put(akvProvider.getName(), akvProvider);
                        registerColumnEncryptionKeyStoreProviders(keyStoreMap);
                    }
                }
            }

            sPropKey = SQLServerDriverBooleanProperty.MULTI_SUBNET_FAILOVER.toString();
            sPropValue = activeConnectionProperties.getProperty(sPropKey);
            if (null == sPropValue) {
                sPropValue = Boolean.toString(SQLServerDriverBooleanProperty.MULTI_SUBNET_FAILOVER.getDefaultValue());
                activeConnectionProperties.setProperty(sPropKey, sPropValue);
            }
            multiSubnetFailover = isBooleanPropertyOn(sPropKey, sPropValue);

            sPropKey = SQLServerDriverBooleanProperty.TRANSPARENT_NETWORK_IP_RESOLUTION.toString();
            sPropValue = activeConnectionProperties.getProperty(sPropKey);
            if (null == sPropValue) {
                userSetTNIR = false;
                sPropValue = Boolean
                        .toString(SQLServerDriverBooleanProperty.TRANSPARENT_NETWORK_IP_RESOLUTION.getDefaultValue());
                activeConnectionProperties.setProperty(sPropKey, sPropValue);
            }
            transparentNetworkIPResolution = isBooleanPropertyOn(sPropKey, sPropValue);

            sPropKey = SQLServerDriverBooleanProperty.ENCRYPT.toString();
            sPropValue = activeConnectionProperties.getProperty(sPropKey);
            if (null == sPropValue) {
                sPropValue = Boolean.toString(SQLServerDriverBooleanProperty.ENCRYPT.getDefaultValue());
                activeConnectionProperties.setProperty(sPropKey, sPropValue);
            }

            // Set requestedEncryptionLevel according to the value of the encrypt connection property
            requestedEncryptionLevel = isBooleanPropertyOn(sPropKey, sPropValue) ? TDS.ENCRYPT_ON : TDS.ENCRYPT_OFF;

            sPropKey = SQLServerDriverBooleanProperty.TRUST_SERVER_CERTIFICATE.toString();
            sPropValue = activeConnectionProperties.getProperty(sPropKey);
            if (null == sPropValue) {
                sPropValue = Boolean
                        .toString(SQLServerDriverBooleanProperty.TRUST_SERVER_CERTIFICATE.getDefaultValue());
                activeConnectionProperties.setProperty(sPropKey, sPropValue);
            }

            trustServerCertificate = isBooleanPropertyOn(sPropKey, sPropValue);

            trustManagerClass = activeConnectionProperties
                    .getProperty(SQLServerDriverStringProperty.TRUST_MANAGER_CLASS.toString());
            trustManagerConstructorArg = activeConnectionProperties
                    .getProperty(SQLServerDriverStringProperty.TRUST_MANAGER_CONSTRUCTOR_ARG.toString());

            sPropKey = SQLServerDriverStringProperty.SELECT_METHOD.toString();
            sPropValue = activeConnectionProperties.getProperty(sPropKey);
            if (null == sPropValue) {
                sPropValue = SQLServerDriverStringProperty.SELECT_METHOD.getDefaultValue();
            }

            if ("cursor".equalsIgnoreCase(sPropValue) || "direct".equalsIgnoreCase(sPropValue)) {
                sPropValue = sPropValue.toLowerCase(Locale.ENGLISH);
                activeConnectionProperties.setProperty(sPropKey, sPropValue);
                selectMethod = sPropValue;
            } else {
                MessageFormat form = new MessageFormat(SQLServerException.getErrString("R_invalidselectMethod"));
                Object[] msgArgs = {sPropValue};
                SQLServerException.makeFromDriverError(this, this, form.format(msgArgs), null, false);
            }

            sPropKey = SQLServerDriverStringProperty.RESPONSE_BUFFERING.toString();
            sPropValue = activeConnectionProperties.getProperty(sPropKey);
            if (null == sPropValue) {
                sPropValue = SQLServerDriverStringProperty.RESPONSE_BUFFERING.getDefaultValue();
            }

            if ("full".equalsIgnoreCase(sPropValue) || "adaptive".equalsIgnoreCase(sPropValue)) {
                activeConnectionProperties.setProperty(sPropKey, sPropValue.toLowerCase(Locale.ENGLISH));
            } else {
                MessageFormat form = new MessageFormat(SQLServerException.getErrString("R_invalidresponseBuffering"));
                Object[] msgArgs = {sPropValue};
                SQLServerException.makeFromDriverError(this, this, form.format(msgArgs), null, false);
            }

            sPropKey = SQLServerDriverStringProperty.APPLICATION_INTENT.toString();
            sPropValue = activeConnectionProperties.getProperty(sPropKey);
            if (null == sPropValue) {
                sPropValue = SQLServerDriverStringProperty.APPLICATION_INTENT.getDefaultValue();
            }

            applicationIntent = ApplicationIntent.valueOfString(sPropValue);
            activeConnectionProperties.setProperty(sPropKey, applicationIntent.toString());

            sPropKey = SQLServerDriverBooleanProperty.SEND_TIME_AS_DATETIME.toString();
            sPropValue = activeConnectionProperties.getProperty(sPropKey);
            if (null == sPropValue) {
                sPropValue = Boolean.toString(SQLServerDriverBooleanProperty.SEND_TIME_AS_DATETIME.getDefaultValue());
                activeConnectionProperties.setProperty(sPropKey, sPropValue);
            }

            sendTimeAsDatetime = isBooleanPropertyOn(sPropKey, sPropValue);

            sPropKey = SQLServerDriverBooleanProperty.USE_FMT_ONLY.toString();
            sPropValue = activeConnectionProperties.getProperty(sPropKey);
            if (null == sPropValue) {
                sPropValue = Boolean.toString(SQLServerDriverBooleanProperty.USE_FMT_ONLY.getDefaultValue());
                activeConnectionProperties.setProperty(sPropKey, sPropValue);
            }
            useFmtOnly = isBooleanPropertyOn(sPropKey, sPropValue);

            // Must be set before DISABLE_STATEMENT_POOLING
            sPropKey = SQLServerDriverIntProperty.STATEMENT_POOLING_CACHE_SIZE.toString();
            if (activeConnectionProperties.getProperty(sPropKey) != null
                    && activeConnectionProperties.getProperty(sPropKey).length() > 0) {
                try {
                    int n = Integer.parseInt(activeConnectionProperties.getProperty(sPropKey));
                    this.setStatementPoolingCacheSize(n);
                } catch (NumberFormatException e) {
                    MessageFormat form = new MessageFormat(
                            SQLServerException.getErrString("R_statementPoolingCacheSize"));
                    Object[] msgArgs = {activeConnectionProperties.getProperty(sPropKey)};
                    SQLServerException.makeFromDriverError(this, this, form.format(msgArgs), null, false);
                }
            }

            // Must be set after STATEMENT_POOLING_CACHE_SIZE
            sPropKey = SQLServerDriverBooleanProperty.DISABLE_STATEMENT_POOLING.toString();
            sPropValue = activeConnectionProperties.getProperty(sPropKey);
            if (null != sPropValue) {
                setDisableStatementPooling(isBooleanPropertyOn(sPropKey, sPropValue));
            }

            sPropKey = SQLServerDriverBooleanProperty.INTEGRATED_SECURITY.toString();
            sPropValue = activeConnectionProperties.getProperty(sPropKey);
            if (null != sPropValue) {
                integratedSecurity = isBooleanPropertyOn(sPropKey, sPropValue);
            }

            // Ignore authenticationScheme setting if integrated authentication not specified
            if (integratedSecurity) {
                sPropKey = SQLServerDriverStringProperty.AUTHENTICATION_SCHEME.toString();
                sPropValue = activeConnectionProperties.getProperty(sPropKey);
                if (null != sPropValue) {
                    intAuthScheme = AuthenticationScheme.valueOfString(sPropValue);
                }
            }

            if (intAuthScheme == AuthenticationScheme.javaKerberos) {
                sPropKey = SQLServerDriverObjectProperty.GSS_CREDENTIAL.toString();
                if (activeConnectionProperties.containsKey(sPropKey)) {
                    ImpersonatedUserCred = (GSSCredential) activeConnectionProperties.get(sPropKey);
                    isUserCreatedCredential = true;
                }
            }

            sPropKey = SQLServerDriverStringProperty.AUTHENTICATION.toString();
            sPropValue = activeConnectionProperties.getProperty(sPropKey);
            if (null == sPropValue) {
                sPropValue = SQLServerDriverStringProperty.AUTHENTICATION.getDefaultValue();
            }
            authenticationString = SqlAuthentication.valueOfString(sPropValue).toString().trim();

            if (integratedSecurity
                    && !authenticationString.equalsIgnoreCase(SqlAuthentication.NotSpecified.toString())) {
                if (connectionlogger.isLoggable(Level.SEVERE)) {
                    connectionlogger.severe(toString() + " "
                            + SQLServerException.getErrString("R_SetAuthenticationWhenIntegratedSecurityTrue"));
                }
                throw new SQLServerException(
                        SQLServerException.getErrString("R_SetAuthenticationWhenIntegratedSecurityTrue"), null);
            }

            if (authenticationString.equalsIgnoreCase(SqlAuthentication.ActiveDirectoryIntegrated.toString())
                    && ((!activeConnectionProperties.getProperty(SQLServerDriverStringProperty.USER.toString())
                            .isEmpty())
                            || (!activeConnectionProperties
                                    .getProperty(SQLServerDriverStringProperty.PASSWORD.toString()).isEmpty()))) {
                if (connectionlogger.isLoggable(Level.SEVERE)) {
                    connectionlogger.severe(toString() + " "
                            + SQLServerException.getErrString("R_IntegratedAuthenticationWithUserPassword"));
                }
                throw new SQLServerException(
                        SQLServerException.getErrString("R_IntegratedAuthenticationWithUserPassword"), null);
            }

            if (authenticationString.equalsIgnoreCase(SqlAuthentication.ActiveDirectoryPassword.toString())
                    && ((activeConnectionProperties.getProperty(SQLServerDriverStringProperty.USER.toString())
                            .isEmpty())
                            || (activeConnectionProperties
                                    .getProperty(SQLServerDriverStringProperty.PASSWORD.toString()).isEmpty()))) {
                if (connectionlogger.isLoggable(Level.SEVERE)) {
                    connectionlogger.severe(
                            toString() + " " + SQLServerException.getErrString("R_NoUserPasswordForActivePassword"));
                }
                throw new SQLServerException(SQLServerException.getErrString("R_NoUserPasswordForActivePassword"),
                        null);
            }

            if (authenticationString.equalsIgnoreCase(SqlAuthentication.ActiveDirectoryMSI.toString())
                    && ((!activeConnectionProperties.getProperty(SQLServerDriverStringProperty.USER.toString())
                            .isEmpty())
                            || (!activeConnectionProperties
                                    .getProperty(SQLServerDriverStringProperty.PASSWORD.toString()).isEmpty()))) {
                if (connectionlogger.isLoggable(Level.SEVERE)) {
                    connectionlogger.severe(
                            toString() + " " + SQLServerException.getErrString("R_MSIAuthenticationWithUserPassword"));
                }
                throw new SQLServerException(SQLServerException.getErrString("R_MSIAuthenticationWithUserPassword"),
                        null);
            }

            if (authenticationString.equalsIgnoreCase(SqlAuthentication.SqlPassword.toString())
                    && ((activeConnectionProperties.getProperty(SQLServerDriverStringProperty.USER.toString())
                            .isEmpty())
                            || (activeConnectionProperties
                                    .getProperty(SQLServerDriverStringProperty.PASSWORD.toString()).isEmpty()))) {
                if (connectionlogger.isLoggable(Level.SEVERE)) {
                    connectionlogger.severe(
                            toString() + " " + SQLServerException.getErrString("R_NoUserPasswordForSqlPassword"));
                }
                throw new SQLServerException(SQLServerException.getErrString("R_NoUserPasswordForSqlPassword"), null);
            }

            sPropKey = SQLServerDriverStringProperty.ACCESS_TOKEN.toString();
            sPropValue = activeConnectionProperties.getProperty(sPropKey);
            if (null != sPropValue) {
                accessTokenInByte = sPropValue.getBytes(UTF_16LE);
            }

            if ((null != accessTokenInByte) && 0 == accessTokenInByte.length) {
                if (connectionlogger.isLoggable(Level.SEVERE)) {
                    connectionlogger
                            .severe(toString() + " " + SQLServerException.getErrString("R_AccessTokenCannotBeEmpty"));
                }
                throw new SQLServerException(SQLServerException.getErrString("R_AccessTokenCannotBeEmpty"), null);
            }

            if (integratedSecurity && (null != accessTokenInByte)) {
                if (connectionlogger.isLoggable(Level.SEVERE)) {
                    connectionlogger.severe(toString() + " "
                            + SQLServerException.getErrString("R_SetAccesstokenWhenIntegratedSecurityTrue"));
                }
                throw new SQLServerException(
                        SQLServerException.getErrString("R_SetAccesstokenWhenIntegratedSecurityTrue"), null);
            }

            if ((!authenticationString.equalsIgnoreCase(SqlAuthentication.NotSpecified.toString()))
                    && (null != accessTokenInByte)) {
                if (connectionlogger.isLoggable(Level.SEVERE)) {
                    connectionlogger.severe(toString() + " "
                            + SQLServerException.getErrString("R_SetBothAuthenticationAndAccessToken"));
                }
                throw new SQLServerException(SQLServerException.getErrString("R_SetBothAuthenticationAndAccessToken"),
                        null);
            }

            if ((null != accessTokenInByte) && ((!activeConnectionProperties
                    .getProperty(SQLServerDriverStringProperty.USER.toString()).isEmpty())
                    || (!activeConnectionProperties.getProperty(SQLServerDriverStringProperty.PASSWORD.toString())
                            .isEmpty()))) {
                if (connectionlogger.isLoggable(Level.SEVERE)) {
                    connectionlogger.severe(
                            toString() + " " + SQLServerException.getErrString("R_AccessTokenWithUserPassword"));
                }
                throw new SQLServerException(SQLServerException.getErrString("R_AccessTokenWithUserPassword"), null);
            }

            // Turn off TNIR for FedAuth if user did not set TNIR explicitly
            if (!userSetTNIR && (!authenticationString.equalsIgnoreCase(SqlAuthentication.NotSpecified.toString())
                    || null != accessTokenInByte)) {
                transparentNetworkIPResolution = false;
            }

            sPropKey = SQLServerDriverStringProperty.WORKSTATION_ID.toString();
            sPropValue = activeConnectionProperties.getProperty(sPropKey);
            validateMaxSQLLoginName(sPropKey, sPropValue);

            int nPort = 0;
            sPropKey = SQLServerDriverIntProperty.PORT_NUMBER.toString();
            try {
                String strPort = activeConnectionProperties.getProperty(sPropKey);
                if (null != strPort) {
                    nPort = Integer.parseInt(strPort);

                    if ((nPort < 0) || (nPort > 65535)) {
                        MessageFormat form = new MessageFormat(SQLServerException.getErrString("R_invalidPortNumber"));
                        Object[] msgArgs = {Integer.toString(nPort)};
                        SQLServerException.makeFromDriverError(this, this, form.format(msgArgs), null, false);
                    }
                }
            } catch (NumberFormatException e) {
                MessageFormat form = new MessageFormat(SQLServerException.getErrString("R_invalidPortNumber"));
                Object[] msgArgs = {activeConnectionProperties.getProperty(sPropKey)};
                SQLServerException.makeFromDriverError(this, this, form.format(msgArgs), null, false);
            }

            // Handle optional packetSize property
            sPropKey = SQLServerDriverIntProperty.PACKET_SIZE.toString();
            sPropValue = activeConnectionProperties.getProperty(sPropKey);
            if (null != sPropValue && sPropValue.length() > 0) {
                try {
                    requestedPacketSize = Integer.parseInt(sPropValue);

                    // -1 --> Use server default
                    if (-1 == requestedPacketSize)
                        requestedPacketSize = TDS.SERVER_PACKET_SIZE;

                    // 0 --> Use maximum size
                    else if (0 == requestedPacketSize)
                        requestedPacketSize = TDS.MAX_PACKET_SIZE;
                } catch (NumberFormatException e) {
                    // Ensure that an invalid prop value results in an invalid packet size that
                    // is not acceptable to the server.
                    requestedPacketSize = TDS.INVALID_PACKET_SIZE;
                }

                if (TDS.SERVER_PACKET_SIZE != requestedPacketSize) {
                    // Complain if the packet size is not in the range acceptable to the server.
                    if (requestedPacketSize < TDS.MIN_PACKET_SIZE || requestedPacketSize > TDS.MAX_PACKET_SIZE) {
                        MessageFormat form = new MessageFormat(SQLServerException.getErrString("R_invalidPacketSize"));
                        Object[] msgArgs = {sPropValue};
                        SQLServerException.makeFromDriverError(this, this, form.format(msgArgs), null, false);
                    }
                }
            }

            // Note isBooleanPropertyOn will throw exception if parsed value is not valid.

            // have to check for null before calling isBooleanPropertyOn, because isBooleanPropertyOn
            // assumes that the null property defaults to false.
            sPropKey = SQLServerDriverBooleanProperty.SEND_STRING_PARAMETERS_AS_UNICODE.toString();
            sendStringParametersAsUnicode = (null == activeConnectionProperties.getProperty(
                    sPropKey)) ? SQLServerDriverBooleanProperty.SEND_STRING_PARAMETERS_AS_UNICODE.getDefaultValue()
                               : isBooleanPropertyOn(sPropKey, activeConnectionProperties.getProperty(sPropKey));

            sPropKey = SQLServerDriverBooleanProperty.LAST_UPDATE_COUNT.toString();
            lastUpdateCount = isBooleanPropertyOn(sPropKey, activeConnectionProperties.getProperty(sPropKey));
            sPropKey = SQLServerDriverBooleanProperty.XOPEN_STATES.toString();
            xopenStates = isBooleanPropertyOn(sPropKey, activeConnectionProperties.getProperty(sPropKey));

            sPropKey = SQLServerDriverStringProperty.RESPONSE_BUFFERING.toString();
            responseBuffering = (null != activeConnectionProperties.getProperty(sPropKey)
                    && activeConnectionProperties.getProperty(sPropKey).length() > 0)
                                                                                      ? activeConnectionProperties
                                                                                              .getProperty(sPropKey)
                                                                                      : null;

            sPropKey = SQLServerDriverIntProperty.LOCK_TIMEOUT.toString();
            int defaultLockTimeOut = SQLServerDriverIntProperty.LOCK_TIMEOUT.getDefaultValue();
            nLockTimeout = defaultLockTimeOut; // Wait forever
            if (activeConnectionProperties.getProperty(sPropKey) != null
                    && activeConnectionProperties.getProperty(sPropKey).length() > 0) {
                try {
                    int n = Integer.parseInt(activeConnectionProperties.getProperty(sPropKey));
                    if (n >= defaultLockTimeOut)
                        nLockTimeout = n;
                    else {
                        MessageFormat form = new MessageFormat(SQLServerException.getErrString("R_invalidLockTimeOut"));
                        Object[] msgArgs = {activeConnectionProperties.getProperty(sPropKey)};
                        SQLServerException.makeFromDriverError(this, this, form.format(msgArgs), null, false);
                    }
                } catch (NumberFormatException e) {
                    MessageFormat form = new MessageFormat(SQLServerException.getErrString("R_invalidLockTimeOut"));
                    Object[] msgArgs = {activeConnectionProperties.getProperty(sPropKey)};
                    SQLServerException.makeFromDriverError(this, this, form.format(msgArgs), null, false);
                }
            }

            sPropKey = SQLServerDriverIntProperty.QUERY_TIMEOUT.toString();
            int defaultQueryTimeout = SQLServerDriverIntProperty.QUERY_TIMEOUT.getDefaultValue();
            queryTimeoutSeconds = defaultQueryTimeout; // Wait forever
            if (activeConnectionProperties.getProperty(sPropKey) != null
                    && activeConnectionProperties.getProperty(sPropKey).length() > 0) {
                try {
                    int n = Integer.parseInt(activeConnectionProperties.getProperty(sPropKey));
                    if (n >= defaultQueryTimeout) {
                        queryTimeoutSeconds = n;
                    } else {
                        MessageFormat form = new MessageFormat(
                                SQLServerException.getErrString("R_invalidQueryTimeout"));
                        Object[] msgArgs = {activeConnectionProperties.getProperty(sPropKey)};
                        SQLServerException.makeFromDriverError(this, this, form.format(msgArgs), null, false);
                    }
                } catch (NumberFormatException e) {
                    MessageFormat form = new MessageFormat(SQLServerException.getErrString("R_invalidQueryTimeout"));
                    Object[] msgArgs = {activeConnectionProperties.getProperty(sPropKey)};
                    SQLServerException.makeFromDriverError(this, this, form.format(msgArgs), null, false);
                }
            }

            sPropKey = SQLServerDriverIntProperty.SOCKET_TIMEOUT.toString();
            int defaultSocketTimeout = SQLServerDriverIntProperty.SOCKET_TIMEOUT.getDefaultValue();
            socketTimeoutMilliseconds = defaultSocketTimeout; // Wait forever
            if (activeConnectionProperties.getProperty(sPropKey) != null
                    && activeConnectionProperties.getProperty(sPropKey).length() > 0) {
                try {
                    int n = Integer.parseInt(activeConnectionProperties.getProperty(sPropKey));
                    if (n >= defaultSocketTimeout) {
                        socketTimeoutMilliseconds = n;
                    } else {
                        MessageFormat form = new MessageFormat(
                                SQLServerException.getErrString("R_invalidSocketTimeout"));
                        Object[] msgArgs = {activeConnectionProperties.getProperty(sPropKey)};
                        SQLServerException.makeFromDriverError(this, this, form.format(msgArgs), null, false);
                    }
                } catch (NumberFormatException e) {
                    MessageFormat form = new MessageFormat(SQLServerException.getErrString("R_invalidSocketTimeout"));
                    Object[] msgArgs = {activeConnectionProperties.getProperty(sPropKey)};
                    SQLServerException.makeFromDriverError(this, this, form.format(msgArgs), null, false);
                }
            }

            sPropKey = SQLServerDriverIntProperty.CANCEL_QUERY_TIMEOUT.toString();
            int cancelQueryTimeout = SQLServerDriverIntProperty.CANCEL_QUERY_TIMEOUT.getDefaultValue();

            if (activeConnectionProperties.getProperty(sPropKey) != null
                    && activeConnectionProperties.getProperty(sPropKey).length() > 0) {
                try {
                    int n = Integer.parseInt(activeConnectionProperties.getProperty(sPropKey));
                    if (n >= cancelQueryTimeout) {
                        // use cancelQueryTimeout only if queryTimeout is set.
                        if (queryTimeoutSeconds > defaultQueryTimeout) {
                            cancelQueryTimeoutSeconds = n;
                        }
                    } else {
                        MessageFormat form = new MessageFormat(
                                SQLServerException.getErrString("R_invalidCancelQueryTimeout"));
                        Object[] msgArgs = {activeConnectionProperties.getProperty(sPropKey)};
                        SQLServerException.makeFromDriverError(this, this, form.format(msgArgs), null, false);
                    }
                } catch (NumberFormatException e) {
                    MessageFormat form = new MessageFormat(
                            SQLServerException.getErrString("R_invalidCancelQueryTimeout"));
                    Object[] msgArgs = {activeConnectionProperties.getProperty(sPropKey)};
                    SQLServerException.makeFromDriverError(this, this, form.format(msgArgs), null, false);
                }
            }

            sPropKey = SQLServerDriverIntProperty.SERVER_PREPARED_STATEMENT_DISCARD_THRESHOLD.toString();
            if (activeConnectionProperties.getProperty(sPropKey) != null
                    && activeConnectionProperties.getProperty(sPropKey).length() > 0) {
                try {
                    int n = Integer.parseInt(activeConnectionProperties.getProperty(sPropKey));
                    setServerPreparedStatementDiscardThreshold(n);
                } catch (NumberFormatException e) {
                    MessageFormat form = new MessageFormat(
                            SQLServerException.getErrString("R_serverPreparedStatementDiscardThreshold"));
                    Object[] msgArgs = {activeConnectionProperties.getProperty(sPropKey)};
                    SQLServerException.makeFromDriverError(this, this, form.format(msgArgs), null, false);
                }
            }

            sPropKey = SQLServerDriverBooleanProperty.ENABLE_PREPARE_ON_FIRST_PREPARED_STATEMENT.toString();
            sPropValue = activeConnectionProperties.getProperty(sPropKey);
            if (null != sPropValue) {
                setEnablePrepareOnFirstPreparedStatementCall(isBooleanPropertyOn(sPropKey, sPropValue));
            }

            sPropKey = SQLServerDriverBooleanProperty.USE_BULK_COPY_FOR_BATCH_INSERT.toString();
            sPropValue = activeConnectionProperties.getProperty(sPropKey);
            if (null != sPropValue) {
                useBulkCopyForBatchInsert = isBooleanPropertyOn(sPropKey, sPropValue);
            }

            sPropKey = SQLServerDriverStringProperty.SSL_PROTOCOL.toString();
            sPropValue = activeConnectionProperties.getProperty(sPropKey);
            if (null == sPropValue) {
                sPropValue = SQLServerDriverStringProperty.SSL_PROTOCOL.getDefaultValue();
                activeConnectionProperties.setProperty(sPropKey, sPropValue);
            } else {
                activeConnectionProperties.setProperty(sPropKey, SSLProtocol.valueOfString(sPropValue).toString());
            }

            sPropKey = SQLServerDriverStringProperty.MSI_CLIENT_ID.toString();
            sPropValue = activeConnectionProperties.getProperty(sPropKey);
            if (null != sPropValue) {
                activeConnectionProperties.setProperty(sPropKey, sPropValue);
            }

            FailoverInfo fo = null;
            String databaseNameProperty = SQLServerDriverStringProperty.DATABASE_NAME.toString();
            String serverNameProperty = SQLServerDriverStringProperty.SERVER_NAME.toString();
            String failOverPartnerProperty = SQLServerDriverStringProperty.FAILOVER_PARTNER.toString();
            String failOverPartnerPropertyValue = activeConnectionProperties.getProperty(failOverPartnerProperty);

            // failoverPartner and multiSubnetFailover=true cannot be used together
            if (multiSubnetFailover && failOverPartnerPropertyValue != null) {
                SQLServerException.makeFromDriverError(this, this,
                        SQLServerException.getErrString("R_dbMirroringWithMultiSubnetFailover"), null, false);
            }

            // transparentNetworkIPResolution is ignored if multiSubnetFailover or DBMirroring is true and user did not
            // set TNIR explicitly
            if ((multiSubnetFailover || null != failOverPartnerPropertyValue) && !userSetTNIR) {
                transparentNetworkIPResolution = false;
            }

            // failoverPartner and applicationIntent=ReadOnly cannot be used together
            if ((applicationIntent != null) && applicationIntent.equals(ApplicationIntent.READ_ONLY)
                    && failOverPartnerPropertyValue != null) {
                SQLServerException.makeFromDriverError(this, this,
                        SQLServerException.getErrString("R_dbMirroringWithReadOnlyIntent"), null, false);
            }

            // check to see failover specified without DB error here if not.
            if (null != activeConnectionProperties.getProperty(databaseNameProperty)) {
                // look to see if there exists a failover
                fo = FailoverMapSingleton.getFailoverInfo(this,
                        activeConnectionProperties.getProperty(serverNameProperty),
                        activeConnectionProperties.getProperty(instanceNameProperty),
                        activeConnectionProperties.getProperty(databaseNameProperty));
            } else {
                // it is an error to specify failover without db.
                if (null != failOverPartnerPropertyValue)
                    SQLServerException.makeFromDriverError(this, this,
                            SQLServerException.getErrString("R_failoverPartnerWithoutDB"), null, true);
            }

            String mirror = (null == fo) ? failOverPartnerPropertyValue : null;

            long startTime = System.currentTimeMillis();
            login(activeConnectionProperties.getProperty(serverNameProperty), instanceValue, nPort, mirror, fo,
                    loginTimeoutSeconds, startTime);

            // If SSL is to be used for the duration of the connection, then make sure
            // that the final negotiated TDS packet size is no larger than the SSL record size.
            if (TDS.ENCRYPT_ON == negotiatedEncryptionLevel || TDS.ENCRYPT_REQ == negotiatedEncryptionLevel) {
                // IBM (Websphere) security provider uses 8K SSL record size. All others use 16K.
                int sslRecordSize = Util.isIBM() ? 8192 : 16384;

                if (tdsPacketSize > sslRecordSize) {
                    if (connectionlogger.isLoggable(Level.FINER)) {
                        connectionlogger.finer(toString() + " Negotiated tdsPacketSize " + tdsPacketSize
                                + " is too large for SSL with JRE " + Util.SYSTEM_JRE + " (max size is " + sslRecordSize
                                + ")");
                    }
                    MessageFormat form = new MessageFormat(SQLServerException.getErrString("R_packetSizeTooBigForSSL"));
                    Object[] msgArgs = {Integer.toString(sslRecordSize)};
                    terminate(SQLServerException.DRIVER_ERROR_UNSUPPORTED_CONFIG, form.format(msgArgs));
                }
            }

            state = State.Opened;

            if (connectionlogger.isLoggable(Level.FINER)) {
                connectionlogger.finer(toString() + " End of connect");
            }
        } finally {
            // once we exit the connect function, the connection can be only in one of two
            // states, Opened or Closed(if an exception occurred)
            if (!state.equals(State.Opened)) {
                // if connection is not closed, close it
                if (!state.equals(State.Closed))
                    this.close();
            }
        }

        return this;

    }

    /**
     * This function is used by non failover and failover cases. Even when we make a standard connection the server can
     * provide us with its FO partner. If no FO information is available a standard connection is made. If the server
     * returns a failover upon connection, we shall store the FO in our cache.
     */
    private void login(String primary, String primaryInstanceName, int primaryPortNumber, String mirror,
            FailoverInfo foActual, int timeout, long timerStart) throws SQLServerException {
        // standardLogin would be false only for db mirroring scenarios. It would be true
        // for all other cases, including multiSubnetFailover
        final boolean isDBMirroring = null != mirror || null != foActual;
        int sleepInterval = 100; // milliseconds to sleep (back off) between attempts.
        long timeoutUnitInterval;

        boolean useFailoverHost = false;
        FailoverInfo tempFailover = null;
        // This is the failover server info place holder
        ServerPortPlaceHolder currentFOPlaceHolder = null;
        // This is the primary server placeHolder
        ServerPortPlaceHolder currentPrimaryPlaceHolder = null;

        if (null != foActual) {
            tempFailover = foActual;
            useFailoverHost = foActual.getUseFailoverPartner();
        } else {
            if (isDBMirroring)
                // Create a temporary class with the mirror info from the user
                tempFailover = new FailoverInfo(mirror, this, false);
        }

        // useParallel is set to true only for the first connection
        // when multiSubnetFailover is set to true. In all other cases, it is set
        // to false.
        boolean useParallel = getMultiSubnetFailover();
        boolean useTnir = getTransparentNetworkIPResolution();

        long intervalExpire;

        if (0 == timeout) {
            timeout = SQLServerDriverIntProperty.LOGIN_TIMEOUT.getDefaultValue();
        }
        long timerTimeout = timeout * 1000L; // ConnectTimeout is in seconds, we need timer millis
        timerExpire = timerStart + timerTimeout;

        // For non-dbmirroring, non-tnir and non-multisubnetfailover scenarios, full time out would be used as time
        // slice.
        timeoutUnitInterval = (isDBMirroring || useParallel) ? (long) (TIMEOUTSTEP * timerTimeout)
                                                             : useTnir ? (long) (TIMEOUTSTEP_TNIR * timerTimeout)
                                                                       : timerTimeout;
        intervalExpire = timerStart + timeoutUnitInterval;
        // This is needed when the host resolves to more than 64 IP addresses. In that case, TNIR is ignored
        // and the original timeout is used instead of the timeout slice.
        long intervalExpireFullTimeout = timerStart + timerTimeout;

        if (connectionlogger.isLoggable(Level.FINER)) {
            connectionlogger.finer(toString() + " Start time: " + timerStart + " Time out time: " + timerExpire
                    + " Timeout Unit Interval: " + timeoutUnitInterval);
        }

        // Initialize loop variables
        int attemptNumber = 0;

        // indicates the no of times the connection was routed to a different server
        int noOfRedirections = 0;

        // Only three ways out of this loop:
        // 1) Successfully connected
        // 2) Parser threw exception while main timer was expired
        // 3) Parser threw logon failure-related exception (LOGON_FAILED, PASSWORD_EXPIRED, etc)
        //
        // Of these methods, only #1 exits normally. This preserves the call stack on the exception
        // back into the parser for the error cases.
        while (true) {
            clientConnectionId = null;
            state = State.Initialized;

            try {
                if (isDBMirroring && useFailoverHost) {
                    if (null == currentFOPlaceHolder) {
                        // integrated security flag passed here to verify that the linked dll can be loaded
                        currentFOPlaceHolder = tempFailover.failoverPermissionCheck(this, integratedSecurity);
                    }
                    currentConnectPlaceHolder = currentFOPlaceHolder;
                } else {
                    if (routingInfo != null) {
                        currentPrimaryPlaceHolder = routingInfo;
                        routingInfo = null;
                    } else if (null == currentPrimaryPlaceHolder) {
                        currentPrimaryPlaceHolder = primaryPermissionCheck(primary, primaryInstanceName,
                                primaryPortNumber);
                    }
                    currentConnectPlaceHolder = currentPrimaryPlaceHolder;
                }

                if (connectionlogger.isLoggable(Level.FINE)) {
                    connectionlogger
                            .fine(toString() + " This attempt server name: " + currentConnectPlaceHolder.getServerName()
                                    + " port: " + currentConnectPlaceHolder.getPortNumber() + " InstanceName: "
                                    + currentConnectPlaceHolder.getInstanceName() + " useParallel: " + useParallel);
                    connectionlogger.fine(toString() + " This attempt endtime: " + intervalExpire);
                    connectionlogger.fine(toString() + " This attempt No: " + attemptNumber);
                }

                // Attempt login. Use Place holder to make sure that the failoverdemand is done.
                connectHelper(currentConnectPlaceHolder, timerRemaining(intervalExpire), timeout, useParallel, useTnir,
                        (0 == attemptNumber), // is this the TNIR first attempt
                        timerRemaining(intervalExpireFullTimeout)); // Only used when host resolves to >64 IPs

                if (isRoutedInCurrentAttempt) {
                    // we ignore the failoverpartner ENVCHANGE if we got routed so no error needs to be thrown
                    if (isDBMirroring) {
                        String msg = SQLServerException.getErrString("R_invalidRoutingInfo");
                        terminate(SQLServerException.DRIVER_ERROR_UNSUPPORTED_CONFIG, msg);
                    }

                    noOfRedirections++;

                    if (noOfRedirections > 1) {
                        String msg = SQLServerException.getErrString("R_multipleRedirections");
                        terminate(SQLServerException.DRIVER_ERROR_UNSUPPORTED_CONFIG, msg);
                    }

                    // close tds channel
                    if (tdsChannel != null)
                        tdsChannel.close();

                    initResettableValues();

                    // reset all params that could have been changed due to ENVCHANGE tokens
                    // to defaults, excluding those changed due to routing ENVCHANGE token
                    resetNonRoutingEnvchangeValues();

                    // increase the attempt number. This is not really necessary
                    // (in fact it does not matter whether we increase it or not) as
                    // we do not use any timeslicing for multisubnetfailover. However, this
                    // is done just to be consistent with the rest of the logic.
                    attemptNumber++;

                    // set isRoutedInCurrentAttempt to false for the next attempt
                    isRoutedInCurrentAttempt = false;

                    // useParallel and useTnir should be set to false once we get routed
                    useParallel = false;
                    useTnir = false;

                    // When connection is routed for read only application, remaining timer duration is used as a one
                    // full interval
                    intervalExpire = timerExpire;

                    // if timeout expired, throw.
                    if (timerHasExpired(timerExpire)) {
                        MessageFormat form = new MessageFormat(
                                SQLServerException.getErrString("R_tcpipConnectionFailed"));
                        Object[] msgArgs = {currentConnectPlaceHolder.getServerName(),
                                Integer.toString(currentConnectPlaceHolder.getPortNumber()),
                                SQLServerException.getErrString("R_timedOutBeforeRouting")};
                        String msg = form.format(msgArgs);
                        terminate(SQLServerException.DRIVER_ERROR_UNSUPPORTED_CONFIG, msg);
                    } else {
                        continue;
                    }
                } else
                    break; // leave the while loop -- we've successfully connected
            } catch (SQLServerException sqlex) {
                if ((SQLServerException.LOGON_FAILED == sqlex.getErrorCode()) // actual logon failed, i.e. bad password
                        || (SQLServerException.PASSWORD_EXPIRED == sqlex.getErrorCode()) // actual logon failed, i.e.
                                                                                         // password isExpired
                        || (SQLServerException.USER_ACCOUNT_LOCKED == sqlex.getErrorCode()) // actual logon failed, i.e.
                                                                                            // user account locked
                        || (SQLServerException.DRIVER_ERROR_INVALID_TDS == sqlex.getDriverErrorCode()) // invalid TDS
                                                                                                       // received from
                                                                                                       // server
                        || (SQLServerException.DRIVER_ERROR_SSL_FAILED == sqlex.getDriverErrorCode()) // failure
                                                                                                      // negotiating SSL
                        || (SQLServerException.DRIVER_ERROR_INTERMITTENT_TLS_FAILED == sqlex.getDriverErrorCode()) // failure
                                                                                                                   // TLS1.2
                        || (SQLServerException.DRIVER_ERROR_UNSUPPORTED_CONFIG == sqlex.getDriverErrorCode()) // unsupported
                                                                                                              // configuration
                                                                                                              // (e.g.
                                                                                                              // Sphinx,
                                                                                                              // invalid
                                                                                                              // packet
                                                                                                              // size,
                                                                                                              // etc.)
                        || (SQLServerException.ERROR_SOCKET_TIMEOUT == sqlex.getDriverErrorCode()) // socket timeout
                                                                                                   // ocurred
                        || timerHasExpired(timerExpire)// no more time to try again
                        || (state.equals(State.Connected) && !isDBMirroring)
                // for non-dbmirroring cases, do not retry after tcp socket connection succeeds
                ) {

                    // close the connection and throw the error back
                    close();
                    throw sqlex;
                } else {
                    // Close the TDS channel from the failed connection attempt so that we don't
                    // hold onto network resources any longer than necessary.
                    if (null != tdsChannel)
                        tdsChannel.close();
                }

                // For standard connections and MultiSubnetFailover connections, change the sleep interval after every
                // attempt.
                // For DB Mirroring, we only sleep after every other attempt.
                if (!isDBMirroring || 1 == attemptNumber % 2) {
                    // Check sleep interval to make sure we won't exceed the timeout
                    // Do this in the catch block so we can re-throw the current exception
                    long remainingMilliseconds = timerRemaining(timerExpire);
                    if (remainingMilliseconds <= sleepInterval) {
                        throw sqlex;
                    }
                }
            }

            // We only get here when we failed to connect, but are going to re-try
            // After trying to connect to both servers fails, sleep for a bit to prevent clogging
            // the network with requests, then update sleep interval for next iteration (max 1 second interval)
            // We have to sleep for every attempt in case of non-dbMirroring scenarios (including multisubnetfailover),
            // Whereas for dbMirroring, we sleep for every two attempts as each attempt is to a different server.
            if (!isDBMirroring || (1 == attemptNumber % 2)) {
                if (connectionlogger.isLoggable(Level.FINE)) {
                    connectionlogger.fine(toString() + " sleeping milisec: " + sleepInterval);
                }
                try {
                    Thread.sleep(sleepInterval);
                } catch (InterruptedException e) {
                    // re-interrupt the current thread, in order to restore the thread's interrupt status.
                    Thread.currentThread().interrupt();
                }
                sleepInterval = (sleepInterval < 500) ? sleepInterval * 2 : 1000;
            }

            // Update timeout interval (but no more than the point where we're supposed to fail: timerExpire)
            attemptNumber++;

            if (useParallel) {
                intervalExpire = System.currentTimeMillis() + (timeoutUnitInterval * (attemptNumber + 1));
            } else if (isDBMirroring) {
                intervalExpire = System.currentTimeMillis() + (timeoutUnitInterval * ((attemptNumber / 2) + 1));
            } else if (useTnir) {
                long timeSlice = timeoutUnitInterval * (1 << attemptNumber);

                // In case the timeout for the first slice is less than 500 ms then bump it up to 500 ms
                if ((1 == attemptNumber) && (500 > timeSlice)) {
                    timeSlice = 500;
                }

                intervalExpire = System.currentTimeMillis() + timeSlice;
            } else
                intervalExpire = timerExpire;
            // Due to the below condition and the timerHasExpired check in catch block,
            // the multiSubnetFailover case or any other standardLogin case where timeOutInterval is full timeout would
            // also be handled correctly.
            if (intervalExpire > timerExpire) {
                intervalExpire = timerExpire;
            }

            // try again, this time swapping primary/secondary servers
            if (isDBMirroring) {
                useFailoverHost = !useFailoverHost;
            }
        }

        // If we get here, connection/login succeeded! Just a few more checks & record-keeping
        // if connected to failover host, but said host doesn't have DbMirroring set up, throw an error
        if (useFailoverHost && null == failoverPartnerServerProvided) {
            String curserverinfo = currentConnectPlaceHolder.getServerName();
            if (null != currentFOPlaceHolder.getInstanceName()) {
                curserverinfo = curserverinfo + "\\";
                curserverinfo = curserverinfo + currentFOPlaceHolder.getInstanceName();
            }
            MessageFormat form = new MessageFormat(SQLServerException.getErrString("R_invalidPartnerConfiguration"));
            Object[] msgArgs = {
                    activeConnectionProperties.getProperty(SQLServerDriverStringProperty.DATABASE_NAME.toString()),
                    curserverinfo};
            terminate(SQLServerException.DRIVER_ERROR_UNSUPPORTED_CONFIG, form.format(msgArgs));
        }

        if (null != failoverPartnerServerProvided) {
            // if server returns failoverPartner when multiSubnetFailover keyword is used, fail
            if (multiSubnetFailover) {
                String msg = SQLServerException.getErrString("R_dbMirroringWithMultiSubnetFailover");
                terminate(SQLServerException.DRIVER_ERROR_UNSUPPORTED_CONFIG, msg);
            }

            // if server returns failoverPartner and applicationIntent=ReadOnly, fail
            if ((applicationIntent != null) && applicationIntent.equals(ApplicationIntent.READ_ONLY)) {
                String msg = SQLServerException.getErrString("R_dbMirroringWithReadOnlyIntent");
                terminate(SQLServerException.DRIVER_ERROR_UNSUPPORTED_CONFIG, msg);
            }

            if (null == tempFailover)
                tempFailover = new FailoverInfo(failoverPartnerServerProvided, this, false);
            // if the failover is not from the map already out this in the map, if it is from the map just make sure
            // that we change the
            if (null != foActual) {
                // We must wait for CompleteLogin to finish for to have the
                // env change from the server to know its designated failover
                // partner; saved in failoverPartnerServerProvided
                foActual.failoverAdd(this, useFailoverHost, failoverPartnerServerProvided);
            } else {
                String databaseNameProperty = SQLServerDriverStringProperty.DATABASE_NAME.toString();
                String instanceNameProperty = SQLServerDriverStringProperty.INSTANCE_NAME.toString();
                String serverNameProperty = SQLServerDriverStringProperty.SERVER_NAME.toString();

                if (connectionlogger.isLoggable(Level.FINE)) {
                    connectionlogger.fine(toString() + " adding new failover info server: "
                            + activeConnectionProperties.getProperty(serverNameProperty) + " instance: "
                            + activeConnectionProperties.getProperty(instanceNameProperty) + " database: "
                            + activeConnectionProperties.getProperty(databaseNameProperty)
                            + " server provided failover: " + failoverPartnerServerProvided);
                }

                tempFailover.failoverAdd(this, useFailoverHost, failoverPartnerServerProvided);
                FailoverMapSingleton.putFailoverInfo(this, primary,
                        activeConnectionProperties.getProperty(instanceNameProperty),
                        activeConnectionProperties.getProperty(databaseNameProperty), tempFailover, useFailoverHost,
                        failoverPartnerServerProvided);
            }
        }
    }

    // reset all params that could have been changed due to ENVCHANGE tokens to defaults,
    // excluding those changed due to routing ENVCHANGE token
    void resetNonRoutingEnvchangeValues() {
        tdsPacketSize = TDS.INITIAL_PACKET_SIZE;
        databaseCollation = null;
        rolledBackTransaction = false;
        Arrays.fill(getTransactionDescriptor(), (byte) 0);
        sCatalog = originalCatalog;
        failoverPartnerServerProvided = null;
    }

    static final int DEFAULTPORT = SQLServerDriverIntProperty.PORT_NUMBER.getDefaultValue();

    /**
     * This code should be similar to the code in FailOverInfo class's failoverPermissionCheck Only difference is that
     * this gets the instance port if the port number is zero where as failover does not have port number available.
     */
    ServerPortPlaceHolder primaryPermissionCheck(String primary, String primaryInstanceName,
            int primaryPortNumber) throws SQLServerException {
        String instancePort;
        // look to see primary port number is specified
        if (0 == primaryPortNumber) {
            if (null != primaryInstanceName) {
                instancePort = getInstancePort(primary, primaryInstanceName);
                if (connectionlogger.isLoggable(Level.FINER))
                    connectionlogger.fine(toString() + " SQL Server port returned by SQL Browser: " + instancePort);
                try {
                    if (null != instancePort) {
                        primaryPortNumber = Integer.parseInt(instancePort);

                        if ((primaryPortNumber < 0) || (primaryPortNumber > 65535)) {
                            MessageFormat form = new MessageFormat(
                                    SQLServerException.getErrString("R_invalidPortNumber"));
                            Object[] msgArgs = {Integer.toString(primaryPortNumber)};
                            SQLServerException.makeFromDriverError(this, this, form.format(msgArgs), null, false);
                        }
                    } else
                        primaryPortNumber = DEFAULTPORT;
                } catch (NumberFormatException e) {
                    MessageFormat form = new MessageFormat(SQLServerException.getErrString("R_invalidPortNumber"));
                    Object[] msgArgs = {primaryPortNumber};
                    SQLServerException.makeFromDriverError(this, this, form.format(msgArgs), null, false);
                }
            } else
                primaryPortNumber = DEFAULTPORT;
        }

        // now we have determined the right port set the connection property back
        activeConnectionProperties.setProperty(SQLServerDriverIntProperty.PORT_NUMBER.toString(),
                String.valueOf(primaryPortNumber));
        return new ServerPortPlaceHolder(primary, primaryPortNumber, primaryInstanceName, integratedSecurity);
    }

    static boolean timerHasExpired(long timerExpire) {
        return (System.currentTimeMillis() > timerExpire);
    }

    /**
     * Get time remaining to timer expiry
     * 
     * @param timerExpire
     * @return remaining time to expiry
     */
    static int timerRemaining(long timerExpire) {
        long remaining = timerExpire - System.currentTimeMillis();
        // maximum timeout the socket takes is int max, minimum is at least 1 ms
        return (int) ((remaining > Integer.MAX_VALUE) ? Integer.MAX_VALUE : (remaining <= 0) ? 1 : remaining);
    }

    /**
     * This is a helper function to connect this gets the port of the server to connect and the server name to connect
     * and the timeout This function achieves one connection attempt Create a prepared statement for internal use by the
     * driver.
     * 
     * @param serverInfo
     * @param timeOutSliceInMillis
     *        -timeout value in milli seconds for one try
     * @param timeOutFullInSeconds
     *        - whole timeout value specified by the user in seconds
     * @param useParallel
     *        - It is used to indicate whether a parallel algorithm should be tried or not for resolving a hostName.
     *        Note that useParallel is set to false for a routed connection even if multiSubnetFailover is set to true.
     * @param useTnir
     * @param isTnirFirstAttempt
     * @param timeOutsliceInMillisForFullTimeout
     * @throws SQLServerException
     */
    private void connectHelper(ServerPortPlaceHolder serverInfo, int timeOutsliceInMillis, int timeOutFullInSeconds,
            boolean useParallel, boolean useTnir, boolean isTnirFirstAttempt,
            int timeOutsliceInMillisForFullTimeout) throws SQLServerException {
        // Make the initial tcp-ip connection.

        if (connectionlogger.isLoggable(Level.FINE)) {
            connectionlogger.fine(toString() + " Connecting with server: " + serverInfo.getServerName() + " port: "
                    + serverInfo.getPortNumber() + " Timeout slice: " + timeOutsliceInMillis + " Timeout Full: "
                    + timeOutFullInSeconds);
        }

        // Before opening the TDSChannel, calculate local hostname
        // as the InetAddress.getLocalHost() takes more than usual time in certain OS and JVM combination, it avoids
        // connection loss
        hostName = activeConnectionProperties.getProperty(SQLServerDriverStringProperty.WORKSTATION_ID.toString());
        if (StringUtils.isEmpty(hostName)) {
            hostName = Util.lookupHostName();
        }

        // if the timeout is infinite slices are infinite too.
        tdsChannel = new TDSChannel(this);
        if (0 == timeOutFullInSeconds)
            tdsChannel.open(serverInfo.getServerName(), serverInfo.getPortNumber(), 0, useParallel, useTnir,
                    isTnirFirstAttempt, timeOutsliceInMillisForFullTimeout);
        else
            tdsChannel.open(serverInfo.getServerName(), serverInfo.getPortNumber(), timeOutsliceInMillis, useParallel,
                    useTnir, isTnirFirstAttempt, timeOutsliceInMillisForFullTimeout);

        setState(State.Connected);

        clientConnectionId = UUID.randomUUID();
        assert null != clientConnectionId;

        Prelogin(serverInfo.getServerName(), serverInfo.getPortNumber());

        // If prelogin negotiated SSL encryption then, enable it on the TDS channel.
        if (TDS.ENCRYPT_NOT_SUP != negotiatedEncryptionLevel) {
            tdsChannel.enableSSL(serverInfo.getServerName(), serverInfo.getPortNumber());
        }

        // We have successfully connected, now do the login. logon takes seconds timeout
        executeCommand(new LogonCommand());
    }

    /**
     * Negotiates prelogin information with the server.
     */
    void Prelogin(String serverName, int portNumber) throws SQLServerException {
        // Build a TDS Pre-Login packet to send to the server.
        if ((!authenticationString.equalsIgnoreCase(SqlAuthentication.NotSpecified.toString()))
                || (null != accessTokenInByte)) {
            fedAuthRequiredByUser = true;
        }

        fedAuthRequiredByUser = (!authenticationString.equalsIgnoreCase(SqlAuthentication.NotSpecified.toString()))
                || (null != accessTokenInByte);

        // Message length (incl. header)
        final byte messageLength;
        final byte fedAuthOffset;
        if (fedAuthRequiredByUser) {
            messageLength = TDS.B_PRELOGIN_MESSAGE_LENGTH_WITH_FEDAUTH;
            requestedEncryptionLevel = TDS.ENCRYPT_ON;

            // since we added one more line for prelogin option with fedauth,
            // we also needed to modify the offsets above, by adding 5 to each offset,
            // since the data session of each option is push 5 bytes behind.
            fedAuthOffset = 5;
        } else {
            messageLength = TDS.B_PRELOGIN_MESSAGE_LENGTH;
            fedAuthOffset = 0;
        }

        final byte[] preloginRequest = new byte[messageLength];

        int preloginRequestOffset = 0;

        byte[] bufferHeader = {
                // Buffer Header
                TDS.PKT_PRELOGIN, // Message Type
                TDS.STATUS_BIT_EOM, 0, messageLength, 0, 0, // SPID (not used)
                0, // Packet (not used)
                0, // Window (not used)
        };

        System.arraycopy(bufferHeader, 0, preloginRequest, preloginRequestOffset, bufferHeader.length);
        preloginRequestOffset = preloginRequestOffset + bufferHeader.length;

        byte[] preloginOptionsBeforeFedAuth = {
                // OPTION_TOKEN (BYTE), OFFSET (USHORT), LENGTH (USHORT)
                TDS.B_PRELOGIN_OPTION_VERSION, 0, (byte) (16 + fedAuthOffset), 0, 6, // UL_VERSION + US_SUBBUILD
                TDS.B_PRELOGIN_OPTION_ENCRYPTION, 0, (byte) (22 + fedAuthOffset), 0, 1, // B_FENCRYPTION
                TDS.B_PRELOGIN_OPTION_TRACEID, 0, (byte) (23 + fedAuthOffset), 0, 36, // ClientConnectionId + ActivityId
        };
        System.arraycopy(preloginOptionsBeforeFedAuth, 0, preloginRequest, preloginRequestOffset,
                preloginOptionsBeforeFedAuth.length);
        preloginRequestOffset = preloginRequestOffset + preloginOptionsBeforeFedAuth.length;

        if (fedAuthRequiredByUser) {
            byte[] preloginOptions2 = {TDS.B_PRELOGIN_OPTION_FEDAUTHREQUIRED, 0, 64, 0, 1,};
            System.arraycopy(preloginOptions2, 0, preloginRequest, preloginRequestOffset, preloginOptions2.length);
            preloginRequestOffset = preloginRequestOffset + preloginOptions2.length;
        }

        preloginRequest[preloginRequestOffset] = TDS.B_PRELOGIN_OPTION_TERMINATOR;
        preloginRequestOffset++;

        // PL_OPTION_DATA
        byte[] preloginOptionData = {
                // - Server version -
                // (out param, filled in by the server in the prelogin response).
                0, 0, 0, 0, 0, 0,

                // - Encryption -
                requestedEncryptionLevel,

                // TRACEID Data Session (ClientConnectionId + ActivityId) - Initialize to 0
                0, 0, 0, 0, 0, 0, 0, 0, 0, 0, 0, 0, 0, 0, 0, 0, 0, 0, 0, 0, 0, 0, 0, 0, 0, 0, 0, 0, 0, 0, 0, 0, 0, 0, 0,
                0,};
        System.arraycopy(preloginOptionData, 0, preloginRequest, preloginRequestOffset, preloginOptionData.length);
        preloginRequestOffset = preloginRequestOffset + preloginOptionData.length;

        // If the client’s PRELOGIN request message contains the FEDAUTHREQUIRED option,
        // the client MUST specify 0x01 as the B_FEDAUTHREQUIRED value
        if (fedAuthRequiredByUser) {
            preloginRequest[preloginRequestOffset] = 1;
            preloginRequestOffset = preloginRequestOffset + 1;
        }

        final byte[] preloginResponse = new byte[TDS.INITIAL_PACKET_SIZE];
        String preloginErrorLogString = " Prelogin error: host " + serverName + " port " + portNumber;

        final byte[] conIdByteArray = Util.asGuidByteArray(clientConnectionId);

        int offset;

        if (fedAuthRequiredByUser) {
            offset = preloginRequest.length - 36 - 1; // point to the TRACEID Data Session (one more byte for fedauth
                                                      // data session)
        } else {
            offset = preloginRequest.length - 36; // point to the TRACEID Data Session
        }

        // copy ClientConnectionId
        System.arraycopy(conIdByteArray, 0, preloginRequest, offset, conIdByteArray.length);
        offset += conIdByteArray.length;

        if (Util.isActivityTraceOn()) {
            ActivityId activityId = ActivityCorrelator.getNext();
            final byte[] actIdByteArray = Util.asGuidByteArray(activityId.getId());
            System.arraycopy(actIdByteArray, 0, preloginRequest, offset, actIdByteArray.length);
            offset += actIdByteArray.length;
            long seqNum = activityId.getSequence();
            Util.writeInt((int) seqNum, preloginRequest, offset);
            offset += 4;

            if (connectionlogger.isLoggable(Level.FINER)) {
                connectionlogger.finer(toString() + " ActivityId " + activityId.toString());
            }
        }

        if (connectionlogger.isLoggable(Level.FINER)) {
            connectionlogger.finer(
                    toString() + " Requesting encryption level:" + TDS.getEncryptionLevel(requestedEncryptionLevel));
        }

        // Write the entire prelogin request
        if (tdsChannel.isLoggingPackets())
            tdsChannel.logPacket(preloginRequest, 0, preloginRequest.length, toString() + " Prelogin request");

        try {
            tdsChannel.write(preloginRequest, 0, preloginRequest.length);
            tdsChannel.flush();
        } catch (SQLServerException e) {
            connectionlogger.warning(
                    toString() + preloginErrorLogString + " Error sending prelogin request: " + e.getMessage());
            throw e;
        }

        if (Util.isActivityTraceOn()) {
            ActivityCorrelator.setCurrentActivityIdSentFlag(); // indicate current ActivityId is sent
        }

        // Read the entire prelogin response
        int responseLength = preloginResponse.length;
        int responseBytesRead = 0;
        boolean processedResponseHeader = false;
        while (responseBytesRead < responseLength) {
            int bytesRead;

            try {
                bytesRead = tdsChannel.read(preloginResponse, responseBytesRead, responseLength - responseBytesRead);
            } catch (SQLServerException e) {
                connectionlogger.warning(
                        toString() + preloginErrorLogString + " Error reading prelogin response: " + e.getMessage());
                throw e;
            }

            // If we reached EOF before the end of the prelogin response then something is wrong.
            //
            // Special case: If there was no response at all (i.e. the server closed the connection),
            // then maybe we are just trying to talk to an older server that doesn't support prelogin
            // (and that we don't support with this driver).
            if (-1 == bytesRead) {
                if (connectionlogger.isLoggable(Level.WARNING)) {
                    connectionlogger.warning(toString() + preloginErrorLogString
                            + " Unexpected end of prelogin response after " + responseBytesRead + " bytes read");
                }
                MessageFormat form = new MessageFormat(SQLServerException.getErrString("R_tcpipConnectionFailed"));
                Object[] msgArgs = {serverName, Integer.toString(portNumber),
                        SQLServerException.getErrString("R_notSQLServer")};
                terminate(SQLServerException.DRIVER_ERROR_IO_FAILED, form.format(msgArgs));
            }

            // Otherwise, we must have read some bytes...
            assert bytesRead >= 0;
            assert bytesRead <= responseLength - responseBytesRead;

            if (tdsChannel.isLoggingPackets())
                tdsChannel.logPacket(preloginResponse, responseBytesRead, bytesRead, toString() + " Prelogin response");

            responseBytesRead += bytesRead;

            // Validate the response header if we haven't already done so and
            // we've read enough of the response to do it.
            if (!processedResponseHeader && responseBytesRead >= TDS.PACKET_HEADER_SIZE) {
                // Verify that the response is actually a response...
                if (TDS.PKT_REPLY != preloginResponse[0]) {
                    if (connectionlogger.isLoggable(Level.WARNING)) {
                        connectionlogger.warning(toString() + preloginErrorLogString + " Unexpected response type:"
                                + preloginResponse[0]);
                    }
                    MessageFormat form = new MessageFormat(SQLServerException.getErrString("R_tcpipConnectionFailed"));
                    Object[] msgArgs = {serverName, Integer.toString(portNumber),
                            SQLServerException.getErrString("R_notSQLServer")};
                    terminate(SQLServerException.DRIVER_ERROR_IO_FAILED, form.format(msgArgs));
                }

                // Verify that the response claims to only be one TDS packet long.
                // In theory, it can be longer, but in current practice it isn't, as all of the
                // prelogin response items easily fit into a single 4K packet.
                if (TDS.STATUS_BIT_EOM != (TDS.STATUS_BIT_EOM & preloginResponse[1])) {
                    if (connectionlogger.isLoggable(Level.WARNING)) {
                        connectionlogger.warning(toString() + preloginErrorLogString + " Unexpected response status:"
                                + preloginResponse[1]);
                    }
                    MessageFormat form = new MessageFormat(SQLServerException.getErrString("R_tcpipConnectionFailed"));
                    Object[] msgArgs = {serverName, Integer.toString(portNumber),
                            SQLServerException.getErrString("R_notSQLServer")};
                    terminate(SQLServerException.DRIVER_ERROR_IO_FAILED, form.format(msgArgs));
                }

                // Verify that the length of the response claims to be small enough to fit in the allocated area
                responseLength = Util.readUnsignedShortBigEndian(preloginResponse, 2);
                assert responseLength >= 0;

                if (responseLength >= preloginResponse.length) {
                    if (connectionlogger.isLoggable(Level.WARNING)) {
                        connectionlogger.warning(toString() + preloginErrorLogString + " Response length:"
                                + responseLength + " is greater than allowed length:" + preloginResponse.length);
                    }
                    MessageFormat form = new MessageFormat(SQLServerException.getErrString("R_tcpipConnectionFailed"));
                    Object[] msgArgs = {serverName, Integer.toString(portNumber),
                            SQLServerException.getErrString("R_notSQLServer")};
                    terminate(SQLServerException.DRIVER_ERROR_IO_FAILED, form.format(msgArgs));
                }

                processedResponseHeader = true;
            }
        }

        // Walk the response for prelogin options received. We expect at least to get
        // back the server version and the encryption level.
        boolean receivedVersionOption = false;
        negotiatedEncryptionLevel = TDS.ENCRYPT_INVALID;

        int responseIndex = TDS.PACKET_HEADER_SIZE;
        while (true) {
            // Get the option token
            if (responseIndex >= responseLength) {
                if (connectionlogger.isLoggable(Level.WARNING)) {
                    connectionlogger.warning(toString() + " Option token not found");
                }
                throwInvalidTDS();
            }
            byte optionToken = preloginResponse[responseIndex++];

            // When we reach the option terminator, we're done processing option tokens
            if (TDS.B_PRELOGIN_OPTION_TERMINATOR == optionToken)
                break;

            // Get the offset and length that follows the option token
            if (responseIndex + 4 >= responseLength) {
                if (connectionlogger.isLoggable(Level.WARNING)) {
                    connectionlogger.warning(toString() + " Offset/Length not found for option:" + optionToken);
                }
                throwInvalidTDS();
            }

            int optionOffset = Util.readUnsignedShortBigEndian(preloginResponse, responseIndex)
                    + TDS.PACKET_HEADER_SIZE;
            responseIndex += 2;
            assert optionOffset >= 0;

            int optionLength = Util.readUnsignedShortBigEndian(preloginResponse, responseIndex);
            responseIndex += 2;
            assert optionLength >= 0;

            if (optionOffset + optionLength > responseLength) {
                if (connectionlogger.isLoggable(Level.WARNING)) {
                    connectionlogger.warning(toString() + " Offset:" + optionOffset + " and length:" + optionLength
                            + " exceed response length:" + responseLength);
                }
                throwInvalidTDS();
            }

            switch (optionToken) {
                case TDS.B_PRELOGIN_OPTION_VERSION:
                    if (receivedVersionOption) {
                        if (connectionlogger.isLoggable(Level.WARNING)) {
                            connectionlogger.warning(toString() + " Version option already received");
                        }
                        throwInvalidTDS();
                    }

                    if (6 != optionLength) {
                        if (connectionlogger.isLoggable(Level.WARNING)) {
                            connectionlogger.warning(toString() + " Version option length:" + optionLength
                                    + " is incorrect.  Correct value is 6.");
                        }
                        throwInvalidTDS();
                    }

                    serverMajorVersion = preloginResponse[optionOffset];
                    if (serverMajorVersion < 9) {
                        if (connectionlogger.isLoggable(Level.WARNING)) {
                            connectionlogger.warning(toString() + " Server major version:" + serverMajorVersion
                                    + " is not supported by this driver.");
                        }
                        MessageFormat form = new MessageFormat(
                                SQLServerException.getErrString("R_unsupportedServerVersion"));
                        Object[] msgArgs = {Integer.toString(preloginResponse[optionOffset])};
                        terminate(SQLServerException.DRIVER_ERROR_UNSUPPORTED_CONFIG, form.format(msgArgs));
                    }

                    if (connectionlogger.isLoggable(Level.FINE))
                        connectionlogger
                                .fine(toString() + " Server returned major version:" + preloginResponse[optionOffset]);

                    receivedVersionOption = true;
                    break;

                case TDS.B_PRELOGIN_OPTION_ENCRYPTION:
                    if (TDS.ENCRYPT_INVALID != negotiatedEncryptionLevel) {
                        if (connectionlogger.isLoggable(Level.WARNING)) {
                            connectionlogger.warning(toString() + " Encryption option already received");
                        }
                        throwInvalidTDS();
                    }

                    if (1 != optionLength) {
                        if (connectionlogger.isLoggable(Level.WARNING)) {
                            connectionlogger.warning(toString() + " Encryption option length:" + optionLength
                                    + " is incorrect.  Correct value is 1.");
                        }
                        throwInvalidTDS();
                    }

                    negotiatedEncryptionLevel = preloginResponse[optionOffset];

                    // If the server did not return a valid encryption level, terminate the connection.
                    if (TDS.ENCRYPT_OFF != negotiatedEncryptionLevel && TDS.ENCRYPT_ON != negotiatedEncryptionLevel
                            && TDS.ENCRYPT_REQ != negotiatedEncryptionLevel
                            && TDS.ENCRYPT_NOT_SUP != negotiatedEncryptionLevel) {
                        if (connectionlogger.isLoggable(Level.WARNING)) {
                            connectionlogger.warning(toString() + " Server returned "
                                    + TDS.getEncryptionLevel(negotiatedEncryptionLevel));
                        }
                        throwInvalidTDS();
                    }

                    if (connectionlogger.isLoggable(Level.FINER))
                        connectionlogger.finer(toString() + " Negotiated encryption level:"
                                + TDS.getEncryptionLevel(negotiatedEncryptionLevel));

                    // If we requested SSL encryption and the server does not support it, then terminate the connection.
                    if (TDS.ENCRYPT_ON == requestedEncryptionLevel && TDS.ENCRYPT_ON != negotiatedEncryptionLevel
                            && TDS.ENCRYPT_REQ != negotiatedEncryptionLevel) {
                        terminate(SQLServerException.DRIVER_ERROR_SSL_FAILED,
                                SQLServerException.getErrString("R_sslRequiredNoServerSupport"));
                    }

                    // If we say we don't support SSL and the server doesn't accept unencrypted connections,
                    // then terminate the connection.
                    if (TDS.ENCRYPT_NOT_SUP == requestedEncryptionLevel
                            && TDS.ENCRYPT_NOT_SUP != negotiatedEncryptionLevel) {
                        // If the server required an encrypted connection then terminate with an appropriate error.
                        if (TDS.ENCRYPT_REQ == negotiatedEncryptionLevel)
                            terminate(SQLServerException.DRIVER_ERROR_SSL_FAILED,
                                    SQLServerException.getErrString("R_sslRequiredByServer"));

                        if (connectionlogger.isLoggable(Level.WARNING)) {
                            connectionlogger.warning(toString() + " Client requested encryption level: "
                                    + TDS.getEncryptionLevel(requestedEncryptionLevel)
                                    + " Server returned unexpected encryption level: "
                                    + TDS.getEncryptionLevel(negotiatedEncryptionLevel));
                        }
                        throwInvalidTDS();
                    }
                    break;

                case TDS.B_PRELOGIN_OPTION_FEDAUTHREQUIRED:
                    // Only 0x00 and 0x01 are accepted values from the server.
                    if (0 != preloginResponse[optionOffset] && 1 != preloginResponse[optionOffset]) {
                        if (connectionlogger.isLoggable(Level.SEVERE)) {
                            connectionlogger.severe(toString()
                                    + " Server sent an unexpected value for FedAuthRequired PreLogin Option. Value was "
                                    + preloginResponse[optionOffset]);
                        }
                        MessageFormat form = new MessageFormat(
                                SQLServerException.getErrString("R_FedAuthRequiredPreLoginResponseInvalidValue"));
                        throw new SQLServerException(form.format(new Object[] {preloginResponse[optionOffset]}), null);
                    }

                    // We must NOT use the response for the FEDAUTHREQUIRED PreLogin option, if the connection string
                    // option
                    // was not using the new Authentication keyword or in other words, if Authentication=NotSpecified
                    // Or AccessToken is not null, mean token based authentication is used.
                    if (((null != authenticationString)
                            && (!authenticationString.equalsIgnoreCase(SqlAuthentication.NotSpecified.toString())))
                            || (null != accessTokenInByte)) {
                        fedAuthRequiredPreLoginResponse = (preloginResponse[optionOffset] == 1);
                    }
                    break;

                default:
                    if (connectionlogger.isLoggable(Level.FINER))
                        connectionlogger.finer(toString() + " Ignoring prelogin response option:" + optionToken);
                    break;
            }
        }

        if (!receivedVersionOption || TDS.ENCRYPT_INVALID == negotiatedEncryptionLevel) {
            if (connectionlogger.isLoggable(Level.WARNING)) {
                connectionlogger
                        .warning(toString() + " Prelogin response is missing version and/or encryption option.");
            }
            throwInvalidTDS();
        }
    }

    final void throwInvalidTDS() throws SQLServerException {
        terminate(SQLServerException.DRIVER_ERROR_INVALID_TDS, SQLServerException.getErrString("R_invalidTDS"));
    }

    final void throwInvalidTDSToken(String tokenName) throws SQLServerException {
        MessageFormat form = new MessageFormat(SQLServerException.getErrString("R_unexpectedToken"));
        Object[] msgArgs = {tokenName};
        String message = SQLServerException.getErrString("R_invalidTDS") + form.format(msgArgs);
        terminate(SQLServerException.DRIVER_ERROR_INVALID_TDS, message);
    }

    /**
     * Terminates the connection and throws an exception detailing the reason for termination.
     *
     * This method is similar to SQLServerException.makeFromDriverError, except that it always terminates the
     * connection, and does so with the appropriate state code.
     */
    final void terminate(int driverErrorCode, String message) throws SQLServerException {
        terminate(driverErrorCode, message, null);
    }

    final void terminate(int driverErrorCode, String message, Throwable throwable) throws SQLServerException {
        String state = this.state.equals(State.Opened) ? SQLServerException.EXCEPTION_XOPEN_CONNECTION_FAILURE
                                                       : SQLServerException.EXCEPTION_XOPEN_CONNECTION_CANT_ESTABLISH;

        if (!xopenStates)
            state = SQLServerException.mapFromXopen(state);

        SQLServerException ex = new SQLServerException(this,
                SQLServerException.checkAndAppendClientConnId(message, this), state, // X/Open or SQL99
                                                                                     // SQLState
                0, // database error number (0 -> driver error)
                true); // include stack trace in log

        if (null != throwable)
            ex.initCause(throwable);

        ex.setDriverErrorCode(driverErrorCode);

        notifyPooledConnection(ex);

        close();

        throw ex;
    }

    private final transient Object schedulerLock = new Object();

    /**
     * Executes a command through the scheduler.
     *
     * @param newCommand
     *        the command to execute
     */
    boolean executeCommand(TDSCommand newCommand) throws SQLServerException {
        synchronized (schedulerLock) {
            /*
             * Detach (buffer) the response from any previously executing command so that we can execute the new
             * command. Note that detaching the response does not process it. Detaching just buffers the response off of
             * the wire to clear the TDS channel.
             */
            if (null != currentCommand) {
                try {
                    currentCommand.detach();
                } catch (SQLServerException e) {
                    /*
                     * If any exception occurs during detach, need not do anything, simply log it. Our purpose to detach
                     * the response and empty buffer is done here. If there is anything wrong with the connection
                     * itself, let the exception pass below to be thrown during 'execute()'.
                     */
                    if (connectionlogger.isLoggable(Level.FINE)) {
                        connectionlogger.fine("Failed to detach current command : " + e.getMessage());
                    }
                } finally {
                    currentCommand = null;
                }
            }

            /*
             * The implementation of this scheduler is pretty simple... Since only one command at a time may use a
             * connection (to avoid TDS protocol errors), just synchronize to serialize command execution.
             */
            boolean commandComplete = false;
            try {
                commandComplete = newCommand.execute(tdsChannel.getWriter(), tdsChannel.getReader(newCommand));
            } finally {
                /*
                 * If execution of the new command left response bytes on the wire (e.g. a large ResultSet or complex
                 * response with multiple results) then remember it as the current command so that any subsequent call
                 * to executeCommand will detach it before executing another new command.
                 */
                if (!commandComplete && !isSessionUnAvailable())
                    currentCommand = newCommand;
            }

            return commandComplete;
        }
    }

    void resetCurrentCommand() throws SQLServerException {
        if (null != currentCommand) {
            currentCommand.detach();
            currentCommand = null;
        }
    }

    /**
     * Executes a connection-level command
     */
    private void connectionCommand(String sql, String logContext) throws SQLServerException {
        final class ConnectionCommand extends UninterruptableTDSCommand {
            /**
             * Always update serialVersionUID when prompted.
             */
            private static final long serialVersionUID = 1L;
            final String sql;

            ConnectionCommand(String sql, String logContext) {
                super(logContext);
                this.sql = sql;
            }

            final boolean doExecute() throws SQLServerException {
                startRequest(TDS.PKT_QUERY).writeString(sql);
                TDSParser.parse(startResponse(), getLogContext());
                return true;
            }
        }

        executeCommand(new ConnectionCommand(sql, logContext));
    }

    /**
     * Build the syntax to initialize the connection at the database side.
     * 
     * @return the syntax string
     */
    private String sqlStatementToInitialize() {
        String s = null;
        if (nLockTimeout > -1)
            s = " set lock_timeout " + nLockTimeout;
        return s;
    }

    /**
     * Sets the syntax to set the database calatog to use.
     * 
     * @param sDB
     *        the new catalog
     * @return the required syntax
     */
    void setCatalogName(String sDB) {
        if (sDB != null) {
            if (sDB.length() > 0) {
                sCatalog = sDB;
            }
        }
    }

    /**
     * Returns the syntax to set the database isolation level.
     * 
     * @return the required syntax
     */
    String sqlStatementToSetTransactionIsolationLevel() throws SQLServerException {
        String sql = "set transaction isolation level ";

        switch (transactionIsolationLevel) {
            case Connection.TRANSACTION_READ_UNCOMMITTED: {
                sql = sql + " read uncommitted ";
                break;
            }
            case Connection.TRANSACTION_READ_COMMITTED: {
                sql = sql + " read committed ";
                break;
            }
            case Connection.TRANSACTION_REPEATABLE_READ: {
                sql = sql + " repeatable read ";
                break;
            }
            case Connection.TRANSACTION_SERIALIZABLE: {
                sql = sql + " serializable ";
                break;
            }
            case SQLServerConnection.TRANSACTION_SNAPSHOT: {
                sql = sql + " snapshot ";
                break;
            }
            default: {
                MessageFormat form = new MessageFormat(SQLServerException.getErrString("R_invalidTransactionLevel"));
                Object[] msgArgs = {Integer.toString(transactionIsolationLevel)};
                SQLServerException.makeFromDriverError(this, this, form.format(msgArgs), null, false);
            }
        }
        return sql;
    }

    /**
     * Returns the syntax to set the database commit mode.
     * 
     * @return the required syntax
     */
    static String sqlStatementToSetCommit(boolean autoCommit) {
        return autoCommit ? "set implicit_transactions off " : "set implicit_transactions on ";
    }

    @Override
    public Statement createStatement() throws SQLServerException {
        loggerExternal.entering(getClassNameLogging(), "createStatement");
        Statement st = createStatement(ResultSet.TYPE_FORWARD_ONLY, ResultSet.CONCUR_READ_ONLY);
        loggerExternal.exiting(getClassNameLogging(), "createStatement", st);
        return st;
    }

    @Override
    public PreparedStatement prepareStatement(String sql) throws SQLServerException {
        loggerExternal.entering(getClassNameLogging(), "prepareStatement", sql);
        PreparedStatement pst = prepareStatement(sql, ResultSet.TYPE_FORWARD_ONLY, ResultSet.CONCUR_READ_ONLY);
        loggerExternal.exiting(getClassNameLogging(), "prepareStatement", pst);
        return pst;
    }

    @Override
    public CallableStatement prepareCall(String sql) throws SQLServerException {
        loggerExternal.entering(getClassNameLogging(), "prepareCall", sql);
        CallableStatement st = prepareCall(sql, ResultSet.TYPE_FORWARD_ONLY, ResultSet.CONCUR_READ_ONLY);
        loggerExternal.exiting(getClassNameLogging(), "prepareCall", st);
        return st;
    }

    @Override
    public String nativeSQL(String sql) throws SQLServerException {
        loggerExternal.entering(getClassNameLogging(), "nativeSQL", sql);
        checkClosed();
        loggerExternal.exiting(getClassNameLogging(), "nativeSQL", sql);
        return sql;
    }

    @Override
    public void setAutoCommit(boolean newAutoCommitMode) throws SQLServerException {
        if (loggerExternal.isLoggable(Level.FINER)) {
            loggerExternal.entering(getClassNameLogging(), "setAutoCommit", newAutoCommitMode);
            if (Util.isActivityTraceOn())
                loggerExternal.finer(toString() + " ActivityId: " + ActivityCorrelator.getNext().toString());
        }
        String commitPendingTransaction = "";
        checkClosed();

        if (newAutoCommitMode == databaseAutoCommitMode) // No Change
            return;

        // When changing to auto-commit from inside an existing transaction,
        // commit that transaction first.
        if (newAutoCommitMode)
            commitPendingTransaction = "IF @@TRANCOUNT > 0 COMMIT TRAN ";

        if (connectionlogger.isLoggable(Level.FINER)) {
            connectionlogger.finer(
                    toString() + " Autocommitmode current :" + databaseAutoCommitMode + " new: " + newAutoCommitMode);
        }

        rolledBackTransaction = false;
        connectionCommand(sqlStatementToSetCommit(newAutoCommitMode) + commitPendingTransaction, "setAutoCommit");
        databaseAutoCommitMode = newAutoCommitMode;
        loggerExternal.exiting(getClassNameLogging(), "setAutoCommit");
    }

    @Override
    public boolean getAutoCommit() throws SQLServerException {
        loggerExternal.entering(getClassNameLogging(), "getAutoCommit");
        checkClosed();
        boolean res = !inXATransaction && databaseAutoCommitMode;
        if (loggerExternal.isLoggable(Level.FINER))
            loggerExternal.exiting(getClassNameLogging(), "getAutoCommit", res);
        return res;
    }

    final byte[] getTransactionDescriptor() {
        return transactionDescriptor;
    }

    @Override
    public void commit() throws SQLServerException {
        loggerExternal.entering(getClassNameLogging(), "commit");
        if (loggerExternal.isLoggable(Level.FINER) && Util.isActivityTraceOn()) {
            loggerExternal.finer(toString() + " ActivityId: " + ActivityCorrelator.getNext().toString());
        }

        checkClosed();
        if (!databaseAutoCommitMode)
            connectionCommand("IF @@TRANCOUNT > 0 COMMIT TRAN", "Connection.commit");
        loggerExternal.exiting(getClassNameLogging(), "commit");
    }

    @Override
    public void rollback() throws SQLServerException {
        loggerExternal.entering(getClassNameLogging(), "rollback");
        if (loggerExternal.isLoggable(Level.FINER) && Util.isActivityTraceOn()) {
            loggerExternal.finer(toString() + " ActivityId: " + ActivityCorrelator.getNext().toString());
        }
        checkClosed();

        if (databaseAutoCommitMode) {
            SQLServerException.makeFromDriverError(this, this, SQLServerException.getErrString("R_cantInvokeRollback"),
                    null, true);
        } else
            connectionCommand("IF @@TRANCOUNT > 0 ROLLBACK TRAN", "Connection.rollback");
        loggerExternal.exiting(getClassNameLogging(), "rollback");
    }

    @Override
    public void abort(Executor executor) throws SQLException {
        loggerExternal.entering(getClassNameLogging(), "abort", executor);

        // no-op if connection is closed
        if (isClosed())
            return;

        // check for callAbort permission
        SecurityManager secMgr = System.getSecurityManager();
        if (secMgr != null) {
            try {
                SQLPermission perm = new SQLPermission(callAbortPerm);
                secMgr.checkPermission(perm);
            } catch (SecurityException ex) {
                MessageFormat form = new MessageFormat(SQLServerException.getErrString("R_permissionDenied"));
                Object[] msgArgs = {callAbortPerm};
                SQLServerException.makeFromDriverError(this, this, form.format(msgArgs), null, true);
            }
        }
        if (null == executor) {
            MessageFormat form = new MessageFormat(SQLServerException.getErrString("R_invalidArgument"));
            Object[] msgArgs = {"executor"};
            SQLServerException.makeFromDriverError(null, null, form.format(msgArgs), null, false);
        } else {
            /*
             * Always report the connection as closed for any further use, no matter what happens when we try to clean
             * up the physical resources associated with the connection using executor.
             */
            setState(State.Closed);

            executor.execute(() -> clearConnectionResources());
        }

        loggerExternal.exiting(getClassNameLogging(), "abort");
    }

    @Override
    public void close() throws SQLServerException {
        loggerExternal.entering(getClassNameLogging(), "close");

        /*
         * Always report the connection as closed for any further use, no matter what happens when we try to clean up
         * the physical resources associated with the connection.
         */
        setState(State.Closed);

        clearConnectionResources();

        loggerExternal.exiting(getClassNameLogging(), "close");
    }

    private void clearConnectionResources() {
        if (sharedTimer != null) {
            sharedTimer.removeRef();
            sharedTimer = null;
        }

        /*
         * Close the TDS channel. When the channel is closed, the server automatically rolls back any pending
         * transactions and closes associated resources like prepared handles.
         */
        if (null != tdsChannel) {
            tdsChannel.close();
        }

        // Invalidate statement caches.
        if (null != preparedStatementHandleCache)
            preparedStatementHandleCache.clear();

        if (null != parameterMetadataCache)
            parameterMetadataCache.clear();

        // Clean-up queue etc. related to batching of prepared statement discard actions (sp_unprepare).
        cleanupPreparedStatementDiscardActions();

        if (Util.isActivityTraceOn()) {
            ActivityCorrelator.cleanupActivityId();
        }
    }

    /**
     * This function is used by the proxy for notifying the pool manager that this connection proxy is closed This event
     * will pool the connection
     */
    final void poolCloseEventNotify() throws SQLServerException {
        if (state.equals(State.Opened) && null != pooledConnectionParent) {
            // autocommit = true => nothing to do when app closes connection
            // XA = true => the transaction manager is the only one who can invoke transactional APIs

            // Non XA and autocommit off =>
            // If there is a pending BEGIN TRAN from the last commit or rollback, dont propagate it to
            // the next allocated connection.
            // Also if the app closes a connection handle before committing or rolling back the uncompleted
            // transaction may lock other updates/queries so close the transaction now.
            if (!databaseAutoCommitMode && !(pooledConnectionParent instanceof XAConnection)) {
                connectionCommand("IF @@TRANCOUNT > 0 ROLLBACK TRAN", "close connection");
            }
            notifyPooledConnection(null);
            if (Util.isActivityTraceOn()) {
                ActivityCorrelator.cleanupActivityId();
            }
            if (connectionlogger.isLoggable(Level.FINER)) {
                connectionlogger.finer(toString() + " Connection closed and returned to connection pool");
            }
        }
    }

    @Override
    public boolean isClosed() throws SQLServerException {
        loggerExternal.entering(getClassNameLogging(), "isClosed");
        loggerExternal.exiting(getClassNameLogging(), "isClosed", isSessionUnAvailable());
        return isSessionUnAvailable();
    }

    @Override
    public DatabaseMetaData getMetaData() throws SQLServerException {
        loggerExternal.entering(getClassNameLogging(), "getMetaData");
        checkClosed();
        if (databaseMetaData == null) {
            databaseMetaData = new SQLServerDatabaseMetaData(this);
        }
        loggerExternal.exiting(getClassNameLogging(), "getMetaData", databaseMetaData);
        return databaseMetaData;
    }

    @Override
    public void setReadOnly(boolean readOnly) throws SQLServerException {
        if (loggerExternal.isLoggable(Level.FINER))
            loggerExternal.entering(getClassNameLogging(), "setReadOnly", readOnly);
        checkClosed();
        // do nothing per spec
        loggerExternal.exiting(getClassNameLogging(), "setReadOnly");
    }

    @Override
    public boolean isReadOnly() throws SQLServerException {
        loggerExternal.entering(getClassNameLogging(), "isReadOnly");
        checkClosed();
        if (loggerExternal.isLoggable(Level.FINER))
            loggerExternal.exiting(getClassNameLogging(), "isReadOnly", Boolean.FALSE);
        return false;
    }

    @Override
    public void setCatalog(String catalog) throws SQLServerException {
        loggerExternal.entering(getClassNameLogging(), "setCatalog", catalog);
        if (loggerExternal.isLoggable(Level.FINER) && Util.isActivityTraceOn()) {
            loggerExternal.finer(toString() + " ActivityId: " + ActivityCorrelator.getNext().toString());
        }
        checkClosed();
        if (catalog != null) {
            connectionCommand("use " + Util.escapeSQLId(catalog), "setCatalog");
            sCatalog = catalog;
        }
        loggerExternal.exiting(getClassNameLogging(), "setCatalog");
    }

    @Override
    public String getCatalog() throws SQLServerException {
        loggerExternal.entering(getClassNameLogging(), "getCatalog");
        checkClosed();
        loggerExternal.exiting(getClassNameLogging(), "getCatalog", sCatalog);
        return sCatalog;
    }

    String getSCatalog() throws SQLServerException {
        return sCatalog;
    }

    @Override
    public void setTransactionIsolation(int level) throws SQLServerException {
        if (loggerExternal.isLoggable(Level.FINER)) {
            loggerExternal.entering(getClassNameLogging(), "setTransactionIsolation", level);
            if (Util.isActivityTraceOn()) {
                loggerExternal.finer(toString() + " ActivityId: " + ActivityCorrelator.getNext().toString());
            }
        }

        checkClosed();
        if (level == Connection.TRANSACTION_NONE)
            return;
        String sql;
        transactionIsolationLevel = level;
        sql = sqlStatementToSetTransactionIsolationLevel();
        connectionCommand(sql, "setTransactionIsolation");
        loggerExternal.exiting(getClassNameLogging(), "setTransactionIsolation");
    }

    @Override
    public int getTransactionIsolation() throws SQLServerException {
        loggerExternal.entering(getClassNameLogging(), "getTransactionIsolation");
        checkClosed();
        if (loggerExternal.isLoggable(Level.FINER))
            loggerExternal.exiting(getClassNameLogging(), "getTransactionIsolation", transactionIsolationLevel);
        return transactionIsolationLevel;
    }

    volatile SQLWarning sqlWarnings; // the SQL warnings chain
    private final Object warningSynchronization = new Object();

    // Think about returning a copy when we implement additional warnings.
    @Override
    public SQLWarning getWarnings() throws SQLServerException {
        loggerExternal.entering(getClassNameLogging(), "getWarnings");
        checkClosed();
        // check null warn wont crash
        loggerExternal.exiting(getClassNameLogging(), "getWarnings", sqlWarnings);
        return sqlWarnings;
    }

    // Any changes to SQLWarnings should be synchronized.
    private void addWarning(String warningString) {
        synchronized (warningSynchronization) {
            SQLWarning warning = new SQLWarning(warningString);

            if (null == sqlWarnings) {
                sqlWarnings = warning;
            } else {
                sqlWarnings.setNextWarning(warning);
            }
        }
    }

    @Override
    public void clearWarnings() throws SQLServerException {
        synchronized (warningSynchronization) {
            loggerExternal.entering(getClassNameLogging(), "clearWarnings");
            checkClosed();
            sqlWarnings = null;
            loggerExternal.exiting(getClassNameLogging(), "clearWarnings");
        }
    }

    // --------------------------JDBC 2.0-----------------------------
    @Override
    public Statement createStatement(int resultSetType, int resultSetConcurrency) throws SQLServerException {
        if (loggerExternal.isLoggable(Level.FINER))
            loggerExternal.entering(getClassNameLogging(), "createStatement",
                    new Object[] {resultSetType, resultSetConcurrency});
        checkClosed();
        SQLServerStatement st = new SQLServerStatement(this, resultSetType, resultSetConcurrency,
                SQLServerStatementColumnEncryptionSetting.UseConnectionSetting);
        if (requestStarted) {
            addOpenStatement(st);
        }
        loggerExternal.exiting(getClassNameLogging(), "createStatement", st);
        return st;
    }

    @Override
    public PreparedStatement prepareStatement(String sql, int resultSetType,
            int resultSetConcurrency) throws SQLServerException {
        if (loggerExternal.isLoggable(Level.FINER))
            loggerExternal.entering(getClassNameLogging(), "prepareStatement",
                    new Object[] {sql, resultSetType, resultSetConcurrency});
        checkClosed();

        SQLServerPreparedStatement st = new SQLServerPreparedStatement(this, sql, resultSetType, resultSetConcurrency,
                SQLServerStatementColumnEncryptionSetting.UseConnectionSetting);

        if (requestStarted) {
            addOpenStatement(st);
        }
        loggerExternal.exiting(getClassNameLogging(), "prepareStatement", st);
        return st;
    }

    private PreparedStatement prepareStatement(String sql, int resultSetType, int resultSetConcurrency,
            SQLServerStatementColumnEncryptionSetting stmtColEncSetting) throws SQLServerException {
        if (loggerExternal.isLoggable(Level.FINER))
            loggerExternal.entering(getClassNameLogging(), "prepareStatement",
                    new Object[] {sql, resultSetType, resultSetConcurrency, stmtColEncSetting});
        checkClosed();

        SQLServerPreparedStatement st = new SQLServerPreparedStatement(this, sql, resultSetType, resultSetConcurrency,
                stmtColEncSetting);

        if (requestStarted) {
            addOpenStatement(st);
        }

        loggerExternal.exiting(getClassNameLogging(), "prepareStatement", st);
        return st;
    }

    @Override
    public CallableStatement prepareCall(String sql, int resultSetType,
            int resultSetConcurrency) throws SQLServerException {
        if (loggerExternal.isLoggable(Level.FINER))
            loggerExternal.entering(getClassNameLogging(), "prepareCall",
                    new Object[] {sql, resultSetType, resultSetConcurrency});
        checkClosed();

        SQLServerCallableStatement st = new SQLServerCallableStatement(this, sql, resultSetType, resultSetConcurrency,
                SQLServerStatementColumnEncryptionSetting.UseConnectionSetting);

        if (requestStarted) {
            addOpenStatement(st);
        }

        loggerExternal.exiting(getClassNameLogging(), "prepareCall", st);
        return st;
    }

    @Override
    public void setTypeMap(java.util.Map<String, Class<?>> map) throws SQLException {
        loggerExternal.entering(getClassNameLogging(), "setTypeMap", map);
        checkClosed();
        if (map != null && (map instanceof java.util.HashMap)) {
            // we return an empty Hash map if the user gives this back make sure we accept it.
            if (map.isEmpty()) {
                loggerExternal.exiting(getClassNameLogging(), "setTypeMap");
                return;
            }

        }
        SQLServerException.throwNotSupportedException(this, null);
    }

    @Override
    public java.util.Map<String, Class<?>> getTypeMap() throws SQLServerException {
        loggerExternal.entering(getClassNameLogging(), "getTypeMap");
        checkClosed();
        java.util.Map<String, Class<?>> mp = new java.util.HashMap<>();
        loggerExternal.exiting(getClassNameLogging(), "getTypeMap", mp);
        return mp;
    }

    /* ---------------------- Logon --------------------------- */

    int writeAEFeatureRequest(boolean write, /* if false just calculates the length */
            TDSWriter tdsWriter) throws SQLServerException {
        // This includes the length of the terminator byte. If there are other extension features, re-adjust
        // accordingly.
        int len = 6; // (1byte = featureID, 4bytes = featureData length, 1 bytes = Version)

        if (write) {
            tdsWriter.writeByte(TDS.TDS_FEATURE_EXT_AE); // FEATUREEXT_TCE
            tdsWriter.writeInt(1);
            tdsWriter.writeByte(TDS.MAX_SUPPORTED_TCE_VERSION);
        }
        return len;
    }

    int writeFedAuthFeatureRequest(boolean write, /* if false just calculates the length */
            TDSWriter tdsWriter,
            FederatedAuthenticationFeatureExtensionData fedAuthFeatureExtensionData) throws SQLServerException {

        assert (fedAuthFeatureExtensionData.libraryType == TDS.TDS_FEDAUTH_LIBRARY_ADAL
                || fedAuthFeatureExtensionData.libraryType == TDS.TDS_FEDAUTH_LIBRARY_SECURITYTOKEN);

        int dataLen = 0;

        // set dataLen and totalLen
        switch (fedAuthFeatureExtensionData.libraryType) {
            case TDS.TDS_FEDAUTH_LIBRARY_ADAL:
                dataLen = 2; // length of feature data = 1 byte for library and echo + 1 byte for workflow
                break;
            case TDS.TDS_FEDAUTH_LIBRARY_SECURITYTOKEN:
                assert null != fedAuthFeatureExtensionData.accessToken;
                // length of feature data = 1 byte for library and echo,
                // security token length and sizeof(int) for token length itself
                dataLen = 1 + 4 + fedAuthFeatureExtensionData.accessToken.length;
                break;
            default:
                assert (false); // Unrecognized library type for fedauth feature extension request"
                break;
        }

        int totalLen = dataLen + 5; // length of feature id (1 byte), data length field (4 bytes), and feature data
                                    // (dataLen)

        // write feature id
        if (write) {
            tdsWriter.writeByte((byte) TDS.TDS_FEATURE_EXT_FEDAUTH); // FEATUREEXT_TCE

            // set options
            byte options = 0x00;

            // set upper 7 bits of options to indicate fed auth library type
            switch (fedAuthFeatureExtensionData.libraryType) {
                case TDS.TDS_FEDAUTH_LIBRARY_ADAL:
                    assert federatedAuthenticationInfoRequested;
                    options |= TDS.TDS_FEDAUTH_LIBRARY_ADAL << 1;
                    break;
                case TDS.TDS_FEDAUTH_LIBRARY_SECURITYTOKEN:
                    assert federatedAuthenticationRequested;
                    options |= TDS.TDS_FEDAUTH_LIBRARY_SECURITYTOKEN << 1;
                    break;
                default:
                    assert (false); // Unrecognized library type for fedauth feature extension request
                    break;
            }

            options |= (byte) (fedAuthFeatureExtensionData.fedAuthRequiredPreLoginResponse ? 0x01 : 0x00);

            // write FeatureDataLen
            tdsWriter.writeInt(dataLen);

            // write FeatureData
            // write option
            tdsWriter.writeByte(options);

            // write workflow for FedAuthLibrary.ADAL
            // write accessToken for FedAuthLibrary.SecurityToken
            switch (fedAuthFeatureExtensionData.libraryType) {
                case TDS.TDS_FEDAUTH_LIBRARY_ADAL:
                    byte workflow = 0x00;
                    switch (fedAuthFeatureExtensionData.authentication) {
                        case ActiveDirectoryPassword:
                            workflow = TDS.ADALWORKFLOW_ACTIVEDIRECTORYPASSWORD;
                            break;
                        case ActiveDirectoryIntegrated:
                            workflow = TDS.ADALWORKFLOW_ACTIVEDIRECTORYINTEGRATED;
                            break;
                        case ActiveDirectoryMSI:
                            workflow = TDS.ADALWORKFLOW_ACTIVEDIRECTORYMSI;
                            break;
                        default:
                            assert (false); // Unrecognized Authentication type for fedauth ADAL request
                            break;
                    }

                    tdsWriter.writeByte(workflow);
                    break;
                case TDS.TDS_FEDAUTH_LIBRARY_SECURITYTOKEN:
                    tdsWriter.writeInt(fedAuthFeatureExtensionData.accessToken.length);
                    tdsWriter.writeBytes(fedAuthFeatureExtensionData.accessToken, 0,
                            fedAuthFeatureExtensionData.accessToken.length);
                    break;
                default:
                    assert (false); // Unrecognized FedAuthLibrary type for feature extension request
                    break;
            }
        }
        return totalLen;
    }

    int writeDataClassificationFeatureRequest(boolean write /* if false just calculates the length */,
            TDSWriter tdsWriter) throws SQLServerException {
        int len = 6; // 1byte = featureID, 4bytes = featureData length, 1 bytes = Version
        if (write) {
            // Write Feature ID, length of the version# field and Sensitivity Classification Version#
            tdsWriter.writeByte(TDS.TDS_FEATURE_EXT_DATACLASSIFICATION);
            tdsWriter.writeInt(1);
            tdsWriter.writeByte(TDS.MAX_SUPPORTED_DATA_CLASSIFICATION_VERSION);
        }
        return len; // size of data written
    }

    int writeUTF8SupportFeatureRequest(boolean write, /* if false just calculates the length */
            TDSWriter tdsWriter) throws SQLServerException {
        int len = 5; // 1byte = featureID, 4bytes = featureData length
        if (write) {
            tdsWriter.writeByte(TDS.TDS_FEATURE_EXT_UTF8SUPPORT);
            tdsWriter.writeInt(0);
        }
        return len;
    }

    private final class LogonCommand extends UninterruptableTDSCommand {
        // Always update serialVersionUID when prompted.
        private static final long serialVersionUID = 1L;

        LogonCommand() {
            super("logon");
        }

        final boolean doExecute() throws SQLServerException {
            logon(this);
            return true;
        }
    }

    private void logon(LogonCommand command) throws SQLServerException {
        SSPIAuthentication authentication = null;
        if (integratedSecurity && AuthenticationScheme.nativeAuthentication == intAuthScheme)
            authentication = new AuthenticationJNI(this, currentConnectPlaceHolder.getServerName(),
                    currentConnectPlaceHolder.getPortNumber());
        if (integratedSecurity && AuthenticationScheme.javaKerberos == intAuthScheme) {
            if (null != ImpersonatedUserCred) {
                authentication = new KerbAuthentication(this, currentConnectPlaceHolder.getServerName(),
                        currentConnectPlaceHolder.getPortNumber(), ImpersonatedUserCred, isUserCreatedCredential);
            } else
                authentication = new KerbAuthentication(this, currentConnectPlaceHolder.getServerName(),
                        currentConnectPlaceHolder.getPortNumber());
        }

        // If the workflow being used is Active Directory Password or Active Directory Integrated and server's prelogin
        // response
        // for FEDAUTHREQUIRED option indicates Federated Authentication is required, we have to insert FedAuth Feature
        // Extension
        // in Login7, indicating the intent to use Active Directory Authentication Library for SQL Server.
        if (authenticationString.equalsIgnoreCase(SqlAuthentication.ActiveDirectoryPassword.toString())
                || ((authenticationString.equalsIgnoreCase(SqlAuthentication.ActiveDirectoryIntegrated.toString())
                        || authenticationString.equalsIgnoreCase(SqlAuthentication.ActiveDirectoryMSI.toString()))
                        && fedAuthRequiredPreLoginResponse)) {
            federatedAuthenticationInfoRequested = true;
            fedAuthFeatureExtensionData = new FederatedAuthenticationFeatureExtensionData(TDS.TDS_FEDAUTH_LIBRARY_ADAL,
                    authenticationString, fedAuthRequiredPreLoginResponse);
        }

        if (null != accessTokenInByte) {
            fedAuthFeatureExtensionData = new FederatedAuthenticationFeatureExtensionData(
                    TDS.TDS_FEDAUTH_LIBRARY_SECURITYTOKEN, fedAuthRequiredPreLoginResponse, accessTokenInByte);
            // No need any further info from the server for token based authentication. So set
            // _federatedAuthenticationRequested to true
            federatedAuthenticationRequested = true;
        }
        try {
            sendLogon(command, authentication, fedAuthFeatureExtensionData);

            // If we got routed in the current attempt,
            // the server closes the connection. So, we should not
            // be sending anymore commands to the server in that case.
            if (!isRoutedInCurrentAttempt) {
                originalCatalog = sCatalog;
                String sqlStmt = sqlStatementToInitialize();
                if (sqlStmt != null) {
                    connectionCommand(sqlStmt, "Change Settings");
                }
            }
        } finally {
            if (integratedSecurity) {
                if (null != authentication) {
                    authentication.ReleaseClientContext();
                    authentication = null;
                }
                if (null != ImpersonatedUserCred) {
                    ImpersonatedUserCred = null;
                }
            }
        }
    }

    private static final int ENVCHANGE_DATABASE = 1;
    private static final int ENVCHANGE_LANGUAGE = 2;
    private static final int ENVCHANGE_CHARSET = 3;
    private static final int ENVCHANGE_PACKETSIZE = 4;
    private static final int ENVCHANGE_SORTLOCALEID = 5;
    private static final int ENVCHANGE_SORTFLAGS = 6;
    private static final int ENVCHANGE_SQLCOLLATION = 7;
    private static final int ENVCHANGE_XACT_BEGIN = 8;
    private static final int ENVCHANGE_XACT_COMMIT = 9;
    private static final int ENVCHANGE_XACT_ROLLBACK = 10;
    private static final int ENVCHANGE_DTC_ENLIST = 11;
    private static final int ENVCHANGE_DTC_DEFECT = 12;
    private static final int ENVCHANGE_CHANGE_MIRROR = 13;
    @SuppressWarnings("unused")
    private static final int ENVCHANGE_UNUSED_14 = 14;
    private static final int ENVCHANGE_DTC_PROMOTE = 15;
    private static final int ENVCHANGE_DTC_MGR_ADDR = 16;
    private static final int ENVCHANGE_XACT_ENDED = 17;
    private static final int ENVCHANGE_RESET_COMPLETE = 18;
    private static final int ENVCHANGE_USER_INFO = 19;
    private static final int ENVCHANGE_ROUTING = 20;

    final void processEnvChange(TDSReader tdsReader) throws SQLServerException {
        tdsReader.readUnsignedByte(); // token type
        final int envValueLength = tdsReader.readUnsignedShort();

        TDSReaderMark mark = tdsReader.mark();
        int envchange = tdsReader.readUnsignedByte();
        switch (envchange) {
            case ENVCHANGE_PACKETSIZE:
                // Set NEW value as new TDS packet size
                try {
                    tdsPacketSize = Integer.parseInt(tdsReader.readUnicodeString(tdsReader.readUnsignedByte()));
                } catch (NumberFormatException e) {
                    tdsReader.throwInvalidTDS();
                }
                if (connectionlogger.isLoggable(Level.FINER))
                    connectionlogger.finer(toString() + " Network packet size is " + tdsPacketSize + " bytes");
                break;

            case ENVCHANGE_SQLCOLLATION:
                if (SQLCollation.tdsLength() != tdsReader.readUnsignedByte())
                    tdsReader.throwInvalidTDS();

                try {
                    databaseCollation = new SQLCollation(tdsReader);
                } catch (java.io.UnsupportedEncodingException e) {
                    terminate(SQLServerException.DRIVER_ERROR_INVALID_TDS, e.getMessage(), e);
                }

                break;

            case ENVCHANGE_DTC_ENLIST:
            case ENVCHANGE_XACT_BEGIN:
                rolledBackTransaction = false;
                byte[] transactionDescriptor = getTransactionDescriptor();

                if (transactionDescriptor.length != tdsReader.readUnsignedByte())
                    tdsReader.throwInvalidTDS();

                tdsReader.readBytes(transactionDescriptor, 0, transactionDescriptor.length);

                if (connectionlogger.isLoggable(Level.FINER)) {
                    String op;
                    if (ENVCHANGE_XACT_BEGIN == envchange)
                        op = " started";
                    else
                        op = " enlisted";

                    connectionlogger.finer(toString() + op);
                }
                break;

            case ENVCHANGE_XACT_ROLLBACK:
                rolledBackTransaction = true;

                if (inXATransaction) {
                    if (connectionlogger.isLoggable(Level.FINER))
                        connectionlogger.finer(toString() + " rolled back. (DTC)");

                    // Do not clear the transaction descriptor if the connection is in DT.
                    // For a DTC transaction, a ENV_ROLLBACKTRAN token won't cleanup the xactID previously cached on the
                    // connection
                    // because user is required to explicitly un-enlist/defect a connection from a DTC.
                    // A ENV_DEFECTTRAN token though will clean the DTC xactID on the connection.
                } else {
                    if (connectionlogger.isLoggable(Level.FINER))
                        connectionlogger.finer(toString() + " rolled back");

                    Arrays.fill(getTransactionDescriptor(), (byte) 0);
                }

                break;

            case ENVCHANGE_XACT_COMMIT:
                if (connectionlogger.isLoggable(Level.FINER))
                    connectionlogger.finer(toString() + " committed");

                Arrays.fill(getTransactionDescriptor(), (byte) 0);

                break;

            case ENVCHANGE_DTC_DEFECT:
                if (connectionlogger.isLoggable(Level.FINER))
                    connectionlogger.finer(toString() + " defected");

                Arrays.fill(getTransactionDescriptor(), (byte) 0);

                break;

            case ENVCHANGE_DATABASE:
                setCatalogName(tdsReader.readUnicodeString(tdsReader.readUnsignedByte()));
                break;

            case ENVCHANGE_CHANGE_MIRROR:
                setFailoverPartnerServerProvided(tdsReader.readUnicodeString(tdsReader.readUnsignedByte()));
                break;
            // Skip unsupported, ENVCHANGES
            case ENVCHANGE_LANGUAGE:
            case ENVCHANGE_CHARSET:
            case ENVCHANGE_SORTLOCALEID:
            case ENVCHANGE_SORTFLAGS:
            case ENVCHANGE_DTC_PROMOTE:
            case ENVCHANGE_DTC_MGR_ADDR:
            case ENVCHANGE_XACT_ENDED:
            case ENVCHANGE_RESET_COMPLETE:
            case ENVCHANGE_USER_INFO:
                if (connectionlogger.isLoggable(Level.FINER))
                    connectionlogger.finer(toString() + " Ignored env change: " + envchange);
                break;
            case ENVCHANGE_ROUTING:

                // initialize to invalid values
                int routingDataValueLength, routingProtocol, routingPortNumber, routingServerNameLength;
                routingDataValueLength = routingProtocol = routingPortNumber = routingServerNameLength = -1;

                String routingServerName = null;

                try {
                    routingDataValueLength = tdsReader.readUnsignedShort();
                    if (routingDataValueLength <= 5)// (5 is the no of bytes in protocol + port number+ length field of
                                                    // server name)
                    {
                        throwInvalidTDS();
                    }

                    routingProtocol = tdsReader.readUnsignedByte();
                    if (routingProtocol != 0) {
                        throwInvalidTDS();
                    }

                    routingPortNumber = tdsReader.readUnsignedShort();
                    if (routingPortNumber <= 0 || routingPortNumber > 65535) {
                        throwInvalidTDS();
                    }

                    routingServerNameLength = tdsReader.readUnsignedShort();
                    if (routingServerNameLength <= 0 || routingServerNameLength > 1024) {
                        throwInvalidTDS();
                    }

                    routingServerName = tdsReader.readUnicodeString(routingServerNameLength);
                    assert routingServerName != null;

                } finally {
                    if (connectionlogger.isLoggable(Level.FINER)) {
                        connectionlogger.finer(toString() + " Received routing ENVCHANGE with the following values."
                                + " routingDataValueLength:" + routingDataValueLength + " protocol:" + routingProtocol
                                + " portNumber:" + routingPortNumber + " serverNameLength:" + routingServerNameLength
                                + " serverName:" + ((routingServerName != null) ? routingServerName : "null"));
                    }
                }

                // Check if the hostNameInCertificate needs to be updated to handle the rerouted subdomain in Azure
                String currentHostName = activeConnectionProperties.getProperty("hostNameInCertificate");

                // skip the check for hostNameInCertificate if routingServerName is null
                if (null != currentHostName && currentHostName.startsWith("*") && (null != routingServerName)
                        && routingServerName.indexOf('.') != -1) {
                    char[] currentHostNameCharArray = currentHostName.toCharArray();
                    char[] routingServerNameCharArray = routingServerName.toCharArray();
                    boolean hostNameNeedsUpdate = true;

                    /*
                     * Check if routingServerName and hostNameInCertificate are from same domain by verifying each
                     * character in currentHostName from last until it reaches the character before the wildcard symbol
                     * (i.e. currentHostNameCharArray[1])
                     */
                    for (int i = currentHostName.length() - 1, j = routingServerName.length() - 1; i > 0 && j > 0;
                            i--, j--) {
                        if (routingServerNameCharArray[j] != currentHostNameCharArray[i]) {
                            hostNameNeedsUpdate = false;
                            break;
                        }
                    }

                    if (hostNameNeedsUpdate) {
                        String newHostName = "*" + routingServerName.substring(routingServerName.indexOf('.'));
                        activeConnectionProperties.setProperty("hostNameInCertificate", newHostName);

                        if (connectionlogger.isLoggable(Level.FINER)) {
                            connectionlogger.finer(toString() + "Using new host to validate the SSL certificate");
                        }
                    }
                }

                isRoutedInCurrentAttempt = true;
                routingInfo = new ServerPortPlaceHolder(routingServerName, routingPortNumber, null, integratedSecurity);

                break;

            // Error on unrecognized, unused ENVCHANGES
            default:
                if (connectionlogger.isLoggable(Level.WARNING)) {
                    connectionlogger.warning(toString() + " Unknown environment change: " + envchange);
                }
                throwInvalidTDS();
                break;
        }

        // After extracting whatever value information we need, skip over whatever is left
        // that we're not interested in.
        tdsReader.reset(mark);
        tdsReader.readBytes(new byte[envValueLength], 0, envValueLength);
    }

    final void processFedAuthInfo(TDSReader tdsReader, TDSTokenHandler tdsTokenHandler) throws SQLServerException {
        SqlFedAuthInfo sqlFedAuthInfo = new SqlFedAuthInfo();

        tdsReader.readUnsignedByte(); // token type, 0xEE

        // TdsParser.TryGetTokenLength, for FEDAUTHINFO, it uses TryReadInt32()
        int tokenLen = tdsReader.readInt();

        if (connectionlogger.isLoggable(Level.FINER)) {
            connectionlogger.fine(toString() + " FEDAUTHINFO token stream length = " + tokenLen);
        }

        if (tokenLen < 4) {
            // the token must at least contain a DWORD(length is 4 bytes) indicating the number of info IDs
            if (connectionlogger.isLoggable(Level.SEVERE)) {
                connectionlogger.severe(toString() + "FEDAUTHINFO token stream length too short for CountOfInfoIDs.");
            }
            throw new SQLServerException(
                    SQLServerException.getErrString("R_FedAuthInfoLengthTooShortForCountOfInfoIds"), null);
        }

        // read how many FedAuthInfo options there are
        int optionsCount = tdsReader.readInt();

        tokenLen = tokenLen - 4; // remaining length is shortened since we read optCount, 4 is the size of int

        if (connectionlogger.isLoggable(Level.FINER)) {
            connectionlogger.fine(toString() + " CountOfInfoIDs = " + optionsCount);
        }

        if (tokenLen > 0) {
            // read the rest of the token
            byte[] tokenData = new byte[tokenLen];

            tdsReader.readBytes(tokenData, 0, tokenLen);

            if (connectionlogger.isLoggable(Level.FINER)) {
                connectionlogger
                        .fine(toString() + " Read rest of FEDAUTHINFO token stream: " + Arrays.toString(tokenData));
            }

            // each FedAuthInfoOpt is 9 bytes:
            // 1 byte for FedAuthInfoID
            // 4 bytes for FedAuthInfoDataLen
            // 4 bytes for FedAuthInfoDataOffset
            // So this is the index in tokenData for the i-th option
            final int optionSize = 9;

            // the total number of bytes for all FedAuthInfoOpts together
            int totalOptionsSize = optionsCount * optionSize;

            for (int i = 0; i < optionsCount; i++) {
                int currentOptionOffset = i * optionSize;

                byte id = tokenData[currentOptionOffset];
                byte[] buffer = new byte[4];
                buffer[3] = tokenData[currentOptionOffset + 1];
                buffer[2] = tokenData[currentOptionOffset + 2];
                buffer[1] = tokenData[currentOptionOffset + 3];
                buffer[0] = tokenData[currentOptionOffset + 4];
                java.nio.ByteBuffer wrapped = java.nio.ByteBuffer.wrap(buffer); // big-endian by default
                int dataLen = wrapped.getInt();

                buffer = new byte[4];
                buffer[3] = tokenData[currentOptionOffset + 5];
                buffer[2] = tokenData[currentOptionOffset + 6];
                buffer[1] = tokenData[currentOptionOffset + 7];
                buffer[0] = tokenData[currentOptionOffset + 8];
                wrapped = java.nio.ByteBuffer.wrap(buffer); // big-endian by default
                int dataOffset = wrapped.getInt();

                if (connectionlogger.isLoggable(Level.FINER)) {
                    connectionlogger.fine(toString() + " FedAuthInfoOpt: ID=" + id + ", DataLen=" + dataLen
                            + ", Offset=" + dataOffset);
                }

                // offset is measured from optCount, so subtract to make offset measured
                // from the beginning of tokenData, 4 is the size of int
                dataOffset = dataOffset - 4;

                // if dataOffset points to a region within FedAuthInfoOpt or after the end of the token, throw
                if (dataOffset < totalOptionsSize || dataOffset >= tokenLen) {
                    if (connectionlogger.isLoggable(Level.SEVERE)) {
                        connectionlogger.severe(toString() + "FedAuthInfoDataOffset points to an invalid location.");
                    }
                    MessageFormat form = new MessageFormat(
                            SQLServerException.getErrString("R_FedAuthInfoInvalidOffset"));
                    throw new SQLServerException(form.format(new Object[] {dataOffset}), null);
                }

                // try to read data and throw if the arguments are bad, meaning the server sent us a bad token
                String data = null;
                try {
                    byte[] dataArray = new byte[dataLen];
                    System.arraycopy(tokenData, dataOffset, dataArray, 0, dataLen);
                    data = new String(dataArray, UTF_16LE);
                } catch (Exception e) {
                    connectionlogger.severe(toString() + "Failed to read FedAuthInfoData.");
                    throw new SQLServerException(SQLServerException.getErrString("R_FedAuthInfoFailedToReadData"), e);
                }

                if (connectionlogger.isLoggable(Level.FINER)) {
                    connectionlogger.fine(toString() + " FedAuthInfoData: " + data);
                }

                // store data in tempFedAuthInfo
                switch (id) {
                    case TDS.FEDAUTH_INFO_ID_SPN:
                        sqlFedAuthInfo.spn = data;
                        break;
                    case TDS.FEDAUTH_INFO_ID_STSURL:
                        sqlFedAuthInfo.stsurl = data;
                        break;
                    default:
                        if (connectionlogger.isLoggable(Level.FINER)) {
                            connectionlogger
                                    .fine(toString() + " Ignoring unknown federated authentication info option: " + id);
                        }
                        break;
                }
            }
        } else {
            if (connectionlogger.isLoggable(Level.SEVERE)) {
                connectionlogger.severe(
                        toString() + "FEDAUTHINFO token stream is not long enough to contain the data it claims to.");
            }
            MessageFormat form = new MessageFormat(
                    SQLServerException.getErrString("R_FedAuthInfoLengthTooShortForData"));
            throw new SQLServerException(form.format(new Object[] {tokenLen}), null);
        }

        if (null == sqlFedAuthInfo.spn || null == sqlFedAuthInfo.stsurl || sqlFedAuthInfo.spn.trim().isEmpty()
                || sqlFedAuthInfo.stsurl.trim().isEmpty()) {
            // We should be receiving both stsurl and spn
            if (connectionlogger.isLoggable(Level.SEVERE)) {
                connectionlogger.severe(toString() + "FEDAUTHINFO token stream does not contain both STSURL and SPN.");
            }
            throw new SQLServerException(SQLServerException.getErrString("R_FedAuthInfoDoesNotContainStsurlAndSpn"),
                    null);
        }

        onFedAuthInfo(sqlFedAuthInfo, tdsTokenHandler);
    }

    final class FedAuthTokenCommand extends UninterruptableTDSCommand {
        // Always update serialVersionUID when prompted.
        private static final long serialVersionUID = 1L;
        TDSTokenHandler tdsTokenHandler = null;
        SqlFedAuthToken sqlFedAuthToken = null;

        FedAuthTokenCommand(SqlFedAuthToken sqlFedAuthToken, TDSTokenHandler tdsTokenHandler) {
            super("FedAuth");
            this.tdsTokenHandler = tdsTokenHandler;
            this.sqlFedAuthToken = sqlFedAuthToken;
        }

        final boolean doExecute() throws SQLServerException {
            sendFedAuthToken(this, sqlFedAuthToken, tdsTokenHandler);
            return true;
        }
    }

    /**
     * Generates (if appropriate) and sends a Federated Authentication Access token to the server, using the Federated
     * Authentication Info.
     */
    void onFedAuthInfo(SqlFedAuthInfo fedAuthInfo, TDSTokenHandler tdsTokenHandler) throws SQLServerException {
        assert (null != activeConnectionProperties.getProperty(SQLServerDriverStringProperty.USER.toString())
                && null != activeConnectionProperties.getProperty(SQLServerDriverStringProperty.PASSWORD.toString()))
                || (authenticationString.equalsIgnoreCase(SqlAuthentication.ActiveDirectoryIntegrated.toString())
                        || authenticationString.equalsIgnoreCase(SqlAuthentication.ActiveDirectoryMSI.toString())
                                && fedAuthRequiredPreLoginResponse);

        assert null != fedAuthInfo;

        attemptRefreshTokenLocked = true;
        fedAuthToken = getFedAuthToken(fedAuthInfo);
        attemptRefreshTokenLocked = false;

        // fedAuthToken cannot be null.
        assert null != fedAuthToken;

        TDSCommand fedAuthCommand = new FedAuthTokenCommand(fedAuthToken, tdsTokenHandler);
        fedAuthCommand.execute(tdsChannel.getWriter(), tdsChannel.getReader(fedAuthCommand));
    }

    private SqlFedAuthToken getFedAuthToken(SqlFedAuthInfo fedAuthInfo) throws SQLServerException {
        SqlFedAuthToken fedAuthToken = null;

        // fedAuthInfo should not be null.
        assert null != fedAuthInfo;

        String user = activeConnectionProperties.getProperty(SQLServerDriverStringProperty.USER.toString());

        // No:of milliseconds to sleep for the inital back off.
        int sleepInterval = 100;

        while (true) {
            if (authenticationString.equalsIgnoreCase(SqlAuthentication.ActiveDirectoryPassword.toString())) {
                validateAdalLibrary("R_ADALMissing");
                fedAuthToken = SQLServerADAL4JUtils.getSqlFedAuthToken(fedAuthInfo, user,
                        activeConnectionProperties.getProperty(SQLServerDriverStringProperty.PASSWORD.toString()),
                        authenticationString);

                // Break out of the retry loop in successful case.
                break;
            } else if (authenticationString.equalsIgnoreCase(SqlAuthentication.ActiveDirectoryMSI.toString())) {
                fedAuthToken = getMSIAuthToken(fedAuthInfo.spn,
                        activeConnectionProperties.getProperty(SQLServerDriverStringProperty.MSI_CLIENT_ID.toString()));

                // Break out of the retry loop in successful case.
                break;
            } else if (authenticationString.equalsIgnoreCase(SqlAuthentication.ActiveDirectoryIntegrated.toString())) {

                // If operating system is windows and sqljdbc_auth is loaded then choose the DLL authentication.
                if (System.getProperty("os.name").toLowerCase(Locale.ENGLISH).startsWith("windows")
                        && AuthenticationJNI.isDllLoaded()) {
                    try {
                        FedAuthDllInfo dllInfo = AuthenticationJNI.getAccessTokenForWindowsIntegrated(
                                fedAuthInfo.stsurl, fedAuthInfo.spn, clientConnectionId.toString(),
                                ActiveDirectoryAuthentication.JDBC_FEDAUTH_CLIENT_ID, 0);

                        // AccessToken should not be null.
                        assert null != dllInfo.accessTokenBytes;
                        byte[] accessTokenFromDLL = dllInfo.accessTokenBytes;

                        String accessToken = new String(accessTokenFromDLL, UTF_16LE);
                        fedAuthToken = new SqlFedAuthToken(accessToken, dllInfo.expiresIn);

                        // Break out of the retry loop in successful case.
                        break;
                    } catch (DLLException adalException) {

                        // the sqljdbc_auth.dll return -1 for errorCategory, if unable to load the adalsql.dll
                        int errorCategory = adalException.GetCategory();
                        if (-1 == errorCategory) {
                            MessageFormat form = new MessageFormat(
                                    SQLServerException.getErrString("R_UnableLoadADALSqlDll"));
                            Object[] msgArgs = {Integer.toHexString(adalException.GetState())};
                            throw new SQLServerException(form.format(msgArgs), null);
                        }

                        int millisecondsRemaining = timerRemaining(timerExpire);
                        if (ActiveDirectoryAuthentication.GET_ACCESS_TOKEN_TANSISENT_ERROR != errorCategory
                                || timerHasExpired(timerExpire) || (sleepInterval >= millisecondsRemaining)) {

                            String errorStatus = Integer.toHexString(adalException.GetStatus());

                            if (connectionlogger.isLoggable(Level.FINER)) {
                                connectionlogger.fine(
                                        toString() + " SQLServerConnection.getFedAuthToken.AdalException category:"
                                                + errorCategory + " error: " + errorStatus);
                            }

                            MessageFormat form = new MessageFormat(
                                    SQLServerException.getErrString("R_ADALAuthenticationMiddleErrorMessage"));
                            String errorCode = Integer.toHexString(adalException.GetStatus()).toUpperCase();
                            Object[] msgArgs1 = {errorCode, adalException.GetState()};
                            SQLServerException middleException = new SQLServerException(form.format(msgArgs1),
                                    adalException);

                            form = new MessageFormat(SQLServerException.getErrString("R_ADALExecution"));
                            Object[] msgArgs = {user, authenticationString};
                            throw new SQLServerException(form.format(msgArgs), null, 0, middleException);
                        }

                        if (connectionlogger.isLoggable(Level.FINER)) {
                            connectionlogger.fine(toString() + " SQLServerConnection.getFedAuthToken sleeping: "
                                    + sleepInterval + " milliseconds.");
                            connectionlogger.fine(toString() + " SQLServerConnection.getFedAuthToken remaining: "
                                    + millisecondsRemaining + " milliseconds.");
                        }

                        try {
                            Thread.sleep(sleepInterval);
                        } catch (InterruptedException e1) {
                            // re-interrupt the current thread, in order to restore the thread's interrupt status.
                            Thread.currentThread().interrupt();
                        }
                        sleepInterval = sleepInterval * 2;
                    }
                }
                // else choose ADAL4J for integrated authentication. This option is supported for both windows and unix,
                // so we don't need to check the
                // OS version here.
                else {
                    // Check if ADAL4J library is available
                    validateAdalLibrary("R_DLLandADALMissing");
                    fedAuthToken = SQLServerADAL4JUtils.getSqlFedAuthTokenIntegrated(fedAuthInfo, authenticationString);
                }
                // Break out of the retry loop in successful case.
                break;
            }
        }

        return fedAuthToken;
    }

    private void validateAdalLibrary(String errorMessage) throws SQLServerException {
        try {
            Class.forName("com.microsoft.aad.adal4j.AuthenticationContext");
        } catch (ClassNotFoundException e) {
            // throw Exception for missing libraries
            MessageFormat form = new MessageFormat(SQLServerException.getErrString(errorMessage));
            throw new SQLServerException(form.format(new Object[] {authenticationString}), null, 0, null);
        }
    }

    private SqlFedAuthToken getMSIAuthToken(String resource, String msiClientId) throws SQLServerException {
        // IMDS upgrade time can take up to 70s
        final int imdsUpgradeTimeInMs = 70 * 1000;
        final List<Integer> retrySlots = new ArrayList<>();
        final String msiEndpoint = System.getenv("MSI_ENDPOINT");
        final String msiSecret = System.getenv("MSI_SECRET");

        StringBuilder urlString = new StringBuilder();
        int retry = 1, maxRetry = 1;

        /*
         * isAzureFunction is used for identifying if the current client application is running in a Virtual Machine
         * (without MSI environment variables) or App Service/Function (with MSI environment variables) as the APIs to
         * be called for acquiring MSI Token are different for both cases.
         */
        boolean isAzureFunction = null != msiEndpoint && !msiEndpoint.isEmpty() && null != msiSecret
                && !msiSecret.isEmpty();

        if (isAzureFunction) {
            urlString.append(msiEndpoint).append("?api-version=2017-09-01&resource=").append(resource);
        } else {
            urlString.append(ActiveDirectoryAuthentication.AZURE_REST_MSI_URL).append("&resource=").append(resource);
            // Retry acquiring access token upto 20 times due to possible IMDS upgrade (Applies to VM only)
            maxRetry = 20;
            // Simplified variant of Exponential BackOff
            for (int x = 0; x < maxRetry; x++) {
                retrySlots.add(500 * ((2 << 1) - 1) / 1000);
            }
        }

        // Append Client Id if available
        if (null != msiClientId && !msiClientId.isEmpty()) {
            if (isAzureFunction) {
                urlString.append("&clientid=").append(msiClientId);
            } else {
                urlString.append("&client_id=").append(msiClientId);
            }
        }

        // Loop while maxRetry reaches its limit
        while (retry <= maxRetry) {
            HttpURLConnection connection = null;

            try {
                connection = (HttpURLConnection) new URL(urlString.toString()).openConnection();
                connection.setRequestMethod("GET");

                if (isAzureFunction) {
                    connection.setRequestProperty("Secret", msiSecret);
                    if (connectionlogger.isLoggable(Level.FINER)) {
                        connectionlogger.finer(toString() + " Using Azure Function/App Service MSI auth: " + urlString);
                    }
                } else {
                    connection.setRequestProperty("Metadata", "true");
                    if (connectionlogger.isLoggable(Level.FINER)) {
                        connectionlogger.finer(toString() + " Using Azure MSI auth: " + urlString);
                    }
                }

                connection.connect();

                try (InputStream stream = connection.getInputStream()) {

                    BufferedReader reader = new BufferedReader(new InputStreamReader(stream, UTF_8), 100);
                    String result = reader.readLine();

                    int startIndex_AT = result.indexOf(ActiveDirectoryAuthentication.ACCESS_TOKEN_IDENTIFIER)
                            + ActiveDirectoryAuthentication.ACCESS_TOKEN_IDENTIFIER.length();

                    String accessToken = result.substring(startIndex_AT, result.indexOf("\"", startIndex_AT + 1));

                    Calendar cal = new Calendar.Builder().setInstant(new Date()).build();

                    if (isAzureFunction) {
                        // Fetch expires_on
                        int startIndex_ATX = result
                                .indexOf(ActiveDirectoryAuthentication.ACCESS_TOKEN_EXPIRES_ON_IDENTIFIER)
                                + ActiveDirectoryAuthentication.ACCESS_TOKEN_EXPIRES_ON_IDENTIFIER.length();
                        String accessTokenExpiry = result.substring(startIndex_ATX,
                                result.indexOf("\"", startIndex_ATX + 1));
                        if (connectionlogger.isLoggable(Level.FINER)) {
                            connectionlogger.finer(toString() + " MSI auth token expires on: " + accessTokenExpiry);
                        }

                        DateFormat df = new SimpleDateFormat(
                                ActiveDirectoryAuthentication.ACCESS_TOKEN_EXPIRES_ON_DATE_FORMAT);
                        cal = new Calendar.Builder().setInstant(df.parse(accessTokenExpiry)).build();
                    } else {
                        // Fetch expires_in
                        int startIndex_ATX = result
                                .indexOf(ActiveDirectoryAuthentication.ACCESS_TOKEN_EXPIRES_IN_IDENTIFIER)
                                + ActiveDirectoryAuthentication.ACCESS_TOKEN_EXPIRES_IN_IDENTIFIER.length();
                        String accessTokenExpiry = result.substring(startIndex_ATX,
                                result.indexOf("\"", startIndex_ATX + 1));
                        cal.add(Calendar.SECOND, Integer.parseInt(accessTokenExpiry));
                    }

                    return new SqlFedAuthToken(accessToken, cal.getTime());
                }
            } catch (Exception e) {
                retry++;
                // Below code applicable only when !isAzureFunctcion (VM)
                if (retry > maxRetry) {
                    // Do not retry if maxRetry limit has been reached.
                    break;
                } else {
                    try {
                        int responseCode = connection.getResponseCode();
                        // Check Error Response Code from Connection
                        if (410 == responseCode || 429 == responseCode || 404 == responseCode
                                || (500 <= responseCode && 599 >= responseCode)) {
                            try {
                                int retryTimeoutInMs = retrySlots.get(ThreadLocalRandom.current().nextInt(retry - 1));
                                // Error code 410 indicates IMDS upgrade is in progress, which can take up to 70s
                                retryTimeoutInMs = (responseCode == 410
                                        && retryTimeoutInMs < imdsUpgradeTimeInMs) ? imdsUpgradeTimeInMs
                                                                                   : retryTimeoutInMs;
                                Thread.sleep(retryTimeoutInMs);
                            } catch (InterruptedException ex) {
                                // Throw runtime exception as driver must not be interrupted here
                                throw new RuntimeException(ex);
                            }
                        } else {
                            if (null != msiClientId && !msiClientId.isEmpty()) {
                                SQLServerException.makeFromDriverError(this, null,
                                        SQLServerException.getErrString("R_MSITokenFailureClientId"), null, true);
                            } else {
                                SQLServerException.makeFromDriverError(this, null,
                                        SQLServerException.getErrString("R_MSITokenFailureImds"), null, true);
                            }
                        }
                    } catch (IOException io) {
                        // Throw error as unexpected if response code not available
                        SQLServerException.makeFromDriverError(this, null,
                                SQLServerException.getErrString("R_MSITokenFailureUnexpected"), null, true);
                    }
                }
            } finally {
                if (connection != null) {
                    connection.disconnect();
                }
            }
        }
        if (retry > maxRetry) {
            SQLServerException.makeFromDriverError(this, null, SQLServerException
                    .getErrString(isAzureFunction ? "R_MSITokenFailureEndpoint" : "R_MSITokenFailureImds"), null, true);
        }
        return null;
    }

    /**
     * Send the access token to the server.
     */
    private void sendFedAuthToken(FedAuthTokenCommand fedAuthCommand, SqlFedAuthToken fedAuthToken,
            TDSTokenHandler tdsTokenHandler) throws SQLServerException {
        assert null != fedAuthToken;
        assert null != fedAuthToken.accessToken;

        if (connectionlogger.isLoggable(Level.FINER)) {
            connectionlogger.fine(toString() + " Sending federated authentication token.");
        }

        TDSWriter tdsWriter = fedAuthCommand.startRequest(TDS.PKT_FEDAUTH_TOKEN_MESSAGE);

        byte[] accessToken = fedAuthToken.accessToken.getBytes(UTF_16LE);

        // Send total length (length of token plus 4 bytes for the token length field)
        // If we were sending a nonce, this would include that length as well
        tdsWriter.writeInt(accessToken.length + 4);

        // Send length of token
        tdsWriter.writeInt(accessToken.length);

        // Send federated authentication access token.
        tdsWriter.writeBytes(accessToken, 0, accessToken.length);

        TDSReader tdsReader;
        tdsReader = fedAuthCommand.startResponse();

        federatedAuthenticationRequested = true;

        TDSParser.parse(tdsReader, tdsTokenHandler);
    }

    final void processFeatureExtAck(TDSReader tdsReader) throws SQLServerException {
        tdsReader.readUnsignedByte(); // Reading FEATUREEXTACK_TOKEN 0xAE

        // read feature ID
        byte featureId;
        do {
            featureId = (byte) tdsReader.readUnsignedByte();

            if (featureId != TDS.FEATURE_EXT_TERMINATOR) {
                int dataLen;
                dataLen = tdsReader.readInt();

                byte[] data = new byte[dataLen];
                if (dataLen > 0) {
                    tdsReader.readBytes(data, 0, dataLen);
                }
                onFeatureExtAck(featureId, data);
            }
        } while (featureId != TDS.FEATURE_EXT_TERMINATOR);
    }

    private void onFeatureExtAck(byte featureId, byte[] data) throws SQLServerException {
        if (null != routingInfo) {
            return;
        }

        switch (featureId) {
            case TDS.TDS_FEATURE_EXT_FEDAUTH: {
                if (connectionlogger.isLoggable(Level.FINER)) {
                    connectionlogger.fine(
                            toString() + " Received feature extension acknowledgement for federated authentication.");
                }

                if (!federatedAuthenticationRequested) {
                    if (connectionlogger.isLoggable(Level.SEVERE)) {
                        connectionlogger.severe(toString() + " Did not request federated authentication.");
                    }
                    MessageFormat form = new MessageFormat(
                            SQLServerException.getErrString("R_UnrequestedFeatureAckReceived"));
                    Object[] msgArgs = {featureId};
                    throw new SQLServerException(form.format(msgArgs), null);
                }

                // _fedAuthFeatureExtensionData must not be null when _federatedAuthenticatonRequested == true
                assert null != fedAuthFeatureExtensionData;

                switch (fedAuthFeatureExtensionData.libraryType) {
                    case TDS.TDS_FEDAUTH_LIBRARY_ADAL:
                    case TDS.TDS_FEDAUTH_LIBRARY_SECURITYTOKEN:
                        // The server shouldn't have sent any additional data with the ack (like a nonce)
                        if (0 != data.length) {
                            if (connectionlogger.isLoggable(Level.SEVERE)) {
                                connectionlogger.severe(toString()
                                        + " Federated authentication feature extension ack for ADAL and Security Token includes extra data.");
                            }
                            throw new SQLServerException(
                                    SQLServerException.getErrString("R_FedAuthFeatureAckContainsExtraData"), null);
                        }
                        break;

                    default:
                        assert false; // Unknown _fedAuthLibrary type
                        if (connectionlogger.isLoggable(Level.SEVERE)) {
                            connectionlogger.severe(
                                    toString() + " Attempting to use unknown federated authentication library.");
                        }
                        MessageFormat form = new MessageFormat(
                                SQLServerException.getErrString("R_FedAuthFeatureAckUnknownLibraryType"));
                        Object[] msgArgs = {fedAuthFeatureExtensionData.libraryType};
                        throw new SQLServerException(form.format(msgArgs), null);
                }
                break;
            }
            case TDS.TDS_FEATURE_EXT_AE: {
                if (connectionlogger.isLoggable(Level.FINER)) {
                    connectionlogger.fine(toString() + " Received feature extension acknowledgement for AE.");
                }

                if (1 > data.length) {
                    throw new SQLServerException(SQLServerException.getErrString("R_InvalidAEVersionNumber"), null);
                }

                byte supportedTceVersion = data[0];
                if (0 == supportedTceVersion || supportedTceVersion > TDS.MAX_SUPPORTED_TCE_VERSION) {
                    throw new SQLServerException(SQLServerException.getErrString("R_InvalidAEVersionNumber"), null);
                }

                serverSupportsColumnEncryption = true;
                break;
            }
            case TDS.TDS_FEATURE_EXT_DATACLASSIFICATION: {
                if (connectionlogger.isLoggable(Level.FINER)) {
                    connectionlogger
                            .fine(toString() + " Received feature extension acknowledgement for Data Classification.");
                }

                if (2 != data.length) {
                    throw new SQLServerException(SQLServerException.getErrString("R_UnknownDataClsTokenNumber"), null);
                }

                byte supportedDataClassificationVersion = data[0];
                if ((0 == supportedDataClassificationVersion)
                        || (supportedDataClassificationVersion > TDS.MAX_SUPPORTED_DATA_CLASSIFICATION_VERSION)) {
                    throw new SQLServerException(SQLServerException.getErrString("R_InvalidDataClsVersionNumber"),
                            null);
                }

                byte enabled = data[1];
                serverSupportsDataClassification = enabled != 0;
                break;
            }
            case TDS.TDS_FEATURE_EXT_UTF8SUPPORT: {
                if (connectionlogger.isLoggable(Level.FINER)) {
                    connectionlogger.fine(toString() + " Received feature extension acknowledgement for UTF8 support.");
                }

                if (1 > data.length) {
                    throw new SQLServerException(SQLServerException.getErrString("R_unknownUTF8SupportValue"), null);
                }
                break;
            }
            default: {
                // Unknown feature ack
                throw new SQLServerException(SQLServerException.getErrString("R_UnknownFeatureAck"), null);
            }
        }
    }

    /*
     * Executes a DTC command
     */
    private void executeDTCCommand(int requestType, byte[] payload, String logContext) throws SQLServerException {
        final class DTCCommand extends UninterruptableTDSCommand {
            /**
             * Always update serialVersionUID when prompted.
             */
            private static final long serialVersionUID = 1L;
            private final int requestType;
            private final byte[] payload;

            DTCCommand(int requestType, byte[] payload, String logContext) {
                super(logContext);
                this.requestType = requestType;
                this.payload = payload;
            }

            final boolean doExecute() throws SQLServerException {
                TDSWriter tdsWriter = startRequest(TDS.PKT_DTC);

                tdsWriter.writeShort((short) requestType);
                if (null == payload) {
                    tdsWriter.writeShort((short) 0);
                } else {
                    assert payload.length <= Short.MAX_VALUE;
                    tdsWriter.writeShort((short) payload.length);
                    tdsWriter.writeBytes(payload);
                }

                TDSParser.parse(startResponse(), getLogContext());
                return true;
            }
        }

        executeCommand(new DTCCommand(requestType, payload, logContext));
    }

    /**
     * Delist the local transaction with DTC.
     * 
     * @throws SQLServerException
     */
    final void JTAUnenlistConnection() throws SQLServerException {
        // delist the connection
        executeDTCCommand(TDS.TM_PROPAGATE_XACT, null, "MS_DTC delist connection");
        inXATransaction = false;
    }

    /**
     * Enlist this connection's local transaction with MS DTC
     * 
     * @param cookie
     *        the cookie identifying the transaction
     * @throws SQLServerException
     */
    final void JTAEnlistConnection(byte cookie[]) throws SQLServerException {
        // Enlist the connection
        executeDTCCommand(TDS.TM_PROPAGATE_XACT, cookie, "MS_DTC enlist connection");

        // DTC sets the enlisted connection's isolation level to SERIALIZABLE by default.
        // Set the isolation level the way the app wants it.
        connectionCommand(sqlStatementToSetTransactionIsolationLevel(), "JTAEnlistConnection");
        inXATransaction = true;
    }

    /**
     * Convert to a String UCS16 encoding.
     * 
     * @param s
     *        the string
     * @throws SQLServerException
     * @return the encoded data
     */
    private byte[] toUCS16(String s) throws SQLServerException {
        if (s == null)
            return new byte[0];
        int l = s.length();
        byte data[] = new byte[l * 2];
        int offset = 0;
        for (int i = 0; i < l; i++) {
            int c = s.charAt(i);
            byte b1 = (byte) (c & 0xFF);
            data[offset++] = b1;
            data[offset++] = (byte) ((c >> 8) & 0xFF); // Unicode MSB
        }
        return data;
    }

    /**
     * Encrypt a password for the SQL Server logon.
     * 
     * @param pwd
     *        the password
     * @return the encrypted password
     */
    private byte[] encryptPassword(String pwd) {
        // Changed to handle non ascii passwords
        if (pwd == null)
            pwd = "";
        int len = pwd.length();
        byte data[] = new byte[len * 2];
        for (int i1 = 0; i1 < len; i1++) {
            int j1 = pwd.charAt(i1) ^ 0x5a5a;
            j1 = (j1 & 0xf) << 4 | (j1 & 0xf0) >> 4 | (j1 & 0xf00) << 4 | (j1 & 0xf000) >> 4;
            byte b1 = (byte) ((j1 & 0xFF00) >> 8);
            data[(i1 * 2) + 1] = b1;
            byte b2 = (byte) ((j1 & 0x00FF));
            data[(i1 * 2) + 0] = b2;
        }
        return data;
    }

    /**
     * Send a TDS 7.x logon packet.
     * 
     * @param secsTimeout
     *        (optional) if non-zero, seconds to wait for logon to be sent.
     * @throws SQLServerException
     */
    private void sendLogon(LogonCommand logonCommand, SSPIAuthentication authentication,
            FederatedAuthenticationFeatureExtensionData fedAuthFeatureExtensionData) throws SQLServerException {
        // TDS token handler class for processing logon responses.
        //
        // Note:
        // As a local inner class, LogonProcessor implicitly has access to private
        // members of SQLServerConnection. Certain JVM implementations generate
        // package scope accessors to any private members touched by this class,
        // effectively changing visibility of such members from private to package.
        // Therefore, it is IMPORTANT then for this class not to touch private
        // member variables in SQLServerConnection that contain secure information.
        final class LogonProcessor extends TDSTokenHandler {
            private final SSPIAuthentication auth;
            private byte[] secBlobOut = null;
            StreamLoginAck loginAckToken;

            LogonProcessor(SSPIAuthentication auth) {
                super("logon");
                this.auth = auth;
                this.loginAckToken = null;
            }

            boolean onSSPI(TDSReader tdsReader) throws SQLServerException {
                StreamSSPI ack = new StreamSSPI();
                ack.setFromTDS(tdsReader);

                // Extract SSPI data from the response. If another round trip is
                // required then we will start it after we finish processing the
                // rest of this response.
                boolean[] done = {false};
                secBlobOut = auth.GenerateClientContext(ack.sspiBlob, done);
                return true;
            }

            boolean onLoginAck(TDSReader tdsReader) throws SQLServerException {
                loginAckToken = new StreamLoginAck();
                loginAckToken.setFromTDS(tdsReader);
                sqlServerVersion = loginAckToken.sSQLServerVersion;
                tdsVersion = loginAckToken.tdsVersion;
                return true;
            }

            final boolean complete(LogonCommand logonCommand, TDSReader tdsReader) throws SQLServerException {
                // If we have the login ack already then we're done processing.
                if (null != loginAckToken)
                    return true;

                // No login ack yet. Check if there is more SSPI handshake to do...
                if (null != secBlobOut && 0 != secBlobOut.length) {
                    // Yes, there is. So start the next SSPI round trip and indicate to
                    // our caller that it needs to keep the processing loop going.
                    logonCommand.startRequest(TDS.PKT_SSPI).writeBytes(secBlobOut, 0, secBlobOut.length);
                    return false;
                }

                // The login ack comes in its own complete TDS response message.
                // So integrated auth effectively receives more response messages from
                // the server than it sends request messages from the driver.
                // To ensure that the rest of the response can be read, fake another
                // request to the server so that the channel sees int auth login
                // as a symmetric conversation.
                logonCommand.startRequest(TDS.PKT_SSPI);
                logonCommand.onRequestComplete();
                ++tdsChannel.numMsgsSent;

                TDSParser.parse(tdsReader, this);
                return true;
            }
        }

        // Cannot use SSPI when server has responded 0x01 for FedAuthRequired PreLogin Option.
        assert !(integratedSecurity && fedAuthRequiredPreLoginResponse);
        // Cannot use both SSPI and FedAuth
        assert (!integratedSecurity) || !(federatedAuthenticationInfoRequested || federatedAuthenticationRequested);
        // fedAuthFeatureExtensionData provided without fed auth feature request
        assert (null == fedAuthFeatureExtensionData)
                || (federatedAuthenticationInfoRequested || federatedAuthenticationRequested);
        // Fed Auth feature requested without specifying fedAuthFeatureExtensionData.
        assert (null != fedAuthFeatureExtensionData
                || !(federatedAuthenticationInfoRequested || federatedAuthenticationRequested));

        String sUser = activeConnectionProperties.getProperty(SQLServerDriverStringProperty.USER.toString());
        String sPwd = activeConnectionProperties.getProperty(SQLServerDriverStringProperty.PASSWORD.toString());
        String appName = activeConnectionProperties
                .getProperty(SQLServerDriverStringProperty.APPLICATION_NAME.toString());
        String interfaceLibName = "Microsoft JDBC Driver " + SQLJdbcVersion.major + "." + SQLJdbcVersion.minor;
        String databaseName = activeConnectionProperties
                .getProperty(SQLServerDriverStringProperty.DATABASE_NAME.toString());
        String serverName = (null != currentConnectPlaceHolder) ? currentConnectPlaceHolder.getServerName()
                                                                : activeConnectionProperties.getProperty(
                                                                        SQLServerDriverStringProperty.SERVER_NAME
                                                                                .toString());
        if (null != serverName && serverName.length() > 128) {
            serverName = serverName.substring(0, 128);
        }

        byte[] secBlob = new byte[0];
        boolean[] done = {false};
        if (null != authentication) {
            secBlob = authentication.GenerateClientContext(secBlob, done);
            sUser = null;
            sPwd = null;
        }

        byte hostnameBytes[] = toUCS16(hostName);
        byte userBytes[] = toUCS16(sUser);
        byte passwordBytes[] = encryptPassword(sPwd);
        int passwordLen = (null != passwordBytes) ? passwordBytes.length : 0;
        byte appNameBytes[] = toUCS16(appName);
        byte serverNameBytes[] = toUCS16(serverName);
        byte interfaceLibNameBytes[] = toUCS16(interfaceLibName);
        byte interfaceLibVersionBytes[] = {(byte) SQLJdbcVersion.build, (byte) SQLJdbcVersion.patch,
                (byte) SQLJdbcVersion.minor, (byte) SQLJdbcVersion.major};
        byte databaseNameBytes[] = toUCS16(databaseName);
        byte netAddress[] = new byte[6];
        int dataLen = 0;

        // Denali --> TDS 7.4, Katmai (10.0) & later 7.3B, Prelogin disconnects anything older
        if (serverMajorVersion >= 11) {
            tdsVersion = TDS.VER_DENALI;
        } else if (serverMajorVersion >= 10) {
            tdsVersion = TDS.VER_KATMAI;
        } else if (serverMajorVersion >= 9) {
            tdsVersion = TDS.VER_YUKON;
        } else {
            assert false : "prelogin did not disconnect for the old version: " + serverMajorVersion;
        }

        final int TDS_LOGIN_REQUEST_BASE_LEN = 94;
        TDSWriter tdsWriter = logonCommand.startRequest(TDS.PKT_LOGON70);

        int len = TDS_LOGIN_REQUEST_BASE_LEN + hostnameBytes.length + appNameBytes.length + serverNameBytes.length
                + interfaceLibNameBytes.length + databaseNameBytes.length + secBlob.length + 4;// AE is always on;

        // only add lengths of password and username if not using SSPI or requesting federated authentication info
        if (!integratedSecurity && !(federatedAuthenticationInfoRequested || federatedAuthenticationRequested)) {
            len = len + passwordLen + userBytes.length;
        }

        int aeOffset = len;
        // AE is always ON
        len += writeAEFeatureRequest(false, tdsWriter);
        if (federatedAuthenticationInfoRequested || federatedAuthenticationRequested) {
            len = len + writeFedAuthFeatureRequest(false, tdsWriter, fedAuthFeatureExtensionData);
        }

        // Data Classification is always enabled (by default)
        len += writeDataClassificationFeatureRequest(false, tdsWriter);

        len = len + writeUTF8SupportFeatureRequest(false, tdsWriter);

        len = len + 1; // add 1 to length because of FeatureEx terminator

        // Length of entire Login 7 packet
        tdsWriter.writeInt(len);
        tdsWriter.writeInt(tdsVersion);
        tdsWriter.writeInt(requestedPacketSize);
        tdsWriter.writeBytes(interfaceLibVersionBytes); // writeBytes() is little endian
        tdsWriter.writeInt(0); // Client process ID (0 = ??)
        tdsWriter.writeInt(0); // Primary server connection ID

        tdsWriter.writeByte((byte) ( // OptionFlags1:
        TDS.LOGIN_OPTION1_ORDER_X86 | // X86 byte order for numeric & datetime types
                TDS.LOGIN_OPTION1_CHARSET_ASCII | // ASCII character set
                TDS.LOGIN_OPTION1_FLOAT_IEEE_754 | // IEEE 754 floating point representation
                TDS.LOGIN_OPTION1_DUMPLOAD_ON | // Require dump/load BCP capabilities
                TDS.LOGIN_OPTION1_USE_DB_OFF | // No ENVCHANGE after USE DATABASE
                TDS.LOGIN_OPTION1_INIT_DB_FATAL | // Fail connection if initial database change fails
                TDS.LOGIN_OPTION1_SET_LANG_ON // Warn on SET LANGUAGE stmt
        ));

        tdsWriter.writeByte((byte) ( // OptionFlags2:
        TDS.LOGIN_OPTION2_INIT_LANG_FATAL | // Fail connection if initial language change fails
                TDS.LOGIN_OPTION2_ODBC_ON | // Use ODBC defaults (ANSI_DEFAULTS ON, IMPLICIT_TRANSACTIONS OFF, TEXTSIZE
                                            // inf, ROWCOUNT inf)
                (integratedSecurity ? // Use integrated security if requested
                                    TDS.LOGIN_OPTION2_INTEGRATED_SECURITY_ON
                                    : TDS.LOGIN_OPTION2_INTEGRATED_SECURITY_OFF)));

        // TypeFlags
        tdsWriter.writeByte((byte) (TDS.LOGIN_SQLTYPE_DEFAULT | (applicationIntent != null
                && applicationIntent.equals(ApplicationIntent.READ_ONLY) ? TDS.LOGIN_READ_ONLY_INTENT
                                                                         : TDS.LOGIN_READ_WRITE_INTENT)));

        // OptionFlags3
        byte colEncSetting;
        // AE is always ON
        {
            colEncSetting = TDS.LOGIN_OPTION3_FEATURE_EXTENSION;
        }

        // Accept unknown collations from Katmai & later servers
        tdsWriter.writeByte((byte) (TDS.LOGIN_OPTION3_DEFAULT | colEncSetting
                | ((serverMajorVersion >= 10) ? TDS.LOGIN_OPTION3_UNKNOWN_COLLATION_HANDLING : 0)));

        tdsWriter.writeInt((byte) 0); // Client time zone
        tdsWriter.writeInt((byte) 0); // Client LCID

        tdsWriter.writeShort((short) TDS_LOGIN_REQUEST_BASE_LEN);

        // Hostname
        tdsWriter.writeShort((short) ((hostName != null && !hostName.isEmpty()) ? hostName.length() : 0));
        dataLen += hostnameBytes.length;

        // Only send user/password over if not fSSPI or fed auth ADAL... If both user/password and SSPI are in login
        // rec, only SSPI is used.
        if (!integratedSecurity && !(federatedAuthenticationInfoRequested || federatedAuthenticationRequested)) {
            // User and Password
            tdsWriter.writeShort((short) (TDS_LOGIN_REQUEST_BASE_LEN + dataLen));
            tdsWriter.writeShort((short) (sUser == null ? 0 : sUser.length()));
            dataLen += userBytes.length;

            tdsWriter.writeShort((short) (TDS_LOGIN_REQUEST_BASE_LEN + dataLen));
            tdsWriter.writeShort((short) (sPwd == null ? 0 : sPwd.length()));
            dataLen += passwordLen;

        } else {
            // User and Password are null
            tdsWriter.writeShort((short) (0));
            tdsWriter.writeShort((short) (0));
            tdsWriter.writeShort((short) (0));
            tdsWriter.writeShort((short) (0));
        }

        // App name
        tdsWriter.writeShort((short) (TDS_LOGIN_REQUEST_BASE_LEN + dataLen));
        tdsWriter.writeShort((short) (appName == null ? 0 : appName.length()));
        dataLen += appNameBytes.length;

        // Server name
        tdsWriter.writeShort((short) (TDS_LOGIN_REQUEST_BASE_LEN + dataLen));
        tdsWriter.writeShort((short) (serverName == null ? 0 : serverName.length()));
        dataLen += serverNameBytes.length;

        // Unused
        tdsWriter.writeShort((short) (TDS_LOGIN_REQUEST_BASE_LEN + dataLen));
        // AE is always ON
        {
            tdsWriter.writeShort((short) 4);
            dataLen += 4;
        }

        // Interface library name
        assert null != interfaceLibName;
        tdsWriter.writeShort((short) (TDS_LOGIN_REQUEST_BASE_LEN + dataLen));
        tdsWriter.writeShort((short) (interfaceLibName.length()));
        dataLen += interfaceLibNameBytes.length;

        // Language
        tdsWriter.writeShort((short) 0);
        tdsWriter.writeShort((short) 0);

        // Database
        tdsWriter.writeShort((short) (TDS_LOGIN_REQUEST_BASE_LEN + dataLen));
        tdsWriter.writeShort((short) (databaseName == null ? 0 : databaseName.length()));
        dataLen += databaseNameBytes.length;

        // Client ID (from MAC addr)
        tdsWriter.writeBytes(netAddress);

        final int USHRT_MAX = 65535;
        // SSPI data
        if (!integratedSecurity) {
            tdsWriter.writeShort((short) 0);
            tdsWriter.writeShort((short) 0);
        } else {
            tdsWriter.writeShort((short) (TDS_LOGIN_REQUEST_BASE_LEN + dataLen));
            if (USHRT_MAX <= secBlob.length) {
                tdsWriter.writeShort((short) (USHRT_MAX));
            } else
                tdsWriter.writeShort((short) (secBlob.length));
        }

        // Database to attach during connection process
        tdsWriter.writeShort((short) 0);
        tdsWriter.writeShort((short) 0);

        if (tdsVersion >= TDS.VER_YUKON) {
            // TDS 7.2: Password change
            tdsWriter.writeShort((short) 0);
            tdsWriter.writeShort((short) 0);

            // TDS 7.2: 32-bit SSPI byte count (used if 16 bits above were not sufficient)
            if (USHRT_MAX <= secBlob.length)
                tdsWriter.writeInt(secBlob.length);
            else
                tdsWriter.writeInt((short) 0);
        }

        tdsWriter.writeBytes(hostnameBytes);

        // Don't allow user credentials to be logged
        tdsWriter.setDataLoggable(false);

        // if we are using SSPI or fed auth ADAL, do not send over username/password, since we will use SSPI instead
        if (!integratedSecurity && !(federatedAuthenticationInfoRequested || federatedAuthenticationRequested)) {
            tdsWriter.writeBytes(userBytes); // Username
            tdsWriter.writeBytes(passwordBytes); // Password (encrapted)
        }
        tdsWriter.setDataLoggable(true);

        tdsWriter.writeBytes(appNameBytes); // application name
        tdsWriter.writeBytes(serverNameBytes); // server name

        // AE is always ON
        tdsWriter.writeInt(aeOffset);

        tdsWriter.writeBytes(interfaceLibNameBytes); // interfaceLibName
        tdsWriter.writeBytes(databaseNameBytes); // databaseName

        // Don't allow user credentials to be logged
        tdsWriter.setDataLoggable(false);
        if (integratedSecurity)
            tdsWriter.writeBytes(secBlob, 0, secBlob.length);

        // AE is always ON
        writeAEFeatureRequest(true, tdsWriter);

        if (federatedAuthenticationInfoRequested || federatedAuthenticationRequested) {
            writeFedAuthFeatureRequest(true, tdsWriter, fedAuthFeatureExtensionData);
        }

        writeDataClassificationFeatureRequest(true, tdsWriter);
        writeUTF8SupportFeatureRequest(true, tdsWriter);

        tdsWriter.writeByte((byte) TDS.FEATURE_EXT_TERMINATOR);
        tdsWriter.setDataLoggable(true);

        LogonProcessor logonProcessor = new LogonProcessor(authentication);
        TDSReader tdsReader;
        do {
            tdsReader = logonCommand.startResponse();
            TDSParser.parse(tdsReader, logonProcessor);
        } while (!logonProcessor.complete(logonCommand, tdsReader));
    }

    /* --------------- JDBC 3.0 ------------- */

    /**
     * Checks that the holdability argument is one of the values allowed by the JDBC spec and by this driver.
     */
    private void checkValidHoldability(int holdability) throws SQLServerException {
        if (holdability != ResultSet.HOLD_CURSORS_OVER_COMMIT && holdability != ResultSet.CLOSE_CURSORS_AT_COMMIT) {
            MessageFormat form = new MessageFormat(SQLServerException.getErrString("R_invalidHoldability"));
            SQLServerException.makeFromDriverError(this, this, form.format(new Object[] {holdability}), null, true);
        }
    }

    /**
     * Checks that the proposed statement holdability matches this connection's current holdability.
     *
     * SQL Server doesn't support per-statement holdability, so the statement's proposed holdability must match its
     * parent connection's. Note that this doesn't stop anyone from changing the holdability of the connection after
     * creating the statement. Apps should always call Statement.getResultSetHoldability to check the holdability of
     * ResultSets that would be created, and/or ResultSet.getHoldability to check the holdability of an existing
     * ResultSet.
     */
    private void checkMatchesCurrentHoldability(int resultSetHoldability) throws SQLServerException {
        if (resultSetHoldability != this.holdability) {
            SQLServerException.makeFromDriverError(this, this,
                    SQLServerException.getErrString("R_sqlServerHoldability"), null, false);
        }
    }

    @Override
    public Statement createStatement(int nType, int nConcur, int resultSetHoldability) throws SQLServerException {
        loggerExternal.entering(getClassNameLogging(), "createStatement",
                new Object[] {nType, nConcur, resultSetHoldability});
        Statement st = createStatement(nType, nConcur, resultSetHoldability,
                SQLServerStatementColumnEncryptionSetting.UseConnectionSetting);
        loggerExternal.exiting(getClassNameLogging(), "createStatement", st);
        return st;
    }

    @Override
    public Statement createStatement(int nType, int nConcur, int resultSetHoldability,
            SQLServerStatementColumnEncryptionSetting stmtColEncSetting) throws SQLServerException {
        loggerExternal.entering(getClassNameLogging(), "createStatement",
                new Object[] {nType, nConcur, resultSetHoldability, stmtColEncSetting});
        checkClosed();
        checkValidHoldability(resultSetHoldability);
        checkMatchesCurrentHoldability(resultSetHoldability);
        Statement st = new SQLServerStatement(this, nType, nConcur, stmtColEncSetting);
        if (requestStarted) {
            addOpenStatement((ISQLServerStatement) st);
        }
        loggerExternal.exiting(getClassNameLogging(), "createStatement", st);
        return st;
    }

    @Override
    public PreparedStatement prepareStatement(java.lang.String sql, int nType, int nConcur,
            int resultSetHoldability) throws SQLServerException {
        loggerExternal.entering(getClassNameLogging(), "prepareStatement",
                new Object[] {nType, nConcur, resultSetHoldability});
        PreparedStatement st = prepareStatement(sql, nType, nConcur, resultSetHoldability,
                SQLServerStatementColumnEncryptionSetting.UseConnectionSetting);
        loggerExternal.exiting(getClassNameLogging(), "prepareStatement", st);
        return st;
    }

    @Override
    public PreparedStatement prepareStatement(java.lang.String sql, int nType, int nConcur, int resultSetHoldability,
            SQLServerStatementColumnEncryptionSetting stmtColEncSetting) throws SQLServerException {
        loggerExternal.entering(getClassNameLogging(), "prepareStatement",
                new Object[] {nType, nConcur, resultSetHoldability, stmtColEncSetting});
        checkClosed();
        checkValidHoldability(resultSetHoldability);
        checkMatchesCurrentHoldability(resultSetHoldability);

        PreparedStatement st = new SQLServerPreparedStatement(this, sql, nType, nConcur, stmtColEncSetting);

        if (requestStarted) {
            addOpenStatement((ISQLServerStatement) st);
        }

        loggerExternal.exiting(getClassNameLogging(), "prepareStatement", st);
        return st;
    }

    @Override
    public CallableStatement prepareCall(String sql, int nType, int nConcur,
            int resultSetHoldability) throws SQLServerException {
        loggerExternal.entering(getClassNameLogging(), "prepareStatement",
                new Object[] {nType, nConcur, resultSetHoldability});
        CallableStatement st = prepareCall(sql, nType, nConcur, resultSetHoldability,
                SQLServerStatementColumnEncryptionSetting.UseConnectionSetting);
        loggerExternal.exiting(getClassNameLogging(), "prepareCall", st);
        return st;
    }

    @Override
    public CallableStatement prepareCall(String sql, int nType, int nConcur, int resultSetHoldability,
            SQLServerStatementColumnEncryptionSetting stmtColEncSetiing) throws SQLServerException {
        loggerExternal.entering(getClassNameLogging(), "prepareStatement",
                new Object[] {nType, nConcur, resultSetHoldability, stmtColEncSetiing});
        checkClosed();
        checkValidHoldability(resultSetHoldability);
        checkMatchesCurrentHoldability(resultSetHoldability);

        CallableStatement st = new SQLServerCallableStatement(this, sql, nType, nConcur, stmtColEncSetiing);

        if (requestStarted) {
            addOpenStatement((ISQLServerStatement) st);
        }

        loggerExternal.exiting(getClassNameLogging(), "prepareCall", st);
        return st;
    }

    /* JDBC 3.0 Auto generated keys */

    @Override
    public PreparedStatement prepareStatement(String sql, int flag) throws SQLServerException {
        loggerExternal.entering(getClassNameLogging(), "prepareStatement", new Object[] {sql, flag});

        SQLServerPreparedStatement ps = (SQLServerPreparedStatement) prepareStatement(sql, flag,
                SQLServerStatementColumnEncryptionSetting.UseConnectionSetting);

        loggerExternal.exiting(getClassNameLogging(), "prepareStatement", ps);
        return ps;
    }

    @Override
    public PreparedStatement prepareStatement(String sql, int flag,
            SQLServerStatementColumnEncryptionSetting stmtColEncSetting) throws SQLServerException {
        loggerExternal.entering(getClassNameLogging(), "prepareStatement", new Object[] {sql, flag, stmtColEncSetting});
        checkClosed();
        SQLServerPreparedStatement ps = (SQLServerPreparedStatement) prepareStatement(sql, ResultSet.TYPE_FORWARD_ONLY,
                ResultSet.CONCUR_READ_ONLY, stmtColEncSetting);
        ps.bRequestedGeneratedKeys = (flag == Statement.RETURN_GENERATED_KEYS);
        loggerExternal.exiting(getClassNameLogging(), "prepareStatement", ps);
        return ps;
    }

    @Override
    public PreparedStatement prepareStatement(String sql, int[] columnIndexes) throws SQLServerException {
        loggerExternal.entering(getClassNameLogging(), "prepareStatement", new Object[] {sql, columnIndexes});
        SQLServerPreparedStatement ps = (SQLServerPreparedStatement) prepareStatement(sql, columnIndexes,
                SQLServerStatementColumnEncryptionSetting.UseConnectionSetting);

        loggerExternal.exiting(getClassNameLogging(), "prepareStatement", ps);
        return ps;
    }

    @Override
    public PreparedStatement prepareStatement(String sql, int[] columnIndexes,
            SQLServerStatementColumnEncryptionSetting stmtColEncSetting) throws SQLServerException {
        loggerExternal.entering(getClassNameLogging(), "prepareStatement",
                new Object[] {sql, columnIndexes, stmtColEncSetting});

        checkClosed();
        if (columnIndexes == null || columnIndexes.length != 1) {
            SQLServerException.makeFromDriverError(this, this,
                    SQLServerException.getErrString("R_invalidColumnArrayLength"), null, false);
        }
        SQLServerPreparedStatement ps = (SQLServerPreparedStatement) prepareStatement(sql, ResultSet.TYPE_FORWARD_ONLY,
                ResultSet.CONCUR_READ_ONLY, stmtColEncSetting);
        ps.bRequestedGeneratedKeys = true;
        loggerExternal.exiting(getClassNameLogging(), "prepareStatement", ps);
        return ps;
    }

    @Override
    public PreparedStatement prepareStatement(String sql, String[] columnNames) throws SQLServerException {
        loggerExternal.entering(getClassNameLogging(), "prepareStatement", new Object[] {sql, columnNames});

        SQLServerPreparedStatement ps = (SQLServerPreparedStatement) prepareStatement(sql, columnNames,
                SQLServerStatementColumnEncryptionSetting.UseConnectionSetting);

        loggerExternal.exiting(getClassNameLogging(), "prepareStatement", ps);
        return ps;
    }

    @Override
    public PreparedStatement prepareStatement(String sql, String[] columnNames,
            SQLServerStatementColumnEncryptionSetting stmtColEncSetting) throws SQLServerException {
        loggerExternal.entering(getClassNameLogging(), "prepareStatement",
                new Object[] {sql, columnNames, stmtColEncSetting});
        checkClosed();
        if (columnNames == null || columnNames.length != 1) {
            SQLServerException.makeFromDriverError(this, this,
                    SQLServerException.getErrString("R_invalidColumnArrayLength"), null, false);
        }
        SQLServerPreparedStatement ps = (SQLServerPreparedStatement) prepareStatement(sql, ResultSet.TYPE_FORWARD_ONLY,
                ResultSet.CONCUR_READ_ONLY, stmtColEncSetting);
        ps.bRequestedGeneratedKeys = true;
        loggerExternal.exiting(getClassNameLogging(), "prepareStatement", ps);
        return ps;
    }

    /* JDBC 3.0 Savepoints */

    @Override
    public void releaseSavepoint(Savepoint savepoint) throws SQLException {
        loggerExternal.entering(getClassNameLogging(), "releaseSavepoint", savepoint);
        SQLServerException.throwNotSupportedException(this, null);
    }

    final private Savepoint setNamedSavepoint(String sName) throws SQLServerException {
        if (databaseAutoCommitMode) {
            SQLServerException.makeFromDriverError(this, this, SQLServerException.getErrString("R_cantSetSavepoint"),
                    null, false);
        }

        SQLServerSavepoint s = new SQLServerSavepoint(this, sName);

        // Create the named savepoint. Note that we explicitly start a transaction if we
        // are not already in one. This is to allow the savepoint to be created even if
        // setSavepoint() is called before executing any other implicit-transaction-starting
        // statements. Also note that the way we create this transaction is rather weird.
        // This is because the server creates a nested transaction (@@TRANCOUNT = 2) rather
        // than just the outer transaction (@@TRANCOUNT = 1). Should this limitation ever
        // change, the T-SQL below should still work.
        connectionCommand("IF @@TRANCOUNT = 0 BEGIN BEGIN TRAN IF @@TRANCOUNT = 2 COMMIT TRAN END SAVE TRAN "
                + Util.escapeSQLId(s.getLabel()), "setSavepoint");

        return s;
    }

    @Override
    public Savepoint setSavepoint(String sName) throws SQLServerException {
        loggerExternal.entering(getClassNameLogging(), "setSavepoint", sName);
        if (loggerExternal.isLoggable(Level.FINER) && Util.isActivityTraceOn()) {
            loggerExternal.finer(toString() + " ActivityId: " + ActivityCorrelator.getNext().toString());
        }
        checkClosed();
        Savepoint pt = setNamedSavepoint(sName);
        loggerExternal.exiting(getClassNameLogging(), "setSavepoint", pt);
        return pt;
    }

    @Override
    public Savepoint setSavepoint() throws SQLServerException {
        loggerExternal.entering(getClassNameLogging(), "setSavepoint");
        if (loggerExternal.isLoggable(Level.FINER) && Util.isActivityTraceOn()) {
            loggerExternal.finer(toString() + " ActivityId: " + ActivityCorrelator.getNext().toString());
        }
        checkClosed();
        Savepoint pt = setNamedSavepoint(null);
        loggerExternal.exiting(getClassNameLogging(), "setSavepoint", pt);
        return pt;
    }

    @Override
    public void rollback(Savepoint s) throws SQLServerException {
        loggerExternal.entering(getClassNameLogging(), "rollback", s);
        if (loggerExternal.isLoggable(Level.FINER) && Util.isActivityTraceOn()) {
            loggerExternal.finer(toString() + " ActivityId: " + ActivityCorrelator.getNext().toString());
        }
        checkClosed();
        if (databaseAutoCommitMode) {
            SQLServerException.makeFromDriverError(this, this, SQLServerException.getErrString("R_cantInvokeRollback"),
                    null, false);
        }
        connectionCommand("IF @@TRANCOUNT > 0 ROLLBACK TRAN " + Util.escapeSQLId(((SQLServerSavepoint) s).getLabel()),
                "rollbackSavepoint");
        loggerExternal.exiting(getClassNameLogging(), "rollback");
    }

    @Override
    public int getHoldability() throws SQLServerException {
        loggerExternal.entering(getClassNameLogging(), "getHoldability");
        if (loggerExternal.isLoggable(Level.FINER))
            loggerExternal.exiting(getClassNameLogging(), "getHoldability", holdability);
        return holdability;
    }

    @Override
    public void setHoldability(int holdability) throws SQLServerException {
        loggerExternal.entering(getClassNameLogging(), "setHoldability", holdability);

        if (loggerExternal.isLoggable(Level.FINER) && Util.isActivityTraceOn()) {
            loggerExternal.finer(toString() + " ActivityId: " + ActivityCorrelator.getNext().toString());
        }
        checkValidHoldability(holdability);
        checkClosed();

        if (this.holdability != holdability) {
            assert ResultSet.HOLD_CURSORS_OVER_COMMIT == holdability
                    || ResultSet.CLOSE_CURSORS_AT_COMMIT == holdability : "invalid holdability " + holdability;

            connectionCommand(
                    (holdability == ResultSet.CLOSE_CURSORS_AT_COMMIT) ? "SET CURSOR_CLOSE_ON_COMMIT ON"
                                                                       : "SET CURSOR_CLOSE_ON_COMMIT OFF",
                    "setHoldability");

            this.holdability = holdability;
        }

        loggerExternal.exiting(getClassNameLogging(), "setHoldability");
    }

    @Override
    public int getNetworkTimeout() throws SQLException {
        loggerExternal.entering(getClassNameLogging(), "getNetworkTimeout");

        checkClosed();

        int timeout = 0;
        try {
            timeout = tdsChannel.getNetworkTimeout();
        } catch (IOException ioe) {
            terminate(SQLServerException.DRIVER_ERROR_IO_FAILED, ioe.getMessage(), ioe);
        }

        loggerExternal.exiting(getClassNameLogging(), "getNetworkTimeout");
        return timeout;
    }

    @Override
    public void setNetworkTimeout(Executor executor, int timeout) throws SQLException {
        loggerExternal.entering(getClassNameLogging(), "setNetworkTimeout", timeout);

        if (timeout < 0) {
            MessageFormat form = new MessageFormat(SQLServerException.getErrString("R_invalidSocketTimeout"));
            Object[] msgArgs = {timeout};
            SQLServerException.makeFromDriverError(this, this, form.format(msgArgs), null, false);
        }

        checkClosed();

        // check for setNetworkTimeout permission
        SecurityManager secMgr = System.getSecurityManager();
        if (secMgr != null) {
            try {
                SQLPermission perm = new SQLPermission(SET_NETWORK_TIMEOUT_PERM);
                secMgr.checkPermission(perm);
            } catch (SecurityException ex) {
                MessageFormat form = new MessageFormat(SQLServerException.getErrString("R_permissionDenied"));
                Object[] msgArgs = {SET_NETWORK_TIMEOUT_PERM};
                SQLServerException.makeFromDriverError(this, this, form.format(msgArgs), null, true);
            }
        }

        try {
            tdsChannel.setNetworkTimeout(timeout);
        } catch (IOException ioe) {
            terminate(SQLServerException.DRIVER_ERROR_IO_FAILED, ioe.getMessage(), ioe);
        }

        loggerExternal.exiting(getClassNameLogging(), "setNetworkTimeout");
    }

    @Override
    public String getSchema() throws SQLException {
        loggerExternal.entering(getClassNameLogging(), "getSchema");

        checkClosed();

        try (SQLServerStatement stmt = (SQLServerStatement) this.createStatement();
                SQLServerResultSet resultSet = stmt.executeQueryInternal("SELECT SCHEMA_NAME()")) {
            if (resultSet != null) {
                resultSet.next();
                return resultSet.getString(1);
            } else {
                SQLServerException.makeFromDriverError(this, this, SQLServerException.getErrString("R_getSchemaError"),
                        null, true);
            }
        } catch (SQLException e) {
            if (isSessionUnAvailable()) {
                throw e;
            }

            SQLServerException.makeFromDriverError(this, this, SQLServerException.getErrString("R_getSchemaError"),
                    null, true);
        }

        loggerExternal.exiting(getClassNameLogging(), "getSchema");
        return null;
    }

    @Override
    public void setSchema(String schema) throws SQLException {
        loggerExternal.entering(getClassNameLogging(), "setSchema", schema);
        checkClosed();
        addWarning(SQLServerException.getErrString("R_setSchemaWarning"));

        loggerExternal.exiting(getClassNameLogging(), "setSchema");
    }

    @Override
    public void setSendTimeAsDatetime(boolean sendTimeAsDateTimeValue) {
        sendTimeAsDatetime = sendTimeAsDateTimeValue;
    }

    @Override
    public void setUseFmtOnly(boolean useFmtOnly) {
        this.useFmtOnly = useFmtOnly;
    }

    @Override
    public final boolean getUseFmtOnly() {
        return useFmtOnly;
    }

    @Override
    public java.sql.Array createArrayOf(String typeName, Object[] elements) throws SQLException {
        SQLServerException.throwNotSupportedException(this, null);
        return null;
    }

    @Override
    public java.sql.Blob createBlob() throws SQLException {
        checkClosed();
        return new SQLServerBlob(this);
    }

    @Override
    public java.sql.Clob createClob() throws SQLException {
        checkClosed();
        return new SQLServerClob(this);
    }

    @Override
    public java.sql.NClob createNClob() throws SQLException {
        checkClosed();
        return new SQLServerNClob(this);
    }

    @Override
    public SQLXML createSQLXML() throws SQLException {
        loggerExternal.entering(getClassNameLogging(), "createSQLXML");
        SQLXML sqlxml = new SQLServerSQLXML(this);

        if (loggerExternal.isLoggable(Level.FINER))
            loggerExternal.exiting(getClassNameLogging(), "createSQLXML", sqlxml);
        return sqlxml;
    }

    @Override
    public java.sql.Struct createStruct(String typeName, Object[] attributes) throws SQLException {
        SQLServerException.throwNotSupportedException(this, null);
        return null;
    }

    String getTrustedServerNameAE() throws SQLServerException {
        return trustedServerNameAE.toUpperCase();
    }

    @Override
    public Properties getClientInfo() throws SQLException {
        loggerExternal.entering(getClassNameLogging(), "getClientInfo");
        checkClosed();
        Properties p = new Properties();
        loggerExternal.exiting(getClassNameLogging(), "getClientInfo", p);
        return p;
    }

    @Override
    public String getClientInfo(String name) throws SQLException {
        loggerExternal.entering(getClassNameLogging(), "getClientInfo", name);
        checkClosed();
        loggerExternal.exiting(getClassNameLogging(), "getClientInfo", null);
        return null;
    }

    @Override
    public void setClientInfo(Properties properties) throws SQLClientInfoException {
        loggerExternal.entering(getClassNameLogging(), "setClientInfo", properties);
        // This function is only marked as throwing only SQLClientInfoException so the conversion is necessary
        try {
            checkClosed();
        } catch (SQLServerException ex) {
            SQLClientInfoException info = new SQLClientInfoException();
            info.initCause(ex);
            throw info;
        }

        if (!properties.isEmpty()) {
            Enumeration<?> e = properties.keys();
            while (e.hasMoreElements()) {
                MessageFormat form = new MessageFormat(SQLServerException.getErrString("R_invalidProperty"));
                Object[] msgArgs = {e.nextElement()};
                addWarning(form.format(msgArgs));
            }
        }
        loggerExternal.exiting(getClassNameLogging(), "setClientInfo");
    }

    @Override
    public void setClientInfo(String name, String value) throws SQLClientInfoException {
        loggerExternal.entering(getClassNameLogging(), "setClientInfo", new Object[] {name, value});
        // This function is only marked as throwing only SQLClientInfoException so the conversion is necessary
        try {
            checkClosed();
        } catch (SQLServerException ex) {
            SQLClientInfoException info = new SQLClientInfoException();
            info.initCause(ex);
            throw info;
        }
        MessageFormat form = new MessageFormat(SQLServerException.getErrString("R_invalidProperty"));
        Object[] msgArgs = {name};
        addWarning(form.format(msgArgs));
        loggerExternal.exiting(getClassNameLogging(), "setClientInfo");
    }

    /**
     * Determine whether the connection is still valid.
     *
     * The driver shall submit a query on the connection or use some other mechanism that positively verifies the
     * connection is still valid when this method is called.
     *
     * The query submitted by the driver to validate the connection shall be executed in the context of the current
     * transaction.
     *
     * @param timeout
     *        The time in seconds to wait for the database operation used to validate the connection to complete. If the
     *        timeout period expires before the operation completes, this method returns false. A value of 0 indicates a
     *        timeout is not applied to the database operation. Note that if the value is 0, the call to isValid may
     *        block indefinitely if the connection is not valid...
     *
     * @return true if the connection has not been closed and is still valid.
     *
     * @throws SQLException
     *         if the value supplied for the timeout is less than 0.
     */
    @Override
    public boolean isValid(int timeout) throws SQLException {
        loggerExternal.entering(getClassNameLogging(), "isValid", timeout);

        // Throw an exception if the timeout is invalid
        if (timeout < 0) {
            MessageFormat form = new MessageFormat(SQLServerException.getErrString("R_invalidQueryTimeOutValue"));
            Object[] msgArgs = {timeout};
            SQLServerException.makeFromDriverError(this, this, form.format(msgArgs), null, true);
        }

        // Return false if the connection is closed
        if (isSessionUnAvailable())
            return false;

        boolean isValid = true;
        try (SQLServerStatement stmt = new SQLServerStatement(this, ResultSet.TYPE_FORWARD_ONLY,
                ResultSet.CONCUR_READ_ONLY, SQLServerStatementColumnEncryptionSetting.UseConnectionSetting)) {

            // If asked, limit the time to wait for the query to complete.
            if (0 != timeout)
                stmt.setQueryTimeout(timeout);

            /*
             * Try to execute the query. If this succeeds, then the connection is valid. If it fails (throws an
             * exception), then the connection is not valid. If a timeout was provided, execution throws an
             * "query timed out" exception if the query fails to execute in that time.
             */
            stmt.executeQueryInternal("SELECT 1");
        } catch (SQLException e) {
            isValid = false;
            /*
             * Do not propagate SQLExceptions from query execution or statement closure. The connection is considered to
             * be invalid if the statement fails to close, even though query execution succeeded.
             */
            connectionlogger.fine(toString() + " Exception checking connection validity: " + e.getMessage());
        }

        loggerExternal.exiting(getClassNameLogging(), "isValid", isValid);
        return isValid;
    }

    @Override
    public boolean isWrapperFor(Class<?> iface) throws SQLException {
        loggerExternal.entering(getClassNameLogging(), "isWrapperFor", iface);
        boolean f = iface.isInstance(this);
        loggerExternal.exiting(getClassNameLogging(), "isWrapperFor", f);
        return f;
    }

    @Override
    public <T> T unwrap(Class<T> iface) throws SQLException {
        loggerExternal.entering(getClassNameLogging(), "unwrap", iface);
        T t;
        try {
            t = iface.cast(this);
        } catch (ClassCastException e) {

            SQLServerException newe = new SQLServerException(e.getMessage(), e);
            throw newe;
        }
        loggerExternal.exiting(getClassNameLogging(), "unwrap", t);
        return t;
    }

    private boolean requestStarted = false;
    private boolean originalDatabaseAutoCommitMode;
    private int originalTransactionIsolationLevel;
    private int originalNetworkTimeout;
    private int originalHoldability;
    private boolean originalSendTimeAsDatetime;
    private int originalStatementPoolingCacheSize;
    private boolean originalDisableStatementPooling;
    private int originalServerPreparedStatementDiscardThreshold;
    private Boolean originalEnablePrepareOnFirstPreparedStatementCall;
    private String originalSCatalog;
    private boolean originalUseBulkCopyForBatchInsert;
    private volatile SQLWarning originalSqlWarnings;
    private List<ISQLServerStatement> openStatements;
    private boolean originalUseFmtOnly;

    protected void beginRequestInternal() throws SQLException {
        loggerExternal.entering(getClassNameLogging(), "beginRequest", this);
        synchronized (this) {
            if (!requestStarted) {
                originalDatabaseAutoCommitMode = databaseAutoCommitMode;
                originalTransactionIsolationLevel = transactionIsolationLevel;
                originalNetworkTimeout = getNetworkTimeout();
                originalHoldability = holdability;
                originalSendTimeAsDatetime = sendTimeAsDatetime;
                originalStatementPoolingCacheSize = statementPoolingCacheSize;
                originalDisableStatementPooling = disableStatementPooling;
                originalServerPreparedStatementDiscardThreshold = getServerPreparedStatementDiscardThreshold();
                originalEnablePrepareOnFirstPreparedStatementCall = getEnablePrepareOnFirstPreparedStatementCall();
                originalSCatalog = sCatalog;
                originalUseBulkCopyForBatchInsert = getUseBulkCopyForBatchInsert();
                originalSqlWarnings = sqlWarnings;
                openStatements = new LinkedList<ISQLServerStatement>();
                originalUseFmtOnly = useFmtOnly;
                requestStarted = true;
            }
        }
        loggerExternal.exiting(getClassNameLogging(), "beginRequest", this);
    }

    protected void endRequestInternal() throws SQLException {
        loggerExternal.entering(getClassNameLogging(), "endRequest", this);
        synchronized (this) {
            if (requestStarted) {
                if (!databaseAutoCommitMode) {
                    rollback();
                }
                if (databaseAutoCommitMode != originalDatabaseAutoCommitMode) {
                    setAutoCommit(originalDatabaseAutoCommitMode);
                }
                if (transactionIsolationLevel != originalTransactionIsolationLevel) {
                    setTransactionIsolation(originalTransactionIsolationLevel);
                }
                if (getNetworkTimeout() != originalNetworkTimeout) {
                    setNetworkTimeout(null, originalNetworkTimeout);
                }
                if (holdability != originalHoldability) {
                    setHoldability(originalHoldability);
                }
                if (sendTimeAsDatetime != originalSendTimeAsDatetime) {
                    setSendTimeAsDatetime(originalSendTimeAsDatetime);
                }
                if (useFmtOnly != originalUseFmtOnly) {
                    setUseFmtOnly(originalUseFmtOnly);
                }
                if (statementPoolingCacheSize != originalStatementPoolingCacheSize) {
                    setStatementPoolingCacheSize(originalStatementPoolingCacheSize);
                }
                if (disableStatementPooling != originalDisableStatementPooling) {
                    setDisableStatementPooling(originalDisableStatementPooling);
                }
                if (getServerPreparedStatementDiscardThreshold() != originalServerPreparedStatementDiscardThreshold) {
                    setServerPreparedStatementDiscardThreshold(originalServerPreparedStatementDiscardThreshold);
                }
                if (getEnablePrepareOnFirstPreparedStatementCall() != originalEnablePrepareOnFirstPreparedStatementCall) {
                    setEnablePrepareOnFirstPreparedStatementCall(originalEnablePrepareOnFirstPreparedStatementCall);
                }
                if (!sCatalog.equals(originalSCatalog)) {
                    setCatalog(originalSCatalog);
                }
                if (getUseBulkCopyForBatchInsert() != originalUseBulkCopyForBatchInsert) {
                    setUseBulkCopyForBatchInsert(originalUseBulkCopyForBatchInsert);
                }
                sqlWarnings = originalSqlWarnings;
                if (null != openStatements) {
                    while (!openStatements.isEmpty()) {
                        try (Statement st = openStatements.get(0)) {}
                    }
                    openStatements.clear();
                }
                requestStarted = false;
            }
        }
        loggerExternal.exiting(getClassNameLogging(), "endRequest", this);
    }

    /**
     * Replaces JDBC syntax parameter markets '?' with SQL Server parameter markers @p1, @p2 etc...
     * 
     * @param sql
     *        the user's SQL
     * @throws SQLServerException
     * @return the returned syntax
     */
    static final char[] OUT = {' ', 'O', 'U', 'T'};

    String replaceParameterMarkers(String sqlSrc, int[] paramPositions, Parameter[] params,
            boolean isReturnValueSyntax) throws SQLServerException {
        final int MAX_PARAM_NAME_LEN = 6;
        char[] sqlDst = new char[sqlSrc.length() + params.length * (MAX_PARAM_NAME_LEN + OUT.length)];
        int dstBegin = 0;
        int srcBegin = 0;
        int nParam = 0;

        int paramIndex = 0;
        while (true) {
            int srcEnd = (paramIndex >= paramPositions.length) ? sqlSrc.length() : paramPositions[paramIndex];
            sqlSrc.getChars(srcBegin, srcEnd, sqlDst, dstBegin);
            dstBegin += srcEnd - srcBegin;

            if (sqlSrc.length() == srcEnd)
                break;

            dstBegin += makeParamName(nParam++, sqlDst, dstBegin);
            srcBegin = srcEnd + 1;

            if (params[paramIndex++].isOutput()) {
                if (!isReturnValueSyntax || paramIndex > 1) {
                    System.arraycopy(OUT, 0, sqlDst, dstBegin, OUT.length);
                    dstBegin += OUT.length;
                }
            }
        }

        while (dstBegin < sqlDst.length)
            sqlDst[dstBegin++] = ' ';

        return new String(sqlDst);
    }

    /**
     * Makes a SQL Server style parameter name.
     * 
     * @param nParam
     *        the parameter number
     * @param name
     *        the parameter name
     * @param offset
     * @return int
     */
    static int makeParamName(int nParam, char[] name, int offset) {
        name[offset + 0] = '@';
        name[offset + 1] = 'P';
        if (nParam < 10) {
            name[offset + 2] = (char) ('0' + nParam);
            return 3;
        } else {
            if (nParam < 100) {
                int nBase = 2;
                while (true) { // make a char[] representation of the param number 2.26
                    if (nParam < nBase * 10) {
                        name[offset + 2] = (char) ('0' + (nBase - 1));
                        name[offset + 3] = (char) ('0' + (nParam - ((nBase - 1) * 10)));
                        return 4;
                    }
                    nBase++;
                }
            } else {
                String sParam = "" + nParam;
                sParam.getChars(0, sParam.length(), name, offset + 2);
                return 2 + sParam.length();
            }
        }
    }

    /**
     * Notify any interested parties (e.g. pooling managers) of a ConnectionEvent activity on the connection. Calling
     * notifyPooledConnection with null event will place this connection back in the pool. Calling
     * notifyPooledConnection with a non-null event is used to notify the pooling manager that the connection is bad and
     * should be removed from the pool.
     */
    void notifyPooledConnection(SQLServerException e) {
        synchronized (this) {
            if (null != pooledConnectionParent) {
                pooledConnectionParent.notifyEvent(e);
            }
        }

    }

    // Detaches this connection from connection pool.
    void DetachFromPool() {
        synchronized (this) {
            pooledConnectionParent = null;
        }
    }

    /**
     * Determines the listening port of a named SQL Server instance.
     * 
     * @param server
     *        the server name
     * @param instanceName
     *        the instance
     * @throws SQLServerException
     * @return the instance's port
     */
    private static final int BROWSER_PORT = 1434;

    String getInstancePort(String server, String instanceName) throws SQLServerException {
        String browserResult = null;
        DatagramSocket datagramSocket = null;
        String lastErrorMessage = null;

        try {
            lastErrorMessage = "Failed to determine instance for the : " + server + " instance:" + instanceName;

            // First we create a datagram socket
            try {
                datagramSocket = new DatagramSocket();
                datagramSocket.setSoTimeout(1000);
            } catch (SocketException socketException) {
                // Errors creating a local socket
                // Log the error and bail.
                lastErrorMessage = "Unable to create local datagram socket";
                throw socketException;
            }

            // Second, we need to get the IP address of the server to which we'll send the UDP request.
            // This may require a DNS lookup, which may fail due to transient conditions, so retry after logging the
            // first time.

            // send UDP packet
            assert null != datagramSocket;
            try {
                if (multiSubnetFailover) {
                    // If instance name is specified along with multiSubnetFailover, we get all IPs resolved by server
                    // name
                    InetAddress[] inetAddrs = InetAddress.getAllByName(server);
                    assert null != inetAddrs;
                    for (InetAddress inetAddr : inetAddrs) {
                        // Send the UDP request
                        try {
                            byte sendBuffer[] = (" " + instanceName).getBytes();
                            sendBuffer[0] = 4;
                            DatagramPacket udpRequest = new DatagramPacket(sendBuffer, sendBuffer.length, inetAddr,
                                    BROWSER_PORT);
                            datagramSocket.send(udpRequest);
                        } catch (IOException ioException) {
                            lastErrorMessage = "Error sending SQL Server Browser Service UDP request to address: "
                                    + inetAddr + ", port: " + BROWSER_PORT;
                            throw ioException;
                        }
                    }
                } else {
                    // If instance name is not specified along with multiSubnetFailover, we resolve only the first IP
                    // for server name
                    InetAddress inetAddr = InetAddress.getByName(server);

                    assert null != inetAddr;
                    // Send the UDP request
                    try {
                        byte sendBuffer[] = (" " + instanceName).getBytes();
                        sendBuffer[0] = 4;
                        DatagramPacket udpRequest = new DatagramPacket(sendBuffer, sendBuffer.length, inetAddr,
                                BROWSER_PORT);
                        datagramSocket.send(udpRequest);
                    } catch (IOException ioException) {
                        lastErrorMessage = "Error sending SQL Server Browser Service UDP request to address: "
                                + inetAddr + ", port: " + BROWSER_PORT;
                        throw ioException;
                    }
                }
            } catch (UnknownHostException unknownHostException) {
                lastErrorMessage = "Unable to determine IP address of host: " + server;
                throw unknownHostException;
            }

            // Receive the UDP response
            try {
                byte receiveBuffer[] = new byte[4096];
                DatagramPacket udpResponse = new DatagramPacket(receiveBuffer, receiveBuffer.length);
                datagramSocket.receive(udpResponse);
                browserResult = new String(receiveBuffer, 3, receiveBuffer.length - 3);
                if (connectionlogger.isLoggable(Level.FINER))
                    connectionlogger.fine(toString() + " Received SSRP UDP response from IP address: "
                            + udpResponse.getAddress().getHostAddress());
            } catch (IOException ioException) {
                // Warn and retry
                lastErrorMessage = "Error receiving SQL Server Browser Service UDP response from server: " + server;
                throw ioException;
            }
        } catch (IOException ioException) {
            MessageFormat form = new MessageFormat(SQLServerException.getErrString("R_sqlBrowserFailed"));
            Object[] msgArgs = {server, instanceName, ioException.toString()};
            connectionlogger.log(Level.FINE, toString() + " " + lastErrorMessage, ioException);
            SQLServerException.makeFromDriverError(this, this, form.format(msgArgs),
                    SQLServerException.EXCEPTION_XOPEN_CONNECTION_CANT_ESTABLISH, false);
        } finally {
            if (null != datagramSocket)
                datagramSocket.close();
        }
        assert null != browserResult;
        // If the server isn't configured for TCP then say so and fail
        int p = browserResult.indexOf("tcp;");
        if (-1 == p) {
            MessageFormat form = new MessageFormat(SQLServerException.getErrString("R_notConfiguredToListentcpip"));
            Object[] msgArgs = {instanceName};
            SQLServerException.makeFromDriverError(this, this, form.format(msgArgs),
                    SQLServerException.EXCEPTION_XOPEN_CONNECTION_CANT_ESTABLISH, false);
        }
        // All went well, so return the TCP port of the SQL Server instance
        int p1 = p + 4;
        int p2 = browserResult.indexOf(';', p1);
        return browserResult.substring(p1, p2);
    }

    int getNextSavepointId() {
        nNextSavePointId++; // Make them unique for this connection
        return nNextSavePointId;
    }

    /**
     * Returns this connection's SQLServerConnectionSecurityManager class to caller. Used by SQLServerPooledConnection
     * to verify security when passing out Connection objects.
     */
    void doSecurityCheck() {
        assert null != currentConnectPlaceHolder;
        currentConnectPlaceHolder.doSecurityCheck();
    }

    /**
     * Sets time-to-live for column encryption key entries in the column encryption key cache for the Always Encrypted
     * feature. The default value is 2 hours. This variable holds the value in seconds.
     */
    private static long columnEncryptionKeyCacheTtl = TimeUnit.SECONDS.convert(2, TimeUnit.HOURS);

    /**
     * Sets time-to-live for column encryption key entries in the column encryption key cache for the Always Encrypted
     * feature. The default value is 2 hours. This variable holds the value in seconds.
     * 
     * @param columnEncryptionKeyCacheTTL
     *        The timeunit in seconds
     * @param unit
     *        The Timeunit.
     * @throws SQLServerException
     *         when an error occurs
     */
    public static synchronized void setColumnEncryptionKeyCacheTtl(int columnEncryptionKeyCacheTTL,
            TimeUnit unit) throws SQLServerException {
        if (columnEncryptionKeyCacheTTL < 0 || unit.equals(TimeUnit.MILLISECONDS) || unit.equals(TimeUnit.MICROSECONDS)
                || unit.equals(TimeUnit.NANOSECONDS)) {
            throw new SQLServerException(null, SQLServerException.getErrString("R_invalidCEKCacheTtl"), null, 0, false);
        }

        columnEncryptionKeyCacheTtl = TimeUnit.SECONDS.convert(columnEncryptionKeyCacheTTL, unit);
    }

    static synchronized long getColumnEncryptionKeyCacheTtl() {
        return columnEncryptionKeyCacheTtl;
    }

    /**
     * Enqueues a discarded prepared statement handle to be clean-up on the server.
     * 
     * @param statementHandle
     *        The prepared statement handle that should be scheduled for unprepare.
     */
    final void enqueueUnprepareStatementHandle(PreparedStatementHandle statementHandle) {
        if (null == statementHandle)
            return;

        if (loggerExternal.isLoggable(java.util.logging.Level.FINER))
            loggerExternal
                    .finer(this + ": Adding PreparedHandle to queue for un-prepare:" + statementHandle.getHandle());

        // Add the new handle to the discarding queue and find out current # enqueued.
        this.discardedPreparedStatementHandles.add(statementHandle);
        this.discardedPreparedStatementHandleCount.incrementAndGet();
    }

    @Override
    public int getDiscardedServerPreparedStatementCount() {
        return this.discardedPreparedStatementHandleCount.get();
    }

    @Override
    public void closeUnreferencedPreparedStatementHandles() {
        this.unprepareUnreferencedPreparedStatementHandles(true);
    }

    /**
     * Removes references to outstanding un-prepare requests. Should be run when connection is closed.
     */
    private final void cleanupPreparedStatementDiscardActions() {
        discardedPreparedStatementHandles.clear();
        discardedPreparedStatementHandleCount.set(0);
    }

    @Override
    public boolean getEnablePrepareOnFirstPreparedStatementCall() {
        if (null == this.enablePrepareOnFirstPreparedStatementCall)
            return DEFAULT_ENABLE_PREPARE_ON_FIRST_PREPARED_STATEMENT_CALL;
        else
            return this.enablePrepareOnFirstPreparedStatementCall;
    }

    @Override
    public void setEnablePrepareOnFirstPreparedStatementCall(boolean value) {
        this.enablePrepareOnFirstPreparedStatementCall = value;
    }

    @Override
    public int getServerPreparedStatementDiscardThreshold() {
        if (0 > this.serverPreparedStatementDiscardThreshold)
            return DEFAULT_SERVER_PREPARED_STATEMENT_DISCARD_THRESHOLD;
        else
            return this.serverPreparedStatementDiscardThreshold;
    }

    @Override
    public void setServerPreparedStatementDiscardThreshold(int value) {
        this.serverPreparedStatementDiscardThreshold = Math.max(0, value);
    }

    final boolean isPreparedStatementUnprepareBatchingEnabled() {
        return 1 < getServerPreparedStatementDiscardThreshold();
    }

    /**
     * Cleans up discarded prepared statement handles on the server using batched un-prepare actions if the batching
     * threshold has been reached.
     * 
     * @param force
     *        When force is set to true we ignore the current threshold for if the discard actions should run and run
     *        them anyway.
     */
    final void unprepareUnreferencedPreparedStatementHandles(boolean force) {
        // Skip out if session is unavailable to adhere to previous non-batched behavior.
        if (isSessionUnAvailable())
            return;

        final int threshold = getServerPreparedStatementDiscardThreshold();

        // Met threshold to clean-up?
        if (force || threshold < getDiscardedServerPreparedStatementCount()) {

            // Create batch of sp_unprepare statements.
            StringBuilder sql = new StringBuilder(threshold * 32/* EXEC sp_cursorunprepare++; */);

            // Build the string containing no more than the # of handles to remove.
            // Note that sp_unprepare can fail if the statement is already removed.
            // However, the server will only abort that statement and continue with
            // the remaining clean-up.
            int handlesRemoved = 0;
            PreparedStatementHandle statementHandle = null;

            while (null != (statementHandle = discardedPreparedStatementHandles.poll())) {
                ++handlesRemoved;

                sql.append(statementHandle.isDirectSql() ? "EXEC sp_unprepare " : "EXEC sp_cursorunprepare ")
                        .append(statementHandle.getHandle()).append(';');
            }

            try {
                // Execute the batched set.
                try (Statement stmt = this.createStatement()) {
                    stmt.execute(sql.toString());
                }

                if (loggerExternal.isLoggable(java.util.logging.Level.FINER))
                    loggerExternal.finer(this + ": Finished un-preparing handle count:" + handlesRemoved);
            } catch (SQLException e) {
                if (loggerExternal.isLoggable(java.util.logging.Level.FINER))
                    loggerExternal.log(Level.FINER, this + ": Error batch-closing at least one prepared handle", e);
            }

            // Decrement threshold counter
            discardedPreparedStatementHandleCount.addAndGet(-handlesRemoved);
        }
    }

    @Override
    public boolean getDisableStatementPooling() {
        return this.disableStatementPooling;
    }

    @Override
    public void setDisableStatementPooling(boolean value) {
        this.disableStatementPooling = value;
        if (!value && 0 < this.getStatementPoolingCacheSize()) {
            prepareCache();
        }
    }

    @Override
    public int getStatementPoolingCacheSize() {
        return statementPoolingCacheSize;
    }

    @Override
    public int getStatementHandleCacheEntryCount() {
        if (!isStatementPoolingEnabled())
            return 0;
        else
            return this.preparedStatementHandleCache.size();
    }

    @Override
    public boolean isStatementPoolingEnabled() {
        return null != preparedStatementHandleCache && 0 < this.getStatementPoolingCacheSize()
                && !this.getDisableStatementPooling();
    }

    @Override
    public void setStatementPoolingCacheSize(int value) {
        value = Math.max(0, value);
        statementPoolingCacheSize = value;

        if (!this.disableStatementPooling && value > 0) {
            prepareCache();
        }
        if (null != preparedStatementHandleCache)
            preparedStatementHandleCache.setCapacity(value);

        if (null != parameterMetadataCache)
            parameterMetadataCache.setCapacity(value);
    }

    /**
     * Prepares the cache handle.
     * 
     * @param value
     */
    private void prepareCache() {
        preparedStatementHandleCache = new Builder<CityHash128Key, PreparedStatementHandle>()
                .maximumWeightedCapacity(getStatementPoolingCacheSize())
                .listener(new PreparedStatementCacheEvictionListener()).build();

        parameterMetadataCache = new Builder<CityHash128Key, SQLServerParameterMetaData>()
                .maximumWeightedCapacity(getStatementPoolingCacheSize()).build();
    }

    /** Returns a parameter metadata cache entry if statement pooling is enabled */
    final SQLServerParameterMetaData getCachedParameterMetadata(CityHash128Key key) {
        if (!isStatementPoolingEnabled())
            return null;

        return parameterMetadataCache.get(key);
    }

    /** Registers a parameter metadata cache entry if statement pooling is enabled */
    final void registerCachedParameterMetadata(CityHash128Key key, SQLServerParameterMetaData pmd) {
        if (!isStatementPoolingEnabled() || null == pmd)
            return;

        parameterMetadataCache.put(key, pmd);
    }

    /** Gets or creates prepared statement handle cache entry if statement pooling is enabled */
    final PreparedStatementHandle getCachedPreparedStatementHandle(CityHash128Key key) {
        if (!isStatementPoolingEnabled())
            return null;

        return preparedStatementHandleCache.get(key);
    }

    /** Gets or creates prepared statement handle cache entry if statement pooling is enabled */
    final PreparedStatementHandle registerCachedPreparedStatementHandle(CityHash128Key key, int handle,
            boolean isDirectSql) {
        if (!isStatementPoolingEnabled() || null == key)
            return null;

        PreparedStatementHandle cacheItem = new PreparedStatementHandle(key, handle, isDirectSql, false);
        preparedStatementHandleCache.putIfAbsent(key, cacheItem);
        return cacheItem;
    }

    /** Returns prepared statement handle cache entry so it can be un-prepared. */
    final void returnCachedPreparedStatementHandle(PreparedStatementHandle handle) {
        handle.removeReference();

        if (handle.isEvictedFromCache() && handle.tryDiscardHandle())
            enqueueUnprepareStatementHandle(handle);
    }

    /** Forces eviction of prepared statement handle cache entry. */
    final void evictCachedPreparedStatementHandle(PreparedStatementHandle handle) {
        if (null == handle || null == handle.getKey())
            return;

        preparedStatementHandleCache.remove(handle.getKey());
    }

    /**
     * Handles closing handles when removed from cache.
     */
    final class PreparedStatementCacheEvictionListener
            implements EvictionListener<CityHash128Key, PreparedStatementHandle> {
        public void onEviction(CityHash128Key key, PreparedStatementHandle handle) {
            if (null != handle) {
                handle.setIsEvictedFromCache(true); // Mark as evicted from cache.

                // Only discard if not referenced.
                if (handle.tryDiscardHandle()) {
                    enqueueUnprepareStatementHandle(handle);
                    // Do not run discard actions here! Can interfere with executing statement.
                }
            }
        }
    }

    /**
     * SERVERPROPERTY('EngineEdition') can be used to determine whether the db server is SQL Azure. It should return 6
     * for SQL Azure DW. This is more reliable than @@version or serverproperty('edition').
     * 
     * Reference: http://msdn.microsoft.com/en-us/library/ee336261.aspx
     * 
     * <pre>
     * SERVERPROPERTY('EngineEdition') means
     * Database Engine edition of the instance of SQL Server installed on the server.
     * 1 = Personal or Desktop Engine (Not available for SQL Server.)
     * 2 = Standard (This is returned for Standard and Workgroup.)
     * 3 = Enterprise (This is returned for Enterprise, Enterprise Evaluation, and Developer.)
     * 4 = Express (This is returned for Express, Express with Advanced Services, and Windows Embedded SQL.)
     * 5 = SQL Azure
     * 6 = SQL Azure DW
     * 8 = Managed Instance
     * Base data type: int
     * </pre>
     */
    boolean isAzure() {
        if (null == isAzure) {
            try (Statement stmt = this.createStatement();
                    ResultSet rs = stmt.executeQuery("SELECT CAST(SERVERPROPERTY('EngineEdition') as INT)")) {
                rs.next();

                int engineEdition = rs.getInt(1);
                isAzure = (engineEdition == ENGINE_EDITION_FOR_SQL_AZURE
                        || engineEdition == ENGINE_EDITION_FOR_SQL_AZURE_DW
                        || engineEdition == ENGINE_EDITION_FOR_SQL_AZURE_MI);
                isAzureDW = (engineEdition == ENGINE_EDITION_FOR_SQL_AZURE_DW);
                isAzureMI = (engineEdition == ENGINE_EDITION_FOR_SQL_AZURE_MI);

            } catch (SQLException e) {
                if (loggerExternal.isLoggable(java.util.logging.Level.FINER))
                    loggerExternal.log(Level.FINER, this + ": Error retrieving server type", e);
                isAzure = false;
                isAzureDW = false;
                isAzureMI = false;
            }
            return isAzure;
        } else {
            return isAzure;
        }
    }

    boolean isAzureDW() {
        isAzure();
        return isAzureDW;
    }

    boolean isAzureMI() {
        isAzure();
        return isAzureMI;
    }

    /**
     * Adds statement to openStatements
     * 
     * @param st
     *        Statement to add to openStatements
     */
    final synchronized void addOpenStatement(ISQLServerStatement st) {
        if (null != openStatements) {
            openStatements.add(st);
        }
    }

    /**
     * Removes state from openStatements
     * 
     * @param st
     *        Statement to remove from openStatements
     */
    final synchronized void removeOpenStatement(ISQLServerStatement st) {
        if (null != openStatements) {
            openStatements.remove(st);
        }
    }
}


/**
 * Provides Helper class for security manager functions used by SQLServerConnection class.
 * 
 */
final class SQLServerConnectionSecurityManager {
    static final String dllName = "sqljdbc_auth.dll";
    String serverName;
    int portNumber;

    SQLServerConnectionSecurityManager(String serverName, int portNumber) {
        this.serverName = serverName;
        this.portNumber = portNumber;
    }

    /**
     * Checks if the calling thread is allowed to open a socket connection to the specified serverName and portNumber.
     * 
     * @throws SecurityException
     *         when an error occurs
     */
    public void checkConnect() throws SecurityException {
        SecurityManager security = System.getSecurityManager();
        if (null != security) {
            security.checkConnect(serverName, portNumber);
        }
    }

    /**
     * Checks if the calling thread is allowed to dynamically link the library code.
     * 
     * @throws SecurityException
     *         when an error occurs
     */
    public void checkLink() throws SecurityException {
        SecurityManager security = System.getSecurityManager();
        if (null != security) {
            security.checkLink(dllName);
        }
    }
}<|MERGE_RESOLUTION|>--- conflicted
+++ resolved
@@ -1092,13 +1092,9 @@
     /**
      * Returns if Federated Authentication is in use or is about to expire soon
      * 
-<<<<<<< HEAD
-     * @return whether we need to reconnect.
-=======
      * @return true/false
      * @throws SQLServerException
      *         if an error occurs.
->>>>>>> 13a5d278
      */
     protected boolean needsReconnect() {
         return (null != fedAuthToken && Util.checkIfNeedNewAccessToken(this, fedAuthToken.expiresOn));
