--- conflicted
+++ resolved
@@ -3227,14 +3227,10 @@
 
         PreparedStatement st = new SQLServerPreparedStatement(this, sql, resultSetType, resultSetConcurrency,
                     SQLServerStatementColumnEncryptionSetting.UseConnectionSetting);
-<<<<<<< HEAD
-
-=======
         }
         if (requestStarted) {
             addOpenStatement(st);
         }
->>>>>>> 58874396
         loggerExternal.exiting(getClassNameLogging(), "prepareStatement", st);
         return st;
     }
@@ -3248,23 +3244,12 @@
                     new Object[] {sql, resultSetType, resultSetConcurrency, stmtColEncSetting});
         checkClosed();
 
-<<<<<<< HEAD
         PreparedStatement st = new SQLServerPreparedStatement(this, sql, resultSetType, resultSetConcurrency, stmtColEncSetting);
 
-=======
-        PreparedStatement st;
-
-        // Make sure SQLServerPreparedStatement42 is used for 4.2 and above. 
-        if (Util.use42Wrapper() || Util.use43Wrapper()) {
-            st = new SQLServerPreparedStatement42(this, sql, resultSetType, resultSetConcurrency, stmtColEncSetting);
-        }
-        else {
-            st = new SQLServerPreparedStatement(this, sql, resultSetType, resultSetConcurrency, stmtColEncSetting);
-        }
         if (requestStarted) {
             addOpenStatement(st);
         }
->>>>>>> 58874396
+      
         loggerExternal.exiting(getClassNameLogging(), "prepareStatement", st);
         return st;
     }
@@ -3279,18 +3264,11 @@
 
         CallableStatement st = new SQLServerCallableStatement(this, sql, resultSetType, resultSetConcurrency,
                     SQLServerStatementColumnEncryptionSetting.UseConnectionSetting);
-<<<<<<< HEAD
-
-=======
-        }
-        else {
-            st = new SQLServerCallableStatement(this, sql, resultSetType, resultSetConcurrency,
-                    SQLServerStatementColumnEncryptionSetting.UseConnectionSetting);
-        }
+
         if (requestStarted) {
             addOpenStatement(st);
         }
->>>>>>> 58874396
+      
         loggerExternal.exiting(getClassNameLogging(), "prepareCall", st);
         return st;
     }
@@ -4704,23 +4682,12 @@
         checkValidHoldability(resultSetHoldability);
         checkMatchesCurrentHoldability(resultSetHoldability);
 
-<<<<<<< HEAD
         PreparedStatement st = new SQLServerPreparedStatement(this, sql, nType, nConcur, stmtColEncSetting);
 
-=======
-        PreparedStatement st;
-
-        // Make sure SQLServerPreparedStatement42 is used for 4.2 and above.
-        if (Util.use42Wrapper() || Util.use43Wrapper()) {
-            st = new SQLServerPreparedStatement42(this, sql, nType, nConcur, stmtColEncSetting);
-        }
-        else {
-            st = new SQLServerPreparedStatement(this, sql, nType, nConcur, stmtColEncSetting);
-        }
         if (requestStarted) {
             addOpenStatement(st);
         }
->>>>>>> 58874396
+      
         loggerExternal.exiting(getClassNameLogging(), "prepareStatement", st);
         return st;
     }
@@ -4747,23 +4714,12 @@
         checkValidHoldability(resultSetHoldability);
         checkMatchesCurrentHoldability(resultSetHoldability);
 
-<<<<<<< HEAD
         CallableStatement st = new SQLServerCallableStatement(this, sql, nType, nConcur, stmtColEncSetiing);
 
-=======
-        CallableStatement st;
-
-        // Make sure SQLServerCallableStatement42 is used for 4.2 and above
-        if (Util.use42Wrapper() || Util.use43Wrapper()) {
-            st = new SQLServerCallableStatement42(this, sql, nType, nConcur, stmtColEncSetiing);
-        }
-        else {
-            st = new SQLServerCallableStatement(this, sql, nType, nConcur, stmtColEncSetiing);
-        }
         if (requestStarted) {
             addOpenStatement(st);
         }
->>>>>>> 58874396
+      
         loggerExternal.exiting(getClassNameLogging(), "prepareCall", st);
         return st;
     }
