--- conflicted
+++ resolved
@@ -218,15 +218,11 @@
     /** flag indicating whether prelogin TLS handshake is required */
     private boolean isTDS8 = false;
 
-<<<<<<< HEAD
+    /** encrypted truststore password */
+    byte[] encryptedTrustStorePassword = null;
+
     /** cached MSI token time-to-live */
     private int cachedMsiTokenTtl = 0;
-
-    String encryptedTrustStorePassword = null;
-=======
-    /** encrypted truststore password */
-    byte[] encryptedTrustStorePassword = null;
->>>>>>> ca8d2021
 
     /**
      * Return an existing cached SharedTimer associated with this Connection or create a new one.
