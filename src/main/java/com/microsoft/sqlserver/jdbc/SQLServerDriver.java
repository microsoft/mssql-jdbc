--- conflicted
+++ resolved
@@ -600,12 +600,9 @@
     AAD_SECURE_PRINCIPAL_ID("AADSecurePrincipalId", ""),
     AAD_SECURE_PRINCIPAL_SECRET("AADSecurePrincipalSecret", ""),
     MAX_RESULT_BUFFER("maxResultBuffer", "-1"),
-<<<<<<< HEAD
+    ENCRYPT("encrypt", EncryptOption.TRUE.toString()),
+    SERVER_CERTIFICATE("serverCertificate", ""),
     DATETIME_DATATYPE("datetimeParameterType", DatetimeType.DATETIME2.toString());
-=======
-    ENCRYPT("encrypt", EncryptOption.TRUE.toString()),
-    SERVER_CERTIFICATE("serverCertificate", "");
->>>>>>> 69b0170f
 
     private final String name;
     private final String defaultValue;
