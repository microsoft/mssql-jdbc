/*
 * Microsoft JDBC Driver for SQL Server Copyright(c) Microsoft Corporation All rights reserved. This program is made
 * available under the terms of the MIT License. See the LICENSE file in the project root for more information.
 */

package com.microsoft.sqlserver.jdbc;

import java.sql.DriverManager;
import java.sql.DriverPropertyInfo;
import java.sql.SQLException;
import java.text.MessageFormat;
import java.util.Enumeration;
import java.util.Locale;
import java.util.Properties;
import java.util.concurrent.atomic.AtomicInteger;
import java.util.logging.Level;
import java.util.logging.Logger;

import org.ietf.jgss.GSSCredential;


/**
 * Implements the java.sql.Driver for SQLServerConnect.
 *
 */
final class SQLServerDriverPropertyInfo {
    private final String name;

    final String getName() {
        return name;
    }

    private final String description;
    private final String defaultValue;
    private final boolean required;
    private final String[] choices;

    SQLServerDriverPropertyInfo(String name, String defaultValue, boolean required, String[] choices) {
        this.name = name;
        this.description = SQLServerResource.getResource("R_" + name + "PropertyDescription");
        this.defaultValue = defaultValue;
        this.required = required;
        this.choices = choices;
    }

    DriverPropertyInfo build(Properties connProperties) {
        String propValue = name.equals(SQLServerDriverStringProperty.PASSWORD.toString()) ? "" : connProperties
                .getProperty(name);

        if (null == propValue)
            propValue = defaultValue;

        DriverPropertyInfo info = new DriverPropertyInfo(name, propValue);
        info.description = description;
        info.required = required;
        info.choices = choices;

        return info;
    }
}


enum SqlAuthentication {
    NotSpecified,
    SqlPassword,
    ActiveDirectoryPassword,
    ActiveDirectoryIntegrated,
    ActiveDirectoryMSI;

    static SqlAuthentication valueOfString(String value) throws SQLServerException {
        SqlAuthentication method = null;

        if (value.toLowerCase(Locale.US).equalsIgnoreCase(SqlAuthentication.NotSpecified.toString())) {
            method = SqlAuthentication.NotSpecified;
        } else if (value.toLowerCase(Locale.US).equalsIgnoreCase(SqlAuthentication.SqlPassword.toString())) {
            method = SqlAuthentication.SqlPassword;
        } else if (value.toLowerCase(Locale.US)
                .equalsIgnoreCase(SqlAuthentication.ActiveDirectoryPassword.toString())) {
            method = SqlAuthentication.ActiveDirectoryPassword;
        } else if (value.toLowerCase(Locale.US)
                .equalsIgnoreCase(SqlAuthentication.ActiveDirectoryIntegrated.toString())) {
            method = SqlAuthentication.ActiveDirectoryIntegrated;
        } else if (value.toLowerCase(Locale.US).equalsIgnoreCase(SqlAuthentication.ActiveDirectoryMSI.toString())) {
            method = SqlAuthentication.ActiveDirectoryMSI;
        } else {
            MessageFormat form = new MessageFormat(SQLServerException.getErrString("R_InvalidConnectionSetting"));
            Object[] msgArgs = {"authentication", value};
            throw new SQLServerException(null, form.format(msgArgs), null, 0, false);
        }
        return method;
    }
}


enum ColumnEncryptionSetting {
    Enabled,
    Disabled;

    static ColumnEncryptionSetting valueOfString(String value) throws SQLServerException {
        ColumnEncryptionSetting method = null;

        if (value.toLowerCase(Locale.US).equalsIgnoreCase(ColumnEncryptionSetting.Enabled.toString())) {
            method = ColumnEncryptionSetting.Enabled;
        } else if (value.toLowerCase(Locale.US).equalsIgnoreCase(ColumnEncryptionSetting.Disabled.toString())) {
            method = ColumnEncryptionSetting.Disabled;
        } else {
            MessageFormat form = new MessageFormat(SQLServerException.getErrString("R_InvalidConnectionSetting"));
            Object[] msgArgs = {"columnEncryptionSetting", value};
            throw new SQLServerException(form.format(msgArgs), null);
        }
        return method;
    }
}


enum SSLProtocol {
    TLS("TLS"),
    TLS_V10("TLSv1"),
    TLS_V11("TLSv1.1"),
    TLS_V12("TLSv1.2"),;

    private final String name;

    private SSLProtocol(String name) {
        this.name = name;
    }

    @Override
    public String toString() {
        return name;
    }

    static SSLProtocol valueOfString(String value) throws SQLServerException {
        SSLProtocol protocol = null;

        if (value.toLowerCase(Locale.ENGLISH).equalsIgnoreCase(SSLProtocol.TLS.toString())) {
            protocol = SSLProtocol.TLS;
        } else if (value.toLowerCase(Locale.ENGLISH).equalsIgnoreCase(SSLProtocol.TLS_V10.toString())) {
            protocol = SSLProtocol.TLS_V10;
        } else if (value.toLowerCase(Locale.ENGLISH).equalsIgnoreCase(SSLProtocol.TLS_V11.toString())) {
            protocol = SSLProtocol.TLS_V11;
        } else if (value.toLowerCase(Locale.ENGLISH).equalsIgnoreCase(SSLProtocol.TLS_V12.toString())) {
            protocol = SSLProtocol.TLS_V12;
        } else {
            MessageFormat form = new MessageFormat(SQLServerException.getErrString("R_invalidSSLProtocol"));
            Object[] msgArgs = {value};
            throw new SQLServerException(null, form.format(msgArgs), null, 0, false);
        }
        return protocol;
    }
}


enum KeyStoreAuthentication {
    JavaKeyStorePassword;

    static KeyStoreAuthentication valueOfString(String value) throws SQLServerException {
        KeyStoreAuthentication method = null;

        if (value.toLowerCase(Locale.US).equalsIgnoreCase(KeyStoreAuthentication.JavaKeyStorePassword.toString())) {
            method = KeyStoreAuthentication.JavaKeyStorePassword;
        } else {
            MessageFormat form = new MessageFormat(SQLServerException.getErrString("R_InvalidConnectionSetting"));
            Object[] msgArgs = {"keyStoreAuthentication", value};
            throw new SQLServerException(form.format(msgArgs), null);
        }
        return method;
    }
}


enum AuthenticationScheme {
    nativeAuthentication,
    javaKerberos;

    static AuthenticationScheme valueOfString(String value) throws SQLServerException {
        AuthenticationScheme scheme;
        if (value.toLowerCase(Locale.US).equalsIgnoreCase(AuthenticationScheme.javaKerberos.toString())) {
            scheme = AuthenticationScheme.javaKerberos;
        } else if (value.toLowerCase(Locale.US)
                .equalsIgnoreCase(AuthenticationScheme.nativeAuthentication.toString())) {
            scheme = AuthenticationScheme.nativeAuthentication;
        } else {
            MessageFormat form = new MessageFormat(SQLServerException.getErrString("R_invalidAuthenticationScheme"));
            Object[] msgArgs = {value};
            throw new SQLServerException(null, form.format(msgArgs), null, 0, false);
        }
        return scheme;
    }
}


enum ApplicationIntent {
    READ_WRITE("readwrite"),
    READ_ONLY("readonly");

    // the value of the enum
    private final String value;

    /**
     * Constructs a ApplicationIntent that sets the string value of the enum.
     */
    private ApplicationIntent(String value) {
        this.value = value;
    }

    /**
     * Returns the string value of enum.
     */
    @Override
    public String toString() {
        return value;
    }

    static ApplicationIntent valueOfString(String value) throws SQLServerException {
        ApplicationIntent applicationIntent = ApplicationIntent.READ_WRITE;
        assert value != null;
        // handling turkish i issues
        value = value.toUpperCase(Locale.US).toLowerCase(Locale.US);
        if (value.equalsIgnoreCase(ApplicationIntent.READ_ONLY.toString())) {
            applicationIntent = ApplicationIntent.READ_ONLY;
        } else if (value.equalsIgnoreCase(ApplicationIntent.READ_WRITE.toString())) {
            applicationIntent = ApplicationIntent.READ_WRITE;
        } else {
            MessageFormat form = new MessageFormat(SQLServerException.getErrString("R_invalidapplicationIntent"));
            Object[] msgArgs = {value};
            throw new SQLServerException(null, form.format(msgArgs), null, 0, false);
        }

        return applicationIntent;
    }
}


enum SQLServerDriverObjectProperty {
    GSS_CREDENTIAL("gsscredential", null);
    private final String name;
    private final String defaultValue;

    private SQLServerDriverObjectProperty(String name, String defaultValue) {
        this.name = name;
        this.defaultValue = defaultValue;
    }

    /**
     * Returns string due to structure of DRIVER_PROPERTIES_PROPERTY_ONLY.
     * 
     * @return
     */
    public String getDefaultValue() {
        return defaultValue;
    }

    @Override
    public String toString() {
        return name;
    }
}


enum SQLServerDriverStringProperty {
    APPLICATION_INTENT("applicationIntent", ApplicationIntent.READ_WRITE.toString()),
    APPLICATION_NAME("applicationName", SQLServerDriver.DEFAULT_APP_NAME),
    DATABASE_NAME("databaseName", ""),
    FAILOVER_PARTNER("failoverPartner", ""),
    HOSTNAME_IN_CERTIFICATE("hostNameInCertificate", ""),
    INSTANCE_NAME("instanceName", ""),
    JAAS_CONFIG_NAME("jaasConfigurationName", "SQLJDBCDriver"),
    PASSWORD("password", ""),
    RESPONSE_BUFFERING("responseBuffering", "adaptive"),
    SELECT_METHOD("selectMethod", "direct"),
    SERVER_NAME("serverName", ""),
    SERVER_SPN("serverSpn", ""),
    TRUST_STORE_TYPE("trustStoreType", "JKS"),
    TRUST_STORE("trustStore", ""),
    TRUST_STORE_PASSWORD("trustStorePassword", ""),
    TRUST_MANAGER_CLASS("trustManagerClass", ""),
    TRUST_MANAGER_CONSTRUCTOR_ARG("trustManagerConstructorArg", ""),
    USER("user", ""),
    WORKSTATION_ID("workstationID", Util.WSIDNotAvailable),
    AUTHENTICATION_SCHEME("authenticationScheme", AuthenticationScheme.nativeAuthentication.toString()),
    AUTHENTICATION("authentication", SqlAuthentication.NotSpecified.toString()),
    ACCESS_TOKEN("accessToken", ""),
    COLUMN_ENCRYPTION("columnEncryptionSetting", ColumnEncryptionSetting.Disabled.toString()),
    KEY_STORE_AUTHENTICATION("keyStoreAuthentication", ""),
    KEY_STORE_SECRET("keyStoreSecret", ""),
    KEY_STORE_LOCATION("keyStoreLocation", ""),
    SSL_PROTOCOL("sslProtocol", SSLProtocol.TLS.toString()),
<<<<<<< HEAD
    KEY_VAULT_COLUMN_ENCRYPTION_PROVIDER_CLIENT_ID("keyVaultColumnEncryptionProviderClientId", ""),
    KEY_VAULT_COLUMN_ENCRYPTION_PROVIDER_CLIENT_KEY("keyVaultColumnEncryptionProviderClientKey", "");
=======
    MSI_CLIENT_ID("msiClientId", ""),;
>>>>>>> e52ea2cd

    private final String name;
    private final String defaultValue;

    private SQLServerDriverStringProperty(String name, String defaultValue) {
        this.name = name;
        this.defaultValue = defaultValue;
    }

    String getDefaultValue() {
        return defaultValue;
    }

    @Override
    public String toString() {
        return name;
    }
}


enum SQLServerDriverIntProperty {
    PACKET_SIZE("packetSize", TDS.DEFAULT_PACKET_SIZE),
    LOCK_TIMEOUT("lockTimeout", -1),
    LOGIN_TIMEOUT("loginTimeout", 15),
    QUERY_TIMEOUT("queryTimeout", -1),
    PORT_NUMBER("portNumber", 1433),
    SOCKET_TIMEOUT("socketTimeout", 0),
    SERVER_PREPARED_STATEMENT_DISCARD_THRESHOLD("serverPreparedStatementDiscardThreshold", SQLServerConnection.DEFAULT_SERVER_PREPARED_STATEMENT_DISCARD_THRESHOLD),
    STATEMENT_POOLING_CACHE_SIZE("statementPoolingCacheSize", SQLServerConnection.DEFAULT_STATEMENT_POOLING_CACHE_SIZE),
    CANCEL_QUERY_TIMEOUT("cancelQueryTimeout", -1),;

    private final String name;
    private final int defaultValue;

    private SQLServerDriverIntProperty(String name, int defaultValue) {
        this.name = name;
        this.defaultValue = defaultValue;
    }

    int getDefaultValue() {
        return defaultValue;
    }

    @Override
    public String toString() {
        return name;
    }
}


enum SQLServerDriverBooleanProperty {
    DISABLE_STATEMENT_POOLING("disableStatementPooling", true),
    ENCRYPT("encrypt", false),
    INTEGRATED_SECURITY("integratedSecurity", false),
    LAST_UPDATE_COUNT("lastUpdateCount", true),
    MULTI_SUBNET_FAILOVER("multiSubnetFailover", false),
    SERVER_NAME_AS_ACE("serverNameAsACE", false),
    SEND_STRING_PARAMETERS_AS_UNICODE("sendStringParametersAsUnicode", true),
    SEND_TIME_AS_DATETIME("sendTimeAsDatetime", true),
    TRANSPARENT_NETWORK_IP_RESOLUTION("TransparentNetworkIPResolution", true),
    TRUST_SERVER_CERTIFICATE("trustServerCertificate", false),
    XOPEN_STATES("xopenStates", false),
    FIPS("fips", false),
    ENABLE_PREPARE_ON_FIRST_PREPARED_STATEMENT("enablePrepareOnFirstPreparedStatementCall", SQLServerConnection.DEFAULT_ENABLE_PREPARE_ON_FIRST_PREPARED_STATEMENT_CALL),
    USE_BULK_COPY_FOR_BATCH_INSERT("useBulkCopyForBatchInsert", false);

    private final String name;
    private final boolean defaultValue;

    private SQLServerDriverBooleanProperty(String name, boolean defaultValue) {
        this.name = name;
        this.defaultValue = defaultValue;
    }

    boolean getDefaultValue() {
        return defaultValue;
    }

    @Override
    public String toString() {
        return name;
    }
}


/**
 * Provides methods to connect to a SQL Server database and to obtain information about the JDBC driver.
 */
public final class SQLServerDriver implements java.sql.Driver {
    static final String PRODUCT_NAME = "Microsoft JDBC Driver " + SQLJdbcVersion.major + "." + SQLJdbcVersion.minor
            + " for SQL Server";
    static final String DEFAULT_APP_NAME = "Microsoft JDBC Driver for SQL Server";

    private static final String[] TRUE_FALSE = {"true", "false"};
    private static final SQLServerDriverPropertyInfo[] DRIVER_PROPERTIES = {
            // default required available choices
            // property name value property (if appropriate)
            new SQLServerDriverPropertyInfo(SQLServerDriverStringProperty.APPLICATION_INTENT.toString(),
                    SQLServerDriverStringProperty.APPLICATION_INTENT.getDefaultValue(), false,
                    new String[] {ApplicationIntent.READ_ONLY.toString(), ApplicationIntent.READ_WRITE.toString()}),
            new SQLServerDriverPropertyInfo(SQLServerDriverStringProperty.APPLICATION_NAME.toString(),
                    SQLServerDriverStringProperty.APPLICATION_NAME.getDefaultValue(), false, null),
            new SQLServerDriverPropertyInfo(SQLServerDriverStringProperty.COLUMN_ENCRYPTION.toString(),
                    SQLServerDriverStringProperty.COLUMN_ENCRYPTION.getDefaultValue(), false,
                    new String[] {ColumnEncryptionSetting.Disabled.toString(),
                            ColumnEncryptionSetting.Enabled.toString()}),
            new SQLServerDriverPropertyInfo(SQLServerDriverStringProperty.DATABASE_NAME.toString(),
                    SQLServerDriverStringProperty.DATABASE_NAME.getDefaultValue(), false, null),
            new SQLServerDriverPropertyInfo(SQLServerDriverBooleanProperty.DISABLE_STATEMENT_POOLING.toString(),
                    Boolean.toString(SQLServerDriverBooleanProperty.DISABLE_STATEMENT_POOLING.getDefaultValue()), false,
                    new String[] {"true"}),
            new SQLServerDriverPropertyInfo(SQLServerDriverBooleanProperty.ENCRYPT.toString(),
                    Boolean.toString(SQLServerDriverBooleanProperty.ENCRYPT.getDefaultValue()), false, TRUE_FALSE),
            new SQLServerDriverPropertyInfo(SQLServerDriverStringProperty.FAILOVER_PARTNER.toString(),
                    SQLServerDriverStringProperty.FAILOVER_PARTNER.getDefaultValue(), false, null),
            new SQLServerDriverPropertyInfo(SQLServerDriverStringProperty.HOSTNAME_IN_CERTIFICATE.toString(),
                    SQLServerDriverStringProperty.HOSTNAME_IN_CERTIFICATE.getDefaultValue(), false, null),
            new SQLServerDriverPropertyInfo(SQLServerDriverStringProperty.INSTANCE_NAME.toString(),
                    SQLServerDriverStringProperty.INSTANCE_NAME.getDefaultValue(), false, null),
            new SQLServerDriverPropertyInfo(SQLServerDriverBooleanProperty.INTEGRATED_SECURITY.toString(),
                    Boolean.toString(SQLServerDriverBooleanProperty.INTEGRATED_SECURITY.getDefaultValue()), false,
                    TRUE_FALSE),
            new SQLServerDriverPropertyInfo(SQLServerDriverStringProperty.KEY_STORE_AUTHENTICATION.toString(),
                    SQLServerDriverStringProperty.KEY_STORE_AUTHENTICATION.getDefaultValue(), false,
                    new String[] {KeyStoreAuthentication.JavaKeyStorePassword.toString()}),
            new SQLServerDriverPropertyInfo(SQLServerDriverStringProperty.KEY_STORE_SECRET.toString(),
                    SQLServerDriverStringProperty.KEY_STORE_SECRET.getDefaultValue(), false, null),
            new SQLServerDriverPropertyInfo(SQLServerDriverStringProperty.KEY_STORE_LOCATION.toString(),
                    SQLServerDriverStringProperty.KEY_STORE_LOCATION.getDefaultValue(), false, null),
            new SQLServerDriverPropertyInfo(SQLServerDriverBooleanProperty.LAST_UPDATE_COUNT.toString(),
                    Boolean.toString(SQLServerDriverBooleanProperty.LAST_UPDATE_COUNT.getDefaultValue()), false,
                    TRUE_FALSE),
            new SQLServerDriverPropertyInfo(SQLServerDriverIntProperty.LOCK_TIMEOUT.toString(),
                    Integer.toString(SQLServerDriverIntProperty.LOCK_TIMEOUT.getDefaultValue()), false, null),
            new SQLServerDriverPropertyInfo(SQLServerDriverIntProperty.LOGIN_TIMEOUT.toString(),
                    Integer.toString(SQLServerDriverIntProperty.LOGIN_TIMEOUT.getDefaultValue()), false, null),
            new SQLServerDriverPropertyInfo(SQLServerDriverBooleanProperty.MULTI_SUBNET_FAILOVER.toString(),
                    Boolean.toString(SQLServerDriverBooleanProperty.MULTI_SUBNET_FAILOVER.getDefaultValue()), false,
                    TRUE_FALSE),
            new SQLServerDriverPropertyInfo(SQLServerDriverIntProperty.PACKET_SIZE.toString(),
                    Integer.toString(SQLServerDriverIntProperty.PACKET_SIZE.getDefaultValue()), false, null),
            new SQLServerDriverPropertyInfo(SQLServerDriverStringProperty.PASSWORD.toString(),
                    SQLServerDriverStringProperty.PASSWORD.getDefaultValue(), true, null),
            new SQLServerDriverPropertyInfo(SQLServerDriverIntProperty.PORT_NUMBER.toString(),
                    Integer.toString(SQLServerDriverIntProperty.PORT_NUMBER.getDefaultValue()), false, null),
            new SQLServerDriverPropertyInfo(SQLServerDriverIntProperty.QUERY_TIMEOUT.toString(),
                    Integer.toString(SQLServerDriverIntProperty.QUERY_TIMEOUT.getDefaultValue()), false, null),
            new SQLServerDriverPropertyInfo(SQLServerDriverStringProperty.RESPONSE_BUFFERING.toString(),
                    SQLServerDriverStringProperty.RESPONSE_BUFFERING.getDefaultValue(), false,
                    new String[] {"adaptive", "full"}),
            new SQLServerDriverPropertyInfo(SQLServerDriverStringProperty.SELECT_METHOD.toString(),
                    SQLServerDriverStringProperty.SELECT_METHOD.getDefaultValue(), false,
                    new String[] {"direct", "cursor"}),
            new SQLServerDriverPropertyInfo(SQLServerDriverBooleanProperty.SEND_STRING_PARAMETERS_AS_UNICODE.toString(),
                    Boolean.toString(
                            SQLServerDriverBooleanProperty.SEND_STRING_PARAMETERS_AS_UNICODE.getDefaultValue()),
                    false, TRUE_FALSE),
            new SQLServerDriverPropertyInfo(SQLServerDriverBooleanProperty.SERVER_NAME_AS_ACE.toString(),
                    Boolean.toString(SQLServerDriverBooleanProperty.SERVER_NAME_AS_ACE.getDefaultValue()), false,
                    TRUE_FALSE),
            new SQLServerDriverPropertyInfo(SQLServerDriverStringProperty.SERVER_NAME.toString(),
                    SQLServerDriverStringProperty.SERVER_NAME.getDefaultValue(), false, null),
            new SQLServerDriverPropertyInfo(SQLServerDriverStringProperty.SERVER_SPN.toString(),
                    SQLServerDriverStringProperty.SERVER_SPN.getDefaultValue(), false, null),
            new SQLServerDriverPropertyInfo(SQLServerDriverBooleanProperty.TRANSPARENT_NETWORK_IP_RESOLUTION.toString(),
                    Boolean.toString(
                            SQLServerDriverBooleanProperty.TRANSPARENT_NETWORK_IP_RESOLUTION.getDefaultValue()),
                    false, TRUE_FALSE),
            new SQLServerDriverPropertyInfo(SQLServerDriverBooleanProperty.TRUST_SERVER_CERTIFICATE.toString(),
                    Boolean.toString(SQLServerDriverBooleanProperty.TRUST_SERVER_CERTIFICATE.getDefaultValue()), false,
                    TRUE_FALSE),
            new SQLServerDriverPropertyInfo(SQLServerDriverStringProperty.TRUST_STORE_TYPE.toString(),
                    SQLServerDriverStringProperty.TRUST_STORE_TYPE.getDefaultValue(), false, null),
            new SQLServerDriverPropertyInfo(SQLServerDriverStringProperty.TRUST_STORE.toString(),
                    SQLServerDriverStringProperty.TRUST_STORE.getDefaultValue(), false, null),
            new SQLServerDriverPropertyInfo(SQLServerDriverStringProperty.TRUST_STORE_PASSWORD.toString(),
                    SQLServerDriverStringProperty.TRUST_STORE_PASSWORD.getDefaultValue(), false, null),
            new SQLServerDriverPropertyInfo(SQLServerDriverStringProperty.TRUST_MANAGER_CLASS.toString(),
                    SQLServerDriverStringProperty.TRUST_MANAGER_CLASS.getDefaultValue(), false, null),
            new SQLServerDriverPropertyInfo(SQLServerDriverStringProperty.TRUST_MANAGER_CONSTRUCTOR_ARG.toString(),
                    SQLServerDriverStringProperty.TRUST_MANAGER_CONSTRUCTOR_ARG.getDefaultValue(), false, null),
            new SQLServerDriverPropertyInfo(SQLServerDriverBooleanProperty.SEND_TIME_AS_DATETIME.toString(),
                    Boolean.toString(SQLServerDriverBooleanProperty.SEND_TIME_AS_DATETIME.getDefaultValue()), false,
                    TRUE_FALSE),
            new SQLServerDriverPropertyInfo(SQLServerDriverStringProperty.USER.toString(),
                    SQLServerDriverStringProperty.USER.getDefaultValue(), true, null),
            new SQLServerDriverPropertyInfo(SQLServerDriverStringProperty.WORKSTATION_ID.toString(),
                    SQLServerDriverStringProperty.WORKSTATION_ID.getDefaultValue(), false, null),
            new SQLServerDriverPropertyInfo(SQLServerDriverBooleanProperty.XOPEN_STATES.toString(),
                    Boolean.toString(SQLServerDriverBooleanProperty.XOPEN_STATES.getDefaultValue()), false, TRUE_FALSE),
            new SQLServerDriverPropertyInfo(SQLServerDriverStringProperty.AUTHENTICATION_SCHEME.toString(),
                    SQLServerDriverStringProperty.AUTHENTICATION_SCHEME.getDefaultValue(), false,
                    new String[] {AuthenticationScheme.javaKerberos.toString(),
                            AuthenticationScheme.nativeAuthentication.toString()}),
            new SQLServerDriverPropertyInfo(SQLServerDriverStringProperty.AUTHENTICATION.toString(),
                    SQLServerDriverStringProperty.AUTHENTICATION.getDefaultValue(), false,
                    new String[] {SqlAuthentication.NotSpecified.toString(), SqlAuthentication.SqlPassword.toString(),
                            SqlAuthentication.ActiveDirectoryPassword.toString(),
                            SqlAuthentication.ActiveDirectoryIntegrated.toString(),
                            SqlAuthentication.ActiveDirectoryMSI.toString()}),
            new SQLServerDriverPropertyInfo(SQLServerDriverIntProperty.SOCKET_TIMEOUT.toString(),
                    Integer.toString(SQLServerDriverIntProperty.SOCKET_TIMEOUT.getDefaultValue()), false, null),
            new SQLServerDriverPropertyInfo(SQLServerDriverBooleanProperty.FIPS.toString(),
                    Boolean.toString(SQLServerDriverBooleanProperty.FIPS.getDefaultValue()), false, TRUE_FALSE),
            new SQLServerDriverPropertyInfo(
                    SQLServerDriverBooleanProperty.ENABLE_PREPARE_ON_FIRST_PREPARED_STATEMENT.toString(),
                    Boolean.toString(SQLServerDriverBooleanProperty.ENABLE_PREPARE_ON_FIRST_PREPARED_STATEMENT
                            .getDefaultValue()),
                    false, TRUE_FALSE),
            new SQLServerDriverPropertyInfo(
                    SQLServerDriverIntProperty.SERVER_PREPARED_STATEMENT_DISCARD_THRESHOLD.toString(),
                    Integer.toString(
                            SQLServerDriverIntProperty.SERVER_PREPARED_STATEMENT_DISCARD_THRESHOLD.getDefaultValue()),
                    false, null),
            new SQLServerDriverPropertyInfo(SQLServerDriverIntProperty.STATEMENT_POOLING_CACHE_SIZE.toString(),
                    Integer.toString(SQLServerDriverIntProperty.STATEMENT_POOLING_CACHE_SIZE.getDefaultValue()), false,
                    null),
            new SQLServerDriverPropertyInfo(SQLServerDriverStringProperty.JAAS_CONFIG_NAME.toString(),
                    SQLServerDriverStringProperty.JAAS_CONFIG_NAME.getDefaultValue(), false, null),
            new SQLServerDriverPropertyInfo(SQLServerDriverStringProperty.SSL_PROTOCOL.toString(),
                    SQLServerDriverStringProperty.SSL_PROTOCOL.getDefaultValue(), false,
                    new String[] {SSLProtocol.TLS.toString(), SSLProtocol.TLS_V10.toString(),
                            SSLProtocol.TLS_V11.toString(), SSLProtocol.TLS_V12.toString()}),
            new SQLServerDriverPropertyInfo(SQLServerDriverIntProperty.CANCEL_QUERY_TIMEOUT.toString(),
                    Integer.toString(SQLServerDriverIntProperty.CANCEL_QUERY_TIMEOUT.getDefaultValue()), false, null),
            new SQLServerDriverPropertyInfo(SQLServerDriverBooleanProperty.USE_BULK_COPY_FOR_BATCH_INSERT.toString(),
                    Boolean.toString(SQLServerDriverBooleanProperty.USE_BULK_COPY_FOR_BATCH_INSERT.getDefaultValue()),
                    false, TRUE_FALSE),
<<<<<<< HEAD
            new SQLServerDriverPropertyInfo(SQLServerDriverStringProperty.KEY_VAULT_COLUMN_ENCRYPTION_PROVIDER_CLIENT_ID.toString(),
                    SQLServerDriverStringProperty.KEY_VAULT_COLUMN_ENCRYPTION_PROVIDER_CLIENT_ID.getDefaultValue(), false, null),
            new SQLServerDriverPropertyInfo(SQLServerDriverStringProperty.KEY_VAULT_COLUMN_ENCRYPTION_PROVIDER_CLIENT_KEY.toString(),
                    SQLServerDriverStringProperty.KEY_VAULT_COLUMN_ENCRYPTION_PROVIDER_CLIENT_KEY.getDefaultValue(), false, null)};
=======
            new SQLServerDriverPropertyInfo(SQLServerDriverStringProperty.MSI_CLIENT_ID.toString(),
                    SQLServerDriverStringProperty.MSI_CLIENT_ID.getDefaultValue(), false, null),};
>>>>>>> e52ea2cd

    /**
     * Properties that can only be set by using Properties. Cannot set in connection string
     */
    private static final SQLServerDriverPropertyInfo[] DRIVER_PROPERTIES_PROPERTY_ONLY = {
            // default required available choices
            // property name value property (if appropriate)
            new SQLServerDriverPropertyInfo(SQLServerDriverStringProperty.ACCESS_TOKEN.toString(),
                    SQLServerDriverStringProperty.ACCESS_TOKEN.getDefaultValue(), false, null),
            new SQLServerDriverPropertyInfo(SQLServerDriverObjectProperty.GSS_CREDENTIAL.toString(),
                    SQLServerDriverObjectProperty.GSS_CREDENTIAL.getDefaultValue(), false, null),};

    private static final String driverPropertiesSynonyms[][] = {
            {"database", SQLServerDriverStringProperty.DATABASE_NAME.toString()},
            {"userName", SQLServerDriverStringProperty.USER.toString()},
            {"server", SQLServerDriverStringProperty.SERVER_NAME.toString()},
            {"port", SQLServerDriverIntProperty.PORT_NUMBER.toString()}};
    static private final AtomicInteger baseID = new AtomicInteger(0); // Unique id generator for each instance (used for
                                                                      // logging).
    final private int instanceID; // Unique id for this instance.
    final private String traceID;

    // Returns unique id for each instance.
    private static int nextInstanceID() {
        return baseID.incrementAndGet();
    }

    @Override
    final public String toString() {
        return traceID;
    }

    static final private java.util.logging.Logger loggerExternal = java.util.logging.Logger
            .getLogger("com.microsoft.sqlserver.jdbc.Driver");
    static final private java.util.logging.Logger parentLogger = java.util.logging.Logger
            .getLogger("com.microsoft.sqlserver.jdbc");
    final private String loggingClassName;

    String getClassNameLogging() {
        return loggingClassName;
    }

    private final static java.util.logging.Logger drLogger = java.util.logging.Logger
            .getLogger("com.microsoft.sqlserver.jdbc.internals.SQLServerDriver");
    private static java.sql.Driver mssqlDriver = null;
    // Register with the DriverManager
    static {
        try {
            register();
        } catch (SQLException e) {
            if (drLogger.isLoggable(Level.FINER) && Util.IsActivityTraceOn()) {
                drLogger.finer("Error registering driver: " + e);
            }
        }
    }

    /*
     * Registers the driver with DriverManager. No-op if driver is already registered.
     */
    public static void register() throws SQLException {
        if (!isRegistered()) {
            mssqlDriver = new SQLServerDriver();
            DriverManager.registerDriver(mssqlDriver);
        }
    }

    /*
     * De-registers the driver with the DriverManager. No-op if the driver is not registered.
     */
    public static void deregister() throws SQLException {
        if (isRegistered()) {
            DriverManager.deregisterDriver(mssqlDriver);
            mssqlDriver = null;
        }
    }

    /*
     * Checks whether the driver has been registered with the driver manager.
     */
    public static boolean isRegistered() {
        return mssqlDriver != null;
    }

    public SQLServerDriver() {
        instanceID = nextInstanceID();
        traceID = "SQLServerDriver:" + instanceID;
        loggingClassName = "com.microsoft.sqlserver.jdbc." + "SQLServerDriver:" + instanceID;
    }

    /**
     * Provides Helper function used to fix the case sensitivity, synonyms and remove unknown tokens from the
     * properties.
     */
    static Properties fixupProperties(Properties props) throws SQLServerException {
        // assert props !=null
        Properties fixedup = new Properties();
        Enumeration<?> e = props.keys();
        while (e.hasMoreElements()) {
            String name = (String) e.nextElement();
            String newname = getNormalizedPropertyName(name, drLogger);

            if (null == newname) {
                newname = getPropertyOnlyName(name, drLogger);
            }

            if (null != newname) {
                String val = props.getProperty(name);
                if (null != val) {
                    // replace with the driver approved name
                    fixedup.setProperty(newname, val);
                } else if (newname.equalsIgnoreCase("gsscredential") && (props.get(name) instanceof GSSCredential)) {
                    fixedup.put(newname, props.get(name));
                } else {
                    MessageFormat form = new MessageFormat(SQLServerException.getErrString("R_invalidpropertyValue"));
                    Object[] msgArgs = {name};
                    throw new SQLServerException(null, form.format(msgArgs), null, 0, false);
                }
            }

        }
        return fixedup;
    }

    /**
     * Provides Helper function used to merge together the property set extracted from the url and the user supplied
     * property set passed in by the caller. This function is used by both SQLServerDriver.connect and
     * SQLServerDataSource.getConnectionInternal to centralize this property merging code.
     */
    static Properties mergeURLAndSuppliedProperties(Properties urlProps,
            Properties suppliedProperties) throws SQLServerException {
        if (null == suppliedProperties)
            return urlProps;
        if (suppliedProperties.isEmpty())
            return urlProps;
        Properties suppliedPropertiesFixed = fixupProperties(suppliedProperties);
        // Merge URL properties and supplied properties.
        for (SQLServerDriverPropertyInfo DRIVER_PROPERTY : DRIVER_PROPERTIES) {
            String sProp = DRIVER_PROPERTY.getName();
            String sPropVal = suppliedPropertiesFixed.getProperty(sProp); // supplied properties have precedence
            if (null != sPropVal) {
                // overwrite the property in urlprops if already exists. supp prop has more precedence
                urlProps.put(sProp, sPropVal);
            }
        }

        // Merge URL properties with property-only properties
        for (SQLServerDriverPropertyInfo aDRIVER_PROPERTIES_PROPERTY_ONLY : DRIVER_PROPERTIES_PROPERTY_ONLY) {
            String sProp = aDRIVER_PROPERTIES_PROPERTY_ONLY.getName();
            Object oPropVal = suppliedPropertiesFixed.get(sProp); // supplied properties have precedence
            if (null != oPropVal) {
                // overwrite the property in urlprops if already exists. supp prop has more precedence
                urlProps.put(sProp, oPropVal);
            }
        }

        return urlProps;
    }

    /**
     * Returns the normalized the property names.
     * 
     * @param name
     *        name to normalize
     * @param logger
     * @return the normalized property name
     */
    static String getNormalizedPropertyName(String name, Logger logger) {
        if (null == name)
            return name;

        for (String[] driverPropertiesSynonym : driverPropertiesSynonyms) {
            if (driverPropertiesSynonym[0].equalsIgnoreCase(name)) {
                return driverPropertiesSynonym[1];
            }
        }
        for (SQLServerDriverPropertyInfo DRIVER_PROPERTY : DRIVER_PROPERTIES) {
            if (DRIVER_PROPERTY.getName().equalsIgnoreCase(name)) {
                return DRIVER_PROPERTY.getName();
            }
        }

        if (logger.isLoggable(Level.FINER))
            logger.finer("Unknown property" + name);
        return null;
    }

    /**
     * Returns the property-only names that do not work with connection string.
     * 
     * @param name
     *        to normalize
     * @param logger
     * @return the normalized property name
     */
    static String getPropertyOnlyName(String name, Logger logger) {
        if (null == name)
            return name;

        for (SQLServerDriverPropertyInfo aDRIVER_PROPERTIES_PROPERTY_ONLY : DRIVER_PROPERTIES_PROPERTY_ONLY) {
            if (aDRIVER_PROPERTIES_PROPERTY_ONLY.getName().equalsIgnoreCase(name)) {
                return aDRIVER_PROPERTIES_PROPERTY_ONLY.getName();
            }
        }

        if (logger.isLoggable(Level.FINER))
            logger.finer("Unknown property" + name);
        return null;
    }

    @Override
    public java.sql.Connection connect(String Url, Properties suppliedProperties) throws SQLServerException {
        loggerExternal.entering(getClassNameLogging(), "connect", "Arguments not traced.");
        SQLServerConnection result = null;

        // Merge connectProperties (from URL) and supplied properties from user.
        Properties connectProperties = parseAndMergeProperties(Url, suppliedProperties);
        if (connectProperties != null) {
            if (Util.use43Wrapper()) {
                result = new SQLServerConnection43(toString());
            } else {
                result = new SQLServerConnection(toString());
            }
            result.connect(connectProperties, null);
        }
        loggerExternal.exiting(getClassNameLogging(), "connect", result);
        return result;
    }

    private Properties parseAndMergeProperties(String Url, Properties suppliedProperties) throws SQLServerException {
        if (Url == null) {
            throw new SQLServerException(null, SQLServerException.getErrString("R_nullConnection"), null, 0, false);
        }

        Properties connectProperties = Util.parseUrl(Url, drLogger);
        if (connectProperties == null)
            return null; // If we are the wrong driver dont throw an exception

        // put the user properties into the connect properties
        int nTimeout = DriverManager.getLoginTimeout();
        if (nTimeout > 0) {
            connectProperties.put(SQLServerDriverIntProperty.LOGIN_TIMEOUT.toString(),
                    Integer.valueOf(nTimeout).toString());
        }

        // Merge connectProperties (from URL) and supplied properties from user.
        connectProperties = mergeURLAndSuppliedProperties(connectProperties, suppliedProperties);
        return connectProperties;
    }

    @Override
    public boolean acceptsURL(String url) throws SQLServerException {
        loggerExternal.entering(getClassNameLogging(), "acceptsURL", "Arguments not traced.");

        if (null == url) {
            throw new SQLServerException(null, SQLServerException.getErrString("R_nullConnection"), null, 0, false);
        }

        boolean result = false;
        try {
            result = (Util.parseUrl(url, drLogger) != null);
        } catch (SQLServerException e) {
            // ignore the exception from the parse URL failure, if we cant parse the URL we do not accept em
            result = false;
        }
        loggerExternal.exiting(getClassNameLogging(), "acceptsURL", result);
        return result;
    }

    @Override
    public DriverPropertyInfo[] getPropertyInfo(String Url, Properties Info) throws SQLServerException {
        loggerExternal.entering(getClassNameLogging(), "getPropertyInfo", "Arguments not traced.");

        Properties connProperties = parseAndMergeProperties(Url, Info);
        // This means we are not the right driver throw an exception.
        if (null == connProperties)
            throw new SQLServerException(null, SQLServerException.getErrString("R_invalidConnection"), null, 0, false);
        DriverPropertyInfo[] properties = getPropertyInfoFromProperties(connProperties);
        loggerExternal.exiting(getClassNameLogging(), "getPropertyInfo");

        return properties;
    }

    static final DriverPropertyInfo[] getPropertyInfoFromProperties(Properties props) {
        DriverPropertyInfo[] properties = new DriverPropertyInfo[DRIVER_PROPERTIES.length];

        for (int i = 0; i < DRIVER_PROPERTIES.length; i++)
            properties[i] = DRIVER_PROPERTIES[i].build(props);
        return properties;
    }

    @Override
    public int getMajorVersion() {
        loggerExternal.entering(getClassNameLogging(), "getMajorVersion");
        loggerExternal.exiting(getClassNameLogging(), "getMajorVersion", SQLJdbcVersion.major);
        return SQLJdbcVersion.major;
    }

    @Override
    public int getMinorVersion() {
        loggerExternal.entering(getClassNameLogging(), "getMinorVersion");
        loggerExternal.exiting(getClassNameLogging(), "getMinorVersion", SQLJdbcVersion.minor);
        return SQLJdbcVersion.minor;
    }

    @Override
    public Logger getParentLogger() {
        return parentLogger;
    }

    @Override
    public boolean jdbcCompliant() {
        loggerExternal.entering(getClassNameLogging(), "jdbcCompliant");
        loggerExternal.exiting(getClassNameLogging(), "jdbcCompliant", Boolean.TRUE);
        return true;
    }
}<|MERGE_RESOLUTION|>--- conflicted
+++ resolved
@@ -286,12 +286,9 @@
     KEY_STORE_SECRET("keyStoreSecret", ""),
     KEY_STORE_LOCATION("keyStoreLocation", ""),
     SSL_PROTOCOL("sslProtocol", SSLProtocol.TLS.toString()),
-<<<<<<< HEAD
+    MSI_CLIENT_ID("msiClientId", ""),
     KEY_VAULT_COLUMN_ENCRYPTION_PROVIDER_CLIENT_ID("keyVaultColumnEncryptionProviderClientId", ""),
     KEY_VAULT_COLUMN_ENCRYPTION_PROVIDER_CLIENT_KEY("keyVaultColumnEncryptionProviderClientKey", "");
-=======
-    MSI_CLIENT_ID("msiClientId", ""),;
->>>>>>> e52ea2cd
 
     private final String name;
     private final String defaultValue;
@@ -520,15 +517,12 @@
             new SQLServerDriverPropertyInfo(SQLServerDriverBooleanProperty.USE_BULK_COPY_FOR_BATCH_INSERT.toString(),
                     Boolean.toString(SQLServerDriverBooleanProperty.USE_BULK_COPY_FOR_BATCH_INSERT.getDefaultValue()),
                     false, TRUE_FALSE),
-<<<<<<< HEAD
+            new SQLServerDriverPropertyInfo(SQLServerDriverStringProperty.MSI_CLIENT_ID.toString(),
+                    SQLServerDriverStringProperty.MSI_CLIENT_ID.getDefaultValue(), false, null),
             new SQLServerDriverPropertyInfo(SQLServerDriverStringProperty.KEY_VAULT_COLUMN_ENCRYPTION_PROVIDER_CLIENT_ID.toString(),
                     SQLServerDriverStringProperty.KEY_VAULT_COLUMN_ENCRYPTION_PROVIDER_CLIENT_ID.getDefaultValue(), false, null),
             new SQLServerDriverPropertyInfo(SQLServerDriverStringProperty.KEY_VAULT_COLUMN_ENCRYPTION_PROVIDER_CLIENT_KEY.toString(),
                     SQLServerDriverStringProperty.KEY_VAULT_COLUMN_ENCRYPTION_PROVIDER_CLIENT_KEY.getDefaultValue(), false, null)};
-=======
-            new SQLServerDriverPropertyInfo(SQLServerDriverStringProperty.MSI_CLIENT_ID.toString(),
-                    SQLServerDriverStringProperty.MSI_CLIENT_ID.getDefaultValue(), false, null),};
->>>>>>> e52ea2cd
 
     /**
      * Properties that can only be set by using Properties. Cannot set in connection string
