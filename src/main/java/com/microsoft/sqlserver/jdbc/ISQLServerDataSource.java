/*
 * Microsoft JDBC Driver for SQL Server Copyright(c) Microsoft Corporation All rights reserved. This program is made
 * available under the terms of the MIT License. See the LICENSE file in the project root for more information.
 */

package com.microsoft.sqlserver.jdbc;

import org.ietf.jgss.GSSCredential;


/**
 * Provides a factory to create connections to the data source represented by this object. This interface was added in
 * SQL Server JDBC Driver 3.0.
 * 
 * This interface is implemented by {@link SQLServerDataSource} Class.
 */
public interface ISQLServerDataSource extends javax.sql.CommonDataSource {

    /**
     * Sets the application intent.
     * 
     * @param applicationIntent
     *        A String that contains the application intent.
     */
    void setApplicationIntent(String applicationIntent);

    /**
     * Returns the application intent.
     * 
     * @return A String that contains the application intent.
     */
    String getApplicationIntent();

    /**
     * Sets the application name.
     * 
     * @param applicationName
     *        A String that contains the name of the application.
     */
    void setApplicationName(String applicationName);

    /**
     * Returns the application name.
     * 
     * @return A String that contains the application name, or "Microsoft JDBC Driver for SQL Server" if no value is
     *         set.
     */
    String getApplicationName();

    /**
     * Sets the database name to connect to.
     * 
     * @param databaseName
     *        A String that contains the database name.
     */
    void setDatabaseName(String databaseName);

    /**
     * Returns the database name.
     * 
     * @return A String that contains the database name or null if no value is set.
     */
    String getDatabaseName();

    /**
     * Sets the SQL Server instance name.
     * 
     * @param instanceName
     *        A String that contains the instance name.
     */
    void setInstanceName(String instanceName);

    /**
     * Returns the SQL Server instance name.
     * 
     * @return A String that contains the instance name, or null if no value is set.
     */
    String getInstanceName();

    /**
     * Sets a Boolean value that indicates if the integratedSecurity property is enabled.
     * 
     * @param enable
     *        true if integratedSecurity is enabled. Otherwise, false.
     */
    void setIntegratedSecurity(boolean enable);

    /**
     * Sets a Boolean value that indicates if the lastUpdateCount property is enabled.
     * 
     * @param lastUpdateCount
     *        true if lastUpdateCount is enabled. Otherwise, false.
     */
    void setLastUpdateCount(boolean lastUpdateCount);

    /**
     * Returns a Boolean value that indicates if the lastUpdateCount property is enabled.
     * 
     * @return true if lastUpdateCount is enabled. Otherwise, false.
     */
    boolean getLastUpdateCount();

    /**
     * Sets a Boolean value that indicates if the encrypt property is enabled.
     * 
     * @param encrypt
     *        true if the Secure Sockets Layer (SSL) encryption is enabled between the client and the SQL Server.
     *        Otherwise, false.
     */
    void setEncrypt(boolean encrypt);

    /**
     * Returns a Boolean value that indicates if the encrypt property is enabled.
     * 
     * @return true if encrypt is enabled. Otherwise, false.
     */
    boolean getEncrypt();

    /**
     * Sets the value to enable/disable Transparent Netowrk IP Resolution (TNIR). Beginning in version 6.0 of the
     * Microsoft JDBC Driver for SQL Server, a new connection property transparentNetworkIPResolution (TNIR) is added
     * for transparent connection to Always On availability groups or to a server which has multiple IP addresses
     * associated. When transparentNetworkIPResolution is true, the driver attempts to connect to the first IP address
     * available. If the first attempt fails, the driver tries to connect to all IP addresses in parallel until the
     * timeout expires, discarding any pending connection attempts when one of them succeeds.
     * <p>
     * transparentNetworkIPResolution is ignored if multiSubnetFailover is true
     * <p>
     * transparentNetworkIPResolution is ignored if database mirroring is used
     * <p>
     * transparentNetworkIPResolution is ignored if there are more than 64 IP addresses
     * 
     * @param tnir
     *        if set to true, the driver attempts to connect to the first IP address available. It is true by default.
     */
    void setTransparentNetworkIPResolution(boolean tnir);

    /**
     * Returns the TransparentNetworkIPResolution value.
     * 
     * @return if enabled, returns true. Otherwise, false.
     */
    boolean getTransparentNetworkIPResolution();

    /**
     * Sets a Boolean value that indicates if the trustServerCertificate property is enabled.
     * 
     * @param e
     *        true, if the server Secure Sockets Layer (SSL) certificate should be automatically trusted when the
     *        communication layer is encrypted using SSL. Otherwise, false.
     */
    void setTrustServerCertificate(boolean e);

    /**
     * Returns a Boolean value that indicates if the trustServerCertificate property is enabled.
     * 
     * @return true if trustServerCertificate is enabled. Otherwise, false.
     */
    boolean getTrustServerCertificate();

    /**
     * Sets the keystore type for the trustStore.
     * 
     * @param trustStoreType
     *        A String that contains the trust store type
     */
    void setTrustStoreType(String trustStoreType);

    /**
     * Returns the keyStore Type for the trustStore.
     * 
     * @return trustStoreType A String that contains the trust store type
     */
    String getTrustStoreType();

    /**
     * Sets the path (including file name) to the certificate trustStore file.
     * 
     * @param trustStore
     *        A String that contains the path (including file name) to the certificate trustStore file.
     */
    void setTrustStore(String trustStore);

    /**
     * Returns the path (including file name) to the certificate trustStore file.
     * 
     * @return trustStore A String that contains the path (including file name) to the certificate trustStore file, or
     *         null if no value is set.
     */
    String getTrustStore();

    /**
     * Sets the password that is used to check the integrity of the trustStore data.
     * 
     * @param trustStorePassword
     *        A String that contains the password that is used to check the integrity of the trustStore data.
     */
    void setTrustStorePassword(String trustStorePassword);

    /**
     * Sets the host name to be used in validating the SQL Server Secure Sockets Layer (SSL) certificate.
     * 
     * @param hostName
     *        A String that contains the host name.
     */
    void setHostNameInCertificate(String hostName);

    /**
     * Returns the host name used in validating the SQL Server Secure Sockets Layer (SSL) certificate.
     * 
     * @return A String that contains the host name, or null if no value is set.
     */
    String getHostNameInCertificate();

    /**
     * Sets an int value that indicates the number of milliseconds to wait before the database reports a lock time out.
     * 
     * @param lockTimeout
     *        An int value that contains the number of milliseconds to wait.
     */
    void setLockTimeout(int lockTimeout);

    /**
     * Returns an int value that indicates the number of milliseconds that the database will wait before reporting a
     * lock time out.
     * 
     * @return An int value that contains the number of milliseconds that the database will wait.
     */
    int getLockTimeout();

    /**
     * Sets the password that will be used to connect to SQL Server.
     * 
     * @param password
     *        A String that contains the password.
     */
    void setPassword(String password);

    /**
     * Sets the port number to be used to communicate with SQL Server.
     * 
     * @param portNumber
     *        An int value that contains the port number.
     */
    void setPortNumber(int portNumber);

    /**
     * Returns the current port number that is used to communicate with SQL Server.
     * 
     * @return An int value that contains the current port number.
     */
    int getPortNumber();

    /**
     * Sets the default cursor type that is used for all result sets that are created by using this SQLServerDataSource
     * object.
     * 
     * @param selectMethod
     *        A String value that contains the default cursor type.
     */
    void setSelectMethod(String selectMethod);

    /**
     * Returns the default cursor type used for all result sets that are created by using this SQLServerDataSource
     * object.
     * 
     * @return A String value that contains the default cursor type.
     */
    String getSelectMethod();

    /**
     * Sets the response buffering mode for connections created by using this SQLServerDataSource object.
     * 
     * @param bufferingMode
     *        A String that contains the buffering and streaming mode. The valid mode can be one of the following
     *        case-insensitive Strings: full or adaptive.
     */
    void setResponseBuffering(String bufferingMode);

    /**
     * Returns the response buffering mode for this SQLServerDataSource object.
     * 
     * @return A String that contains a lower-case full or adaptive.
     */
    String getResponseBuffering();

    /**
     * Sets the value to enable/disable the replication connection property.
     * 
     * @param replication
     *        A Boolean value. When true, tells the server that the connection is used for replication.
     */
    void setReplication(boolean replication);

    /**
     * Returns the value of the replication connection property.
     * 
     * @return true if the connection is to be used for replication. Otherwise false.
     */
    boolean getReplication();

    /**
     * Sets the value to enable/disable the sendTimeAsDatetime connection property.
     * 
     * @param sendTimeAsDatetime
     *        A Boolean value. When true, causes java.sql.Time values to be sent to the server as SQL Server datetime
     *        types. When false, causes java.sql.Time values to be sent to the server as SQL Server time types.
     */
    void setSendTimeAsDatetime(boolean sendTimeAsDatetime);

    /**
     * Returns the value of the sendTimeAsDatetime connection property. This method was added in SQL Server JDBC Driver
     * 3.0. Returns the setting of the sendTimeAsDatetime connection property.
     * 
     * @return true if java.sql.Time values will be sent to the server as a SQL Server datetime type. false if
     *         java.sql.Time values will be sent to the server as a SQL Server time type.
     */
    boolean getSendTimeAsDatetime();

    /**
     * Sets a boolean value that indicates if sending string parameters to the server in UNICODE format is enabled.
     * 
     * @param sendStringParametersAsUnicode
     *        true if string parameters are sent to the server in UNICODE format. Otherwise, false.
     */
    void setSendStringParametersAsUnicode(boolean sendStringParametersAsUnicode);

    /**
     * Returns whether sending string parameters to the server in UNICODE format is enabled.
     * 
     * @return true if string parameters are sent to the server in UNICODE format. Otherwise, false.
     */
    boolean getSendStringParametersAsUnicode();

    /**
     * Sets whether the serverName will be translated from Unicode to ASCII Compatible Encoding (ACE).
     * 
     * @param serverNameAsACE
     *        if enabled the servername will be translated to ASCII Compatible Encoding (ACE)
     */
    void setServerNameAsACE(boolean serverNameAsACE);

    /**
     * Returns if the serverName should be translated from Unicode to ASCII Compatible Encoding (ACE).
     * 
     * @return if enabled, will return true. Otherwise, false.
     */
    boolean getServerNameAsACE();

    /**
     * Sets the name of the computer that is running SQL Server.
     * 
     * @param serverName
     *        A String that contains the server name.
     */
    void setServerName(String serverName);

    /**
     * Returns the name of the SQL Server instance.
     * 
     * @return A String that contains the server name or null if no value is set.
     */
    String getServerName();

    /**
     * Sets the name of the failover server that is used in a database mirroring configuration.
     * 
     * @param serverName
     *        A String that contains the failover server name.
     */
    void setFailoverPartner(String serverName);

    /**
     * Returns the name of the failover server that is used in a database mirroring configuration.
     * 
     * @return A String that contains the name of the failover partner, or null if none is set.
     */
    String getFailoverPartner();

    /**
     * Sets the value of the multiSubnetFailover connection property.
     * 
     * @param multiSubnetFailover
     *        The new value of the multiSubnetFailover connection property.
     */
    void setMultiSubnetFailover(boolean multiSubnetFailover);

    /**
     * Returns the value of the multiSubnetFailover connection property.
     * 
     * @return Returns true or false, depending on the current setting of the connection property.
     */
    boolean getMultiSubnetFailover();

    /**
     * Sets the user name that is used to connect the data source.
     * 
     * @param user
     *        A String that contains the user name.
     */
    void setUser(String user);

    /**
     * Returns the user name that is used to connect the data source.
     * 
     * @return A String that contains the user name.
     */
    String getUser();

    /**
     * Sets the name of the client computer name that is used to connect to the data source.
     * 
     * @param workstationID
     *        A String that contains the client computer name.
     */
    void setWorkstationID(String workstationID);

    /**
     * Returns the name of the client computer name that is used to connect to the data source.
     * 
     * @return A String that contains the client computer name.
     */
    String getWorkstationID();

    /**
     * Sets whether converting SQL states to XOPEN compliant states is enabled.
     * 
     * @param xopenStates
     *        true if converting SQL states to XOPEN compliant states is enabled. Otherwise, false.
     */
    void setXopenStates(boolean xopenStates);

    /**
     * Returns the value that indicates if converting SQL states to XOPEN compliant states is enabled.
     * 
     * @return true if converting SQL states to XOPEN compliant states is enabled. Otherwise, false.
     */
    boolean getXopenStates();

    /**
     * Sets the URL that is used to connect to the data source.
     * 
     * @param url
     *        A String that contains the URL.
     */
    void setURL(String url);

    /**
     * Returns the URL that is used to connect to the data source.
     * 
     * @return A String that contains the URL.
     */
    String getURL();

    /**
     * Sets the description of the data source.
     * 
     * @param description
     *        A String that contains the description.
     */
    void setDescription(String description);

    /**
     * Returns a description of the data source.
     * 
     * @return A String that contains the data source description or null if no value is set.
     */
    String getDescription();

    /**
     * Sets the current network packet size used to communicate with SQL Server, specified in bytes.
     * 
     * @param packetSize
     *        An int value containing the network packet size.
     */
    void setPacketSize(int packetSize);

    /**
     * Returns the current network packet size used to communicate with SQL Server, specified in bytes.
     * 
     * @return An int value containing the current network packet size.
     */
    int getPacketSize();

    /**
     * Sets the kind of integrated security you want your application to use.
     * 
     * @param authenticationScheme
     *        Values are "JavaKerberos" and the default "NativeAuthentication".
     */
    void setAuthenticationScheme(String authenticationScheme);

    /**
     * Sets the authentication mode.
     * 
     * @param authentication
     *        the authentication mode
     */
    void setAuthentication(String authentication);

    /**
     * Returns the authentication mode.
     * 
     * @return the authentication value
     */
    String getAuthentication();

    /**
     * Sets the realm for Kerberos authentication.
     * 
     * @param realm
     *        A String that contains the realm
     */
    void setRealm(String realm);

    /**
     * Returns the realm for Kerberos authentication.
     * 
     * @return A String that contains the realm
     */
    String getRealm();

    /**
     * Sets the server spn.
     * 
     * @param serverSpn
     *        A String that contains the server spn
     */
    void setServerSpn(String serverSpn);

    /**
     * Returns the server spn.
     * 
     * @return A String that contains the server spn
     */
    String getServerSpn();

    /**
     * Sets the GSSCredential.
     * 
     * @param userCredential
     *        the credential
     */
    void setGSSCredentials(GSSCredential userCredential);

    /**
     * Returns the GSSCredential.
     * 
     * @return GSSCredential
     */
    GSSCredential getGSSCredentials();

    /**
     * Sets the access token.
     * 
     * @param accessToken
     *        to be set in the string property.
     */
    void setAccessToken(String accessToken);

    /**
     * Returns the access token.
     * 
     * @return the access token.
     */
    String getAccessToken();

    /**
     * Sets the value to enable/disable Always Encrypted functionality for the data source object. The default is
     * Disabled.
     * 
     * @param columnEncryptionSetting
     *        Enables/disables Always Encrypted functionality for the data source object. The default is Disabled.
     */
    void setColumnEncryptionSetting(String columnEncryptionSetting);

    /**
     * Returns the Always Encrypted functionality setting for the data source object.
     * 
     * @return the Always Encrypted functionality setting for the data source object.
     */
    String getColumnEncryptionSetting();

    /**
     * Sets the name that identifies a key store. Only value supported is the "JavaKeyStorePassword" for identifying the
     * Java Key Store. The default is null.
     * 
     * @param keyStoreAuthentication
     *        the name that identifies a key store.
     */
    void setKeyStoreAuthentication(String keyStoreAuthentication);

    /**
     * Returns the value of the keyStoreAuthentication setting for the data source object.
     * 
     * @return the value of the keyStoreAuthentication setting for the data source object.
     */
    String getKeyStoreAuthentication();

    /**
     * Sets the password for the Java keystore. Note that, for Java Key Store provider the password for the keystore and
     * the key must be the same. Note that, keyStoreAuthentication must be set with "JavaKeyStorePassword".
     * 
     * @param keyStoreSecret
     *        the password to use for the keystore as well as for the key
     */
    void setKeyStoreSecret(String keyStoreSecret);

    /**
     * Sets the location including the file name for the Java keystore. Note that, keyStoreAuthentication must be set
     * with "JavaKeyStorePassword".
     * 
     * @param keyStoreLocation
     *        the location including the file name for the Java keystore.
     */
    void setKeyStoreLocation(String keyStoreLocation);

    /**
     * Returns the keyStoreLocation for the Java Key Store.
     * 
     * @return the keyStoreLocation for the Java Key Store.
     */
    String getKeyStoreLocation();

    /**
     * Setting the query timeout.
     * 
     * @param queryTimeout
     *        The number of seconds to wait before a timeout has occurred on a query. The default value is 0, which
     *        means infinite timeout.
     */
    void setQueryTimeout(int queryTimeout);

    /**
     * Returns the query timeout.
     * 
     * @return The number of seconds to wait before a timeout has occurred on a query.
     */
    int getQueryTimeout();

    /**
     * Sets the cancel timeout.
     * 
     * @param cancelQueryTimeout
     *        The number of seconds to wait before we wait for the query timeout to happen.
     */
    void setCancelQueryTimeout(int cancelQueryTimeout);

    /**
     * Returns the cancel timeout.
     * 
     * @return the number of seconds to wait before we wait for the query timeout to happen.
     */
    int getCancelQueryTimeout();

    /**
     * Sets the value that enables/disables whether the first execution of a prepared statement will call sp_executesql
     * and not prepare a statement. If this configuration is false the first execution of a prepared statement will call
     * sp_executesql and not prepare a statement, once the second execution happens it will call sp_prepexec and
     * actually setup a prepared statement handle. Following executions will call sp_execute. This relieves the need for
     * sp_unprepare on prepared statement close if the statement is only executed once.
     * 
     * @param enablePrepareOnFirstPreparedStatementCall
     *        Changes the setting per the description.
     */
    void setEnablePrepareOnFirstPreparedStatementCall(boolean enablePrepareOnFirstPreparedStatementCall);

    /**
     * Returns the value that indicates whether the first execution of a prepared statement will call sp_executesql and
     * not prepare a statement. If this configuration returns false the first execution of a prepared statement will
     * call sp_executesql and not prepare a statement, once the second execution happens it will call sp_prepexec and
     * actually setup a prepared statement handle. Following executions will call sp_execute. This relieves the need for
     * sp_unprepare on prepared statement close if the statement is only executed once.
     * 
     * @return Returns the current setting per the description.
     */
    boolean getEnablePrepareOnFirstPreparedStatementCall();

    /**
     * Sets the value that controls how many outstanding prepared statement discard actions (sp_unprepare) can be
     * outstanding per connection before a call to clean-up the outstanding handles on the server is executed. If the
     * setting is {@literal <=} 1 unprepare actions will be executed immedietely on prepared statement close. If it is
     * set to {@literal >} 1 these calls will be batched together to avoid overhead of calling sp_unprepare too often.
     * 
     * @param serverPreparedStatementDiscardThreshold
     *        Changes the setting per the description.
     */
    void setServerPreparedStatementDiscardThreshold(int serverPreparedStatementDiscardThreshold);

    /**
     * Returns the value of the setting that controls how many outstanding prepared statement discard actions
     * (sp_unprepare) can be outstanding per connection before a call to clean-up the outstanding handles on the server
     * is executed.
     * 
     * @return Returns the current setting per the description.
     */
    int getServerPreparedStatementDiscardThreshold();

    /**
     * Sets the size of the prepared statement cache for this connection. A value less than 1 means no cache.
     * 
     * @param statementPoolingCacheSize
     *        Changes the setting per the description.
     */
    void setStatementPoolingCacheSize(int statementPoolingCacheSize);

    /**
     * Returns the size of the prepared statement cache for this connection. A value less than 1 means no cache.
     * 
     * @return Returns the current setting per the description.
     */
    int getStatementPoolingCacheSize();

    /**
     * Sets the value to disable/enable statement pooling.
     * 
     * @param disableStatementPooling
     *        true to disable statement pooling, false to enable it.
     */
    void setDisableStatementPooling(boolean disableStatementPooling);

    /**
     * Returns whether statement pooling is disabled.
     * 
     * @return true if statement pooling is disabled, false if it is enabled.
     */
    boolean getDisableStatementPooling();

    /**
     * Sets the socket timeout value.
     * 
     * @param socketTimeout
     *        The number of milliseconds to wait before a timeout is occurred on a socket read or accept. The default
     *        value is 0, which means infinite timeout.
     */
    void setSocketTimeout(int socketTimeout);

    /**
     * Returns the socket timeout value.
     * 
     * @return The number of milliseconds to wait before a timeout is occurred on a socket read or accept.
     */
    int getSocketTimeout();

    /**
     * Sets the login configuration file for Kerberos authentication. This overrides the default configuration <i>
     * SQLJDBCDriver </i>
     * 
     * @param configurationName
     *        the configuration name
     */
    void setJASSConfigurationName(String configurationName);

    /**
     * Returns the login configuration file for Kerberos authentication.
     * 
     * @return login configuration file name
     */
    String getJASSConfigurationName();

    /**
     * Sets whether Fips Mode should be enabled/disabled on the connection. For FIPS enabled JVM this property should be
     * true.
     * 
     * @param fips
     *        Boolean property to enable/disable fips
     */
    void setFIPS(boolean fips);

    /**
     * Returns the value of connection property "fips". For FIPS enabled JVM this property should be true.
     * 
     * @return fips boolean value
     */
    boolean getFIPS();

    /**
     * Sets the sslProtocol property for connection Set this value to specify TLS protocol keyword.
     * 
     * Acceptable values are: TLS, TLSv1, TLSv1.1, and TLSv1.2.
     * 
     * @param sslProtocol
     *        Value for SSL Protocol to be set.
     */
    void setSSLProtocol(String sslProtocol);

    /**
     * Returns the value of connection property 'sslProtocol'.
     * 
     * @return sslProtocol property value
     */
    String getSSLProtocol();

    /**
     * Returns the value for the connection property 'socketFactoryClass'.
     *
     * @return socketFactoryClass property value
     */
    String getSocketFactoryClass();

    /**
     * Sets the connection property 'socketFactoryClass' on the connection.
     *
     * @param socketFactoryClass
     *        The fully qualified class name of a custom javax.net.SocketFactory.
     */
    void setSocketFactoryClass(String socketFactoryClass);

    /**
     * Returns the value for the connection property 'socketFactoryConstructorArg'.
     *
     * @return socketFactoryConstructorArg property value
     */
    String getSocketFactoryConstructorArg();

    /**
     * Sets Constructor Arguments to be provided on constructor of 'socketFactoryClass'.
     *
     * @param socketFactoryConstructorArg
     *        'socketFactoryClass' constructor arguments
     */
    void setSocketFactoryConstructorArg(String socketFactoryConstructorArg);

    /**
     * Sets the connection property 'trustManagerClass' on the connection.
     * 
     * @param trustManagerClass
     *        The fully qualified class name of a custom javax.net.ssl.TrustManager.
     */
    void setTrustManagerClass(String trustManagerClass);

    /**
     * Returns the value for the connection property 'trustManagerClass'.
     * 
     * @return trustManagerClass property value
     */
    String getTrustManagerClass();

    /**
     * Sets Constructor Arguments to be provided on constructor of 'trustManagerClass'.
     * 
     * @param trustManagerConstructorArg
     *        'trustManagerClass' constructor arguments
     */
    void setTrustManagerConstructorArg(String trustManagerConstructorArg);

    /**
     * Returns the value for the connection property 'trustManagerConstructorArg'.
     * 
     * @return trustManagerConstructorArg property value
     */
    String getTrustManagerConstructorArg();

    /**
     * Returns whether the use Bulk Copy API is used for Batch Insert.
     * 
     * @return whether the driver should use Bulk Copy API for Batch Insert operations.
     */
    boolean getUseBulkCopyForBatchInsert();

    /**
     * Sets whether the use Bulk Copy API should be used for Batch Insert.
     * 
     * @param useBulkCopyForBatchInsert
     *        indicates whether Bulk Copy API should be used for Batch Insert operations.
     */
<<<<<<< HEAD
    void setUseBulkCopyForBatchInsert(boolean useBulkCopyForBatchInsert);

    /**
     * Sets the client id to be used to retrieve access token from MSI EndPoint.
     * 
     * @param msiClientId
     *        Client ID of User Assigned Managed Identity
     */
    void setMSIClientId(String msiClientId);

    /**
     * Returns the value for the connection property 'msiClientId'.
     * 
     * @return msiClientId property value
     */
    String getMSIClientId();

    /**
     * Sets the value for the connection property 'keyStorePrincipalId'.
     * 
     * @param keyStorePrincipalId
     * 
     *        <pre>
     *        When keyStoreAuthentication = keyVaultClientSecret, set this value to a valid Azure Active Directory Application Client ID.
     *        When keyStoreAuthentication = keyVaultManagedIdentity, set this value to a valid Azure Active Directory Application Object ID (optional, for user-assigned only).
     *        </pre>
     */
    void setKeyStorePrincipalId(String keyStorePrincipalId);

    /**
     * Returns the value for the connection property 'keyStorePrincipalId'.
     * 
     * @return keyStorePrincipalId
     */
    String getKeyStorePrincipalId();

    /**
     * Sets the Azure Key Vault (AKV) Provider Client Id to provided value to be used for column encryption.
     * 
     * @param keyVaultProviderClientId
     *        Client Id of Azure Key Vault (AKV) Provider to be used for column encryption.
     */
    void setKeyVaultProviderClientId(String keyVaultProviderClientId);

    /**
     * Returns the value for the connection property 'keyVaultProviderClientId'.
     * 
     * @return keyVaultProviderClientId
     */
    String getKeyVaultProviderClientId();

    /**
     * Sets the Azure Key Vault (AKV) Provider Client Key to provided value to be used for column encryption.
     * 
     * @param keyVaultProviderClientKey
     *        Client Key of Azure Key Vault (AKV) Provider to be used for column encryption.
     */
    void setKeyVaultProviderClientKey(String keyVaultProviderClientKey);

    /**
     * Returns the value for the connection property 'domain'.
     * 
     * @return 'domain' property value
     */
    String getDomain();

    /**
     * Sets the 'domain' connection property used for NTLM Authentication.
     *
     * @param domain
     *        Windows domain name
     */
    void setDomain(String domain);

    /**
     * Returns the current flag value for useFmtOnly.
     *
     * @return 'useFmtOnly' property value.
     */
    boolean getUseFmtOnly();

    /**
     * Specifies the flag to use FMTONLY for parameter metadata queries.
     *
     * @param useFmtOnly
     *        boolean value for 'useFmtOnly'.
     */
    void setUseFmtOnly(boolean useFmtOnly);

    /**
     * Returns the enclave attestation URL used in Always Encrypted with Secure Enclaves.
     * 
     * @return enclave attestation URL.
     */
    String getEnclaveAttestationUrl();

    /**
     * Sets the enclave attestation URL used in Always Encrypted with Secure Enclaves.
     * 
     * @param url
     *        Enclave attestation URL.
     */
    void setEnclaveAttestationUrl(String url);

    /**
     * Returns the enclave attestation protocol used in Always Encrypted with Secure Enclaves.
     * 
     * @return Enclave attestation protocol.
     */
    String getEnclaveAttestationProtocol();

    /**
     * Sets the enclave attestation protocol to be used in Always Encrypted with Secure Enclaves.
     * 
     * @param protocol
     *        Enclave attestation protocol.
     */
    void setEnclaveAttestationProtocol(String protocol);

    /**
     * Returns client certificate path for client certificate authentication.
     * 
     * @return Client certificate path.
     */
    String getClientCertificate();

    /**
     * Sets client certificate path for client certificate authentication.
     * 
     * @param certPath
     *        Client certificate path.
     */
    void setClientCertificate(String certPath);

    /**
     * Returns Private key file path for client certificate authentication.
     * 
     * @return Private key file path.
     */
    String getClientKey();

    /**
     * Sets Private key file path for client certificate authentication.
     * 
     * @param keyPath
     *        Private key file path.
     */
    void setClientKey(String keyPath);

    /**
     * Sets the password to be used for Private key provided by the user for client certificate authentication.
     * 
     * @param password
     *        Private key password.
     */
    void setClientKeyPassword(String password);

    /**
     * Specifies the flag to load LOBs instead of streaming them.
     *
     * @param delayLoadingLobs
     *        boolean value for 'delayLoadingLobs'.
     */
    void setDelayLoadingLobs(boolean delayLoadingLobs);

    /**
     * Returns the current flag value for delayLoadingLobs.
     *
     * @return 'delayLoadingLobs' property value.
     */
    boolean getDelayLoadingLobs();

    /**
     * Returns the current flag for value sendTemporalDataTypesAsStringForBulkCopy
     * 
     * @return 'sendTemporalDataTypesAsStringForBulkCopy' property value.
     */
    boolean getSendTemporalDataTypesAsStringForBulkCopy();

    /**
     * Specifies the flag to send temporal datatypes as String for Bulk Copy.
     * 
     * @param sendTemporalDataTypesAsStringForBulkCopy
     *        boolean value for 'sendTemporalDataTypesAsStringForBulkCopy'.
     */
    void setSendTemporalDataTypesAsStringForBulkCopy(boolean sendTemporalDataTypesAsStringForBulkCopy);

    /**
     * Returns the value for the connection property 'AADSecurePrincipalId'.
     *
     * @return 'AADSecurePrincipalId' property value.
     */
    String getAADSecurePrincipalId();

    /**
     * Sets the 'AADSecurePrincipalId' connection property used for Active Directory Service Principal authentication.
     *
     * @param AADSecurePrincipalId
     *        Active Directory Service Principal Id.
     */
    void setAADSecurePrincipalId(String AADSecurePrincipalId);

    /**
     * Returns the value for the connection property 'AADSecurePrincipalSecret'.
     *
     * @return 'AADSecurePrincipalSecret' property value.
     */
    String getAADSecurePrincipalSecret();

    /**
     * Sets the 'AADSecurePrincipalSecret' connection property used for Active Directory Service Principal
     * authentication.
     *
     * @param AADSecurePrincipalSecret
     *        Active Directory Service Principal secret.
     */
    void setAADSecurePrincipalSecret(String AADSecurePrincipalSecret);

    /**
     * Returns value of 'maxResultBuffer' from Connection String.
     *
     * @return 'maxResultBuffer' property.
     */
    String getMaxResultBuffer();

    /**
     * Sets the value for 'maxResultBuffer' property
     *
     * @param maxResultBuffer
     *        String value for 'maxResultBuffer'
     */
    void setMaxResultBuffer(String maxResultBuffer);

    /**
     * Sets the 'connectRetryCount' property that specifies the number of reconnection attempts if there is a connection
     * failure
     * 
     * @param count
     *        the number of reconnection attempts if there is a connection failure
     */
    void setConnectRetryCount(int count);

    /**
     * Returns the value of 'connectRetryCount' property
     * 
     * @return 'connectRetryCount' property.
     */
    int getConnectRetryCount();

    /**
     * Sets the 'connectRetryInterval' property that specifies the number of seconds between each connection retry
     * attempt
     * 
     * @param interval
     *        the number of seconds between each connection retry attempt
     */
    void setConnectRetryInterval(int interval);

    /**
     * Returns the value of 'connectRetryInterval' property
     * 
     * @return 'connectRetryInterval' property.
     */
    int getConnectRetryInterval();
=======
    public void setUseBulkCopyForBatchInsert(boolean useBulkCopyForBatchInsert);

    /**
     * Sets the maximum number of attempts to reestablish a broken connection.
     *
     * @param connectRetryCount
     *        maximum number of attempts
     */
    public void setConnectRetryCount(int connectRetryCount);

    /**
     * Returns the maximum number of attempts set to reestablish a broken connection.
     *
     * @return maximum number of attempts
     */
    public int getConnectRetryCount();

    /**
     * Sets the interval, in seconds, between attempts to reestablish a broken connection.
     *
     * @param connectRetryInterval
     *        interval in seconds
     */
    public void setConnectRetryInterval(int connectRetryInterval);

    /**
     * Returns the interval set, in seconds, between attempts to reestablish a broken connection.
     *
     * @return interval in seconds
     */
    public int getConnectRetryInterval();
>>>>>>> 55826436
}<|MERGE_RESOLUTION|>--- conflicted
+++ resolved
@@ -864,7 +864,7 @@
      * @param useBulkCopyForBatchInsert
      *        indicates whether Bulk Copy API should be used for Batch Insert operations.
      */
-<<<<<<< HEAD
+
     void setUseBulkCopyForBatchInsert(boolean useBulkCopyForBatchInsert);
 
     /**
@@ -1099,40 +1099,6 @@
     void setMaxResultBuffer(String maxResultBuffer);
 
     /**
-     * Sets the 'connectRetryCount' property that specifies the number of reconnection attempts if there is a connection
-     * failure
-     * 
-     * @param count
-     *        the number of reconnection attempts if there is a connection failure
-     */
-    void setConnectRetryCount(int count);
-
-    /**
-     * Returns the value of 'connectRetryCount' property
-     * 
-     * @return 'connectRetryCount' property.
-     */
-    int getConnectRetryCount();
-
-    /**
-     * Sets the 'connectRetryInterval' property that specifies the number of seconds between each connection retry
-     * attempt
-     * 
-     * @param interval
-     *        the number of seconds between each connection retry attempt
-     */
-    void setConnectRetryInterval(int interval);
-
-    /**
-     * Returns the value of 'connectRetryInterval' property
-     * 
-     * @return 'connectRetryInterval' property.
-     */
-    int getConnectRetryInterval();
-=======
-    public void setUseBulkCopyForBatchInsert(boolean useBulkCopyForBatchInsert);
-
-    /**
      * Sets the maximum number of attempts to reestablish a broken connection.
      *
      * @param connectRetryCount
@@ -1161,5 +1127,4 @@
      * @return interval in seconds
      */
     public int getConnectRetryInterval();
->>>>>>> 55826436
 }