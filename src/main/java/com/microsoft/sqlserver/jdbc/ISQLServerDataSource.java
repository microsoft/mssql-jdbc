--- conflicted
+++ resolved
@@ -860,16 +860,6 @@
     void setDomain(String domain);
 
     /**
-<<<<<<< HEAD
-=======
-     * Returns the value for the connection property 'domain'.
-     *
-     * @return 'domain' property value
-     */
-    String getDomain();
-
-    /**
->>>>>>> 02da8697
      * Returns the current flag value for useFmtOnly.
      *
      * @return 'useFmtOnly' property value.
@@ -882,8 +872,7 @@
      * @param useFmtOnly
      *        boolean value for 'useFmtOnly'.
      */
-<<<<<<< HEAD
-    public void setUseFmtOnly(boolean useFmtOnly);
+    void setUseFmtOnly(boolean useFmtOnly);
 
     /**
      * Returns the enclave attestional url used with enclave based Always Encrypted.
@@ -899,7 +888,4 @@
      *        A String that contains the enclave attestation url.
      */
     void setEnclaveAttestationUrl(String url);
-=======
-    void setUseFmtOnly(boolean useFmtOnly);
->>>>>>> 02da8697
 }