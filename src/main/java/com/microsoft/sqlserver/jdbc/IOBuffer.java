/*
 * Microsoft JDBC Driver for SQL Server
 * 
 * Copyright(c) Microsoft Corporation All rights reserved.
 * 
 * This program is made available under the terms of the MIT License. See the LICENSE file in the project root for more information.
 */

package com.microsoft.sqlserver.jdbc;

import java.io.ByteArrayInputStream;
import java.io.ByteArrayOutputStream;
import java.io.FileInputStream;
import java.io.FileNotFoundException;
import java.io.IOException;
import java.io.InputStream;
import java.io.OutputStream;
import java.io.Reader;
import java.io.UnsupportedEncodingException;
import java.math.BigDecimal;
import java.math.BigInteger;
import java.math.RoundingMode;
import java.net.Inet4Address;
import java.net.Inet6Address;
import java.net.InetAddress;
import java.net.InetSocketAddress;
import java.net.Socket;
import java.net.SocketAddress;
import java.net.SocketException;
import java.net.SocketTimeoutException;
import java.nio.ByteBuffer;
import java.nio.ByteOrder;
import java.nio.channels.SelectionKey;
import java.nio.channels.Selector;
import java.nio.channels.SocketChannel;
import java.nio.charset.Charset;
import java.security.KeyStore;
import java.security.Provider;
import java.security.Security;
import java.security.cert.CertificateException;
import java.security.cert.X509Certificate;
import java.sql.Timestamp;
import java.text.MessageFormat;
import java.time.OffsetDateTime;
import java.time.OffsetTime;
import java.util.Arrays;
import java.util.Calendar;
import java.util.Collection;
import java.util.GregorianCalendar;
import java.util.Iterator;
import java.util.LinkedList;
import java.util.List;
import java.util.Locale;
import java.util.Map;
import java.util.Map.Entry;
import java.util.Set;
import java.util.SimpleTimeZone;
import java.util.TimeZone;
import java.util.concurrent.ExecutorService;
import java.util.concurrent.Executors;
import java.util.concurrent.Future;
import java.util.concurrent.SynchronousQueue;
import java.util.concurrent.ThreadFactory;
import java.util.concurrent.ThreadPoolExecutor;
import java.util.concurrent.TimeUnit;
import java.util.concurrent.atomic.AtomicInteger;
import java.util.concurrent.atomic.AtomicReference;
import java.util.logging.Level;
import java.util.logging.Logger;

import javax.net.ssl.SSLContext;
import javax.net.ssl.SSLSocket;
import javax.net.ssl.TrustManager;
import javax.net.ssl.TrustManagerFactory;
import javax.net.ssl.X509TrustManager;

import com.microsoft.sqlserver.jdbc.dataclassification.SensitivityClassification;

import java.nio.Buffer;

final class TDS {
    // TDS protocol versions
    static final int VER_DENALI = 0x74000004; // TDS 7.4
    static final int VER_KATMAI = 0x730B0003; // TDS 7.3B(includes null bit compression)
    static final int VER_YUKON = 0x72090002; // TDS 7.2
    static final int VER_UNKNOWN = 0x00000000; // Unknown/uninitialized

    static final int TDS_RET_STAT = 0x79;
    static final int TDS_COLMETADATA = 0x81;
    static final int TDS_TABNAME = 0xA4;
    static final int TDS_COLINFO = 0xA5;
    static final int TDS_ORDER = 0xA9;
    static final int TDS_ERR = 0xAA;
    static final int TDS_MSG = 0xAB;
    static final int TDS_RETURN_VALUE = 0xAC;
    static final int TDS_LOGIN_ACK = 0xAD;
    static final int TDS_FEATURE_EXTENSION_ACK = 0xAE;
    static final int TDS_ROW = 0xD1;
    static final int TDS_NBCROW = 0xD2;
    static final int TDS_ENV_CHG = 0xE3;
    static final int TDS_SSPI = 0xED;
    static final int TDS_DONE = 0xFD;
    static final int TDS_DONEPROC = 0xFE;
    static final int TDS_DONEINPROC = 0xFF;
    static final int TDS_FEDAUTHINFO = 0xEE;
    static final int TDS_SQLRESCOLSRCS = 0xa2;
    static final int TDS_SQLDATACLASSIFICATION = 0xa3;

    // FedAuth
    static final byte TDS_FEATURE_EXT_FEDAUTH = 0x02;
    static final int TDS_FEDAUTH_LIBRARY_SECURITYTOKEN = 0x01;
    static final int TDS_FEDAUTH_LIBRARY_ADAL = 0x02;
    static final int TDS_FEDAUTH_LIBRARY_RESERVED = 0x7F;
    static final byte ADALWORKFLOW_ACTIVEDIRECTORYPASSWORD = 0x01;
    static final byte ADALWORKFLOW_ACTIVEDIRECTORYINTEGRATED = 0x02;
    static final byte FEDAUTH_INFO_ID_STSURL = 0x01; // FedAuthInfoData is token endpoint URL from which to acquire fed auth token
    static final byte FEDAUTH_INFO_ID_SPN = 0x02; // FedAuthInfoData is the SPN to use for acquiring fed auth token

    // AE constants
    // 0x03 is for x_eFeatureExtensionId_Rcs
    static final byte TDS_FEATURE_EXT_AE = 0x04;
    static final byte MAX_SUPPORTED_TCE_VERSION = 0x01; // max version
    static final int CUSTOM_CIPHER_ALGORITHM_ID = 0; // max version
    // 0x06 is for x_eFeatureExtensionId_LoginToken 
    // 0x07 is for x_eFeatureExtensionId_ClientSideTelemetry 
    // Data Classification constants
    static final byte TDS_FEATURE_EXT_DATACLASSIFICATION = 0x09;
    static final byte DATA_CLASSIFICATION_NOT_ENABLED = 0x00;
    static final byte MAX_SUPPORTED_DATA_CLASSIFICATION_VERSION = 0x01;
    
    static final int AES_256_CBC = 1;
    static final int AEAD_AES_256_CBC_HMAC_SHA256 = 2;
    static final int AE_METADATA = 0x08;
    
    static final byte TDS_FEATURE_EXT_UTF8SUPPORT = 0x0A;

    static final int TDS_TVP = 0xF3;
    static final int TVP_ROW = 0x01;
    static final int TVP_NULL_TOKEN = 0xFFFF;
    static final int TVP_STATUS_DEFAULT = 0x02;

    static final int TVP_ORDER_UNIQUE_TOKEN = 0x10;
    // TVP_ORDER_UNIQUE_TOKEN flags
    static final byte TVP_ORDERASC_FLAG = 0x1;
    static final byte TVP_ORDERDESC_FLAG = 0x2;
    static final byte TVP_UNIQUE_FLAG = 0x4;

    // TVP flags, may be used in other places
    static final int FLAG_NULLABLE = 0x01;
    static final int FLAG_TVP_DEFAULT_COLUMN = 0x200;

    static final int FEATURE_EXT_TERMINATOR = -1;
    
    // Sql_variant length
    static final int SQL_VARIANT_LENGTH = 8009;

    static final String getTokenName(int tdsTokenType) {
        switch (tdsTokenType) {
            case TDS_RET_STAT:
                return "TDS_RET_STAT (0x79)";
            case TDS_COLMETADATA:
                return "TDS_COLMETADATA (0x81)";
            case TDS_TABNAME:
                return "TDS_TABNAME (0xA4)";
            case TDS_COLINFO:
                return "TDS_COLINFO (0xA5)";
            case TDS_ORDER:
                return "TDS_ORDER (0xA9)";
            case TDS_ERR:
                return "TDS_ERR (0xAA)";
            case TDS_MSG:
                return "TDS_MSG (0xAB)";
            case TDS_RETURN_VALUE:
                return "TDS_RETURN_VALUE (0xAC)";
            case TDS_LOGIN_ACK:
                return "TDS_LOGIN_ACK (0xAD)";
            case TDS_FEATURE_EXTENSION_ACK:
                return "TDS_FEATURE_EXTENSION_ACK (0xAE)";
            case TDS_ROW:
                return "TDS_ROW (0xD1)";
            case TDS_NBCROW:
                return "TDS_NBCROW (0xD2)";
            case TDS_ENV_CHG:
                return "TDS_ENV_CHG (0xE3)";
            case TDS_SSPI:
                return "TDS_SSPI (0xED)";
            case TDS_DONE:
                return "TDS_DONE (0xFD)";
            case TDS_DONEPROC:
                return "TDS_DONEPROC (0xFE)";
            case TDS_DONEINPROC:
                return "TDS_DONEINPROC (0xFF)";
            case TDS_FEDAUTHINFO:
                return "TDS_FEDAUTHINFO (0xEE)";
<<<<<<< HEAD
            case TDS_FEATURE_EXT_DATACLASSIFICATION:
                return "TDS_FEATURE_EXT_DATACLASSIFICATION (0x09)";
=======
            case TDS_FEATURE_EXT_UTF8SUPPORT:
                return "TDS_FEATURE_EXT_UTF8SUPPORT (0x0A)";
>>>>>>> abc98514
            default:
                return "unknown token (0x" + Integer.toHexString(tdsTokenType).toUpperCase() + ")";
        }
    }

    // RPC ProcIDs for use with RPCRequest (PKT_RPC) calls
    static final short PROCID_SP_CURSOR = 1;
    static final short PROCID_SP_CURSOROPEN = 2;
    static final short PROCID_SP_CURSORPREPARE = 3;
    static final short PROCID_SP_CURSOREXECUTE = 4;
    static final short PROCID_SP_CURSORPREPEXEC = 5;
    static final short PROCID_SP_CURSORUNPREPARE = 6;
    static final short PROCID_SP_CURSORFETCH = 7;
    static final short PROCID_SP_CURSOROPTION = 8;
    static final short PROCID_SP_CURSORCLOSE = 9;
    static final short PROCID_SP_EXECUTESQL = 10;
    static final short PROCID_SP_PREPARE = 11;
    static final short PROCID_SP_EXECUTE = 12;
    static final short PROCID_SP_PREPEXEC = 13;
    static final short PROCID_SP_PREPEXECRPC = 14;
    static final short PROCID_SP_UNPREPARE = 15;

    // Constants for use with cursor RPCs
    static final short SP_CURSOR_OP_UPDATE = 1;
    static final short SP_CURSOR_OP_DELETE = 2;
    static final short SP_CURSOR_OP_INSERT = 4;
    static final short SP_CURSOR_OP_REFRESH = 8;
    static final short SP_CURSOR_OP_LOCK = 16;
    static final short SP_CURSOR_OP_SETPOSITION = 32;
    static final short SP_CURSOR_OP_ABSOLUTE = 64;

    // Constants for server-cursored result sets.
    // See the Engine Cursors Functional Specification for details.
    static final int FETCH_FIRST = 1;
    static final int FETCH_NEXT = 2;
    static final int FETCH_PREV = 4;
    static final int FETCH_LAST = 8;
    static final int FETCH_ABSOLUTE = 16;
    static final int FETCH_RELATIVE = 32;
    static final int FETCH_REFRESH = 128;
    static final int FETCH_INFO = 256;
    static final int FETCH_PREV_NOADJUST = 512;
    static final byte RPC_OPTION_NO_METADATA = (byte) 0x02;

    // Transaction manager request types
    static final short TM_GET_DTC_ADDRESS = 0;
    static final short TM_PROPAGATE_XACT = 1;
    static final short TM_BEGIN_XACT = 5;
    static final short TM_PROMOTE_PROMOTABLE_XACT = 6;
    static final short TM_COMMIT_XACT = 7;
    static final short TM_ROLLBACK_XACT = 8;
    static final short TM_SAVE_XACT = 9;

    static final byte PKT_QUERY = 1;
    static final byte PKT_RPC = 3;
    static final byte PKT_REPLY = 4;
    static final byte PKT_CANCEL_REQ = 6;
    static final byte PKT_BULK = 7;
    static final byte PKT_DTC = 14;
    static final byte PKT_LOGON70 = 16; // 0x10
    static final byte PKT_SSPI = 17;
    static final byte PKT_PRELOGIN = 18; // 0x12
    static final byte PKT_FEDAUTH_TOKEN_MESSAGE = 8;	// Authentication token for federated authentication

    static final byte STATUS_NORMAL = 0x00;
    static final byte STATUS_BIT_EOM = 0x01;
    static final byte STATUS_BIT_ATTENTION = 0x02;// this is called ignore bit in TDS spec
    static final byte STATUS_BIT_RESET_CONN = 0x08;

    // Various TDS packet size constants
    static final int INVALID_PACKET_SIZE = -1;
    static final int INITIAL_PACKET_SIZE = 4096;
    static final int MIN_PACKET_SIZE = 512;
    static final int MAX_PACKET_SIZE = 32767;
    static final int DEFAULT_PACKET_SIZE = 8000;
    static final int SERVER_PACKET_SIZE = 0; // Accept server's configured packet size

    // TDS packet header size and offsets
    static final int PACKET_HEADER_SIZE = 8;
    static final int PACKET_HEADER_MESSAGE_TYPE = 0;
    static final int PACKET_HEADER_MESSAGE_STATUS = 1;
    static final int PACKET_HEADER_MESSAGE_LENGTH = 2;
    static final int PACKET_HEADER_SPID = 4;
    static final int PACKET_HEADER_SEQUENCE_NUM = 6;
    static final int PACKET_HEADER_WINDOW = 7; // Reserved/Not used

    // MARS header length:
    // 2 byte header type
    // 8 byte transaction descriptor
    // 4 byte outstanding request count
    static final int MARS_HEADER_LENGTH = 18; // 2 byte header type, 8 byte transaction descriptor,
    static final int TRACE_HEADER_LENGTH = 26; // header length (4) + header type (2) + guid (16) + Sequence number size (4)

    static final short HEADERTYPE_TRACE = 3;  // trace header type

    // Message header length
    static final int MESSAGE_HEADER_LENGTH = MARS_HEADER_LENGTH + 4; // length includes message header itself

    static final byte B_PRELOGIN_OPTION_VERSION = 0x00;
    static final byte B_PRELOGIN_OPTION_ENCRYPTION = 0x01;
    static final byte B_PRELOGIN_OPTION_INSTOPT = 0x02;
    static final byte B_PRELOGIN_OPTION_THREADID = 0x03;
    static final byte B_PRELOGIN_OPTION_MARS = 0x04;
    static final byte B_PRELOGIN_OPTION_TRACEID = 0x05;
    static final byte B_PRELOGIN_OPTION_FEDAUTHREQUIRED = 0x06;
    static final byte B_PRELOGIN_OPTION_TERMINATOR = (byte) 0xFF;

    // Login option byte 1
    static final byte LOGIN_OPTION1_ORDER_X86 = 0x00;
    static final byte LOGIN_OPTION1_ORDER_6800 = 0x01;
    static final byte LOGIN_OPTION1_CHARSET_ASCII = 0x00;
    static final byte LOGIN_OPTION1_CHARSET_EBCDIC = 0x02;
    static final byte LOGIN_OPTION1_FLOAT_IEEE_754 = 0x00;
    static final byte LOGIN_OPTION1_FLOAT_VAX = 0x04;
    static final byte LOGIN_OPTION1_FLOAT_ND5000 = 0x08;
    static final byte LOGIN_OPTION1_DUMPLOAD_ON = 0x00;
    static final byte LOGIN_OPTION1_DUMPLOAD_OFF = 0x10;
    static final byte LOGIN_OPTION1_USE_DB_ON = 0x00;
    static final byte LOGIN_OPTION1_USE_DB_OFF = 0x20;
    static final byte LOGIN_OPTION1_INIT_DB_WARN = 0x00;
    static final byte LOGIN_OPTION1_INIT_DB_FATAL = 0x40;
    static final byte LOGIN_OPTION1_SET_LANG_OFF = 0x00;
    static final byte LOGIN_OPTION1_SET_LANG_ON = (byte) 0x80;

    // Login option byte 2
    static final byte LOGIN_OPTION2_INIT_LANG_WARN = 0x00;
    static final byte LOGIN_OPTION2_INIT_LANG_FATAL = 0x01;
    static final byte LOGIN_OPTION2_ODBC_OFF = 0x00;
    static final byte LOGIN_OPTION2_ODBC_ON = 0x02;
    static final byte LOGIN_OPTION2_TRAN_BOUNDARY_OFF = 0x00;
    static final byte LOGIN_OPTION2_TRAN_BOUNDARY_ON = 0x04;
    static final byte LOGIN_OPTION2_CACHE_CONNECTION_OFF = 0x00;
    static final byte LOGIN_OPTION2_CACHE_CONNECTION_ON = 0x08;
    static final byte LOGIN_OPTION2_USER_NORMAL = 0x00;
    static final byte LOGIN_OPTION2_USER_SERVER = 0x10;
    static final byte LOGIN_OPTION2_USER_REMUSER = 0x20;
    static final byte LOGIN_OPTION2_USER_SQLREPL = 0x30;
    static final byte LOGIN_OPTION2_INTEGRATED_SECURITY_OFF = 0x00;
    static final byte LOGIN_OPTION2_INTEGRATED_SECURITY_ON = (byte) 0x80;

    // Login option byte 3
    static final byte LOGIN_OPTION3_DEFAULT = 0x00;
    static final byte LOGIN_OPTION3_CHANGE_PASSWORD = 0x01;
    static final byte LOGIN_OPTION3_SEND_YUKON_BINARY_XML = 0x02;
    static final byte LOGIN_OPTION3_USER_INSTANCE = 0x04;
    static final byte LOGIN_OPTION3_UNKNOWN_COLLATION_HANDLING = 0x08;
    static final byte LOGIN_OPTION3_FEATURE_EXTENSION = 0x10;

    // Login type flag (bits 5 - 7 reserved for future use)
    static final byte LOGIN_SQLTYPE_DEFAULT = 0x00;
    static final byte LOGIN_SQLTYPE_TSQL = 0x01;
    static final byte LOGIN_SQLTYPE_ANSI_V1 = 0x02;
    static final byte LOGIN_SQLTYPE_ANSI89_L1 = 0x03;
    static final byte LOGIN_SQLTYPE_ANSI89_L2 = 0x04;
    static final byte LOGIN_SQLTYPE_ANSI89_IEF = 0x05;
    static final byte LOGIN_SQLTYPE_ANSI89_ENTRY = 0x06;
    static final byte LOGIN_SQLTYPE_ANSI89_TRANS = 0x07;
    static final byte LOGIN_SQLTYPE_ANSI89_INTER = 0x08;
    static final byte LOGIN_SQLTYPE_ANSI89_FULL = 0x09;

    static final byte LOGIN_OLEDB_OFF = 0x00;
    static final byte LOGIN_OLEDB_ON = 0x10;

    static final byte LOGIN_READ_ONLY_INTENT = 0x20;
    static final byte LOGIN_READ_WRITE_INTENT = 0x00;

    static final byte ENCRYPT_OFF = 0x00;
    static final byte ENCRYPT_ON = 0x01;
    static final byte ENCRYPT_NOT_SUP = 0x02;
    static final byte ENCRYPT_REQ = 0x03;
    static final byte ENCRYPT_INVALID = (byte) 0xFF;

    static final String getEncryptionLevel(int level) {
        switch (level) {
            case ENCRYPT_OFF:
                return "OFF";
            case ENCRYPT_ON:
                return "ON";
            case ENCRYPT_NOT_SUP:
                return "NOT SUPPORTED";
            case ENCRYPT_REQ:
                return "REQUIRED";
            default:
                return "unknown encryption level (0x" + Integer.toHexString(level).toUpperCase() + ")";
        }
    }

    // Prelogin packet length, including the tds header,
    // version, encrpytion, and traceid data sessions.
    // For detailed info, please check the definition of
    // preloginRequest in Prelogin function.
    static final byte B_PRELOGIN_MESSAGE_LENGTH = 67;
    static final byte B_PRELOGIN_MESSAGE_LENGTH_WITH_FEDAUTH = 73;

    // Scroll options and concurrency options lifted out
    // of the the Yukon cursors spec for sp_cursoropen.
    final static int SCROLLOPT_KEYSET = 1;
    final static int SCROLLOPT_DYNAMIC = 2;
    final static int SCROLLOPT_FORWARD_ONLY = 4;
    final static int SCROLLOPT_STATIC = 8;
    final static int SCROLLOPT_FAST_FORWARD = 16;

    final static int SCROLLOPT_PARAMETERIZED_STMT = 4096;
    final static int SCROLLOPT_AUTO_FETCH = 8192;
    final static int SCROLLOPT_AUTO_CLOSE = 16384;

    final static int CCOPT_READ_ONLY = 1;
    final static int CCOPT_SCROLL_LOCKS = 2;
    final static int CCOPT_OPTIMISTIC_CC = 4;
    final static int CCOPT_OPTIMISTIC_CCVAL = 8;
    final static int CCOPT_ALLOW_DIRECT = 8192;
    final static int CCOPT_UPDT_IN_PLACE = 16384;

    // Result set rows include an extra, "hidden" ROWSTAT column which indicates
    // the overall success or failure of the row fetch operation. With a keyset
    // cursor, the value in the ROWSTAT column indicates whether the row has been
    // deleted from the database.
    static final int ROWSTAT_FETCH_SUCCEEDED = 1;
    static final int ROWSTAT_FETCH_MISSING = 2;

    // ColumnInfo status
    final static int COLINFO_STATUS_EXPRESSION = 0x04;
    final static int COLINFO_STATUS_KEY = 0x08;
    final static int COLINFO_STATUS_HIDDEN = 0x10;
    final static int COLINFO_STATUS_DIFFERENT_NAME = 0x20;

    final static int MAX_FRACTIONAL_SECONDS_SCALE = 7;

    final static Timestamp MAX_TIMESTAMP = Timestamp.valueOf("2079-06-06 23:59:59");
    final static Timestamp MIN_TIMESTAMP = Timestamp.valueOf("1900-01-01 00:00:00");

    static int nanosSinceMidnightLength(int scale) {
        final int[] scaledLengths = {3, 3, 3, 4, 4, 5, 5, 5};
        assert scale >= 0;
        assert scale <= MAX_FRACTIONAL_SECONDS_SCALE;
        return scaledLengths[scale];
    }

    final static int DAYS_INTO_CE_LENGTH = 3;
    final static int MINUTES_OFFSET_LENGTH = 2;

    // Number of days in a "normal" (non-leap) year according to SQL Server.
    final static int DAYS_PER_YEAR = 365;

    final static int BASE_YEAR_1900 = 1900;
    final static int BASE_YEAR_1970 = 1970;
    final static String BASE_DATE_1970 = "1970-01-01";

    static int timeValueLength(int scale) {
        return nanosSinceMidnightLength(scale);
    }

    static int datetime2ValueLength(int scale) {
        return DAYS_INTO_CE_LENGTH + nanosSinceMidnightLength(scale);
    }

    static int datetimeoffsetValueLength(int scale) {
        return DAYS_INTO_CE_LENGTH + MINUTES_OFFSET_LENGTH + nanosSinceMidnightLength(scale);
    }

    // TDS is just a namespace - it can't be instantiated.
    private TDS() {
    }
}

class Nanos {
    static final int PER_SECOND = 1000000000;
    static final int PER_MAX_SCALE_INTERVAL = PER_SECOND / (int) Math.pow(10, TDS.MAX_FRACTIONAL_SECONDS_SCALE);
    static final int PER_MILLISECOND = PER_SECOND / 1000;
    static final long PER_DAY = 24 * 60 * 60 * (long) PER_SECOND;

    private Nanos() {
    }
}

// Constants relating to the historically accepted Julian-Gregorian calendar cutover date (October 15, 1582).
//
// Used in processing SQL Server temporal data types whose date component may precede that date.
//
// Scoping these constants to a class defers their initialization to first use.
class GregorianChange {
    // Cutover date for a pure Gregorian calendar - that is, a proleptic Gregorian calendar with
    // Gregorian leap year behavior throughout its entire range. This is the cutover date is used
    // with temporal server values, which are represented in terms of number of days relative to a
    // base date.
    static final java.util.Date PURE_CHANGE_DATE = new java.util.Date(Long.MIN_VALUE);

    // The standard Julian to Gregorian cutover date (October 15, 1582) that the JDBC temporal
    // classes (Time, Date, Timestamp) assume when converting to and from their UTC milliseconds
    // representations.
    static final java.util.Date STANDARD_CHANGE_DATE = (new GregorianCalendar(Locale.US)).getGregorianChange();

    // A hint as to the number of days since 1/1/0001, past which we do not need to
    // not rationalize the difference between SQL Server behavior (pure Gregorian)
    // and Java behavior (standard Gregorian).
    //
    // Not having to rationalize the difference has a substantial (measured) performance benefit
    // for temporal getters.
    //
    // The hint does not need to be exact, as long as it's later than the actual change date.
    static final int DAYS_SINCE_BASE_DATE_HINT = DDC.daysSinceBaseDate(1583, 1, 1);

    // Extra days that need to added to a pure gregorian date, post the gergorian
    // cut over date, to match the default julian-gregorain calendar date of java.
    static final int EXTRA_DAYS_TO_BE_ADDED;

    static {
        // This issue refers to the following bugs in java(same issue).
        // http://bugs.sun.com/bugdatabase/view_bug.do?bug_id=7109480
        // http://bugs.sun.com/bugdatabase/view_bug.do?bug_id=6459836
        // The issue is fixed in JRE 1.7
        // and exists in all the older versions.
        // Due to the above bug, in older JVM versions(1.6 and before),
        // the date calculation is incorrect at the Gregorian cut over date.
        // i.e. the next date after Oct 4th 1582 is Oct 17th 1582, where as
        // it should have been Oct 15th 1582.
        // We intentionally do not make a check based on JRE version.
        // If we do so, our code would break if the bug is fixed in a later update
        // to an older JRE. So, we check for the existence of the bug instead.

        GregorianCalendar cal = new GregorianCalendar(Locale.US);
        cal.clear();
        cal.set(1, Calendar.FEBRUARY, 577738, 0, 0, 0);// 577738 = 1+577737(no of days since epoch that brings us to oct 15th 1582)
        if (cal.get(Calendar.DAY_OF_MONTH) == 15) {
            // If the date calculation is correct(the above bug is fixed),
            // post the default gregorian cut over date, the pure gregorian date
            // falls short by two days for all dates compared to julian-gregorian date.
            // so, we add two extra days for functional correctness.
            // Note: other ways, in which this issue can be fixed instead of
            // trying to detect the JVM bug is
            // a) use unoptimized code path in the function convertTemporalToObject
            // b) use cal.add api instead of cal.set api in the current optimized code path
            // In both the above approaches, the code is about 6-8 times slower,
            // resulting in an overall perf regression of about (10-30)% for perf test cases
            EXTRA_DAYS_TO_BE_ADDED = 2;
        }
        else
            EXTRA_DAYS_TO_BE_ADDED = 0;
    }

    private GregorianChange() {
    }
}

final class UTC {

    // UTC/GMT time zone singleton.
    static final TimeZone timeZone = new SimpleTimeZone(0, "UTC");

    private UTC() {
    }
}

final class TDSChannel {
    private static final Logger logger = Logger.getLogger("com.microsoft.sqlserver.jdbc.internals.TDS.Channel");

    final Logger getLogger() {
        return logger;
    }

    private final String traceID;

    final public String toString() {
        return traceID;
    }

    private final SQLServerConnection con;

    private final TDSWriter tdsWriter;

    final TDSWriter getWriter() {
        return tdsWriter;
    }

    final TDSReader getReader(TDSCommand command) {
        return new TDSReader(this, con, command);
    }

    // Socket for raw TCP/IP communications with SQL Server
    private Socket tcpSocket;

    // Socket for SSL-encrypted communications with SQL Server
    private SSLSocket sslSocket;

    // Socket providing the communications interface to the driver.
    // For SSL-encrypted connections, this is the SSLSocket wrapped
    // around the TCP socket. For unencrypted connections, it is
    // just the TCP socket itself.
    private Socket channelSocket;

    // Implementation of a Socket proxy that can switch from TDS-wrapped I/O
    // (using the TDSChannel itself) during SSL handshake to raw I/O over
    // the TCP/IP socket.
    ProxySocket proxySocket = null;

    // I/O streams for raw TCP/IP communications with SQL Server
    private InputStream tcpInputStream;
    private OutputStream tcpOutputStream;

    // I/O streams providing the communications interface to the driver.
    // For SSL-encrypted connections, these are streams obtained from
    // the SSL socket above. They wrap the underlying TCP streams.
    // For unencrypted connections, they are just the TCP streams themselves.
    private InputStream inputStream;
    private OutputStream outputStream;

    /** TDS packet payload logger */
    private static Logger packetLogger = Logger.getLogger("com.microsoft.sqlserver.jdbc.internals.TDS.DATA");
    private final boolean isLoggingPackets = packetLogger.isLoggable(Level.FINEST);

    final boolean isLoggingPackets() {
        return isLoggingPackets;
    }

    // Number of TDS messages sent to and received from the server
    int numMsgsSent = 0;
    int numMsgsRcvd = 0;

    // Last SPID received from the server. Used for logging and to tag subsequent outgoing
    // packets to facilitate diagnosing problems from the server side.
    private int spid = 0;

    void setSPID(int spid) {
        this.spid = spid;
    }

    int getSPID() {
        return spid;
    }

    void resetPooledConnection() {
        tdsWriter.resetPooledConnection();
    }

    TDSChannel(SQLServerConnection con) {
        this.con = con;
        traceID = "TDSChannel (" + con.toString() + ")";
        this.tcpSocket = null;
        this.sslSocket = null;
        this.channelSocket = null;
        this.tcpInputStream = null;
        this.tcpOutputStream = null;
        this.inputStream = null;
        this.outputStream = null;
        this.tdsWriter = new TDSWriter(this, con);
    }

    /**
     * Opens the physical communications channel (TCP/IP socket and I/O streams) to the SQL Server.
     */
    final void open(String host,
            int port,
            int timeoutMillis,
            boolean useParallel,
            boolean useTnir,
            boolean isTnirFirstAttempt,
            int timeoutMillisForFullTimeout) throws SQLServerException {
        if (logger.isLoggable(Level.FINER))
            logger.finer(this.toString() + ": Opening TCP socket...");

        SocketFinder socketFinder = new SocketFinder(traceID, con);
        channelSocket = tcpSocket = socketFinder.findSocket(host, port, timeoutMillis, useParallel, useTnir, isTnirFirstAttempt,
                timeoutMillisForFullTimeout);

        try {

            // Set socket options
            tcpSocket.setTcpNoDelay(true);
            tcpSocket.setKeepAlive(true);

            // set SO_TIMEOUT
            int socketTimeout = con.getSocketTimeoutMilliseconds();
            tcpSocket.setSoTimeout(socketTimeout);

            inputStream = tcpInputStream = tcpSocket.getInputStream();
            outputStream = tcpOutputStream = tcpSocket.getOutputStream();
        }
        catch (IOException ex) {
            SQLServerException.ConvertConnectExceptionToSQLServerException(host, port, con, ex);
        }
    }

    /**
     * Disables SSL on this TDS channel.
     */
    void disableSSL() {
        if (logger.isLoggable(Level.FINER))
            logger.finer(toString() + " Disabling SSL...");

        /*
         * The mission: To close the SSLSocket and release everything that it is holding onto other than the TCP/IP socket and streams.
         *
         * The challenge: Simply closing the SSLSocket tries to do additional, unnecessary shutdown I/O over the TCP/IP streams that are bound to the
         * socket proxy, resulting in a not responding and confusing SQL Server.
         *
         * Solution: Rewire the ProxySocket's input and output streams (one more time) to closed streams. SSLSocket sees that the streams are already
         * closed and does not attempt to do any further I/O on them before closing itself.
         */

        // Create a couple of cheap closed streams
        InputStream is = new ByteArrayInputStream(new byte[0]);
        try {
            is.close();
        }
        catch (IOException e) {
            // No reason to expect a brand new ByteArrayInputStream not to close,
            // but just in case...
            logger.fine("Ignored error closing InputStream: " + e.getMessage());
        }

        OutputStream os = new ByteArrayOutputStream();
        try {
            os.close();
        }
        catch (IOException e) {
            // No reason to expect a brand new ByteArrayOutputStream not to close,
            // but just in case...
            logger.fine("Ignored error closing OutputStream: " + e.getMessage());
        }

        // Rewire the proxy socket to the closed streams
        if (logger.isLoggable(Level.FINEST))
            logger.finest(toString() + " Rewiring proxy streams for SSL socket close");
        proxySocket.setStreams(is, os);

        // Now close the SSL socket. It will see that the proxy socket's streams
        // are closed and not try to do any further I/O over them.
        try {
            if (logger.isLoggable(Level.FINER))
                logger.finer(toString() + " Closing SSL socket");

            sslSocket.close();
        }
        catch (IOException e) {
            // Don't care if we can't close the SSL socket. We're done with it anyway.
            logger.fine("Ignored error closing SSLSocket: " + e.getMessage());
        }

        // Do not close the proxy socket. Doing so would close our TCP socket
        // to which the proxy socket is bound. Instead, just null out the reference
        // to free up the few resources it holds onto.
        proxySocket = null;

        // Finally, with all of the SSL support out of the way, put the TDSChannel
        // back to using the TCP/IP socket and streams directly.
        inputStream = tcpInputStream;
        outputStream = tcpOutputStream;
        channelSocket = tcpSocket;
        sslSocket = null;

        if (logger.isLoggable(Level.FINER))
            logger.finer(toString() + " SSL disabled");
    }

    /**
     * Used during SSL handshake, this class implements an InputStream that reads SSL handshake response data (framed in TDS messages) from the TDS
     * channel.
     */
    private class SSLHandshakeInputStream extends InputStream {
        private final TDSReader tdsReader;
        private final SSLHandshakeOutputStream sslHandshakeOutputStream;

        private final Logger logger;
        private final String logContext;

        SSLHandshakeInputStream(TDSChannel tdsChannel,
                SSLHandshakeOutputStream sslHandshakeOutputStream) {
            this.tdsReader = tdsChannel.getReader(null);
            this.sslHandshakeOutputStream = sslHandshakeOutputStream;
            this.logger = tdsChannel.getLogger();
            this.logContext = tdsChannel.toString() + " (SSLHandshakeInputStream):";
        }

        /**
         * If there is no handshake response data available to be read from existing packets then this method ensures that the SSL handshake output
         * stream has been flushed to the server, and reads another packet (starting the next TDS response message).
         *
         * Note that simply using TDSReader.ensurePayload isn't sufficient as it does not automatically start the new response message.
         */
        private void ensureSSLPayload() throws IOException {
            if (0 == tdsReader.available()) {
                if (logger.isLoggable(Level.FINEST))
                    logger.finest(logContext + " No handshake response bytes available. Flushing SSL handshake output stream.");

                try {
                    sslHandshakeOutputStream.endMessage();
                }
                catch (SQLServerException e) {
                    logger.finer(logContext + " Ending TDS message threw exception:" + e.getMessage());
                    throw new IOException(e.getMessage());
                }

                if (logger.isLoggable(Level.FINEST))
                    logger.finest(logContext + " Reading first packet of SSL handshake response");

                try {
                    tdsReader.readPacket();
                }
                catch (SQLServerException e) {
                    logger.finer(logContext + " Reading response packet threw exception:" + e.getMessage());
                    throw new IOException(e.getMessage());
                }
            }
        }

        public long skip(long n) throws IOException {
            if (logger.isLoggable(Level.FINEST))
                logger.finest(logContext + " Skipping " + n + " bytes...");

            if (n <= 0)
                return 0;

            if (n > Integer.MAX_VALUE)
                n = Integer.MAX_VALUE;

            ensureSSLPayload();

            try {
                tdsReader.skip((int) n);
            }
            catch (SQLServerException e) {
                logger.finer(logContext + " Skipping bytes threw exception:" + e.getMessage());
                throw new IOException(e.getMessage());
            }

            return n;
        }

        private final byte oneByte[] = new byte[1];

        public int read() throws IOException {
            int bytesRead;

            while (0 == (bytesRead = readInternal(oneByte, 0, oneByte.length)))
                ;

            assert 1 == bytesRead || -1 == bytesRead;
            return 1 == bytesRead ? oneByte[0] : -1;
        }

        public int read(byte[] b) throws IOException {
            return readInternal(b, 0, b.length);
        }

        public int read(byte b[],
                int offset,
                int maxBytes) throws IOException {
            return readInternal(b, offset, maxBytes);
        }

        private int readInternal(byte b[],
                int offset,
                int maxBytes) throws IOException {
            if (logger.isLoggable(Level.FINEST))
                logger.finest(logContext + " Reading " + maxBytes + " bytes...");

            ensureSSLPayload();

            try {
                tdsReader.readBytes(b, offset, maxBytes);
            }
            catch (SQLServerException e) {
                logger.finer(logContext + " Reading bytes threw exception:" + e.getMessage());
                throw new IOException(e.getMessage());
            }

            return maxBytes;
        }
    }

    /**
     * Used during SSL handshake, this class implements an OutputStream that writes SSL handshake request data (framed in TDS messages) to the TDS
     * channel.
     */
    private class SSLHandshakeOutputStream extends OutputStream {
        private final TDSWriter tdsWriter;

        /** Flag indicating when it is necessary to start a new prelogin TDS message */
        private boolean messageStarted;

        private final Logger logger;
        private final String logContext;

        SSLHandshakeOutputStream(TDSChannel tdsChannel) {
            this.tdsWriter = tdsChannel.getWriter();
            this.messageStarted = false;
            this.logger = tdsChannel.getLogger();
            this.logContext = tdsChannel.toString() + " (SSLHandshakeOutputStream):";
        }

        public void flush() throws IOException {
            // It seems that the security provider implementation in some JVMs
            // (notably SunJSSE in the 6.0 JVM) likes to add spurious calls to
            // flush the SSL handshake output stream during SSL handshaking.
            // We need to ignore these calls because the SSL handshake payload
            // needs to be completely encapsulated in TDS. The SSL handshake
            // input stream always ensures that this output stream has been flushed
            // before trying to read the response.
            if (logger.isLoggable(Level.FINEST))
                logger.finest(logContext + " Ignored a request to flush the stream");
        }

        void endMessage() throws SQLServerException {
            // We should only be asked to end the message if we have started one
            assert messageStarted;

            if (logger.isLoggable(Level.FINEST))
                logger.finest(logContext + " Finishing TDS message");

            // Flush any remaining bytes through the writer. Since there may be fewer bytes
            // ready to send than a full TDS packet, we end the message here and start a new
            // one later if additional handshake data needs to be sent.
            tdsWriter.endMessage();
            messageStarted = false;
        }

        private final byte singleByte[] = new byte[1];

        public void write(int b) throws IOException {
            singleByte[0] = (byte) (b & 0xFF);
            writeInternal(singleByte, 0, singleByte.length);
        }

        public void write(byte[] b) throws IOException {
            writeInternal(b, 0, b.length);
        }

        public void write(byte[] b,
                int off,
                int len) throws IOException {
            writeInternal(b, off, len);
        }

        private void writeInternal(byte[] b,
                int off,
                int len) throws IOException {
            try {
                // Start out the handshake request in a new prelogin message. Subsequent
                // writes just add handshake data to the request until flushed.
                if (!messageStarted) {
                    if (logger.isLoggable(Level.FINEST))
                        logger.finest(logContext + " Starting new TDS packet...");

                    tdsWriter.startMessage(null, TDS.PKT_PRELOGIN);
                    messageStarted = true;
                }

                if (logger.isLoggable(Level.FINEST))
                    logger.finest(logContext + " Writing " + len + " bytes...");

                tdsWriter.writeBytes(b, off, len);
            }
            catch (SQLServerException e) {
                logger.finer(logContext + " Writing bytes threw exception:" + e.getMessage());
                throw new IOException(e.getMessage());
            }
        }
    }

    /**
     * This class implements an InputStream that just forwards all of its methods to an underlying InputStream.
     *
     * It is more predictable than FilteredInputStream which forwards some of its read methods directly to the underlying stream, but not others.
     */
    private final class ProxyInputStream extends InputStream {
        private InputStream filteredStream;

        ProxyInputStream(InputStream is) {
            filteredStream = is;
        }

        final void setFilteredStream(InputStream is) {
            filteredStream = is;
        }

        public long skip(long n) throws IOException {
            long bytesSkipped;

            if (logger.isLoggable(Level.FINEST))
                logger.finest(toString() + " Skipping " + n + " bytes");

            bytesSkipped = filteredStream.skip(n);

            if (logger.isLoggable(Level.FINEST))
                logger.finest(toString() + " Skipped " + n + " bytes");

            return bytesSkipped;
        }

        public int available() throws IOException {
            int bytesAvailable = filteredStream.available();

            if (logger.isLoggable(Level.FINEST))
                logger.finest(toString() + " " + bytesAvailable + " bytes available");

            return bytesAvailable;
        }

        private final byte oneByte[] = new byte[1];

        public int read() throws IOException {
            int bytesRead;

            while (0 == (bytesRead = readInternal(oneByte, 0, oneByte.length)))
                ;

            assert 1 == bytesRead || -1 == bytesRead;
            return 1 == bytesRead ? oneByte[0] : -1;
        }

        public int read(byte[] b) throws IOException {
            return readInternal(b, 0, b.length);
        }

        public int read(byte b[],
                int offset,
                int maxBytes) throws IOException {
            return readInternal(b, offset, maxBytes);
        }

        private int readInternal(byte b[],
                int offset,
                int maxBytes) throws IOException {
            int bytesRead;

            if (logger.isLoggable(Level.FINEST))
                logger.finest(toString() + " Reading " + maxBytes + " bytes");

            try {
                bytesRead = filteredStream.read(b, offset, maxBytes);
            }
            catch (IOException e) {
                if (logger.isLoggable(Level.FINER))
                    logger.finer(toString() + " " + e.getMessage());

                logger.finer(toString() + " Reading bytes threw exception:" + e.getMessage());
                throw e;
            }

            if (logger.isLoggable(Level.FINEST))
                logger.finest(toString() + " Read " + bytesRead + " bytes");

            return bytesRead;
        }

        public boolean markSupported() {
            boolean markSupported = filteredStream.markSupported();

            if (logger.isLoggable(Level.FINEST))
                logger.finest(toString() + " Returning markSupported: " + markSupported);

            return markSupported;
        }

        public void mark(int readLimit) {
            if (logger.isLoggable(Level.FINEST))
                logger.finest(toString() + " Marking next " + readLimit + " bytes");

            filteredStream.mark(readLimit);
        }

        public void reset() throws IOException {
            if (logger.isLoggable(Level.FINEST))
                logger.finest(toString() + " Resetting to previous mark");

            filteredStream.reset();
        }

        public void close() throws IOException {
            if (logger.isLoggable(Level.FINEST))
                logger.finest(toString() + " Closing");

            filteredStream.close();
        }
    }

    /**
     * This class implements an OutputStream that just forwards all of its methods to an underlying OutputStream.
     *
     * This class essentially does what FilteredOutputStream does, but is more efficient for our usage. FilteredOutputStream transforms block writes
     * to sequences of single-byte writes.
     */
    final class ProxyOutputStream extends OutputStream {
        private OutputStream filteredStream;

        ProxyOutputStream(OutputStream os) {
            filteredStream = os;
        }

        final void setFilteredStream(OutputStream os) {
            filteredStream = os;
        }

        public void close() throws IOException {
            if (logger.isLoggable(Level.FINEST))
                logger.finest(toString() + " Closing");

            filteredStream.close();
        }

        public void flush() throws IOException {
            if (logger.isLoggable(Level.FINEST))
                logger.finest(toString() + " Flushing");

            filteredStream.flush();
        }

        private final byte singleByte[] = new byte[1];

        public void write(int b) throws IOException {
            singleByte[0] = (byte) (b & 0xFF);
            writeInternal(singleByte, 0, singleByte.length);
        }

        public void write(byte[] b) throws IOException {
            writeInternal(b, 0, b.length);
        }

        public void write(byte[] b,
                int off,
                int len) throws IOException {
            writeInternal(b, off, len);
        }

        private void writeInternal(byte[] b,
                int off,
                int len) throws IOException {
            if (logger.isLoggable(Level.FINEST))
                logger.finest(toString() + " Writing " + len + " bytes");

            filteredStream.write(b, off, len);
        }
    }

    /**
     * This class implements a Socket whose I/O streams can be switched from using a TDSChannel for I/O to using its underlying TCP/IP socket.
     *
     * The SSL socket binds to a ProxySocket. The initial SSL handshake is done over TDSChannel I/O streams so that the handshake payload is framed in
     * TDS packets. The I/O streams are then switched to TCP/IP I/O streams using setStreams, and SSL communications continue directly over the TCP/IP
     * I/O streams.
     *
     * Most methods other than those for getting the I/O streams are simply forwarded to the TDSChannel's underlying TCP/IP socket. Methods that
     * change the socket binding or provide direct channel access are disallowed.
     */
    private class ProxySocket extends Socket {
        private final TDSChannel tdsChannel;
        private final Logger logger;
        private final String logContext;
        private final ProxyInputStream proxyInputStream;
        private final ProxyOutputStream proxyOutputStream;

        ProxySocket(TDSChannel tdsChannel) {
            this.tdsChannel = tdsChannel;
            this.logger = tdsChannel.getLogger();
            this.logContext = tdsChannel.toString() + " (ProxySocket):";

            // Create the I/O streams
            SSLHandshakeOutputStream sslHandshakeOutputStream = new SSLHandshakeOutputStream(tdsChannel);
            SSLHandshakeInputStream sslHandshakeInputStream = new SSLHandshakeInputStream(tdsChannel, sslHandshakeOutputStream);
            this.proxyOutputStream = new ProxyOutputStream(sslHandshakeOutputStream);
            this.proxyInputStream = new ProxyInputStream(sslHandshakeInputStream);
        }

        void setStreams(InputStream is,
                OutputStream os) {
            proxyInputStream.setFilteredStream(is);
            proxyOutputStream.setFilteredStream(os);
        }

        public InputStream getInputStream() throws IOException {
            if (logger.isLoggable(Level.FINEST))
                logger.finest(logContext + " Getting input stream");

            return proxyInputStream;
        }

        public OutputStream getOutputStream() throws IOException {
            if (logger.isLoggable(Level.FINEST))
                logger.finest(logContext + " Getting output stream");

            return proxyOutputStream;
        }

        // Allow methods that should just forward to the underlying TCP socket or return fixed values
        public InetAddress getInetAddress() {
            return tdsChannel.tcpSocket.getInetAddress();
        }

        public boolean getKeepAlive() throws SocketException {
            return tdsChannel.tcpSocket.getKeepAlive();
        }

        public InetAddress getLocalAddress() {
            return tdsChannel.tcpSocket.getLocalAddress();
        }

        public int getLocalPort() {
            return tdsChannel.tcpSocket.getLocalPort();
        }

        public SocketAddress getLocalSocketAddress() {
            return tdsChannel.tcpSocket.getLocalSocketAddress();
        }

        public boolean getOOBInline() throws SocketException {
            return tdsChannel.tcpSocket.getOOBInline();
        }

        public int getPort() {
            return tdsChannel.tcpSocket.getPort();
        }

        public int getReceiveBufferSize() throws SocketException {
            return tdsChannel.tcpSocket.getReceiveBufferSize();
        }

        public SocketAddress getRemoteSocketAddress() {
            return tdsChannel.tcpSocket.getRemoteSocketAddress();
        }

        public boolean getReuseAddress() throws SocketException {
            return tdsChannel.tcpSocket.getReuseAddress();
        }

        public int getSendBufferSize() throws SocketException {
            return tdsChannel.tcpSocket.getSendBufferSize();
        }

        public int getSoLinger() throws SocketException {
            return tdsChannel.tcpSocket.getSoLinger();
        }

        public int getSoTimeout() throws SocketException {
            return tdsChannel.tcpSocket.getSoTimeout();
        }

        public boolean getTcpNoDelay() throws SocketException {
            return tdsChannel.tcpSocket.getTcpNoDelay();
        }

        public int getTrafficClass() throws SocketException {
            return tdsChannel.tcpSocket.getTrafficClass();
        }

        public boolean isBound() {
            return true;
        }

        public boolean isClosed() {
            return false;
        }

        public boolean isConnected() {
            return true;
        }

        public boolean isInputShutdown() {
            return false;
        }

        public boolean isOutputShutdown() {
            return false;
        }

        public String toString() {
            return tdsChannel.tcpSocket.toString();
        }

        public SocketChannel getChannel() {
            return null;
        }

        // Disallow calls to methods that would change the underlying TCP socket
        public void bind(SocketAddress bindPoint) throws IOException {
            logger.finer(logContext + " Disallowed call to bind.  Throwing IOException.");
            throw new IOException();
        }

        public void connect(SocketAddress endpoint) throws IOException {
            logger.finer(logContext + " Disallowed call to connect (without timeout).  Throwing IOException.");
            throw new IOException();
        }

        public void connect(SocketAddress endpoint,
                int timeout) throws IOException {
            logger.finer(logContext + " Disallowed call to connect (with timeout).  Throwing IOException.");
            throw new IOException();
        }

        // Ignore calls to methods that would otherwise allow the SSL socket
        // to directly manipulate the underlying TCP socket
        public void close() throws IOException {
            if (logger.isLoggable(Level.FINER))
                logger.finer(logContext + " Ignoring close");
        }

        public void setReceiveBufferSize(int size) throws SocketException {
            if (logger.isLoggable(Level.FINER))
                logger.finer(toString() + " Ignoring setReceiveBufferSize size:" + size);
        }

        public void setSendBufferSize(int size) throws SocketException {
            if (logger.isLoggable(Level.FINER))
                logger.finer(toString() + " Ignoring setSendBufferSize size:" + size);
        }

        public void setReuseAddress(boolean on) throws SocketException {
            if (logger.isLoggable(Level.FINER))
                logger.finer(toString() + " Ignoring setReuseAddress");
        }

        public void setSoLinger(boolean on,
                int linger) throws SocketException {
            if (logger.isLoggable(Level.FINER))
                logger.finer(toString() + " Ignoring setSoLinger");
        }

        public void setSoTimeout(int timeout) throws SocketException {
            if (logger.isLoggable(Level.FINER))
                logger.finer(toString() + " Ignoring setSoTimeout");
        }

        public void setTcpNoDelay(boolean on) throws SocketException {
            if (logger.isLoggable(Level.FINER))
                logger.finer(toString() + " Ignoring setTcpNoDelay");
        }

        public void setTrafficClass(int tc) throws SocketException {
            if (logger.isLoggable(Level.FINER))
                logger.finer(toString() + " Ignoring setTrafficClass");
        }

        public void shutdownInput() throws IOException {
            if (logger.isLoggable(Level.FINER))
                logger.finer(toString() + " Ignoring shutdownInput");
        }

        public void shutdownOutput() throws IOException {
            if (logger.isLoggable(Level.FINER))
                logger.finer(toString() + " Ignoring shutdownOutput");
        }

        public void sendUrgentData(int data) throws IOException {
            if (logger.isLoggable(Level.FINER))
                logger.finer(toString() + " Ignoring sendUrgentData");
        }

        public void setKeepAlive(boolean on) throws SocketException {
            if (logger.isLoggable(Level.FINER))
                logger.finer(toString() + " Ignoring setKeepAlive");
        }

        public void setOOBInline(boolean on) throws SocketException {
            if (logger.isLoggable(Level.FINER))
                logger.finer(toString() + " Ignoring setOOBInline");
        }
    }

    /**
     * This class implements an X509TrustManager that always accepts the X509Certificate chain offered to it.
     *
     * A PermissiveX509TrustManager is used to "verify" the authenticity of the server when the trustServerCertificate connection property is set to
     * true.
     */
    private final class PermissiveX509TrustManager implements X509TrustManager {
        private final TDSChannel tdsChannel;
        private final Logger logger;
        private final String logContext;

        PermissiveX509TrustManager(TDSChannel tdsChannel) {
            this.tdsChannel = tdsChannel;
            this.logger = tdsChannel.getLogger();
            this.logContext = tdsChannel.toString() + " (PermissiveX509TrustManager):";
        }

        public void checkClientTrusted(X509Certificate[] chain,
                String authType) throws CertificateException {
            if (logger.isLoggable(Level.FINER))
                logger.finer(logContext + " Trusting client certificate (!)");
        }

        public void checkServerTrusted(X509Certificate[] chain,
                String authType) throws CertificateException {
            if (logger.isLoggable(Level.FINER))
                logger.finer(logContext + " Trusting server certificate");
        }

        public X509Certificate[] getAcceptedIssuers() {
            return new X509Certificate[0];
        }
    }

    /**
     * This class implements an X509TrustManager that hostname for validation.
     *
     * This validates the subject name in the certificate with the host name
     */
    private final class HostNameOverrideX509TrustManager implements X509TrustManager {
        private final Logger logger;
        private final String logContext;
        private final X509TrustManager defaultTrustManager;
        private String hostName;

        HostNameOverrideX509TrustManager(TDSChannel tdsChannel,
                X509TrustManager tm,
                String hostName) {
            this.logger = tdsChannel.getLogger();
            this.logContext = tdsChannel.toString() + " (HostNameOverrideX509TrustManager):";
            defaultTrustManager = tm;
            // canonical name is in lower case so convert this to lowercase too.
            this.hostName = hostName.toLowerCase(Locale.ENGLISH);
            ;
        }

        // Parse name in RFC 2253 format
        // Returns the common name if successful, null if failed to find the common name.
        // The parser tuned to be safe than sorry so if it sees something it cant parse correctly it returns null
        private String parseCommonName(String distinguishedName) {
            int index;
            // canonical name converts entire name to lowercase
            index = distinguishedName.indexOf("cn=");
            if (index == -1) {
                return null;
            }
            distinguishedName = distinguishedName.substring(index + 3);
            // Parse until a comma or end is reached
            // Note the parser will handle gracefully (essentially will return empty string) , inside the quotes (e.g cn="Foo, bar") however
            // RFC 952 says that the hostName cant have commas however the parser should not (and will not) crash if it sees a , within quotes.
            for (index = 0; index < distinguishedName.length(); index++) {
                if (distinguishedName.charAt(index) == ',') {
                    break;
                }
            }
            String commonName = distinguishedName.substring(0, index);
            // strip any quotes
            if (commonName.length() > 1 && ('\"' == commonName.charAt(0))) {
                if ('\"' == commonName.charAt(commonName.length() - 1))
                    commonName = commonName.substring(1, commonName.length() - 1);
                else {
                    // Be safe the name is not ended in " return null so the common Name wont match
                    commonName = null;
                }
            }
            return commonName;
        }

        private boolean validateServerName(String nameInCert) throws CertificateException {
            // Failed to get the common name from DN or empty CN
            if (null == nameInCert) {
                if (logger.isLoggable(Level.FINER))
                    logger.finer(logContext + " Failed to parse the name from the certificate or name is empty.");
                return false;
            }

            // Verify that the name in certificate matches exactly with the host name
            if (!nameInCert.equals(hostName)) {
                if (logger.isLoggable(Level.FINER))
                    logger.finer(logContext + " The name in certificate " + nameInCert + " does not match with the server name " + hostName + ".");
                return false;
            }

            if (logger.isLoggable(Level.FINER))
                logger.finer(logContext + " The name in certificate:" + nameInCert + " validated against server name " + hostName + ".");

            return true;
        }

        public void checkClientTrusted(X509Certificate[] chain,
                String authType) throws CertificateException {
            if (logger.isLoggable(Level.FINEST))
                logger.finest(logContext + " Forwarding ClientTrusted.");
            defaultTrustManager.checkClientTrusted(chain, authType);
        }

        public void checkServerTrusted(X509Certificate[] chain,
                String authType) throws CertificateException {
            if (logger.isLoggable(Level.FINEST))
                logger.finest(logContext + " Forwarding Trusting server certificate");
            defaultTrustManager.checkServerTrusted(chain, authType);
            if (logger.isLoggable(Level.FINEST))
                logger.finest(logContext + " default serverTrusted succeeded proceeding with server name validation");

            validateServerNameInCertificate(chain[0]);
        }

        private void validateServerNameInCertificate(X509Certificate cert) throws CertificateException {
            String nameInCertDN = cert.getSubjectX500Principal().getName("canonical");
            if (logger.isLoggable(Level.FINER)) {
                logger.finer(logContext + " Validating the server name:" + hostName);
                logger.finer(logContext + " The DN name in certificate:" + nameInCertDN);
            }

            boolean isServerNameValidated;

            // the name in cert is in RFC2253 format parse it to get the actual subject name
            String subjectCN = parseCommonName(nameInCertDN);

            isServerNameValidated = validateServerName(subjectCN);

            if (!isServerNameValidated) {

                Collection<List<?>> sanCollection = cert.getSubjectAlternativeNames();

                if (sanCollection != null) {
                    // find a subjectAlternateName entry corresponding to DNS Name
                    for (List<?> sanEntry : sanCollection) {

                        if (sanEntry != null && sanEntry.size() >= 2) {
                            Object key = sanEntry.get(0);
                            Object value = sanEntry.get(1);

                            if (logger.isLoggable(Level.FINER)) {
                                logger.finer(logContext + "Key: " + key + "; KeyClass:" + (key != null ? key.getClass() : null) + ";value: " + value
                                        + "; valueClass:" + (value != null ? value.getClass() : null));

                            }

                            // From Documentation(http://download.oracle.com/javase/6/docs/api/java/security/cert/X509Certificate.html):
                            // "Note that the Collection returned may contain
                            // more than one name of the same type."
                            // So, more than one entry of dnsNameType can be present.
                            // Java docs guarantee that the first entry in the list will be an integer.
                            // 2 is the sequence no of a dnsName
                            if ((key != null) && (key instanceof Integer) && ((Integer) key == 2)) {
                                // As per RFC2459, the DNSName will be in the
                                // "preferred name syntax" as specified by RFC
                                // 1034 and the name can be in upper or lower case.
                                // And no significance is attached to case.
                                // Java docs guarantee that the second entry in the list
                                // will be a string for dnsName
                                if (value != null && value instanceof String) {
                                    String dnsNameInSANCert = (String) value;

                                    // Use English locale to avoid Turkish i issues.
                                    // Note that, this conversion was not necessary for
                                    // cert.getSubjectX500Principal().getName("canonical");
                                    // as the above API already does this by default as per documentation.
                                    dnsNameInSANCert = dnsNameInSANCert.toLowerCase(Locale.ENGLISH);

                                    isServerNameValidated = validateServerName(dnsNameInSANCert);

                                    if (isServerNameValidated) {
                                        if (logger.isLoggable(Level.FINER)) {
                                            logger.finer(logContext + " found a valid name in certificate: " + dnsNameInSANCert);
                                        }
                                        break;
                                    }
                                }

                                if (logger.isLoggable(Level.FINER)) {
                                    logger.finer(logContext + " the following name in certificate does not match the serverName: " + value);
                                }
                            }

                        }
                        else {
                            if (logger.isLoggable(Level.FINER)) {
                                logger.finer(logContext + " found an invalid san entry: " + sanEntry);
                            }
                        }
                    }

                }
            }

            if (!isServerNameValidated) {
                String msg = SQLServerException.getErrString("R_certNameFailed");
                throw new CertificateException(msg);
            }
        }

        public X509Certificate[] getAcceptedIssuers() {
            return defaultTrustManager.getAcceptedIssuers();
        }
    }

    enum SSLHandhsakeState {
        SSL_HANDHSAKE_NOT_STARTED,
        SSL_HANDHSAKE_STARTED,
        SSL_HANDHSAKE_COMPLETE
    };

    /**
     * Enables SSL Handshake.
     * 
     * @param host
     *            Server Host Name for SSL Handshake
     * @param port
     *            Server Port for SSL Handshake
     * @throws SQLServerException
     */
    void enableSSL(String host,
            int port) throws SQLServerException {
        // If enabling SSL fails, which it can for a number of reasons, the following items
        // are used in logging information to the TDS channel logger to help diagnose the problem.
        Provider tmfProvider = null;        // TrustManagerFactory provider
        Provider sslContextProvider = null; // SSLContext provider
        Provider ksProvider = null;         // KeyStore provider
        String tmfDefaultAlgorithm = null;  // Default algorithm (typically X.509) used by the TrustManagerFactory
        SSLHandhsakeState handshakeState = SSLHandhsakeState.SSL_HANDHSAKE_NOT_STARTED;

        boolean isFips = false;
        String trustStoreType = null;
        String sslProtocol = null;

        // If anything in here fails, terminate the connection and throw an exception
        try {
            if (logger.isLoggable(Level.FINER))
                logger.finer(toString() + " Enabling SSL...");

            String trustStoreFileName = con.activeConnectionProperties.getProperty(SQLServerDriverStringProperty.TRUST_STORE.toString());
            String trustStorePassword = con.activeConnectionProperties.getProperty(SQLServerDriverStringProperty.TRUST_STORE_PASSWORD.toString());
            String hostNameInCertificate = con.activeConnectionProperties
                    .getProperty(SQLServerDriverStringProperty.HOSTNAME_IN_CERTIFICATE.toString());

            trustStoreType = con.activeConnectionProperties.getProperty(SQLServerDriverStringProperty.TRUST_STORE_TYPE.toString());
            
            if(StringUtils.isEmpty(trustStoreType)) {
                trustStoreType = SQLServerDriverStringProperty.TRUST_STORE_TYPE.getDefaultValue();
            }
            
            isFips = Boolean.valueOf(con.activeConnectionProperties.getProperty(SQLServerDriverBooleanProperty.FIPS.toString())); 
            sslProtocol = con.activeConnectionProperties.getProperty(SQLServerDriverStringProperty.SSL_PROTOCOL.toString());
            
            if (isFips) {
                validateFips(trustStoreType, trustStoreFileName);
            }

            assert TDS.ENCRYPT_OFF == con.getRequestedEncryptionLevel() || // Login only SSL
                    TDS.ENCRYPT_ON == con.getRequestedEncryptionLevel();   // Full SSL

            assert TDS.ENCRYPT_OFF == con.getNegotiatedEncryptionLevel() || // Login only SSL
                    TDS.ENCRYPT_ON == con.getNegotiatedEncryptionLevel() || // Full SSL
                    TDS.ENCRYPT_REQ == con.getNegotiatedEncryptionLevel();   // Full SSL

            // If we requested login only SSL or full SSL without server certificate validation,
            // then we'll "validate" the server certificate using a naive TrustManager that trusts
            // everything it sees.
            TrustManager[] tm = null;
            if (TDS.ENCRYPT_OFF == con.getRequestedEncryptionLevel()
                    || (TDS.ENCRYPT_ON == con.getRequestedEncryptionLevel() && con.trustServerCertificate())) {
                if (logger.isLoggable(Level.FINER))
                    logger.finer(toString() + " SSL handshake will trust any certificate");

                tm = new TrustManager[] {new PermissiveX509TrustManager(this)};
            }
            // Otherwise, we'll check if a specific TrustManager implemenation has been requested and
            // if so instantiate it, optionally specifying a constructor argument to customize it.
            else if (con.getTrustManagerClass() != null) {
                Class<?> tmClass = Class.forName(con.getTrustManagerClass());
                if (!TrustManager.class.isAssignableFrom(tmClass)) {
                    throw new IllegalArgumentException(
                            "The class specified by the trustManagerClass property must implement javax.net.ssl.TrustManager");
                }
                String constructorArg = con.getTrustManagerConstructorArg();
                if (constructorArg == null) {
                    tm = new TrustManager[] {(TrustManager) tmClass.getDeclaredConstructor().newInstance()};
                }
                else {
                    tm = new TrustManager[] {(TrustManager) tmClass.getDeclaredConstructor(String.class).newInstance(constructorArg)};
                }
            }
            // Otherwise, we'll validate the certificate using a real TrustManager obtained
            // from the a security provider that is capable of validating X.509 certificates.
            else {
                if (logger.isLoggable(Level.FINER))
                    logger.finer(toString() + " SSL handshake will validate server certificate");

                KeyStore ks = null;

                // If we are using the system default trustStore and trustStorePassword
                // then we can skip all of the KeyStore loading logic below.
                // The security provider's implementation takes care of everything for us.
                if (null == trustStoreFileName && null == trustStorePassword) {
                    if (logger.isLoggable(Level.FINER))
                        logger.finer(toString() + " Using system default trust store and password");
                }

                // Otherwise either the trustStore, trustStorePassword, or both was specified.
                // In that case, we need to load up a KeyStore ourselves.
                else {
                    // First, obtain an interface to a KeyStore that can load trust material
                    // stored in Java Key Store (JKS) format.
                    if (logger.isLoggable(Level.FINEST))
                        logger.finest(toString() + " Finding key store interface");


                    ks = KeyStore.getInstance(trustStoreType);
                    ksProvider = ks.getProvider();

                    // Next, load up the trust store file from the specified location.
                    // Note: This function returns a null InputStream if the trust store cannot
                    // be loaded. This is by design. See the method comment and documentation
                    // for KeyStore.load for details.
                    InputStream is = loadTrustStore(trustStoreFileName);

                    // Finally, load the KeyStore with the trust material (if any) from the
                    // InputStream and close the stream.
                    if (logger.isLoggable(Level.FINEST))
                        logger.finest(toString() + " Loading key store");

                    try {
                        ks.load(is, (null == trustStorePassword) ? null : trustStorePassword.toCharArray());
                    }
                    finally {
                        // We are done with the trustStorePassword (if set). Clear it for better security.
                        con.activeConnectionProperties.remove(SQLServerDriverStringProperty.TRUST_STORE_PASSWORD.toString());

                        // We are also done with the trust store input stream.
                        if (null != is) {
                            try {
                                is.close();
                            }
                            catch (IOException e) {
                                if (logger.isLoggable(Level.FINE))
                                    logger.fine(toString() + " Ignoring error closing trust material InputStream...");
                            }
                        }
                    }
                }

                // Either we now have a KeyStore populated with trust material or we are using the
                // default source of trust material (cacerts). Either way, we are now ready to
                // use a TrustManagerFactory to create a TrustManager that uses the trust material
                // to validate the server certificate.

                // Next step is to get a TrustManagerFactory that can produce TrustManagers
                // that understands X.509 certificates.
                TrustManagerFactory tmf = null;

                if (logger.isLoggable(Level.FINEST))
                    logger.finest(toString() + " Locating X.509 trust manager factory");

                tmfDefaultAlgorithm = TrustManagerFactory.getDefaultAlgorithm();
                tmf = TrustManagerFactory.getInstance(tmfDefaultAlgorithm);
                tmfProvider = tmf.getProvider();

                // Tell the TrustManagerFactory to give us TrustManagers that we can use to
                // validate the server certificate using the trust material in the KeyStore.
                if (logger.isLoggable(Level.FINEST))
                    logger.finest(toString() + " Getting trust manager");

                tmf.init(ks);
                tm = tmf.getTrustManagers();

                // if the host name in cert provided use it or use the host name Only if it is not FIPS
                if (!isFips) {
                    if (null != hostNameInCertificate) {
                        tm = new TrustManager[] {new HostNameOverrideX509TrustManager(this, (X509TrustManager) tm[0], hostNameInCertificate)};
                    }
                    else {
                        tm = new TrustManager[] {new HostNameOverrideX509TrustManager(this, (X509TrustManager) tm[0], host)};
                    }
                }
            } // end if (!con.trustServerCertificate())

            // Now, with a real or fake TrustManager in hand, get a context for creating a
            // SSL sockets through a SSL socket factory. We require at least TLS support.
            SSLContext sslContext = null;

            if (logger.isLoggable(Level.FINEST))
                logger.finest(toString() + " Getting TLS or better SSL context");

            sslContext = SSLContext.getInstance(sslProtocol);
            sslContextProvider = sslContext.getProvider();

            if (logger.isLoggable(Level.FINEST))
                logger.finest(toString() + " Initializing SSL context");

            sslContext.init(null, tm, null);

            // Got the SSL context. Now create an SSL socket over our own proxy socket
            // which we can toggle between TDS-encapsulated and raw communications.
            // Initially, the proxy is set to encapsulate the SSL handshake in TDS packets.
            proxySocket = new ProxySocket(this);

            if (logger.isLoggable(Level.FINEST))
                logger.finest(toString() + " Creating SSL socket");

            sslSocket = (SSLSocket) sslContext.getSocketFactory().createSocket(proxySocket, host, port, false); // don't close proxy when SSL socket
                                                                                                                // is closed     
            // At long last, start the SSL handshake ...
            if (logger.isLoggable(Level.FINER))
                logger.finer(toString() + " Starting SSL handshake");

            // TLS 1.2 intermittent exception happens here.
            handshakeState = SSLHandhsakeState.SSL_HANDHSAKE_STARTED;
            sslSocket.startHandshake();
            handshakeState = SSLHandhsakeState.SSL_HANDHSAKE_COMPLETE;

            // After SSL handshake is complete, rewire proxy socket to use raw TCP/IP streams ...
            if (logger.isLoggable(Level.FINEST))
                logger.finest(toString() + " Rewiring proxy streams after handshake");

            proxySocket.setStreams(inputStream, outputStream);

            // ... and rewire TDSChannel to use SSL streams.
            if (logger.isLoggable(Level.FINEST))
                logger.finest(toString() + " Getting SSL InputStream");

            inputStream = sslSocket.getInputStream();

            if (logger.isLoggable(Level.FINEST))
                logger.finest(toString() + " Getting SSL OutputStream");

            outputStream = sslSocket.getOutputStream();

            // SSL is now enabled; switch over the channel socket
            channelSocket = sslSocket;

            if (logger.isLoggable(Level.FINER))
                logger.finer(toString() + " SSL enabled");
        }
        catch (Exception e) {
            // Log the original exception and its source at FINER level
            if (logger.isLoggable(Level.FINER))
                logger.log(Level.FINER, e.getMessage(), e);

            // If enabling SSL fails, the following information may help diagnose the problem.
            // Do not use Level INFO or above which is sent to standard output/error streams.
            // This is because due to an intermittent TLS 1.2 connection issue, we will be retrying the connection and
            // do not want to print this message in console.
            if (logger.isLoggable(Level.FINER))
                logger.log(Level.FINER,
                        "java.security path: " + JAVA_SECURITY + "\n" + "Security providers: " + Arrays.asList(Security.getProviders()) + "\n"
                                + ((null != sslContextProvider) ? ("SSLContext provider info: " + sslContextProvider.getInfo() + "\n"
                                        + "SSLContext provider services:\n" + sslContextProvider.getServices() + "\n") : "")
                                + ((null != tmfProvider) ? ("TrustManagerFactory provider info: " + tmfProvider.getInfo() + "\n") : "")
                                + ((null != tmfDefaultAlgorithm) ? ("TrustManagerFactory default algorithm: " + tmfDefaultAlgorithm + "\n") : "")
                                + ((null != ksProvider) ? ("KeyStore provider info: " + ksProvider.getInfo() + "\n") : "") + "java.ext.dirs: "
                                + System.getProperty("java.ext.dirs"));

            MessageFormat form = new MessageFormat(SQLServerException.getErrString("R_sslFailed"));
            Object[] msgArgs = {e.getMessage()};

            // It is important to get the localized message here, otherwise error messages won't match for different locales.
            String errMsg = e.getLocalizedMessage();
            // If the message is null replace it with the non-localized message or a dummy string. This can happen if a custom
            // TrustManager implementation is specified that does not provide localized messages.
            if (errMsg == null) {
                errMsg = e.getMessage();
            }
            if (errMsg == null) {
                errMsg = "";
            }
            // The error message may have a connection id appended to it. Extract the message only for comparison.
            // This client connection id is appended in method checkAndAppendClientConnId().
            if (errMsg.contains(SQLServerException.LOG_CLIENT_CONNECTION_ID_PREFIX)) {
                errMsg = errMsg.substring(0, errMsg.indexOf(SQLServerException.LOG_CLIENT_CONNECTION_ID_PREFIX));
            }

            // Isolate the TLS1.2 intermittent connection error.
            if (e instanceof IOException && (SSLHandhsakeState.SSL_HANDHSAKE_STARTED == handshakeState)
                    && (errMsg.equals(SQLServerException.getErrString("R_truncatedServerResponse")))) {
                con.terminate(SQLServerException.DRIVER_ERROR_INTERMITTENT_TLS_FAILED, form.format(msgArgs), e);
            }
            else {
                con.terminate(SQLServerException.DRIVER_ERROR_SSL_FAILED, form.format(msgArgs), e);
            }
        }
    }

    /**
     * Validate FIPS if fips set as true
     * 
     * Valid FIPS settings:
     * <LI>Encrypt should be true
     * <LI>trustServerCertificate should be false
     * <LI>if certificate is not installed TrustStoreType should be present.
     * 
     * @param trustStoreType
     * @param trustStoreFileName
     * @throws SQLServerException
     * @since 6.1.4
     */
    private void validateFips(final String trustStoreType,
            final String trustStoreFileName) throws SQLServerException {
        boolean isValid = false;
        boolean isEncryptOn;
        boolean isValidTrustStoreType;
        boolean isValidTrustStore;
        boolean isTrustServerCertificate;

        String strError = SQLServerException.getErrString("R_invalidFipsConfig");

        isEncryptOn = (TDS.ENCRYPT_ON == con.getRequestedEncryptionLevel());

        isValidTrustStoreType = !StringUtils.isEmpty(trustStoreType);
        isValidTrustStore = !StringUtils.isEmpty(trustStoreFileName);
        isTrustServerCertificate = con.trustServerCertificate();

        if (isEncryptOn && !isTrustServerCertificate) {          
            isValid = true;
            if (isValidTrustStore && !isValidTrustStoreType) {
            // In case of valid trust store we need to check TrustStoreType.
                isValid = false;               
                if (logger.isLoggable(Level.FINER))
                    logger.finer(toString() + "TrustStoreType is required alongside with TrustStore.");
            }
        }

        if (!isValid) {
            throw new SQLServerException(strError, null, 0, null);
        }

    }

    private final static String SEPARATOR = System.getProperty("file.separator");
    private final static String JAVA_HOME = System.getProperty("java.home");
    private final static String JAVA_SECURITY = JAVA_HOME + SEPARATOR + "lib" + SEPARATOR + "security";
    private final static String JSSECACERTS = JAVA_SECURITY + SEPARATOR + "jssecacerts";
    private final static String CACERTS = JAVA_SECURITY + SEPARATOR + "cacerts";

    /**
     * Loads the contents of a trust store into an InputStream.
     *
     * When a location to a trust store is specified, this method attempts to load that store. Otherwise, it looks for and attempts to load the
     * default trust store using essentially the same logic (outlined in the JSSE Reference Guide) as the default X.509 TrustManagerFactory.
     *
     * @return an InputStream containing the contents of the loaded trust store
     * @return null if the trust store cannot be loaded.
     *
     *         Note: It is by design that this function returns null when the trust store cannot be loaded rather than throwing an exception. The
     *         reason is that KeyStore.load, which uses the returned InputStream, interprets a null InputStream to mean that there are no trusted
     *         certificates, which mirrors the behavior of the default (no trust store, no password specified) path.
     */
    final InputStream loadTrustStore(String trustStoreFileName) {
        FileInputStream is = null;

        // First case: Trust store filename was specified
        if (null != trustStoreFileName) {
            try {
                if (logger.isLoggable(Level.FINEST))
                    logger.finest(toString() + " Opening specified trust store: " + trustStoreFileName);

                is = new FileInputStream(trustStoreFileName);
            }
            catch (FileNotFoundException e) {
                if (logger.isLoggable(Level.FINE))
                    logger.fine(toString() + " Trust store not found: " + e.getMessage());

                // If the trustStoreFileName connection property is set, but the file is not found,
                // then treat it as if the file was empty so that the TrustManager reports
                // that no certificate is found.
            }
        }

        // Second case: Trust store filename derived from javax.net.ssl.trustStore system property
        else if (null != (trustStoreFileName = System.getProperty("javax.net.ssl.trustStore"))) {
            try {
                if (logger.isLoggable(Level.FINEST))
                    logger.finest(toString() + " Opening default trust store (from javax.net.ssl.trustStore): " + trustStoreFileName);

                is = new FileInputStream(trustStoreFileName);
            }
            catch (FileNotFoundException e) {
                if (logger.isLoggable(Level.FINE))
                    logger.fine(toString() + " Trust store not found: " + e.getMessage());

                // If the javax.net.ssl.trustStore property is set, but the file is not found,
                // then treat it as if the file was empty so that the TrustManager reports
                // that no certificate is found.
            }
        }

        // Third case: No trust store specified and no system property set. Use jssecerts/cacerts.
        else {
            try {
                if (logger.isLoggable(Level.FINEST))
                    logger.finest(toString() + " Opening default trust store: " + JSSECACERTS);

                is = new FileInputStream(JSSECACERTS);
            }
            catch (FileNotFoundException e) {
                if (logger.isLoggable(Level.FINE))
                    logger.fine(toString() + " Trust store not found: " + e.getMessage());
            }

            // No jssecerts. Try again with cacerts...
            if (null == is) {
                try {
                    if (logger.isLoggable(Level.FINEST))
                        logger.finest(toString() + " Opening default trust store: " + CACERTS);

                    is = new FileInputStream(CACERTS);
                }
                catch (FileNotFoundException e) {
                    if (logger.isLoggable(Level.FINE))
                        logger.fine(toString() + " Trust store not found: " + e.getMessage());

                    // No jssecerts or cacerts. Treat it as if the trust store is empty so that
                    // the TrustManager reports that no certificate is found.
                }
            }
        }

        return is;
    }

    final int read(byte[] data,
            int offset,
            int length) throws SQLServerException {
        try {
            return inputStream.read(data, offset, length);
        }
        catch (IOException e) {
            if (logger.isLoggable(Level.FINE))
                logger.fine(toString() + " read failed:" + e.getMessage());

            if (e instanceof SocketTimeoutException) {
                con.terminate(SQLServerException.ERROR_SOCKET_TIMEOUT, e.getMessage(), e);
            }
            else {
                con.terminate(SQLServerException.DRIVER_ERROR_IO_FAILED, e.getMessage(), e);
            }

            return 0; // Keep the compiler happy.
        }
    }

    final void write(byte[] data,
            int offset,
            int length) throws SQLServerException {
        try {
            outputStream.write(data, offset, length);
        }
        catch (IOException e) {
            if (logger.isLoggable(Level.FINER))
                logger.finer(toString() + " write failed:" + e.getMessage());

            con.terminate(SQLServerException.DRIVER_ERROR_IO_FAILED, e.getMessage(), e);
        }
    }

    final void flush() throws SQLServerException {
        try {
            outputStream.flush();
        }
        catch (IOException e) {
            if (logger.isLoggable(Level.FINER))
                logger.finer(toString() + " flush failed:" + e.getMessage());

            con.terminate(SQLServerException.DRIVER_ERROR_IO_FAILED, e.getMessage(), e);
        }
    }

    final void close() {
        if (null != sslSocket)
            disableSSL();

        if (null != inputStream) {
            if (logger.isLoggable(Level.FINEST))
                logger.finest(this.toString() + ": Closing inputStream...");

            try {
                inputStream.close();
            }
            catch (IOException e) {
                if (logger.isLoggable(Level.FINE))
                    logger.log(Level.FINE, this.toString() + ": Ignored error closing inputStream", e);
            }
        }

        if (null != outputStream) {
            if (logger.isLoggable(Level.FINEST))
                logger.finest(this.toString() + ": Closing outputStream...");

            try {
                outputStream.close();
            }
            catch (IOException e) {
                if (logger.isLoggable(Level.FINE))
                    logger.log(Level.FINE, this.toString() + ": Ignored error closing outputStream", e);
            }
        }

        if (null != tcpSocket) {
            if (logger.isLoggable(Level.FINER))
                logger.finer(this.toString() + ": Closing TCP socket...");

            try {
                tcpSocket.close();
            }
            catch (IOException e) {
                if (logger.isLoggable(Level.FINE))
                    logger.log(Level.FINE, this.toString() + ": Ignored error closing socket", e);
            }
        }
    }

    /**
     * Logs TDS packet data to the com.microsoft.sqlserver.jdbc.TDS.DATA logger
     *
     * @param data
     *            the buffer containing the TDS packet payload data to log
     * @param nStartOffset
     *            offset into the above buffer from where to start logging
     * @param nLength
     *            length (in bytes) of payload
     * @param messageDetail
     *            other loggable details about the payload
     */
    /* L0 */ void logPacket(byte data[],
            int nStartOffset,
            int nLength,
            String messageDetail) {
        assert 0 <= nLength && nLength <= data.length;
        assert 0 <= nStartOffset && nStartOffset <= data.length;

        final char hexChars[] = {'0', '1', '2', '3', '4', '5', '6', '7', '8', '9', 'A', 'B', 'C', 'D', 'E', 'F'};

        final char printableChars[] = {'.', '.', '.', '.', '.', '.', '.', '.', '.', '.', '.', '.', '.', '.', '.', '.', '.', '.', '.', '.', '.', '.',
                '.', '.', '.', '.', '.', '.', '.', '.', '.', '.', ' ', '!', '\"', '#', '$', '%', '&', '\'', '(', ')', '*', '+', ',', '-', '.', '/',
                '0', '1', '2', '3', '4', '5', '6', '7', '8', '9', ':', ';', '<', '=', '>', '?', '@', 'A', 'B', 'C', 'D', 'E', 'F', 'G', 'H', 'I', 'J',
                'K', 'L', 'M', 'N', 'O', 'P', 'Q', 'R', 'S', 'T', 'U', 'V', 'W', 'X', 'Y', 'Z', '[', '\\', ']', '^', '_', '`', 'a', 'b', 'c', 'd',
                'e', 'f', 'g', 'h', 'i', 'j', 'k', 'l', 'm', 'n', 'o', 'p', 'q', 'r', 's', 't', 'u', 'v', 'w', 'x', 'y', 'z', '{', '|', '}', '~', '.',
                '.', '.', '.', '.', '.', '.', '.', '.', '.', '.', '.', '.', '.', '.', '.', '.', '.', '.', '.', '.', '.', '.', '.', '.', '.', '.', '.',
                '.', '.', '.', '.', '.', '.', '.', '.', '.', '.', '.', '.', '.', '.', '.', '.', '.', '.', '.', '.', '.', '.', '.', '.', '.', '.', '.',
                '.', '.', '.', '.', '.', '.', '.', '.', '.', '.', '.', '.', '.', '.', '.', '.', '.', '.', '.', '.', '.', '.', '.', '.', '.', '.', '.',
                '.', '.', '.', '.', '.', '.', '.', '.', '.', '.', '.', '.', '.', '.', '.', '.', '.', '.', '.', '.', '.', '.', '.', '.', '.', '.', '.',
                '.', '.', '.', '.', '.', '.', '.', '.', '.', '.', '.', '.', '.', '.', '.', '.', '.', '.', '.', '.'};

        // Log message body lines have this form:
        //
        // "XX XX XX XX XX XX XX XX XX XX XX XX XX XX XX XX ................"
        // 012345678911111111112222222222333333333344444444445555555555666666
        // 01234567890123456789012345678901234567890123456789012345
        //
        final char lineTemplate[] = {' ', ' ', ' ', ' ', ' ', ' ', ' ', ' ', ' ', ' ', ' ', ' ', ' ', ' ', ' ', ' ', ' ', ' ', ' ', ' ', ' ', ' ',
                ' ', ' ', ' ', ' ', ' ', ' ', ' ', ' ', ' ', ' ', ' ', ' ', ' ', ' ', ' ', ' ', ' ', ' ', ' ', ' ', ' ', ' ', ' ', ' ', ' ', ' ',

                ' ', ' ',

                '.', '.', '.', '.', '.', '.', '.', '.', '.', '.', '.', '.', '.', '.', '.', '.'};

        char logLine[] = new char[lineTemplate.length];
        System.arraycopy(lineTemplate, 0, logLine, 0, lineTemplate.length);

        // Logging builds up a string buffer for the entire log trace
        // before writing it out. So use an initial size large enough
        // that the buffer doesn't have to resize itself.
        StringBuilder logMsg = new StringBuilder(messageDetail.length() + // Message detail
                4 * nLength +            // 2-digit hex + space + ASCII, per byte
                4 * (1 + nLength / 16) +     // 2 extra spaces + CR/LF, per line (16 bytes per line)
                80);                   // Extra fluff: IP:Port, Connection #, SPID, ...

        // Format the headline like so:
        // /157.55.121.182:2983 Connection 1, SPID 53, Message info here ...
        //
        // Note: the log formatter itself timestamps what we write so we don't have
        // to do it again here.
        logMsg.append(tcpSocket.getLocalAddress().toString() + ":" + tcpSocket.getLocalPort() + " SPID:" + spid + " " + messageDetail + "\r\n");

        // Fill in the body of the log message, line by line, 16 bytes per line.
        int nBytesLogged = 0;
        int nBytesThisLine;
        while (true) {
            // Fill up the line with as many bytes as we can (up to 16 bytes)
            for (nBytesThisLine = 0; nBytesThisLine < 16 && nBytesLogged < nLength; nBytesThisLine++, nBytesLogged++) {
                int nUnsignedByteVal = (data[nStartOffset + nBytesLogged] + 256) % 256;
                logLine[3 * nBytesThisLine] = hexChars[nUnsignedByteVal / 16];
                logLine[3 * nBytesThisLine + 1] = hexChars[nUnsignedByteVal % 16];
                logLine[50 + nBytesThisLine] = printableChars[nUnsignedByteVal];
            }

            // Pad out the remainder with whitespace
            for (int nBytesJustified = nBytesThisLine; nBytesJustified < 16; nBytesJustified++) {
                logLine[3 * nBytesJustified] = ' ';
                logLine[3 * nBytesJustified + 1] = ' ';
            }

            logMsg.append(logLine, 0, 50 + nBytesThisLine);
            if (nBytesLogged == nLength)
                break;

            logMsg.append("\r\n");
        }

        if (packetLogger.isLoggable(Level.FINEST)) {
            packetLogger.finest(logMsg.toString());
        }
    }

    /**
     * Get the current socket SO_TIMEOUT value.
     *
     * @return the current socket timeout value
     * @throws IOException thrown if the socket timeout cannot be read
     */
    final int getNetworkTimeout() throws IOException {
        return tcpSocket.getSoTimeout();
    }

    /**
     * Set the socket SO_TIMEOUT value.
     *
     * @param timeout the socket timeout in milliseconds
     * @throws IOException thrown if the socket timeout cannot be set
     */
    final void setNetworkTimeout(int timeout) throws IOException {
        tcpSocket.setSoTimeout(timeout);
    }
}

/**
 * SocketFinder is used to find a server socket to which a connection can be made. This class abstracts the logic of finding a socket from TDSChannel
 * class.
 * 
 * In the case when useParallel is set to true, this is achieved by trying to make parallel connections to multiple IP addresses. This class is
 * responsible for spawning multiple threads and keeping track of the search result and the connected socket or exception to be thrown.
 * 
 * In the case where multiSubnetFailover is false, we try our old logic of trying to connect to the first ip address
 * 
 * Typical usage of this class is SocketFinder sf = new SocketFinder(traceId, conn); Socket = sf.getSocket(hostName, port, timeout);
 */
final class SocketFinder {
    /**
     * Indicates the result of a search
     */
    enum Result {
        UNKNOWN,// search is still in progress
        SUCCESS,// found a socket
        FAILURE// failed in finding a socket
    }

    // Thread pool - the values in the constructor are chosen based on the
    // explanation given in design_connection_director_multisubnet.doc
    private static final ThreadPoolExecutor threadPoolExecutor = new ThreadPoolExecutor(0, Integer.MAX_VALUE, 5, TimeUnit.SECONDS,
            new SynchronousQueue<Runnable>());

    // When parallel connections are to be used, use minimum timeout slice of 1500 milliseconds.
    private static final int minTimeoutForParallelConnections = 1500;

    // lock used for synchronization while updating
    // data within a socketFinder object
    private final Object socketFinderlock = new Object();

    // lock on which the parent thread would wait
    // after spawning threads.
    private final Object parentThreadLock = new Object();

    // indicates whether the socketFinder has succeeded or failed
    // in finding a socket or is still trying to find a socket
    private volatile Result result = Result.UNKNOWN;

    // total no of socket connector threads
    // spawned by a socketFinder object
    private int noOfSpawnedThreads = 0;

    // no of threads that finished their socket connection
    // attempts and notified socketFinder about their result
    private int noOfThreadsThatNotified = 0;

    // If a valid connected socket is found, this value would be non-null,
    // else this would be null
    private volatile Socket selectedSocket = null;

    // This would be one of the exceptions returned by the
    // socketConnector threads
    private volatile IOException selectedException = null;

    // Logging variables
    private static final Logger logger = Logger.getLogger("com.microsoft.sqlserver.jdbc.internals.SocketFinder");
    private final String traceID;

    // maximum number of IP Addresses supported
    private static final int ipAddressLimit = 64;

    // necessary for raising exceptions so that the connection pool can be notified
    private final SQLServerConnection conn;

    /**
     * Constructs a new SocketFinder object with appropriate traceId
     * 
     * @param callerTraceID
     *            traceID of the caller
     * @param sqlServerConnection
     *            the SQLServer connection
     */
    SocketFinder(String callerTraceID,
            SQLServerConnection sqlServerConnection) {
        traceID = "SocketFinder(" + callerTraceID + ")";
        conn = sqlServerConnection;
    }

    /**
     * Used to find a socket to which a connection can be made
     * 
     * @param hostName
     * @param portNumber
     * @param timeoutInMilliSeconds
     * @return connected socket
     * @throws IOException
     */
    Socket findSocket(String hostName,
            int portNumber,
            int timeoutInMilliSeconds,
            boolean useParallel,
            boolean useTnir,
            boolean isTnirFirstAttempt,
            int timeoutInMilliSecondsForFullTimeout) throws SQLServerException {
        assert timeoutInMilliSeconds != 0 : "The driver does not allow a time out of 0";

        try {
            InetAddress[] inetAddrs = null;

            // inetAddrs is only used if useParallel is true or TNIR is true. Skip resolving address if that's not the case.
            if (useParallel || useTnir) {
                // Ignore TNIR if host resolves to more than 64 IPs. Make sure we are using original timeout for this.
                inetAddrs = InetAddress.getAllByName(hostName);

                if ((useTnir) && (inetAddrs.length > ipAddressLimit)) {
                    useTnir = false;
                    timeoutInMilliSeconds = timeoutInMilliSecondsForFullTimeout;
                }
            }

            if (!useParallel) {
                // MSF is false. TNIR could be true or false. DBMirroring could be true or false.
                // For TNIR first attempt, we should do existing behavior including how host name is resolved.
                if (useTnir && isTnirFirstAttempt) {
                    return getDefaultSocket(hostName, portNumber, SQLServerConnection.TnirFirstAttemptTimeoutMs);
                }
                else if (!useTnir) {
                    return getDefaultSocket(hostName, portNumber, timeoutInMilliSeconds);
                }
            }

            // Code reaches here only if MSF = true or (TNIR = true and not TNIR first attempt)

            if (logger.isLoggable(Level.FINER)) {
                StringBuilder loggingString = new StringBuilder(this.toString());
                loggingString.append(" Total no of InetAddresses: ");
                loggingString.append(inetAddrs.length);
                loggingString.append(". They are: ");
                
                for (InetAddress inetAddr : inetAddrs) {
                    loggingString.append(inetAddr.toString() + ";");
                }

                logger.finer(loggingString.toString());
            }

            if (inetAddrs.length > ipAddressLimit) {
                MessageFormat form = new MessageFormat(SQLServerException.getErrString("R_ipAddressLimitWithMultiSubnetFailover"));
                Object[] msgArgs = {Integer.toString(ipAddressLimit)};
                String errorStr = form.format(msgArgs);
                // we do not want any retry to happen here. So, terminate the connection
                // as the config is unsupported.
                conn.terminate(SQLServerException.DRIVER_ERROR_UNSUPPORTED_CONFIG, errorStr);
            }

            if (inetAddrs.length == 1) {
                // Single address so do not start any threads
                return getConnectedSocket(inetAddrs[0], portNumber, timeoutInMilliSeconds);
            }
            timeoutInMilliSeconds = Math.max(timeoutInMilliSeconds, minTimeoutForParallelConnections);                
            if (Util.isIBM()) {
                if (logger.isLoggable(Level.FINER)) {
                    logger.finer(this.toString() + "Using Java NIO with timeout:" + timeoutInMilliSeconds);
                }
                findSocketUsingJavaNIO(inetAddrs, portNumber, timeoutInMilliSeconds);
            }
            else {
                if (logger.isLoggable(Level.FINER)) {
                    logger.finer(this.toString() + "Using Threading with timeout:" + timeoutInMilliSeconds);
                }
                findSocketUsingThreading(inetAddrs, portNumber, timeoutInMilliSeconds);
            }

            // If the thread continued execution due to timeout, the result may not be known.
            // In that case, update the result to failure. Note that this case is possible
            // for both IPv4 and IPv6.
            // Using double-checked locking for performance reasons.
            if (result.equals(Result.UNKNOWN)) {
                synchronized (socketFinderlock) {
                    if (result.equals(Result.UNKNOWN)) {
                        result = Result.FAILURE;
                        if (logger.isLoggable(Level.FINER)) {
                            logger.finer(this.toString() + " The parent thread updated the result to failure");
                        }
                    }
                }
            }

            // After we reach this point, there is no need for synchronization any more.
            // Because, the result would be known(success/failure).
            // And no threads would update SocketFinder
            // as their function calls would now be no-ops.
            if (result.equals(Result.FAILURE)) {
                if (selectedException == null) {
                    if (logger.isLoggable(Level.FINER)) {
                        logger.finer(this.toString()
                                + " There is no selectedException. The wait calls timed out before any connect call returned or timed out.");
                    }
                    String message = SQLServerException.getErrString("R_connectionTimedOut");
                    selectedException = new IOException(message);
                }
                throw selectedException;
            }

        }
        catch (InterruptedException ex) {
            // re-interrupt the current thread, in order to restore the thread's interrupt status.
            Thread.currentThread().interrupt();
            
            close(selectedSocket);
            SQLServerException.ConvertConnectExceptionToSQLServerException(hostName, portNumber, conn, ex);
        }
        catch (IOException ex) {
            close(selectedSocket);
            // The code below has been moved from connectHelper.
            // If we do not move it, the functions open(caller of findSocket)
            // and findSocket will have to
            // declare both IOException and SQLServerException in the throws clause
            // as we throw custom SQLServerExceptions(eg:IPAddressLimit, wrapping other exceptions
            // like interruptedException) in findSocket.
            // That would be a bit awkward, because connecthelper(the caller of open)
            // just wraps IOException into SQLServerException and throws SQLServerException.
            // Instead, it would be good to wrap all exceptions at one place - Right here, their origin.
            SQLServerException.ConvertConnectExceptionToSQLServerException(hostName, portNumber, conn, ex);

        }

        assert result.equals(Result.SUCCESS);
        assert selectedSocket != null : "Bug in code. Selected Socket cannot be null here.";

        return selectedSocket;
    }

    /**
     * This function uses java NIO to connect to all the addresses in inetAddrs with in a specified timeout. If it succeeds in connecting, it closes
     * all the other open sockets and updates the result to success.
     * 
     * @param inetAddrs
     *            the array of inetAddress to which connection should be made
     * @param portNumber
     *            the port number at which connection should be made
     * @param timeoutInMilliSeconds
     * @throws IOException
     */
    private void findSocketUsingJavaNIO(InetAddress[] inetAddrs,
            int portNumber,
            int timeoutInMilliSeconds) throws IOException {
        // The driver does not allow a time out of zero.
        // Also, the unit of time the user can specify in the driver is seconds.
        // So, even if the user specifies 1 second(least value), the least possible
        // value that can come here as timeoutInMilliSeconds is 500 milliseconds.
        assert timeoutInMilliSeconds != 0 : "The timeout cannot be zero";
        assert inetAddrs.length != 0 : "Number of inetAddresses should not be zero in this function";

        Selector selector = null;
        LinkedList<SocketChannel> socketChannels = new LinkedList<>();
        SocketChannel selectedChannel = null;

        try {
            selector = Selector.open();

            for (InetAddress inetAddr : inetAddrs) {
                SocketChannel sChannel = SocketChannel.open();
                socketChannels.add(sChannel);

                // make the channel non-blocking
                sChannel.configureBlocking(false);

                // register the channel for connect event
                int ops = SelectionKey.OP_CONNECT;
                SelectionKey key = sChannel.register(selector, ops);

                sChannel.connect(new InetSocketAddress(inetAddr, portNumber));

                if (logger.isLoggable(Level.FINER))
                    logger.finer(this.toString() + " initiated connection to address: " + inetAddr + ", portNumber: " + portNumber);
            }

            long timerNow = System.currentTimeMillis();
            long timerExpire = timerNow + timeoutInMilliSeconds;

            // Denotes the no of channels that still need to processed
            int noOfOutstandingChannels = inetAddrs.length;

            while (true) {
                long timeRemaining = timerExpire - timerNow;
                // if the timeout expired or a channel is selected or there are no more channels left to processes
                if ((timeRemaining <= 0) || (selectedChannel != null) || (noOfOutstandingChannels <= 0))
                    break;

                // denotes the no of channels that are ready to be processed. i.e. they are either connected
                // or encountered an exception while trying to connect
                int readyChannels = selector.select(timeRemaining);

                if (logger.isLoggable(Level.FINER))
                    logger.finer(this.toString() + " no of channels ready: " + readyChannels);

                // There are no real time guarantees on the time out of the select API used above.
                // This check is necessary
                // a) to guard against cases where the select returns faster than expected.
                // b) for cases where no channels could connect with in the time out
                if (readyChannels != 0) {
                    Set<SelectionKey> selectedKeys = selector.selectedKeys();
                    Iterator<SelectionKey> keyIterator = selectedKeys.iterator();

                    while (keyIterator.hasNext()) {

                        SelectionKey key = keyIterator.next();
                        SocketChannel ch = (SocketChannel) key.channel();

                        if (logger.isLoggable(Level.FINER))
                            logger.finer(this.toString() + " processing the channel :" + ch);// this traces the IP by default

                        boolean connected = false;
                        try {
                            connected = ch.finishConnect();

                            // ch.finishConnect should either return true or throw an exception
                            // as we have subscribed for OP_CONNECT.
                            assert connected == true : "finishConnect on channel:" + ch + " cannot be false";

                            selectedChannel = ch;

                            if (logger.isLoggable(Level.FINER))
                                logger.finer(this.toString() + " selected the channel :" + selectedChannel);

                            break;
                        }
                        catch (IOException ex) {
                            if (logger.isLoggable(Level.FINER))
                                logger.finer(this.toString() + " the exception: " + ex.getClass() + " with message: " + ex.getMessage()
                                        + " occured while processing the channel: " + ch);
                            updateSelectedException(ex, this.toString());
                            // close the channel pro-actively so that we do not
                            // rely to network resources
                            ch.close();
                        }

                        // unregister the key and remove from the selector's selectedKeys
                        key.cancel();
                        keyIterator.remove();
                        noOfOutstandingChannels--;
                    }
                }

                timerNow = System.currentTimeMillis();
            }
        }
        catch (IOException ex) {
            // in case of an exception, close the selected channel.
            // All other channels will be closed in the finally block,
            // as they need to be closed irrespective of a success/failure
            close(selectedChannel);
            throw ex;
        }
        finally {
            // close the selector
            // As per java docs, on selector.close(), any uncancelled keys still
            // associated with this
            // selector are invalidated, their channels are deregistered, and any other
            // resources associated with this selector are released.
            // So, its not necessary to cancel each key again
            close(selector);

            // Close all channels except the selected one.
            // As we close channels pro-actively in the try block,
            // its possible that we close a channel twice.
            // Closing a channel second time is a no-op.
            // This code is should be in the finally block to guard against cases where
            // we pre-maturely exit try block due to an exception in selector or other places.
            for (SocketChannel s : socketChannels) {
                if (s != selectedChannel) {
                    close(s);
                }
            }
        }

        // if a channel was selected, make the necessary updates
        if (selectedChannel != null) {
            // Note that this must be done after selector is closed. Otherwise,
            // we would get an illegalBlockingMode exception at run time.
            selectedChannel.configureBlocking(true);
            selectedSocket = selectedChannel.socket();

            result = Result.SUCCESS;
        }
    }

    // This method contains the old logic of connecting to
    // a socket of one of the IPs corresponding to a given host name.
    // In the old code below, the logic around 0 timeout has been removed as
    // 0 timeout is not allowed. The code has been re-factored so that the logic
    // is common for hostName or InetAddress.
    private Socket getDefaultSocket(String hostName,
            int portNumber,
            int timeoutInMilliSeconds) throws IOException {
        // Open the socket, with or without a timeout, throwing an UnknownHostException
        // if there is a failure to resolve the host name to an InetSocketAddress.
        //
        // Note that Socket(host, port) throws an UnknownHostException if the host name
        // cannot be resolved, but that InetSocketAddress(host, port) does not - it sets
        // the returned InetSocketAddress as unresolved.
        InetSocketAddress addr = new InetSocketAddress(hostName, portNumber);
        return getConnectedSocket(addr, timeoutInMilliSeconds);
    }

    private Socket getConnectedSocket(InetAddress inetAddr,
            int portNumber,
            int timeoutInMilliSeconds) throws IOException {
        InetSocketAddress addr = new InetSocketAddress(inetAddr, portNumber);
        return getConnectedSocket(addr, timeoutInMilliSeconds);
    }

    private Socket getConnectedSocket(InetSocketAddress addr,
            int timeoutInMilliSeconds) throws IOException {
        assert timeoutInMilliSeconds != 0 : "timeout cannot be zero";
        if (addr.isUnresolved())
            throw new java.net.UnknownHostException();
        selectedSocket = new Socket();
        selectedSocket.connect(addr, timeoutInMilliSeconds);
        return selectedSocket;
    }

    private void findSocketUsingThreading(InetAddress[] inetAddrs,
            int portNumber,
            int timeoutInMilliSeconds) throws IOException, InterruptedException {
        assert timeoutInMilliSeconds != 0 : "The timeout cannot be zero";
        
        assert inetAddrs.length != 0 : "Number of inetAddresses should not be zero in this function";

        LinkedList<Socket> sockets = new LinkedList<>();
        LinkedList<SocketConnector> socketConnectors = new LinkedList<>();

        try {

            // create a socket, inetSocketAddress and a corresponding socketConnector per inetAddress
            noOfSpawnedThreads = inetAddrs.length;
            for (InetAddress inetAddress : inetAddrs) {
                Socket s = new Socket();
                sockets.add(s);

                InetSocketAddress inetSocketAddress = new InetSocketAddress(inetAddress, portNumber);

                SocketConnector socketConnector = new SocketConnector(s, inetSocketAddress, timeoutInMilliSeconds, this);
                socketConnectors.add(socketConnector);
            }

            // acquire parent lock and spawn all threads
            synchronized (parentThreadLock) {
                for (SocketConnector sc : socketConnectors) {
                    threadPoolExecutor.execute(sc);
                }

                long timerNow = System.currentTimeMillis();
                long timerExpire = timerNow + timeoutInMilliSeconds;

                // The below loop is to guard against the spurious wake up problem
                while (true) {
                    long timeRemaining = timerExpire - timerNow;

                    if (logger.isLoggable(Level.FINER)) {
                        logger.finer(this.toString() + " TimeRemaining:" + timeRemaining + "; Result:" + result + "; Max. open thread count: "
                                + threadPoolExecutor.getLargestPoolSize() + "; Current open thread count:" + threadPoolExecutor.getActiveCount());
                    }

                    // if there is no time left or if the result is determined, break.
                    // Note that a dirty read of result is totally fine here.
                    // Since this thread holds the parentThreadLock, even if we do a dirty
                    // read here, the child thread, after updating the result, would not be
                    // able to call notify on the parentThreadLock
                    // (and thus finish execution) as it would be waiting on parentThreadLock
                    // held by this thread(the parent thread).
                    // So, this thread will wait again and then be notified by the childThread.
                    // On the other hand, if we try to take socketFinderLock here to avoid
                    // dirty read, we would introduce a dead lock due to the
                    // reverse order of locking in updateResult method.
                    if (timeRemaining <= 0 || (!result.equals(Result.UNKNOWN)))
                        break;

                    parentThreadLock.wait(timeRemaining);

                    if (logger.isLoggable(Level.FINER)) {
                        logger.finer(this.toString() + " The parent thread wokeup.");
                    }

                    timerNow = System.currentTimeMillis();
                }

            }

        }
        finally {
            // Close all sockets except the selected one.
            // As we close sockets pro-actively in the child threads,
            // its possible that we close a socket twice.
            // Closing a socket second time is a no-op.
            // If a child thread is waiting on the connect call on a socket s,
            // closing the socket s here ensures that an exception is thrown
            // in the child thread immediately. This mitigates the problem
            // of thread explosion by ensuring that unnecessary threads die
            // quickly without waiting for "min(timeOut, 21)" seconds
            for (Socket s : sockets) {
                if (s != selectedSocket) {
                    close(s);
                }
            }
        }
        
        if (selectedSocket != null) {          
            result = Result.SUCCESS;
        }
    }

    /**
     * search result
     */
    Result getResult() {
        return result;
    }

    void close(Selector selector) {
        if (null != selector) {
            if (logger.isLoggable(Level.FINER))
                logger.finer(this.toString() + ": Closing Selector");

            try {
                selector.close();
            }
            catch (IOException e) {
                if (logger.isLoggable(Level.FINE))
                    logger.log(Level.FINE, this.toString() + ": Ignored the following error while closing Selector", e);
            }
        }
    }

    void close(Socket socket) {
        if (null != socket) {
            if (logger.isLoggable(Level.FINER))
                logger.finer(this.toString() + ": Closing TCP socket:" + socket);

            try {
                socket.close();
            }
            catch (IOException e) {
                if (logger.isLoggable(Level.FINE))
                    logger.log(Level.FINE, this.toString() + ": Ignored the following error while closing socket", e);
            }
        }
    }

    void close(SocketChannel socketChannel) {
        if (null != socketChannel) {
            if (logger.isLoggable(Level.FINER))
                logger.finer(this.toString() + ": Closing TCP socket channel:" + socketChannel);

            try {
                socketChannel.close();
            }
            catch (IOException e) {
                if (logger.isLoggable(Level.FINE))
                    logger.log(Level.FINE, this.toString() + "Ignored the following error while closing socketChannel", e);
            }
        }
    }

    /**
     * Used by socketConnector threads to notify the socketFinder of their connection attempt result(a connected socket or exception). It updates the
     * result, socket and exception variables of socketFinder object. This method notifies the parent thread if a socket is found or if all the
     * spawned threads have notified. It also closes a socket if it is not selected for use by socketFinder.
     * 
     * @param socket
     *            the SocketConnector's socket
     * @param exception
     *            Exception that occurred in socket connector thread
     * @param threadId
     *            Id of the calling Thread for diagnosis
     */
    void updateResult(Socket socket,
            IOException exception,
            String threadId) {
        if (result.equals(Result.UNKNOWN)) {
            if (logger.isLoggable(Level.FINER)) {
                logger.finer("The following child thread is waiting for socketFinderLock:" + threadId);
            }

            synchronized (socketFinderlock) {
                if (logger.isLoggable(Level.FINER)) {
                    logger.finer("The following child thread acquired socketFinderLock:" + threadId);
                }

                if (result.equals(Result.UNKNOWN)) {
                    // if the connection was successful and no socket has been
                    // selected yet
                    if (exception == null && selectedSocket == null) {
                        selectedSocket = socket;
                        result = Result.SUCCESS;
                        if (logger.isLoggable(Level.FINER)) {
                            logger.finer("The socket of the following thread has been chosen:" + threadId);
                        }
                    }

                    // if an exception occurred
                    if (exception != null) {
                        updateSelectedException(exception, threadId);
                    }
                }

                noOfThreadsThatNotified++;

                // if all threads notified, but the result is still unknown,
                // update the result to failure
                if ((noOfThreadsThatNotified >= noOfSpawnedThreads) && result.equals(Result.UNKNOWN)) {
                    result = Result.FAILURE;
                }

                if (!result.equals(Result.UNKNOWN)) {
                    // 1) Note that at any point of time, there is only one
                    // thread(parent/child thread) competing for parentThreadLock.
                    // 2) The only time where a child thread could be waiting on
                    // parentThreadLock is before the wait call in the parentThread
                    // 3) After the above happens, the parent thread waits to be
                    // notified on parentThreadLock. After being notified,
                    // it would be the ONLY thread competing for the lock.
                    // for the following reasons
                    // a) The parentThreadLock is taken while holding the socketFinderLock.
                    // So, all child threads, except one, block on socketFinderLock
                    // (not parentThreadLock)
                    // b) After parentThreadLock is notified by a child thread, the result
                    // would be known(Refer the double-checked locking done at the
                    // start of this method). So, all child threads would exit
                    // as no-ops and would never compete with parent thread
                    // for acquiring parentThreadLock
                    // 4) As the parent thread is the only thread that competes for the
                    // parentThreadLock, it need not wait to acquire the lock once it wakes
                    // up and gets scheduled.
                    // This results in better performance as it would close unnecessary
                    // sockets and thus help child threads die quickly.

                    if (logger.isLoggable(Level.FINER)) {
                        logger.finer("The following child thread is waiting for parentThreadLock:" + threadId);
                    }

                    synchronized (parentThreadLock) {
                        if (logger.isLoggable(Level.FINER)) {
                            logger.finer("The following child thread acquired parentThreadLock:" + threadId);
                        }

                        parentThreadLock.notify();
                    }

                    if (logger.isLoggable(Level.FINER)) {
                        logger.finer("The following child thread released parentThreadLock and notified the parent thread:" + threadId);
                    }
                }
            }

            if (logger.isLoggable(Level.FINER)) {
                logger.finer("The following child thread released socketFinderLock:" + threadId);
            }
        }

    }

    /**
     * Updates the selectedException if
     * <p>
     * a) selectedException is null
     * <p>
     * b) ex is a non-socketTimeoutException and selectedException is a socketTimeoutException
     * <p>
     * If there are multiple exceptions, that are not related to socketTimeout the first non-socketTimeout exception is picked. If all exceptions are
     * related to socketTimeout, the first exception is picked. Note: This method is not thread safe. The caller should ensure thread safety.
     * 
     * @param ex
     *            the IOException
     * @param traceId
     *            the traceId of the thread
     */
    public void updateSelectedException(IOException ex,
            String traceId) {
        boolean updatedException = false;
        if (selectedException == null ||
        	(!(ex instanceof SocketTimeoutException)) && (selectedException instanceof SocketTimeoutException)) {
            selectedException = ex;
            updatedException = true;
        }

        if (updatedException) {
            if (logger.isLoggable(Level.FINER)) {
                logger.finer("The selected exception is updated to the following: ExceptionType:" + ex.getClass() + "; ExceptionMessage:"
                        + ex.getMessage() + "; by the following thread:" + traceId);
            }
        }
    }

    /**
     * Used fof tracing
     * 
     * @return traceID string
     */
    public String toString() {
        return traceID;
    }
}

/**
 * This is used to connect a socket in a separate thread
 */
final class SocketConnector implements Runnable {
    // socket on which connection attempt would be made
    private final Socket socket;

    // the socketFinder associated with this connector
    private final SocketFinder socketFinder;

    // inetSocketAddress to connect to
    private final InetSocketAddress inetSocketAddress;

    // timeout in milliseconds
    private final int timeoutInMilliseconds;

    // Logging variables
    private static final Logger logger = Logger.getLogger("com.microsoft.sqlserver.jdbc.internals.SocketConnector");
    private final String traceID;

    // Id of the thread. used for diagnosis
    private final String threadID;

    // a counter used to give unique IDs to each connector thread.
    // this will have the id of the thread that was last created.
    private static long lastThreadID = 0;

    /**
     * Constructs a new SocketConnector object with the associated socket and socketFinder
     */
    SocketConnector(Socket socket,
            InetSocketAddress inetSocketAddress,
            int timeOutInMilliSeconds,
            SocketFinder socketFinder) {
        this.socket = socket;
        this.inetSocketAddress = inetSocketAddress;
        this.timeoutInMilliseconds = timeOutInMilliSeconds;
        this.socketFinder = socketFinder;
        this.threadID = Long.toString(nextThreadID());
        this.traceID = "SocketConnector:" + this.threadID + "(" + socketFinder.toString() + ")";
    }

    /**
     * If search for socket has not finished, this function tries to connect a socket(with a timeout) synchronously. It further notifies the
     * socketFinder the result of the connection attempt
     */
    public void run() {
        IOException exception = null;
        // Note that we do not need socketFinder lock here
        // as we update nothing in socketFinder based on the condition.
        // So, its perfectly fine to make a dirty read.
        SocketFinder.Result result = socketFinder.getResult();
        if (result.equals(SocketFinder.Result.UNKNOWN)) {
            try {
                if (logger.isLoggable(Level.FINER)) {
                    logger.finer(
                            this.toString() + " connecting to InetSocketAddress:" + inetSocketAddress + " with timeout:" + timeoutInMilliseconds);
                }

                socket.connect(inetSocketAddress, timeoutInMilliseconds);
            }
            catch (IOException ex) {
                if (logger.isLoggable(Level.FINER)) {
                    logger.finer(this.toString() + " exception:" + ex.getClass() + " with message:" + ex.getMessage()
                            + " occured while connecting to InetSocketAddress:" + inetSocketAddress);
                }
                exception = ex;
            }

            socketFinder.updateResult(socket, exception, this.toString());
        }

    }

    /**
     * Used for tracing
     * 
     * @return traceID string
     */
    public String toString() {
        return traceID;
    }

    /**
     * Generates the next unique thread id.
     */
    private static synchronized long nextThreadID() {
        if (lastThreadID == Long.MAX_VALUE) {
            if (logger.isLoggable(Level.FINER))
                logger.finer("Resetting the Id count");
            lastThreadID = 1;
        }
        else {
            lastThreadID++;
        }
        return lastThreadID;
    }
}

/**
 * TDSWriter implements the client to server TDS data pipe.
 */
final class TDSWriter {
    private static Logger logger = Logger.getLogger("com.microsoft.sqlserver.jdbc.internals.TDS.Writer");
    private final String traceID;

    final public String toString() {
        return traceID;
    }

    private final TDSChannel tdsChannel;
    private final SQLServerConnection con;

    // Flag to indicate whether data written via writeXXX() calls
    // is loggable. Data is normally loggable. But sensitive
    // data, such as user credentials, should never be logged for
    // security reasons.
    private boolean dataIsLoggable = true;

    void setDataLoggable(boolean value) {
        dataIsLoggable = value;
    }

    private TDSCommand command = null;

    // TDS message type (Query, RPC, DTC, etc.) sent at the beginning
    // of every TDS message header. Value is set when starting a new
    // TDS message of the specified type.
    private byte tdsMessageType;

    private volatile int sendResetConnection = 0;

    // Size (in bytes) of the TDS packets to/from the server.
    // This size is normally fixed for the life of the connection,
    // but it can change once after the logon packet because packet
    // size negotiation happens at logon time.
    private int currentPacketSize = 0;

    // Size of the TDS packet header, which is:
    // byte type
    // byte status
    // short length
    // short SPID
    // byte packet
    // byte window
    private final static int TDS_PACKET_HEADER_SIZE = 8;
    private final static byte[] placeholderHeader = new byte[TDS_PACKET_HEADER_SIZE];

    // Intermediate array used to convert typically "small" values such as fixed-length types
    // (byte, int, long, etc.) and Strings from their native form to bytes for sending to
    // the channel buffers.
    private byte valueBytes[] = new byte[256];

    // Monotonically increasing packet number associated with the current message
    private int packetNum = 0;

    // Bytes for sending decimal/numeric data
    private final static int BYTES4 = 4;
    private final static int BYTES8 = 8;
    private final static int BYTES12 = 12;
    private final static int BYTES16 = 16;
    public final static int BIGDECIMAL_MAX_LENGTH = 0x11;

    // is set to true when EOM is sent for the current message.
    // Note that this variable will never be accessed from multiple threads
    // simultaneously and so it need not be volatile
    private boolean isEOMSent = false;

    boolean isEOMSent() {
        return isEOMSent;
    }

    // Packet data buffers
    private ByteBuffer stagingBuffer;
    private ByteBuffer socketBuffer;
    private ByteBuffer logBuffer;

    private CryptoMetadata cryptoMeta = null;

    TDSWriter(TDSChannel tdsChannel,
            SQLServerConnection con) {
        this.tdsChannel = tdsChannel;
        this.con = con;
        traceID = "TDSWriter@" + Integer.toHexString(hashCode()) + " (" + con.toString() + ")";
    }

    // TDS message start/end operations

    void preparePacket() throws SQLServerException {
        if (tdsChannel.isLoggingPackets()) {
            Arrays.fill(logBuffer.array(), (byte) 0xFE);
            ((Buffer)logBuffer).clear();
        }

        // Write a placeholder packet header. This will be replaced
        // with the real packet header when the packet is flushed.
        writeBytes(placeholderHeader);
    }

    /**
     * Start a new TDS message.
     */
    void writeMessageHeader() throws SQLServerException {
        // TDS 7.2 & later:
        // Include ALL_Headers/MARS header in message's first packet
        // Note: The PKT_BULK message does not nees this ALL_HEADERS
        if ((TDS.PKT_QUERY == tdsMessageType || TDS.PKT_DTC == tdsMessageType || TDS.PKT_RPC == tdsMessageType)) {
            boolean includeTraceHeader = false;
            int totalHeaderLength = TDS.MESSAGE_HEADER_LENGTH;
            if (TDS.PKT_QUERY == tdsMessageType || TDS.PKT_RPC == tdsMessageType) {
                if (con.isDenaliOrLater() && !ActivityCorrelator.getCurrent().IsSentToServer() && Util.IsActivityTraceOn()) {
                    includeTraceHeader = true;
                    totalHeaderLength += TDS.TRACE_HEADER_LENGTH;
                }
            }
            writeInt(totalHeaderLength); // allHeaders.TotalLength (DWORD)
            writeInt(TDS.MARS_HEADER_LENGTH); // MARS header length (DWORD)
            writeShort((short) 2); // allHeaders.HeaderType(MARS header) (USHORT)
            writeBytes(con.getTransactionDescriptor());
            writeInt(1); // marsHeader.OutstandingRequestCount
            if (includeTraceHeader) {
                writeInt(TDS.TRACE_HEADER_LENGTH); // trace header length (DWORD)
                writeTraceHeaderData();
                ActivityCorrelator.setCurrentActivityIdSentFlag(); // set the flag to indicate this ActivityId is sent
            }
        }
    }

    void writeTraceHeaderData() throws SQLServerException {
        ActivityId activityId = ActivityCorrelator.getCurrent();
        final byte[] actIdByteArray = Util.asGuidByteArray(activityId.getId());
        long seqNum = activityId.getSequence();
        writeShort(TDS.HEADERTYPE_TRACE);   // trace header type
        writeBytes(actIdByteArray, 0, actIdByteArray.length);  // guid part of ActivityId
        writeInt((int) seqNum);  // sequence number of ActivityId

        if (logger.isLoggable(Level.FINER))
            logger.finer("Send Trace Header - ActivityID: " + activityId.toString());
    }

    /**
     * Convenience method to prepare the TDS channel for writing and start a new TDS message.
     *
     * @param command
     *            The TDS command
     * @param tdsMessageType
     *            The TDS message type (PKT_QUERY, PKT_RPC, etc.)
     */
    void startMessage(TDSCommand command,
            byte tdsMessageType) throws SQLServerException {
        this.command = command;
        this.tdsMessageType = tdsMessageType;
        this.packetNum = 0;
        this.isEOMSent = false;
        this.dataIsLoggable = true;

        // If the TDS packet size has changed since the last request
        // (which should really only happen after the login packet)
        // then allocate new buffers that are the correct size.
        int negotiatedPacketSize = con.getTDSPacketSize();
        if (currentPacketSize != negotiatedPacketSize) {
            socketBuffer = ByteBuffer.allocate(negotiatedPacketSize).order(ByteOrder.LITTLE_ENDIAN);
            stagingBuffer = ByteBuffer.allocate(negotiatedPacketSize).order(ByteOrder.LITTLE_ENDIAN);
            logBuffer = ByteBuffer.allocate(negotiatedPacketSize).order(ByteOrder.LITTLE_ENDIAN);
            currentPacketSize = negotiatedPacketSize;
        }

        ((Buffer) socketBuffer).position(((Buffer) socketBuffer).limit());
        ((Buffer)stagingBuffer).clear();

        preparePacket();
        writeMessageHeader();
    }

    final void endMessage() throws SQLServerException {
        if (logger.isLoggable(Level.FINEST))
            logger.finest(toString() + " Finishing TDS message");
        writePacket(TDS.STATUS_BIT_EOM);
    }

    // If a complete request has not been sent to the server,
    // the client MUST send the next packet with both ignore bit (0x02) and EOM bit (0x01)
    // set in the status to cancel the request.
    final boolean ignoreMessage() throws SQLServerException {
        if (packetNum > 0) {
            assert !isEOMSent;

            if (logger.isLoggable(Level.FINER))
                logger.finest(toString() + " Finishing TDS message by sending ignore bit and end of message");
            writePacket(TDS.STATUS_BIT_EOM | TDS.STATUS_BIT_ATTENTION);
            return true;
        }
        return false;
    }

    final void resetPooledConnection() {
        if (logger.isLoggable(Level.FINEST))
            logger.finest(toString() + " resetPooledConnection");
        sendResetConnection = TDS.STATUS_BIT_RESET_CONN;
    }

    // Primitive write operations

    void writeByte(byte value) throws SQLServerException {
        if (stagingBuffer.remaining() >= 1) {
            stagingBuffer.put(value);
            if (tdsChannel.isLoggingPackets()) {
                if (dataIsLoggable)
                    logBuffer.put(value);
                else
                    ((Buffer)logBuffer).position(((Buffer)logBuffer).position() + 1);
            }
        }
        else {
            valueBytes[0] = value;
            writeWrappedBytes(valueBytes, 1);
        }
    }

    /**
     * writing sqlCollation information for sqlVariant type when sending character types.
     * 
     * @param variantType
     * @throws SQLServerException
     */
    void writeCollationForSqlVariant(SqlVariant variantType) throws SQLServerException {
        writeInt(variantType.getCollation().getCollationInfo());
        writeByte((byte) (variantType.getCollation().getCollationSortID() & 0xFF));
    }

    void writeChar(char value) throws SQLServerException {
        if (stagingBuffer.remaining() >= 2) {
            stagingBuffer.putChar(value);
            if (tdsChannel.isLoggingPackets()) {
                if (dataIsLoggable)
                    logBuffer.putChar(value);
                else
                    ((Buffer)logBuffer).position( ((Buffer)logBuffer).position() + 2);
            }
        }
        else {
            Util.writeShort((short) value, valueBytes, 0);
            writeWrappedBytes(valueBytes, 2);
        }
    }

    void writeShort(short value) throws SQLServerException {
        if (stagingBuffer.remaining() >= 2) {
            stagingBuffer.putShort(value);
            if (tdsChannel.isLoggingPackets()) {
                if (dataIsLoggable)
                    logBuffer.putShort(value);
                else
                    ((Buffer)logBuffer).position( ((Buffer)logBuffer).position() + 2);
            }
        }
        else {
            Util.writeShort(value, valueBytes, 0);
            writeWrappedBytes(valueBytes, 2);
        }
    }

    void writeInt(int value) throws SQLServerException {
        if (stagingBuffer.remaining() >= 4) {
            stagingBuffer.putInt(value);
            if (tdsChannel.isLoggingPackets()) {
                if (dataIsLoggable)
                    logBuffer.putInt(value);
                else
                    ((Buffer)logBuffer).position( ((Buffer)logBuffer).position() + 4);
            }
        }
        else {
            Util.writeInt(value, valueBytes, 0);
            writeWrappedBytes(valueBytes, 4);
        }
    }

    /**
     * Append a real value in the TDS stream.
     * 
     * @param value
     *            the data value
     */
    void writeReal(Float value) throws SQLServerException {
        writeInt(Float.floatToRawIntBits(value));
    }

    /**
     * Append a double value in the TDS stream.
     * 
     * @param value
     *            the data value
     */
    void writeDouble(double value) throws SQLServerException {
        if (stagingBuffer.remaining() >= 8) {
            stagingBuffer.putDouble(value);
            if (tdsChannel.isLoggingPackets()) {
                if (dataIsLoggable)
                    logBuffer.putDouble(value);
                else
                    ((Buffer)logBuffer).position( ((Buffer)logBuffer).position() + 8);
            }
        }
        else {
            long bits = Double.doubleToLongBits(value);
            long mask = 0xFF;
            int nShift = 0;
            for (int i = 0; i < 8; i++) {
                writeByte((byte) ((bits & mask) >> nShift));
                nShift += 8;
                mask = mask << 8;
            }
        }
    }

    /**
     * Append a big decimal in the TDS stream.
     * 
     * @param bigDecimalVal
     *            the big decimal data value
     * @param srcJdbcType
     *            the source JDBCType
     * @param precision
     *            the precision of the data value
     * @param scale
     *            the scale of the column
     * @throws SQLServerException
     */
    void writeBigDecimal(BigDecimal bigDecimalVal,
            int srcJdbcType,
            int precision,
            int scale) throws SQLServerException {
        /*
         * Length including sign byte One 1-byte unsigned integer that represents the sign of the decimal value (0 => Negative, 1 => positive) One 4-,
         * 8-, 12-, or 16-byte signed integer that represents the decimal value multiplied by 10^scale.
         */

        /*
         * setScale of all BigDecimal value based on metadata as scale is not sent seperately for individual value. Use the rounding used in Server.
         * Say, for BigDecimal("0.1"), if scale in metdadata is 0, then ArithmeticException would be thrown if RoundingMode is not set
         */
        bigDecimalVal = bigDecimalVal.setScale(scale, RoundingMode.HALF_UP);

        // data length + 1 byte for sign
        int bLength = BYTES16 + 1;
        writeByte((byte) (bLength));

        // Byte array to hold all the data and padding bytes.
        byte[] bytes = new byte[bLength];

        byte[] valueBytes = DDC.convertBigDecimalToBytes(bigDecimalVal, scale);
        // removing the precision and scale information from the valueBytes array
        System.arraycopy(valueBytes, 2, bytes, 0, valueBytes.length - 2);
        writeBytes(bytes);
    }
    
    /**
     * Append a big decimal inside sql_variant in the TDS stream.
     * 
     * @param bigDecimalVal
     *            the big decimal data value
     * @param srcJdbcType
     *            the source JDBCType
     */
    void writeSqlVariantInternalBigDecimal(BigDecimal bigDecimalVal,
            int srcJdbcType) throws SQLServerException {
        /*
         * Length including sign byte One 1-byte unsigned integer that represents the sign of the decimal value (0 => Negative, 1 => positive) One
         * 16-byte signed integer that represents the decimal value multiplied by 10^scale. In sql_variant, we send the bigdecimal with precision 38,
         * therefore we use 16 bytes for the maximum size of this integer.
         */

        boolean isNegative = (bigDecimalVal.signum() < 0);
        BigInteger bi = bigDecimalVal.unscaledValue();
        if (isNegative)
        {
            bi = bi.negate();
        }
        int bLength;
        bLength = BYTES16;

        writeByte((byte) (isNegative ? 0 : 1));

        // Get the bytes of the BigInteger value. It is in reverse order, with
        // most significant byte in 0-th element. We need to reverse it first before sending over TDS.
        byte[] unscaledBytes = bi.toByteArray();

        if (unscaledBytes.length > bLength) {
            // If precession of input is greater than maximum allowed (p><= 38) throw Exception
            MessageFormat form = new MessageFormat(SQLServerException.getErrString("R_valueOutOfRange"));
            Object[] msgArgs = {JDBCType.of(srcJdbcType)};
            throw new SQLServerException(form.format(msgArgs), SQLState.DATA_EXCEPTION_LENGTH_MISMATCH, DriverError.NOT_SET, null);
        }

        // Byte array to hold all the reversed and padding bytes.
        byte[] bytes = new byte[bLength];

        // We need to fill up the rest of the array with zeros, as unscaledBytes may have less bytes
        // than the required size for TDS.
        int remaining = bLength - unscaledBytes.length;

        // Reverse the bytes.
        int i, j;
        for (i = 0, j = unscaledBytes.length - 1; i < unscaledBytes.length;)
            bytes[i++] = unscaledBytes[j--];

        // Fill the rest of the array with zeros.
        for (; i < remaining; i++)
        {
            bytes[i] = (byte) 0x00;
        }
        writeBytes(bytes);
    }

    void writeSmalldatetime(String value) throws SQLServerException {
        GregorianCalendar calendar = initializeCalender(TimeZone.getDefault());
        long utcMillis;    // Value to which the calendar is to be set (in milliseconds 1/1/1970 00:00:00 GMT)
        java.sql.Timestamp timestampValue = java.sql.Timestamp.valueOf(value);
        utcMillis = timestampValue.getTime();

        // Load the calendar with the desired value
        calendar.setTimeInMillis(utcMillis);

        // Number of days since the SQL Server Base Date (January 1, 1900)
        int daysSinceSQLBaseDate = DDC.daysSinceBaseDate(calendar.get(Calendar.YEAR), calendar.get(Calendar.DAY_OF_YEAR), TDS.BASE_YEAR_1900);

        // Next, figure out the number of milliseconds since midnight of the current day.
        int millisSinceMidnight = 1000 * calendar.get(Calendar.SECOND) + // Seconds into the current minute
                60 * 1000 * calendar.get(Calendar.MINUTE) + // Minutes into the current hour
                60 * 60 * 1000 * calendar.get(Calendar.HOUR_OF_DAY); // Hours into the current day

        // The last millisecond of the current day is always rounded to the first millisecond
        // of the next day because DATETIME is only accurate to 1/300th of a second.
        if (1000 * 60 * 60 * 24 - 1 <= millisSinceMidnight) {
            ++daysSinceSQLBaseDate;
            millisSinceMidnight = 0;
        }

        // Number of days since the SQL Server Base Date (January 1, 1900)
        writeShort((short) daysSinceSQLBaseDate);

        int secondsSinceMidnight = (millisSinceMidnight / 1000);
        int minutesSinceMidnight = (secondsSinceMidnight / 60);

        // Values that are 29.998 seconds or less are rounded down to the nearest minute
        minutesSinceMidnight = ((secondsSinceMidnight % 60) > 29.998) ? minutesSinceMidnight + 1 : minutesSinceMidnight;

        // Minutes since midnight
        writeShort((short) minutesSinceMidnight);
    }

    void writeDatetime(String value) throws SQLServerException {
        GregorianCalendar calendar = initializeCalender(TimeZone.getDefault());
        long utcMillis;    // Value to which the calendar is to be set (in milliseconds 1/1/1970 00:00:00 GMT)
        int subSecondNanos;
        java.sql.Timestamp timestampValue = java.sql.Timestamp.valueOf(value);
        utcMillis = timestampValue.getTime();
        subSecondNanos = timestampValue.getNanos();

        // Load the calendar with the desired value
        calendar.setTimeInMillis(utcMillis);

        // Number of days there have been since the SQL Base Date.
        // These are based on SQL Server algorithms
        int daysSinceSQLBaseDate = DDC.daysSinceBaseDate(calendar.get(Calendar.YEAR), calendar.get(Calendar.DAY_OF_YEAR), TDS.BASE_YEAR_1900);

        // Number of milliseconds since midnight of the current day.
        int millisSinceMidnight = (subSecondNanos + Nanos.PER_MILLISECOND / 2) / Nanos.PER_MILLISECOND + // Millis into the current second
                1000 * calendar.get(Calendar.SECOND) + // Seconds into the current minute
                60 * 1000 * calendar.get(Calendar.MINUTE) + // Minutes into the current hour
                60 * 60 * 1000 * calendar.get(Calendar.HOUR_OF_DAY); // Hours into the current day

        // The last millisecond of the current day is always rounded to the first millisecond
        // of the next day because DATETIME is only accurate to 1/300th of a second.
        if (1000 * 60 * 60 * 24 - 1 <= millisSinceMidnight) {
            ++daysSinceSQLBaseDate;
            millisSinceMidnight = 0;
        }

        // Last-ditch verification that the value is in the valid range for the
        // DATETIMEN TDS data type (1/1/1753 to 12/31/9999). If it's not, then
        // throw an exception now so that statement execution is safely canceled.
        // Attempting to put an invalid value on the wire would result in a TDS
        // exception, which would close the connection.
        // These are based on SQL Server algorithms
        if (daysSinceSQLBaseDate < DDC.daysSinceBaseDate(1753, 1, TDS.BASE_YEAR_1900)
                || daysSinceSQLBaseDate >= DDC.daysSinceBaseDate(10000, 1, TDS.BASE_YEAR_1900)) {
            MessageFormat form = new MessageFormat(SQLServerException.getErrString("R_valueOutOfRange"));
            Object[] msgArgs = {SSType.DATETIME};
            throw new SQLServerException(form.format(msgArgs), SQLState.DATA_EXCEPTION_DATETIME_FIELD_OVERFLOW, DriverError.NOT_SET, null);
        }

        // Number of days since the SQL Server Base Date (January 1, 1900)
        writeInt(daysSinceSQLBaseDate);

        // Milliseconds since midnight (at a resolution of three hundredths of a second)
        writeInt((3 * millisSinceMidnight + 5) / 10);
    }

    void writeDate(String value) throws SQLServerException {
        GregorianCalendar calendar = initializeCalender(TimeZone.getDefault());
        long utcMillis;
        java.sql.Date dateValue = java.sql.Date.valueOf(value);
        utcMillis = dateValue.getTime();

        // Load the calendar with the desired value
        calendar.setTimeInMillis(utcMillis);

        writeScaledTemporal(calendar, 0, // subsecond nanos (none for a date value)
                0, // scale (dates are not scaled)
                SSType.DATE);
    }

    void writeTime(java.sql.Timestamp value,
            int scale) throws SQLServerException {
        GregorianCalendar calendar = initializeCalender(TimeZone.getDefault());
        long utcMillis;    // Value to which the calendar is to be set (in milliseconds 1/1/1970 00:00:00 GMT)
        int subSecondNanos;
        utcMillis = value.getTime();
        subSecondNanos = value.getNanos();

        // Load the calendar with the desired value
        calendar.setTimeInMillis(utcMillis);

        writeScaledTemporal(calendar, subSecondNanos, scale, SSType.TIME);
    }

    void writeDateTimeOffset(Object value,
            int scale,
            SSType destSSType) throws SQLServerException {
        GregorianCalendar calendar;
        TimeZone timeZone; // Time zone to associate with the value in the Gregorian calendar
        long utcMillis;    // Value to which the calendar is to be set (in milliseconds 1/1/1970 00:00:00 GMT)
        int subSecondNanos;
        int minutesOffset;

        microsoft.sql.DateTimeOffset dtoValue = (microsoft.sql.DateTimeOffset) value;
        utcMillis = dtoValue.getTimestamp().getTime();
        subSecondNanos = dtoValue.getTimestamp().getNanos();
        minutesOffset = dtoValue.getMinutesOffset();

        // If the target data type is DATETIMEOFFSET, then use UTC for the calendar that
        // will hold the value, since writeRPCDateTimeOffset expects a UTC calendar.
        // Otherwise, when converting from DATETIMEOFFSET to other temporal data types,
        // use a local time zone determined by the minutes offset of the value, since
        // the writers for those types expect local calendars.
        timeZone = (SSType.DATETIMEOFFSET == destSSType) ? UTC.timeZone : new SimpleTimeZone(minutesOffset * 60 * 1000, "");

        calendar = new GregorianCalendar(timeZone, Locale.US);
        calendar.setLenient(true);
        calendar.clear();
        calendar.setTimeInMillis(utcMillis);

        writeScaledTemporal(calendar, subSecondNanos, scale, SSType.DATETIMEOFFSET);

        writeShort((short) minutesOffset);
    }

    void writeOffsetDateTimeWithTimezone(OffsetDateTime offsetDateTimeValue,
            int scale) throws SQLServerException {
        GregorianCalendar calendar;
        TimeZone timeZone;
        long utcMillis;
        int subSecondNanos;
        int minutesOffset = 0;

        try {
            // offsetTimeValue.getOffset() returns a ZoneOffset object which has only hours and minutes
            // components. So the result of the division will be an integer always. SQL Server also supports
            // offsets in minutes precision.
            minutesOffset = offsetDateTimeValue.getOffset().getTotalSeconds() / 60;
        }
        catch (Exception e) {
            throw new SQLServerException(SQLServerException.getErrString("R_zoneOffsetError"), null, // SQLState is null as this error is generated in
                                                                                                     // the driver
                    0, // Use 0 instead of DriverError.NOT_SET to use the correct constructor
                    e);
        }
        subSecondNanos = offsetDateTimeValue.getNano();

        // writeScaledTemporal() expects subSecondNanos in 9 digits precssion
        // but getNano() used in OffsetDateTime returns precession based on nanoseconds read from csv
        // padding zeros to match the expectation of writeScaledTemporal()
        int padding = 9 - String.valueOf(subSecondNanos).length();
        while (padding > 0) {
            subSecondNanos = subSecondNanos * 10;
            padding--;
        }

        // For TIME_WITH_TIMEZONE, use UTC for the calendar that will hold the value
        timeZone = UTC.timeZone;

        // The behavior is similar to microsoft.sql.DateTimeOffset
        // In Timestamp format, only YEAR needs to have 4 digits. The leading zeros for the rest of the fields can be omitted.
        String offDateTimeStr = String.format("%04d", offsetDateTimeValue.getYear()) + '-' + offsetDateTimeValue.getMonthValue() + '-'
                + offsetDateTimeValue.getDayOfMonth() + ' ' + offsetDateTimeValue.getHour() + ':' + offsetDateTimeValue.getMinute() + ':'
                + offsetDateTimeValue.getSecond();
        utcMillis = Timestamp.valueOf(offDateTimeStr).getTime();
        calendar = initializeCalender(timeZone);
        calendar.setTimeInMillis(utcMillis);

        // Local timezone value in minutes
        int minuteAdjustment = ((TimeZone.getDefault().getRawOffset()) / (60 * 1000));
        // check if date is in day light savings and add daylight saving minutes
        if (TimeZone.getDefault().inDaylightTime(calendar.getTime()))
            minuteAdjustment += (TimeZone.getDefault().getDSTSavings()) / (60 * 1000);
        // If the local time is negative then positive minutesOffset must be subtracted from calender
        minuteAdjustment += (minuteAdjustment < 0) ? (minutesOffset * (-1)) : minutesOffset;
        calendar.add(Calendar.MINUTE, minuteAdjustment);

        writeScaledTemporal(calendar, subSecondNanos, scale, SSType.DATETIMEOFFSET);
        writeShort((short) minutesOffset);
    }

    void writeOffsetTimeWithTimezone(OffsetTime offsetTimeValue,
            int scale) throws SQLServerException {
        GregorianCalendar calendar;
        TimeZone timeZone;
        long utcMillis;
        int subSecondNanos;
        int minutesOffset = 0;

        try {
            // offsetTimeValue.getOffset() returns a ZoneOffset object which has only hours and minutes
            // components. So the result of the division will be an integer always. SQL Server also supports
            // offsets in minutes precision.
            minutesOffset = offsetTimeValue.getOffset().getTotalSeconds() / 60;
        }
        catch (Exception e) {
            throw new SQLServerException(SQLServerException.getErrString("R_zoneOffsetError"), null, // SQLState is null as this error is generated in
                                                                                                     // the driver
                    0, // Use 0 instead of DriverError.NOT_SET to use the correct constructor
                    e);
        }
        subSecondNanos = offsetTimeValue.getNano();

        // writeScaledTemporal() expects subSecondNanos in 9 digits precssion
        // but getNano() used in OffsetDateTime returns precession based on nanoseconds read from csv
        // padding zeros to match the expectation of writeScaledTemporal()
        int padding = 9 - String.valueOf(subSecondNanos).length();
        while (padding > 0) {
            subSecondNanos = subSecondNanos * 10;
            padding--;
        }

        // For TIME_WITH_TIMEZONE, use UTC for the calendar that will hold the value
        timeZone = UTC.timeZone;

        // Using TDS.BASE_YEAR_1900, based on SQL server behavious
        // If date only contains a time part, the return value is 1900, the base year.
        // https://msdn.microsoft.com/en-us/library/ms186313.aspx
        // In Timestamp format, leading zeros for the fields can be omitted.
        String offsetTimeStr = TDS.BASE_YEAR_1900 + "-01-01" + ' ' + offsetTimeValue.getHour() + ':' + offsetTimeValue.getMinute() + ':'
                + offsetTimeValue.getSecond();
        utcMillis = Timestamp.valueOf(offsetTimeStr).getTime();

        calendar = initializeCalender(timeZone);
        calendar.setTimeInMillis(utcMillis);

        int minuteAdjustment = (TimeZone.getDefault().getRawOffset()) / (60 * 1000);
        // check if date is in day light savings and add daylight saving minutes to Local timezone(in minutes)
        if (TimeZone.getDefault().inDaylightTime(calendar.getTime()))
            minuteAdjustment += ((TimeZone.getDefault().getDSTSavings()) / (60 * 1000));
        // If the local time is negative then positive minutesOffset must be subtracted from calender
        minuteAdjustment += (minuteAdjustment < 0) ? (minutesOffset * (-1)) : minutesOffset;
        calendar.add(Calendar.MINUTE, minuteAdjustment);

        writeScaledTemporal(calendar, subSecondNanos, scale, SSType.DATETIMEOFFSET);
        writeShort((short) minutesOffset);
    }

    void writeLong(long value) throws SQLServerException {
        if (stagingBuffer.remaining() >= 8) {
            stagingBuffer.putLong(value);
            if (tdsChannel.isLoggingPackets()) {
                if (dataIsLoggable)
                    logBuffer.putLong(value);
                else
                    ((Buffer)logBuffer).position( ((Buffer)logBuffer).position() + 8);
            }
        }
        else {
            valueBytes[0] = (byte) ((value >> 0) & 0xFF);
            valueBytes[1] = (byte) ((value >> 8) & 0xFF);
            valueBytes[2] = (byte) ((value >> 16) & 0xFF);
            valueBytes[3] = (byte) ((value >> 24) & 0xFF);
            valueBytes[4] = (byte) ((value >> 32) & 0xFF);
            valueBytes[5] = (byte) ((value >> 40) & 0xFF);
            valueBytes[6] = (byte) ((value >> 48) & 0xFF);
            valueBytes[7] = (byte) ((value >> 56) & 0xFF);
            writeWrappedBytes(valueBytes, 8);
        }
    }

    void writeBytes(byte[] value) throws SQLServerException {
        writeBytes(value, 0, value.length);
    }

    void writeBytes(byte[] value,
            int offset,
            int length) throws SQLServerException {
        assert length <= value.length;

        int bytesWritten = 0;
        int bytesToWrite;

        if (logger.isLoggable(Level.FINEST))
            logger.finest(toString() + " Writing " + length + " bytes");

        while ((bytesToWrite = length - bytesWritten) > 0) {
            if (0 == stagingBuffer.remaining())
                writePacket(TDS.STATUS_NORMAL);

            if (bytesToWrite > stagingBuffer.remaining())
                bytesToWrite = stagingBuffer.remaining();

            stagingBuffer.put(value, offset + bytesWritten, bytesToWrite);
            if (tdsChannel.isLoggingPackets()) {
                if (dataIsLoggable)
                    logBuffer.put(value, offset + bytesWritten, bytesToWrite);
                else
                    ((Buffer)logBuffer).position( ((Buffer)logBuffer).position() + bytesToWrite);
            }

            bytesWritten += bytesToWrite;
        }
    }

    void writeWrappedBytes(byte value[],
            int valueLength) throws SQLServerException {
        // This function should only be used to write a value that is longer than
        // what remains in the current staging buffer. However, the value must
        // be short enough to fit in an empty buffer.
        assert valueLength <= value.length;
        
        int remaining = stagingBuffer.remaining();
        assert remaining < valueLength;

        assert valueLength <= stagingBuffer.capacity();

        // Fill any remaining space in the staging buffer
        remaining = stagingBuffer.remaining();
        if (remaining > 0) {
            stagingBuffer.put(value, 0, remaining);
            if (tdsChannel.isLoggingPackets()) {
                if (dataIsLoggable)
                    logBuffer.put(value, 0, remaining);
                else
                    ((Buffer)logBuffer).position( ((Buffer)logBuffer).position() + remaining);
            }
        }

        writePacket(TDS.STATUS_NORMAL);

        // After swapping, the staging buffer should once again be empty, so the
        // remainder of the value can be written to it.
        stagingBuffer.put(value, remaining, valueLength - remaining);
        if (tdsChannel.isLoggingPackets()) {
            if (dataIsLoggable)
                logBuffer.put(value, remaining, valueLength - remaining);
            else
                ((Buffer)logBuffer).position( ((Buffer)logBuffer).position() + remaining);
        }
    }

    void writeString(String value) throws SQLServerException {
        int charsCopied = 0;
        int length = value.length();
        while (charsCopied < length) {
            int bytesToCopy = 2 * (length - charsCopied);

            if (bytesToCopy > valueBytes.length)
                bytesToCopy = valueBytes.length;

            int bytesCopied = 0;
            while (bytesCopied < bytesToCopy) {
                char ch = value.charAt(charsCopied++);
                valueBytes[bytesCopied++] = (byte) ((ch >> 0) & 0xFF);
                valueBytes[bytesCopied++] = (byte) ((ch >> 8) & 0xFF);
            }

            writeBytes(valueBytes, 0, bytesCopied);
        }
    }

    void writeStream(InputStream inputStream,
            long advertisedLength,
            boolean writeChunkSizes) throws SQLServerException {
        assert DataTypes.UNKNOWN_STREAM_LENGTH == advertisedLength || advertisedLength >= 0;

        long actualLength = 0;
        final byte[] streamByteBuffer = new byte[4 * currentPacketSize];
        int bytesRead = 0;
        int bytesToWrite;
        do {
            // Read in next chunk
            for (bytesToWrite = 0; -1 != bytesRead && bytesToWrite < streamByteBuffer.length; bytesToWrite += bytesRead) {
                try {
                    bytesRead = inputStream.read(streamByteBuffer, bytesToWrite, streamByteBuffer.length - bytesToWrite);
                }
                catch (IOException e) {
                    MessageFormat form = new MessageFormat(SQLServerException.getErrString("R_errorReadingStream"));
                    Object[] msgArgs = {e.toString()};
                    error(form.format(msgArgs), SQLState.DATA_EXCEPTION_NOT_SPECIFIC, DriverError.NOT_SET);
                }

                if (-1 == bytesRead)
                    break;

                // Check for invalid bytesRead returned from InputStream.read
                if (bytesRead < 0 || bytesRead > streamByteBuffer.length - bytesToWrite) {
                    MessageFormat form = new MessageFormat(SQLServerException.getErrString("R_errorReadingStream"));
                    Object[] msgArgs = {SQLServerException.getErrString("R_streamReadReturnedInvalidValue")};
                    error(form.format(msgArgs), SQLState.DATA_EXCEPTION_NOT_SPECIFIC, DriverError.NOT_SET);
                }
            }

            // Write it out
            if (writeChunkSizes)
                writeInt(bytesToWrite);

            writeBytes(streamByteBuffer, 0, bytesToWrite);
            actualLength += bytesToWrite;
        }
        while (-1 != bytesRead || bytesToWrite > 0);

        // If we were given an input stream length that we had to match and
        // the actual stream length did not match then cancel the request.
        if (DataTypes.UNKNOWN_STREAM_LENGTH != advertisedLength && actualLength != advertisedLength) {
            MessageFormat form = new MessageFormat(SQLServerException.getErrString("R_mismatchedStreamLength"));
            Object[] msgArgs = {advertisedLength, actualLength};
            error(form.format(msgArgs), SQLState.DATA_EXCEPTION_LENGTH_MISMATCH, DriverError.NOT_SET);
        }
    }

    /*
     * Adding another function for writing non-unicode reader instead of re-factoring the writeReader() for performance efficiency. As this method
     * will only be used in bulk copy, it needs to be efficient. Note: Any changes in algorithm/logic should propagate to both writeReader() and
     * writeNonUnicodeReader().
     */

    void writeNonUnicodeReader(Reader reader,
            long advertisedLength,
            boolean isDestBinary,
            Charset charSet) throws SQLServerException {
        assert DataTypes.UNKNOWN_STREAM_LENGTH == advertisedLength || advertisedLength >= 0;

        long actualLength = 0;
        char[] streamCharBuffer = new char[currentPacketSize];
        // The unicode version, writeReader() allocates a byte buffer that is 4 times the currentPacketSize, not sure why.
        byte[] streamByteBuffer = new byte[currentPacketSize];
        int charsRead = 0;
        int charsToWrite;
        int bytesToWrite;
        String streamString;

        do {
            // Read in next chunk
            for (charsToWrite = 0; -1 != charsRead && charsToWrite < streamCharBuffer.length; charsToWrite += charsRead) {
                try {
                    charsRead = reader.read(streamCharBuffer, charsToWrite, streamCharBuffer.length - charsToWrite);
                }
                catch (IOException e) {
                    MessageFormat form = new MessageFormat(SQLServerException.getErrString("R_errorReadingStream"));
                    Object[] msgArgs = {e.toString()};
                    error(form.format(msgArgs), SQLState.DATA_EXCEPTION_NOT_SPECIFIC, DriverError.NOT_SET);
                }

                if (-1 == charsRead)
                    break;

                // Check for invalid bytesRead returned from Reader.read
                if (charsRead < 0 || charsRead > streamCharBuffer.length - charsToWrite) {
                    MessageFormat form = new MessageFormat(SQLServerException.getErrString("R_errorReadingStream"));
                    Object[] msgArgs = {SQLServerException.getErrString("R_streamReadReturnedInvalidValue")};
                    error(form.format(msgArgs), SQLState.DATA_EXCEPTION_NOT_SPECIFIC, DriverError.NOT_SET);
                }
            }

            if (!isDestBinary) {
                // Write it out
                // This also writes the PLP_TERMINATOR token after all the data in the the stream are sent.
                // The Do-While loop goes on one more time as charsToWrite is greater than 0 for the last chunk, and
                // in this last round the only thing that is written is an int value of 0, which is the PLP Terminator token(0x00000000).
                writeInt(charsToWrite);

                for (int charsCopied = 0; charsCopied < charsToWrite; ++charsCopied) {
                    if (null == charSet) {
                        streamByteBuffer[charsCopied] = (byte) (streamCharBuffer[charsCopied] & 0xFF);
                    }
                    else {
                        // encoding as per collation
                        streamByteBuffer[charsCopied] = new String(streamCharBuffer[charsCopied] + "").getBytes(charSet)[0];
                    }
                }
                writeBytes(streamByteBuffer, 0, charsToWrite);
            }
            else {
                bytesToWrite = charsToWrite;
                if (0 != charsToWrite)
                    bytesToWrite = charsToWrite / 2;

                streamString = new String(streamCharBuffer);
                byte[] bytes = ParameterUtils.HexToBin(streamString.trim());
                writeInt(bytesToWrite);
                writeBytes(bytes, 0, bytesToWrite);
            }
            actualLength += charsToWrite;
        }
        while (-1 != charsRead || charsToWrite > 0);

        // If we were given an input stream length that we had to match and
        // the actual stream length did not match then cancel the request.
        if (DataTypes.UNKNOWN_STREAM_LENGTH != advertisedLength && actualLength != advertisedLength) {
            MessageFormat form = new MessageFormat(SQLServerException.getErrString("R_mismatchedStreamLength"));
            Object[] msgArgs = {advertisedLength, actualLength};
            error(form.format(msgArgs), SQLState.DATA_EXCEPTION_LENGTH_MISMATCH, DriverError.NOT_SET);
        }
    }   

    /*
     * Note: There is another method with same code logic for non unicode reader, writeNonUnicodeReader(), implemented for performance efficiency. Any
     * changes in algorithm/logic should propagate to both writeReader() and writeNonUnicodeReader().
     */
    void writeReader(Reader reader,
            long advertisedLength,
            boolean writeChunkSizes) throws SQLServerException {
        assert DataTypes.UNKNOWN_STREAM_LENGTH == advertisedLength || advertisedLength >= 0;

        long actualLength = 0;
        char[] streamCharBuffer = new char[2 * currentPacketSize];
        byte[] streamByteBuffer = new byte[4 * currentPacketSize];
        int charsRead = 0;
        int charsToWrite;
        do {
            // Read in next chunk
            for (charsToWrite = 0; -1 != charsRead && charsToWrite < streamCharBuffer.length; charsToWrite += charsRead) {
                try {
                    charsRead = reader.read(streamCharBuffer, charsToWrite, streamCharBuffer.length - charsToWrite);
                }
                catch (IOException e) {
                    MessageFormat form = new MessageFormat(SQLServerException.getErrString("R_errorReadingStream"));
                    Object[] msgArgs = {e.toString()};
                    error(form.format(msgArgs), SQLState.DATA_EXCEPTION_NOT_SPECIFIC, DriverError.NOT_SET);
                }

                if (-1 == charsRead)
                    break;

                // Check for invalid bytesRead returned from Reader.read
                if (charsRead < 0 || charsRead > streamCharBuffer.length - charsToWrite) {
                    MessageFormat form = new MessageFormat(SQLServerException.getErrString("R_errorReadingStream"));
                    Object[] msgArgs = {SQLServerException.getErrString("R_streamReadReturnedInvalidValue")};
                    error(form.format(msgArgs), SQLState.DATA_EXCEPTION_NOT_SPECIFIC, DriverError.NOT_SET);
                }
            }

            // Write it out
            if (writeChunkSizes)
                writeInt(2 * charsToWrite);

            // Convert from Unicode characters to bytes
            //
            // Note: The following inlined code is much faster than the equivalent
            // call to (new String(streamCharBuffer)).getBytes("UTF-16LE") because it
            // saves a conversion to String and use of Charset in that conversion.
            for (int charsCopied = 0; charsCopied < charsToWrite; ++charsCopied) {
                streamByteBuffer[2 * charsCopied] = (byte) ((streamCharBuffer[charsCopied] >> 0) & 0xFF);
                streamByteBuffer[2 * charsCopied + 1] = (byte) ((streamCharBuffer[charsCopied] >> 8) & 0xFF);
            }

            writeBytes(streamByteBuffer, 0, 2 * charsToWrite);
            actualLength += charsToWrite;
        }
        while (-1 != charsRead || charsToWrite > 0);

        // If we were given an input stream length that we had to match and
        // the actual stream length did not match then cancel the request.
        if (DataTypes.UNKNOWN_STREAM_LENGTH != advertisedLength && actualLength != advertisedLength) {
            MessageFormat form = new MessageFormat(SQLServerException.getErrString("R_mismatchedStreamLength"));
            Object[] msgArgs = {advertisedLength, actualLength};
            error(form.format(msgArgs), SQLState.DATA_EXCEPTION_LENGTH_MISMATCH, DriverError.NOT_SET);
        }
    }

    GregorianCalendar initializeCalender(TimeZone timeZone) {
        GregorianCalendar calendar;

        // Create the calendar that will hold the value. For DateTimeOffset values, the calendar's
        // time zone is UTC. For other values, the calendar's time zone is a local time zone.
        calendar = new GregorianCalendar(timeZone, Locale.US);

        // Set the calendar lenient to allow setting the DAY_OF_YEAR and MILLISECOND fields
        // to roll other fields to their correct values.
        calendar.setLenient(true);

        // Clear the calendar of any existing state. The state of a new Calendar object always
        // reflects the current date, time, DST offset, etc.
        calendar.clear();

        return calendar;
    }

    final void error(String reason,
            SQLState sqlState,
            DriverError driverError) throws SQLServerException {
        assert null != command;
        command.interrupt(reason);
        throw new SQLServerException(reason, sqlState, driverError, null);
    }

    /**
     * Sends an attention signal to the server, if necessary, to tell it to stop processing the current command on this connection.
     *
     * If no packets of the command's request have yet been sent to the server, then no attention signal needs to be sent. The interrupt will be
     * handled entirely by the driver.
     *
     * This method does not need synchronization as it does not manipulate interrupt state and writing is guaranteed to occur only from one thread at
     * a time.
     */
    final boolean sendAttention() throws SQLServerException {
        // If any request packets were already written to the server then send an
        // attention signal to the server to tell it to ignore the request or
        // cancel its execution.
        if (packetNum > 0) {
            // Ideally, we would want to add the following assert here.
            // But to add that the variable isEOMSent would have to be made
            // volatile as this piece of code would be reached from multiple
            // threads. So, not doing it to avoid perf hit. Note that
            // isEOMSent would be updated in writePacket everytime an EOM is sent
            // assert isEOMSent;

            if (logger.isLoggable(Level.FINE))
                logger.fine(this + ": sending attention...");

            ++tdsChannel.numMsgsSent;

            startMessage(command, TDS.PKT_CANCEL_REQ);
            endMessage();

            return true;
        }

        return false;
    }

    private void writePacket(int tdsMessageStatus) throws SQLServerException {
        final boolean atEOM = (TDS.STATUS_BIT_EOM == (TDS.STATUS_BIT_EOM & tdsMessageStatus));
        final boolean isCancelled = ((TDS.PKT_CANCEL_REQ == tdsMessageType)
                || ((tdsMessageStatus & TDS.STATUS_BIT_ATTENTION) == TDS.STATUS_BIT_ATTENTION));
        // Before writing each packet to the channel, check if an interrupt has occurred.
        if (null != command && (!isCancelled))
            command.checkForInterrupt();

        writePacketHeader(tdsMessageStatus | sendResetConnection);
        sendResetConnection = 0;

        flush(atEOM);

        // If this is the last packet then flush the remainder of the request
        // through the socket. The first flush() call ensured that data currently
        // waiting in the socket buffer was sent, flipped the buffers, and started
        // sending data from the staging buffer (flipped to be the new socket buffer).
        // This flush() call ensures that all remaining data in the socket buffer is sent.
        if (atEOM) {
            flush(atEOM);
            isEOMSent = true;
            ++tdsChannel.numMsgsSent;
        }

        // If we just sent the first login request packet and SSL encryption was enabled
        // for login only, then disable SSL now.
        if (TDS.PKT_LOGON70 == tdsMessageType && 1 == packetNum && TDS.ENCRYPT_OFF == con.getNegotiatedEncryptionLevel()) {
            tdsChannel.disableSSL();
        }

        // Notify the currently associated command (if any) that we have written the last
        // of the response packets to the channel.
        if (null != command && (!isCancelled) && atEOM)
            command.onRequestComplete();
    }

    private void writePacketHeader(int tdsMessageStatus) {
        int tdsMessageLength =  ((Buffer)stagingBuffer).position();
        ++packetNum;

        // Write the TDS packet header back at the start of the staging buffer
        stagingBuffer.put(TDS.PACKET_HEADER_MESSAGE_TYPE, tdsMessageType);
        stagingBuffer.put(TDS.PACKET_HEADER_MESSAGE_STATUS, (byte) tdsMessageStatus);
        stagingBuffer.put(TDS.PACKET_HEADER_MESSAGE_LENGTH, (byte) ((tdsMessageLength >> 8) & 0xFF));     // Note: message length is 16 bits,
        stagingBuffer.put(TDS.PACKET_HEADER_MESSAGE_LENGTH + 1, (byte) ((tdsMessageLength >> 0) & 0xFF)); // written BIG ENDIAN
        stagingBuffer.put(TDS.PACKET_HEADER_SPID, (byte) ((tdsChannel.getSPID() >> 8) & 0xFF));     // Note: SPID is 16 bits,
        stagingBuffer.put(TDS.PACKET_HEADER_SPID + 1, (byte) ((tdsChannel.getSPID() >> 0) & 0xFF)); // written BIG ENDIAN
        stagingBuffer.put(TDS.PACKET_HEADER_SEQUENCE_NUM, (byte) (packetNum % 256));
        stagingBuffer.put(TDS.PACKET_HEADER_WINDOW, (byte) 0); // Window (Reserved/Not used)

        // Write the header to the log buffer too if logging.
        if (tdsChannel.isLoggingPackets()) {
            logBuffer.put(TDS.PACKET_HEADER_MESSAGE_TYPE, tdsMessageType);
            logBuffer.put(TDS.PACKET_HEADER_MESSAGE_STATUS, (byte) tdsMessageStatus);
            logBuffer.put(TDS.PACKET_HEADER_MESSAGE_LENGTH, (byte) ((tdsMessageLength >> 8) & 0xFF));     // Note: message length is 16 bits,
            logBuffer.put(TDS.PACKET_HEADER_MESSAGE_LENGTH + 1, (byte) ((tdsMessageLength >> 0) & 0xFF)); // written BIG ENDIAN
            logBuffer.put(TDS.PACKET_HEADER_SPID, (byte) ((tdsChannel.getSPID() >> 8) & 0xFF));     // Note: SPID is 16 bits,
            logBuffer.put(TDS.PACKET_HEADER_SPID + 1, (byte) ((tdsChannel.getSPID() >> 0) & 0xFF)); // written BIG ENDIAN
            logBuffer.put(TDS.PACKET_HEADER_SEQUENCE_NUM, (byte) (packetNum % 256));
            logBuffer.put(TDS.PACKET_HEADER_WINDOW, (byte) 0); // Window (Reserved/Not used);
        }
    }

    void flush(boolean atEOM) throws SQLServerException {
        // First, flush any data left in the socket buffer.
        tdsChannel.write(socketBuffer.array(), ((Buffer)socketBuffer).position(), socketBuffer.remaining());
        ((Buffer)socketBuffer).position(((Buffer)socketBuffer).limit());

        // If there is data in the staging buffer that needs to be written
        // to the socket, the socket buffer is now empty, so swap buffers
        // and start writing data from the staging buffer.
        if (((Buffer)stagingBuffer).position() >= TDS_PACKET_HEADER_SIZE) {
            // Swap the packet buffers ...
            ByteBuffer swapBuffer = stagingBuffer;
            stagingBuffer = socketBuffer;
            socketBuffer = swapBuffer;

            // ... and prepare to send data from the from the new socket
            // buffer (the old staging buffer).
            //
            // We need to use flip() rather than rewind() here so that
            // the socket buffer's limit is properly set for the last
            // packet, which may be shorter than the other packets.
            ((Buffer)socketBuffer).flip();
            ((Buffer)stagingBuffer).clear();

            // If we are logging TDS packets then log the packet we're about
            // to send over the wire now.
            if (tdsChannel.isLoggingPackets()) {
                tdsChannel.logPacket(logBuffer.array(), 0, ((Buffer) socketBuffer).limit(),
                        this.toString() + " sending packet (" + ((Buffer) socketBuffer).limit() + " bytes)");
            }

            // Prepare for the next packet
            if (!atEOM)
                preparePacket();

            // Finally, start sending data from the new socket buffer.
            tdsChannel.write(socketBuffer.array(), ((Buffer)socketBuffer).position(), socketBuffer.remaining());
            ((Buffer)socketBuffer).position( ((Buffer)socketBuffer).limit());
        }
    }

    // Composite write operations

    /**
     * Write out elements common to all RPC values.
     * 
     * @param sName
     *            the optional parameter name
     * @param bOut
     *            boolean true if the value that follows is being registered as an ouput parameter
     * @param tdsType
     *            TDS type of the value that follows
     */
    void writeRPCNameValType(String sName,
            boolean bOut,
            TDSType tdsType) throws SQLServerException {
        int nNameLen = 0;

        if (null != sName)
            nNameLen = sName.length() + 1; // The @ prefix is required for the param

        writeByte((byte) nNameLen);  // param name len
        if (nNameLen > 0) {
            writeChar('@');
            writeString(sName);
        }

        if (null != cryptoMeta)
            writeByte((byte) (bOut ? 1 | TDS.AE_METADATA : 0 | TDS.AE_METADATA)); // status
        else
            writeByte((byte) (bOut ? 1 : 0)); // status
        writeByte(tdsType.byteValue());  // type
    }

    /**
     * Append a boolean value in RPC transmission format.
     * 
     * @param sName
     *            the optional parameter name
     * @param booleanValue
     *            the data value
     * @param bOut
     *            boolean true if the data value is being registered as an ouput parameter
     */
    void writeRPCBit(String sName,
            Boolean booleanValue,
            boolean bOut) throws SQLServerException {
        writeRPCNameValType(sName, bOut, TDSType.BITN);
        writeByte((byte) 1); // max length of datatype
        if (null == booleanValue) {
            writeByte((byte) 0); // len of data bytes
        }
        else {
            writeByte((byte) 1); // length of datatype
            writeByte((byte) (booleanValue ? 1 : 0));
        }
    }

    /**
     * Append a short value in RPC transmission format.
     * 
     * @param sName
     *            the optional parameter name
     * @param shortValue
     *            the data value
     * @param bOut
     *            boolean true if the data value is being registered as an ouput parameter
     */
    void writeRPCByte(String sName,
            Byte byteValue,
            boolean bOut) throws SQLServerException {
        writeRPCNameValType(sName, bOut, TDSType.INTN);
        writeByte((byte) 1); // max length of datatype
        if (null == byteValue) {
            writeByte((byte) 0); // len of data bytes
        }
        else {
            writeByte((byte) 1); // length of datatype
            writeByte(byteValue);
        }
    }

    /**
     * Append a short value in RPC transmission format.
     * 
     * @param sName
     *            the optional parameter name
     * @param shortValue
     *            the data value
     * @param bOut
     *            boolean true if the data value is being registered as an ouput parameter
     */
    void writeRPCShort(String sName,
            Short shortValue,
            boolean bOut) throws SQLServerException {
        writeRPCNameValType(sName, bOut, TDSType.INTN);
        writeByte((byte) 2); // max length of datatype
        if (null == shortValue) {
            writeByte((byte) 0); // len of data bytes
        }
        else {
            writeByte((byte) 2); // length of datatype
            writeShort(shortValue);
        }
    }

    /**
     * Append an int value in RPC transmission format.
     * 
     * @param sName
     *            the optional parameter name
     * @param intValue
     *            the data value
     * @param bOut
     *            boolean true if the data value is being registered as an ouput parameter
     */
    void writeRPCInt(String sName,
            Integer intValue,
            boolean bOut) throws SQLServerException {
        writeRPCNameValType(sName, bOut, TDSType.INTN);
        writeByte((byte) 4); // max length of datatype
        if (null == intValue) {
            writeByte((byte) 0); // len of data bytes
        }
        else {
            writeByte((byte) 4); // length of datatype
            writeInt(intValue);
        }
    }

    /**
     * Append a long value in RPC transmission format.
     * 
     * @param sName
     *            the optional parameter name
     * @param longValue
     *            the data value
     * @param bOut
     *            boolean true if the data value is being registered as an ouput parameter
     */
    void writeRPCLong(String sName,
            Long longValue,
            boolean bOut) throws SQLServerException {
        writeRPCNameValType(sName, bOut, TDSType.INTN);
        writeByte((byte) 8); // max length of datatype
        if (null == longValue) {
            writeByte((byte) 0); // len of data bytes
        }
        else {
            writeByte((byte) 8); // length of datatype
            writeLong(longValue);
        }
    }

    /**
     * Append a real value in RPC transmission format.
     * 
     * @param sName
     *            the optional parameter name
     * @param floatValue
     *            the data value
     * @param bOut
     *            boolean true if the data value is being registered as an ouput parameter
     */
    void writeRPCReal(String sName,
            Float floatValue,
            boolean bOut) throws SQLServerException {
        writeRPCNameValType(sName, bOut, TDSType.FLOATN);

        // Data and length
        if (null == floatValue) {
            writeByte((byte) 4); // max length
            writeByte((byte) 0); // actual length (0 == null)
        }
        else {
            writeByte((byte) 4); // max length
            writeByte((byte) 4); // actual length
            writeInt(Float.floatToRawIntBits(floatValue));
        }
    }

    void writeRPCSqlVariant(String sName,
            SqlVariant sqlVariantValue,
            boolean bOut) throws SQLServerException {
        writeRPCNameValType(sName, bOut, TDSType.SQL_VARIANT);

        // Data and length
        if (null == sqlVariantValue) {
            writeInt(0); // max length
            writeInt(0); // actual length
        }
    }

    /**
     * Append a double value in RPC transmission format.
     * 
     * @param sName
     *            the optional parameter name
     * @param doubleValue
     *            the data value
     * @param bOut
     *            boolean true if the data value is being registered as an ouput parameter
     */
    void writeRPCDouble(String sName,
            Double doubleValue,
            boolean bOut) throws SQLServerException {
        writeRPCNameValType(sName, bOut, TDSType.FLOATN);

        int l = 8;
        writeByte((byte) l); // max length of datatype

        // Data and length
        if (null == doubleValue) {
            writeByte((byte) 0); // len of data bytes
        }
        else {
            writeByte((byte) l); // len of data bytes
            long bits = Double.doubleToLongBits(doubleValue);
            long mask = 0xFF;
            int nShift = 0;
            for (int i = 0; i < 8; i++) {
                writeByte((byte) ((bits & mask) >> nShift));
                nShift += 8;
                mask = mask << 8;
            }
        }
    }

    /**
     * Append a big decimal in RPC transmission format.
     * 
     * @param sName
     *            the optional parameter name
     * @param bdValue
     *            the data value
     * @param nScale
     *            the desired scale
     * @param bOut
     *            boolean true if the data value is being registered as an ouput parameter
     */
    void writeRPCBigDecimal(String sName,
            BigDecimal bdValue,
            int nScale,
            boolean bOut) throws SQLServerException {
        writeRPCNameValType(sName, bOut, TDSType.DECIMALN);
        writeByte((byte) 0x11); // maximum length
        writeByte((byte) SQLServerConnection.maxDecimalPrecision); // precision

        byte[] valueBytes = DDC.convertBigDecimalToBytes(bdValue, nScale);
        writeBytes(valueBytes, 0, valueBytes.length);
    }

    /**
     * Appends a standard v*max header for RPC parameter transmission.
     * 
     * @param headerLength
     *            the total length of the PLP data block.
     * @param isNull
     *            true if the value is NULL.
     * @param collation
     *            The SQL collation associated with the value that follows the v*max header. Null for non-textual types.
     */
    void writeVMaxHeader(long headerLength,
            boolean isNull,
            SQLCollation collation) throws SQLServerException {
        // Send v*max length indicator 0xFFFF.
        writeShort((short) 0xFFFF);

        // Send collation if requested.
        if (null != collation)
            collation.writeCollation(this);

        // Handle null here and return, we're done here if it's null.
        if (isNull) {
            // Null header for v*max types is 0xFFFFFFFFFFFFFFFF.
            writeLong(0xFFFFFFFFFFFFFFFFL);
        }
        else if (DataTypes.UNKNOWN_STREAM_LENGTH == headerLength) {
            // Append v*max length.
            // UNKNOWN_PLP_LEN is 0xFFFFFFFFFFFFFFFE
            writeLong(0xFFFFFFFFFFFFFFFEL);

            // NOTE: Don't send the first chunk length, this will be calculated by caller.
        }
        else {
            // For v*max types with known length, length is <totallength8><chunklength4>
            // We're sending same total length as chunk length (as we're sending 1 chunk).
            writeLong(headerLength);
        }
    }

    /**
     * Utility for internal writeRPCString calls
     */
    void writeRPCStringUnicode(String sValue) throws SQLServerException {
        writeRPCStringUnicode(null, sValue, false, null);
    }

    /**
     * Writes a string value as Unicode for RPC
     * 
     * @param sName
     *            the optional parameter name
     * @param sValue
     *            the data value
     * @param bOut
     *            boolean true if the data value is being registered as an ouput parameter
     * @param collation
     *            the collation of the data value
     */
    void writeRPCStringUnicode(String sName,
            String sValue,
            boolean bOut,
            SQLCollation collation) throws SQLServerException {
        boolean bValueNull = (sValue == null);
        int nValueLen = bValueNull ? 0 : (2 * sValue.length());
        boolean isShortValue = nValueLen <= DataTypes.SHORT_VARTYPE_MAX_BYTES;

        // Textual RPC requires a collation. If none is provided, as is the case when
        // the SSType is non-textual, then use the database collation by default.
        if (null == collation)
            collation = con.getDatabaseCollation();

        // Use PLP encoding on Yukon and later with long values and OUT parameters
        boolean usePLP = (!isShortValue || bOut);
        if (usePLP) {
            writeRPCNameValType(sName, bOut, TDSType.NVARCHAR);

            // Handle Yukon v*max type header here.
            writeVMaxHeader(nValueLen,	// Length
                    bValueNull,	// Is null?
                    collation);

            // Send the data.
            if (!bValueNull) {
                if (nValueLen > 0) {
                    writeInt(nValueLen);
                    writeString(sValue);
                }

                // Send the terminator PLP chunk.
                writeInt(0);
            }
        }
        else // non-PLP type
        {
            // Write maximum length of data
            if (isShortValue) {
                writeRPCNameValType(sName, bOut, TDSType.NVARCHAR);
                writeShort((short) DataTypes.SHORT_VARTYPE_MAX_BYTES);
            }
            else {
                writeRPCNameValType(sName, bOut, TDSType.NTEXT);
                writeInt(DataTypes.IMAGE_TEXT_MAX_BYTES);
            }

            collation.writeCollation(this);

            // Data and length
            if (bValueNull) {
                writeShort((short) -1); // actual len
            }
            else {
                // Write actual length of data
                if (isShortValue)
                    writeShort((short) nValueLen);
                else
                    writeInt(nValueLen);

                // If length is zero, we're done.
                if (0 != nValueLen)
                    writeString(sValue);  // data
            }
        }
    }

    void writeTVP(TVP value) throws SQLServerException {
        if (!value.isNull()) {
            writeByte((byte) 0); // status
        }
        else {
            // Default TVP
            writeByte((byte) TDS.TVP_STATUS_DEFAULT); // default TVP
        }

        writeByte((byte) TDS.TDS_TVP);

        /*
         * TVP_TYPENAME = DbName OwningSchema TypeName
         */
        // Database where TVP type resides
        if (null != value.getDbNameTVP()) {
            writeByte((byte) value.getDbNameTVP().length());
            writeString(value.getDbNameTVP());
        }
        else
            writeByte((byte) 0x00);	// empty DB name

        // Schema where TVP type resides
        if (null != value.getOwningSchemaNameTVP()) {
            writeByte((byte) value.getOwningSchemaNameTVP().length());
            writeString(value.getOwningSchemaNameTVP());
        }
        else
            writeByte((byte) 0x00);	// empty Schema name

        // TVP type name
        if (null != value.getTVPName()) {
            writeByte((byte) value.getTVPName().length());
            writeString(value.getTVPName());
        }
        else
            writeByte((byte) 0x00);	// empty TVP name

        if (!value.isNull()) {
            writeTVPColumnMetaData(value);

            // optional OrderUnique metadata
            writeTvpOrderUnique(value);
        }
        else {
            writeShort((short) TDS.TVP_NULL_TOKEN);
        }

        // TVP_END_TOKEN
        writeByte((byte) 0x00);

        try {
            writeTVPRows(value);
        }
        catch (NumberFormatException e) {
            throw new SQLServerException(SQLServerException.getErrString("R_TVPInvalidColumnValue"), e);
        }
        catch (ClassCastException e) {
            throw new SQLServerException(SQLServerException.getErrString("R_TVPInvalidColumnValue"), e);
        }
    }

    void writeTVPRows(TVP value) throws SQLServerException {
        boolean tdsWritterCached = false;
        ByteBuffer cachedTVPHeaders = null;
        TDSCommand cachedCommand = null;

        boolean cachedRequestComplete = false;
        boolean cachedInterruptsEnabled = false;
        boolean cachedProcessedResponse = false;

        if (!value.isNull()) {

            // If the preparedStatement and the ResultSet are created by the same connection, and TVP is set with ResultSet and Server Cursor
            // is used, the tdsWriter of the calling preparedStatement is overwritten by the SQLServerResultSet#next() method when fetching new rows.
            // Therefore, we need to send TVP data row by row before fetching new row.
            if (TVPType.ResultSet == value.tvpType) {
                if ((null != value.sourceResultSet) && (value.sourceResultSet instanceof SQLServerResultSet)) {
                    SQLServerResultSet sourceResultSet = (SQLServerResultSet) value.sourceResultSet;
                    SQLServerStatement src_stmt = (SQLServerStatement) sourceResultSet.getStatement();
                    int resultSetServerCursorId = sourceResultSet.getServerCursorId();

                    if (con.equals(src_stmt.getConnection()) && 0 != resultSetServerCursorId) {
                        cachedTVPHeaders = ByteBuffer.allocate(stagingBuffer.capacity()).order(stagingBuffer.order());
                        cachedTVPHeaders.put(stagingBuffer.array(), 0,  ((Buffer)stagingBuffer).position());

                        cachedCommand = this.command;

                        cachedRequestComplete = command.getRequestComplete();
                        cachedInterruptsEnabled = command.getInterruptsEnabled();
                        cachedProcessedResponse = command.getProcessedResponse();

                        tdsWritterCached = true;

                        if (sourceResultSet.isForwardOnly()) {
                            sourceResultSet.setFetchSize(1);
                        }
                    }
                }
            }

            Map<Integer, SQLServerMetaData> columnMetadata = value.getColumnMetadata();
            Iterator<Entry<Integer, SQLServerMetaData>> columnsIterator;

            while (value.next()) {

                // restore command and TDS header, which have been overwritten by value.next()
                if (tdsWritterCached) {
                    command = cachedCommand;

                    ((Buffer)stagingBuffer).clear();
                    ((Buffer)logBuffer).clear();
                    writeBytes(cachedTVPHeaders.array(), 0, ((Buffer)cachedTVPHeaders).position());
                }

                Object[] rowData = value.getRowData();

                // ROW
                writeByte((byte) TDS.TVP_ROW);
                columnsIterator = columnMetadata.entrySet().iterator();
                int currentColumn = 0;
                while (columnsIterator.hasNext()) {
                    Map.Entry<Integer, SQLServerMetaData> columnPair = columnsIterator.next();

                    // If useServerDefault is set, client MUST NOT emit TvpColumnData for the associated column
                    if (columnPair.getValue().useServerDefault) {
                        currentColumn++;
                        continue;
                    }

                    JDBCType jdbcType = JDBCType.of(columnPair.getValue().javaSqlType);
                    String currentColumnStringValue = null;

                    Object currentObject = null;
                    if (null != rowData) {
                        // if rowData has value for the current column, retrieve it. If not, current column will stay null.
                        if (rowData.length > currentColumn) {
                            currentObject = rowData[currentColumn];
                            if (null != currentObject) {
                                currentColumnStringValue = String.valueOf(currentObject);
                            }
                        }
                    }
                    writeInternalTVPRowValues(jdbcType, currentColumnStringValue, currentObject, columnPair, false);
                    currentColumn++;
                }

                // send this row, read its response (throw exception in case of errors) and reset command status
                if (tdsWritterCached) {
                    // TVP_END_TOKEN
                    writeByte((byte) 0x00);

                    writePacket(TDS.STATUS_BIT_EOM);

                    TDSReader tdsReader = tdsChannel.getReader(command);
                    int tokenType = tdsReader.peekTokenType();

                    if (TDS.TDS_ERR == tokenType) {
                        StreamError databaseError = new StreamError();
                        databaseError.setFromTDS(tdsReader);

                        SQLServerException.makeFromDatabaseError(con, null, databaseError.getMessage(), databaseError, false);
                    }

                    command.setInterruptsEnabled(true);
                    command.setRequestComplete(false);
                }
            }
        }

        // reset command status which have been overwritten
        if (tdsWritterCached) {
            command.setRequestComplete(cachedRequestComplete);
            command.setInterruptsEnabled(cachedInterruptsEnabled);
            command.setProcessedResponse(cachedProcessedResponse);
        }
        else {
            // TVP_END_TOKEN
            writeByte((byte) 0x00);
        }
    }

    private void writeInternalTVPRowValues(JDBCType jdbcType,
            String currentColumnStringValue,
            Object currentObject,
            Map.Entry<Integer, SQLServerMetaData> columnPair,
            boolean isSqlVariant) throws SQLServerException {
        boolean isShortValue, isNull;
        int dataLength;
        switch (jdbcType) {
            case BIGINT:
                if (null == currentColumnStringValue)
                    writeByte((byte) 0);
                else {
                    if (isSqlVariant) {
                        writeTVPSqlVariantHeader(10, TDSType.INT8.byteValue(), (byte) 0);
                    }
                    else {
                        writeByte((byte) 8);
                    }
                    writeLong(Long.valueOf(currentColumnStringValue).longValue());
                }
                break;

            case BIT:
                if (null == currentColumnStringValue)
                    writeByte((byte) 0);
                else {
                    if (isSqlVariant)
                        writeTVPSqlVariantHeader(3, TDSType.BIT1.byteValue(), (byte) 0);
                    else
                        writeByte((byte) 1);
                    writeByte((byte) (Boolean.valueOf(currentColumnStringValue).booleanValue() ? 1 : 0));
                }
                break;

            case INTEGER:
                if (null == currentColumnStringValue)
                    writeByte((byte) 0);
                else {
                    if (!isSqlVariant)
                        writeByte((byte) 4);
                    else
                        writeTVPSqlVariantHeader(6, TDSType.INT4.byteValue(), (byte) 0);
                    writeInt(Integer.valueOf(currentColumnStringValue).intValue());
                }
                break;

            case SMALLINT:
            case TINYINT:
                if (null == currentColumnStringValue)
                    writeByte((byte) 0);
                else {
                    if (isSqlVariant) {
                        writeTVPSqlVariantHeader(6, TDSType.INT4.byteValue(), (byte) 0);
                        writeInt(Integer.valueOf(currentColumnStringValue));
                    }
                    else {
                        writeByte((byte) 2); // length of datatype
                        writeShort(Short.valueOf(currentColumnStringValue).shortValue());
                    }
                }
                break;

            case DECIMAL:
            case NUMERIC:
                if (null == currentColumnStringValue)
                    writeByte((byte) 0);
                else {
                    if (isSqlVariant) {
                        writeTVPSqlVariantHeader(21, TDSType.DECIMALN.byteValue(), (byte) 2);
                        writeByte((byte) 38); // scale (byte)variantType.getScale()
                        writeByte((byte) 4); // scale (byte)variantType.getScale()
                    }
                    else {
                        writeByte((byte) TDSWriter.BIGDECIMAL_MAX_LENGTH); // maximum length
                    }
                    BigDecimal bdValue = new BigDecimal(currentColumnStringValue);

                    /*
                     * setScale of all BigDecimal value based on metadata as scale is not sent seperately for individual value. Use the rounding used
                     * in Server. Say, for BigDecimal("0.1"), if scale in metdadata is 0, then ArithmeticException would be thrown if RoundingMode is
                     * not set
                     */
                    bdValue = bdValue.setScale(columnPair.getValue().scale, RoundingMode.HALF_UP);

                    byte[] valueBytes = DDC.convertBigDecimalToBytes(bdValue, bdValue.scale());

                    // 1-byte for sign and 16-byte for integer
                    byte[] byteValue = new byte[17];

                    // removing the precision and scale information from the valueBytes array
                    System.arraycopy(valueBytes, 2, byteValue, 0, valueBytes.length - 2);
                    writeBytes(byteValue);
                }
                break;

            case DOUBLE:
                if (null == currentColumnStringValue)
                    writeByte((byte) 0); // len of data bytes
                else {
                    if (isSqlVariant) {
                        writeTVPSqlVariantHeader(10, TDSType.FLOAT8.byteValue(), (byte) 0);
                        writeDouble(Double.valueOf(currentColumnStringValue));
                        break;
                    }
                    writeByte((byte) 8); // len of data bytes
                    long bits = Double.doubleToLongBits(Double.valueOf(currentColumnStringValue).doubleValue());
                    long mask = 0xFF;
                    int nShift = 0;
                    for (int i = 0; i < 8; i++) {
                        writeByte((byte) ((bits & mask) >> nShift));
                        nShift += 8;
                        mask = mask << 8;
                    }
                }
                break;

            case FLOAT:
            case REAL:
                if (null == currentColumnStringValue)
                    writeByte((byte) 0);
                else {
                    if (isSqlVariant) {
                        writeTVPSqlVariantHeader(6, TDSType.FLOAT4.byteValue(), (byte) 0);
                        writeInt(Float.floatToRawIntBits(Float.valueOf(currentColumnStringValue).floatValue()));
                    }
                    else {
                        writeByte((byte) 4);
                        writeInt(Float.floatToRawIntBits(Float.valueOf(currentColumnStringValue).floatValue()));
                    }
                }
                break;

            case DATE:
            case TIME:
            case TIMESTAMP:
            case DATETIMEOFFSET:
            case DATETIME:
            case SMALLDATETIME:
            case TIMESTAMP_WITH_TIMEZONE:
            case TIME_WITH_TIMEZONE:
            case CHAR:
            case VARCHAR:
            case NCHAR:
            case NVARCHAR:
            case LONGVARCHAR:
            case LONGNVARCHAR:
            case SQLXML:
                isShortValue = (2L * columnPair.getValue().precision) <= DataTypes.SHORT_VARTYPE_MAX_BYTES;
                isNull = (null == currentColumnStringValue);
                dataLength = isNull ? 0 : currentColumnStringValue.length() * 2;
                if (!isShortValue) {
                    // check null
                    if (isNull) {
                        // Null header for v*max types is 0xFFFFFFFFFFFFFFFF.
                        writeLong(0xFFFFFFFFFFFFFFFFL);
                    }
                    else if (isSqlVariant) {
                        // for now we send as bigger type, but is sendStringParameterAsUnicoe is set to false we can't send nvarchar
                        // since we are writing as nvarchar we need to write as tdstype.bigvarchar value because if we
                        // want to supprot varchar(8000) it becomes as nvarchar, 8000*2 therefore we should send as longvarchar,
                        // but we cannot send more than 8000 cause sql_variant datatype in sql server does not support it.
                        // then throw exception if user is sending more than that
                        if (dataLength > 2 * DataTypes.SHORT_VARTYPE_MAX_BYTES) {
                            MessageFormat form = new MessageFormat(SQLServerException.getErrString("R_invalidStringValue"));
                            throw new SQLServerException(null, form.format(new Object[] {}), null, 0, false);
                        }
                        int length = currentColumnStringValue.length();
                        writeTVPSqlVariantHeader(9 + length, TDSType.BIGVARCHAR.byteValue(), (byte) 0x07);
                        SQLCollation col = con.getDatabaseCollation();
                        // write collation for sql variant
                        writeInt(col.getCollationInfo());
                        writeByte((byte) col.getCollationSortID());
                        writeShort((short) (length));
                        writeBytes(currentColumnStringValue.getBytes());
                        break;
                    }

                    else if (DataTypes.UNKNOWN_STREAM_LENGTH == dataLength)
                        // Append v*max length.
                        // UNKNOWN_PLP_LEN is 0xFFFFFFFFFFFFFFFE
                        writeLong(0xFFFFFFFFFFFFFFFEL);
                    else
                        // For v*max types with known length, length is <totallength8><chunklength4>
                        writeLong(dataLength);
                    if (!isNull) {
                        if (dataLength > 0) {
                            writeInt(dataLength);
                            writeString(currentColumnStringValue);
                        }
                        // Send the terminator PLP chunk.
                        writeInt(0);
                    }
                }
                else {
                    if (isNull)
                        writeShort((short) -1); // actual len
                    else {
                        if (isSqlVariant) {
                            // for now we send as bigger type, but is sendStringParameterAsUnicoe is set to false we can't send nvarchar
                            // check for this
                            int length = currentColumnStringValue.length() * 2;
                            writeTVPSqlVariantHeader(9 + length, TDSType.NVARCHAR.byteValue(), (byte) 7);
                            SQLCollation col = con.getDatabaseCollation();
                            // write collation for sql variant
                            writeInt(col.getCollationInfo());
                            writeByte((byte) col.getCollationSortID());
                            int stringLength = currentColumnStringValue.length();
                            byte[] typevarlen = new byte[2];
                            typevarlen[0] = (byte) (2 * stringLength & 0xFF);
                            typevarlen[1] = (byte) ((2 * stringLength >> 8) & 0xFF);
                            writeBytes(typevarlen);
                            writeString(currentColumnStringValue);
                            break;
                        }
                        else {
                            writeShort((short) dataLength);
                            writeString(currentColumnStringValue);
                        }
                    }
                }
                break;

            case BINARY:
            case VARBINARY:
            case LONGVARBINARY:
                // Handle conversions as done in other types.
                isShortValue = columnPair.getValue().precision <= DataTypes.SHORT_VARTYPE_MAX_BYTES;
                isNull = (null == currentObject);
                if (currentObject instanceof String)
                    dataLength = isNull ? 0 : (ParameterUtils.HexToBin(currentObject.toString())).length;
                else
                    dataLength = isNull ? 0 : ((byte[]) currentObject).length;
                if (!isShortValue) {
                    // check null
                    if (isNull)
                        // Null header for v*max types is 0xFFFFFFFFFFFFFFFF.
                        writeLong(0xFFFFFFFFFFFFFFFFL);
                    else if (DataTypes.UNKNOWN_STREAM_LENGTH == dataLength)
                        // Append v*max length.
                        // UNKNOWN_PLP_LEN is 0xFFFFFFFFFFFFFFFE
                        writeLong(0xFFFFFFFFFFFFFFFEL);
                    else
                        // For v*max types with known length, length is <totallength8><chunklength4>
                        writeLong(dataLength);
                    if (!isNull) {
                        if (dataLength > 0) {
                            writeInt(dataLength);
                            if (currentObject instanceof String)
                                writeBytes(ParameterUtils.HexToBin(currentObject.toString()));
                            else
                                writeBytes((byte[]) currentObject);
                        }
                        // Send the terminator PLP chunk.
                        writeInt(0);
                    }
                }
                else {
                    if (isNull)
                        writeShort((short) -1); // actual len
                    else {
                        writeShort((short) dataLength);
                        if (currentObject instanceof String)
                            writeBytes(ParameterUtils.HexToBin(currentObject.toString()));
                        else
                            writeBytes((byte[]) currentObject);
                    }
                }
                break;
            case SQL_VARIANT:
                boolean isShiloh = (8 >= con.getServerMajorVersion());
                if (isShiloh) {
                    MessageFormat form = new MessageFormat(SQLServerException.getErrString("R_SQLVariantSupport"));
                    throw new SQLServerException(null, form.format(new Object[] {}), null, 0, false);
                }
                JDBCType internalJDBCType;
                JavaType javaType = JavaType.of(currentObject);
                internalJDBCType = javaType.getJDBCType(SSType.UNKNOWN, jdbcType);
                writeInternalTVPRowValues(internalJDBCType, currentColumnStringValue, currentObject, columnPair, true);
                break;
            default:
                assert false : "Unexpected JDBC type " + jdbcType.toString();
        }
    }

    /**
     * writes Header for sql_variant for TVP
     * @param length
     * @param tdsType
     * @param probBytes
     * @throws SQLServerException
     */
    private void writeTVPSqlVariantHeader(int length,
            byte tdsType,
            byte probBytes) throws SQLServerException {
        writeInt(length);
        writeByte(tdsType);
        writeByte(probBytes);
    }


    void writeTVPColumnMetaData(TVP value) throws SQLServerException {
        boolean isShortValue;

        // TVP_COLMETADATA
        writeShort((short) value.getTVPColumnCount());

        Map<Integer, SQLServerMetaData> columnMetadata = value.getColumnMetadata();
        /*
         * TypeColumnMetaData = UserType Flags TYPE_INFO ColName ;
         */

        for (Entry<Integer, SQLServerMetaData> pair : columnMetadata.entrySet()) {
            JDBCType jdbcType = JDBCType.of(pair.getValue().javaSqlType);
            boolean useServerDefault = pair.getValue().useServerDefault;
            // ULONG ; UserType of column
            // The value will be 0x0000 with the exceptions of TIMESTAMP (0x0050) and alias types (greater than 0x00FF).
            writeInt(0);
            /*
             * Flags = fNullable ; Column is nullable - %x01 fCaseSen -- Ignored ; usUpdateable -- Ignored ; fIdentity ; Column is identity column -
             * %x10 fComputed ; Column is computed - %x20 usReservedODBC -- Ignored ; fFixedLenCLRType-- Ignored ; fDefault ; Column is default value
             * - %x200 usReserved -- Ignored ;
             */

            short flags = TDS.FLAG_NULLABLE;
            if (useServerDefault) {
                flags |= TDS.FLAG_TVP_DEFAULT_COLUMN;
            }
            writeShort(flags);

            // Type info
            switch (jdbcType) {
                case BIGINT:
                    writeByte(TDSType.INTN.byteValue());
                    writeByte((byte) 8); // max length of datatype
                    break;
                case BIT:
                    writeByte(TDSType.BITN.byteValue());
                    writeByte((byte) 1); // max length of datatype
                    break;
                case INTEGER:
                    writeByte(TDSType.INTN.byteValue());
                    writeByte((byte) 4); // max length of datatype
                    break;
                case SMALLINT:
                case TINYINT:
                    writeByte(TDSType.INTN.byteValue());
                    writeByte((byte) 2); // max length of datatype
                    break;

                case DECIMAL:
                case NUMERIC:
                    writeByte(TDSType.NUMERICN.byteValue());
                    writeByte((byte) 0x11); // maximum length
                    writeByte((byte) pair.getValue().precision);
                    writeByte((byte) pair.getValue().scale);
                    break;

                case DOUBLE:
                    writeByte(TDSType.FLOATN.byteValue());
                    writeByte((byte) 8); // max length of datatype
                    break;

                case FLOAT:
                case REAL:
                    writeByte(TDSType.FLOATN.byteValue());
                    writeByte((byte) 4); // max length of datatype
                    break;

                case DATE:
                case TIME:
                case TIMESTAMP:
                case DATETIMEOFFSET:
                case DATETIME:
                case SMALLDATETIME:
                case TIMESTAMP_WITH_TIMEZONE:
                case TIME_WITH_TIMEZONE:
                case CHAR:
                case VARCHAR:
                case NCHAR:
                case NVARCHAR:
                case LONGVARCHAR:
                case LONGNVARCHAR:
                case SQLXML:
                    writeByte(TDSType.NVARCHAR.byteValue());
                    isShortValue = (2L * pair.getValue().precision) <= DataTypes.SHORT_VARTYPE_MAX_BYTES;
                    // Use PLP encoding on Yukon and later with long values
                    if (!isShortValue)    // PLP
                    {
                        // Handle Yukon v*max type header here.
                        writeShort((short) 0xFFFF);
                        con.getDatabaseCollation().writeCollation(this);
                    } else    // non PLP
                    {
                        writeShort((short) DataTypes.SHORT_VARTYPE_MAX_BYTES);
                        con.getDatabaseCollation().writeCollation(this);
                    }

                    break;

                case BINARY:
                case VARBINARY:
                case LONGVARBINARY:
                    writeByte(TDSType.BIGVARBINARY.byteValue());
                    isShortValue = pair.getValue().precision <= DataTypes.SHORT_VARTYPE_MAX_BYTES;
                    // Use PLP encoding on Yukon and later with long values
                    if (!isShortValue)    // PLP
                        // Handle Yukon v*max type header here.
                        writeShort((short) 0xFFFF);
                    else    // non PLP
                        writeShort((short) DataTypes.SHORT_VARTYPE_MAX_BYTES);
                    break;
                case SQL_VARIANT:
                    writeByte(TDSType.SQL_VARIANT.byteValue());
                    writeInt(TDS.SQL_VARIANT_LENGTH);// write length of sql variant 8009

                    break;

                default:
                    assert false : "Unexpected JDBC type " + jdbcType.toString();
            }
            // Column name - must be null (from TDS - TVP_COLMETADATA)
            writeByte((byte) 0x00);

            // [TVP_ORDER_UNIQUE]
            // [TVP_COLUMN_ORDERING]
        }
    }

    void writeTvpOrderUnique(TVP value) throws SQLServerException {
        /*
         * TVP_ORDER_UNIQUE = TVP_ORDER_UNIQUE_TOKEN (Count <Count>(ColNum OrderUniqueFlags))
         */

        Map<Integer, SQLServerMetaData> columnMetadata = value.getColumnMetadata();
        Iterator<Entry<Integer, SQLServerMetaData>> columnsIterator = columnMetadata.entrySet().iterator();
        LinkedList<TdsOrderUnique> columnList = new LinkedList<>();

        while (columnsIterator.hasNext()) {
            byte flags = 0;
            Map.Entry<Integer, SQLServerMetaData> pair = columnsIterator.next();
            SQLServerMetaData metaData = pair.getValue();

            if (SQLServerSortOrder.Ascending == metaData.sortOrder)
                flags = TDS.TVP_ORDERASC_FLAG;
            else if (SQLServerSortOrder.Descending == metaData.sortOrder)
                flags = TDS.TVP_ORDERDESC_FLAG;
            if (metaData.isUniqueKey)
                flags |= TDS.TVP_UNIQUE_FLAG;

            // Remember this column if any flags were set
            if (0 != flags)
                columnList.add(new TdsOrderUnique(pair.getKey(), flags));
        }

        // Write flagged columns
        if (!columnList.isEmpty()) {
            writeByte((byte) TDS.TVP_ORDER_UNIQUE_TOKEN);
            writeShort((short) columnList.size());
            for (TdsOrderUnique column : columnList) {
                writeShort((short) (column.columnOrdinal + 1));
                writeByte(column.flags);
            }
        }
    }

    private class TdsOrderUnique {
        int columnOrdinal;
        byte flags;

        TdsOrderUnique(int ordinal,
                byte flags) {
            this.columnOrdinal = ordinal;
            this.flags = flags;
        }
    }

    void setCryptoMetaData(CryptoMetadata cryptoMetaForBulk) {
        this.cryptoMeta = cryptoMetaForBulk;
    }

    CryptoMetadata getCryptoMetaData() {
        return cryptoMeta;
    }

    void writeEncryptedRPCByteArray(byte bValue[]) throws SQLServerException {
        boolean bValueNull = (bValue == null);
        long nValueLen = bValueNull ? 0 : bValue.length;
        boolean isShortValue = (nValueLen <= DataTypes.SHORT_VARTYPE_MAX_BYTES);

        boolean isPLP = (!isShortValue) && (nValueLen <= DataTypes.MAX_VARTYPE_MAX_BYTES);

        // Handle Shiloh types here.
        if (isShortValue) {
            writeShort((short) DataTypes.SHORT_VARTYPE_MAX_BYTES);
        }
        else if (isPLP) {
            writeShort((short) DataTypes.SQL_USHORTVARMAXLEN);
        }
        else {
            writeInt(DataTypes.IMAGE_TEXT_MAX_BYTES);
        }

        // Data and length
        if (bValueNull) {
            writeShort((short) -1); // actual len
        }
        else {
            if (isShortValue) {
                writeShort((short) nValueLen); // actual len
            }
            else if (isPLP) {
                writeLong(nValueLen); // actual length
            }
            else {
                writeInt((int) nValueLen); // actual len
            }

            // If length is zero, we're done.
            if (0 != nValueLen) {
                if (isPLP) {
                    writeInt((int) nValueLen);
                }
                writeBytes(bValue);
            }

            if (isPLP) {
                writeInt(0); // PLP_TERMINATOR, 0x00000000
            }
        }
    }

    void writeEncryptedRPCPLP() throws SQLServerException {
        writeShort((short) DataTypes.SQL_USHORTVARMAXLEN);
        writeLong((long) 0); // actual length
        writeInt(0); // PLP_TERMINATOR, 0x00000000
    }

    void writeCryptoMetaData() throws SQLServerException {
        writeByte(cryptoMeta.cipherAlgorithmId);
        writeByte(cryptoMeta.encryptionType.getValue());
        writeInt(cryptoMeta.cekTableEntry.getColumnEncryptionKeyValues().get(0).databaseId);
        writeInt(cryptoMeta.cekTableEntry.getColumnEncryptionKeyValues().get(0).cekId);
        writeInt(cryptoMeta.cekTableEntry.getColumnEncryptionKeyValues().get(0).cekVersion);
        writeBytes(cryptoMeta.cekTableEntry.getColumnEncryptionKeyValues().get(0).cekMdVersion);
        writeByte(cryptoMeta.normalizationRuleVersion);
    }

    void writeRPCByteArray(String sName,
            byte bValue[],
            boolean bOut,
            JDBCType jdbcType,
            SQLCollation collation) throws SQLServerException {
        boolean bValueNull = (bValue == null);
        int nValueLen = bValueNull ? 0 : bValue.length;
        boolean isShortValue = (nValueLen <= DataTypes.SHORT_VARTYPE_MAX_BYTES);

        // Use PLP encoding on Yukon and later with long values and OUT parameters
        boolean usePLP = (!isShortValue || bOut);

        TDSType tdsType;

        if (null != cryptoMeta) {
            // send encrypted data as BIGVARBINARY
            tdsType = (isShortValue || usePLP) ? TDSType.BIGVARBINARY : TDSType.IMAGE;
            collation = null;
        }
        else
            switch (jdbcType) {
                case BINARY:
                case VARBINARY:
                case LONGVARBINARY:
                case BLOB:
                default:
                    tdsType = (isShortValue || usePLP) ? TDSType.BIGVARBINARY : TDSType.IMAGE;
                    collation = null;
                    break;

                case CHAR:
                case VARCHAR:
                case LONGVARCHAR:
                case CLOB:
                    tdsType = (isShortValue || usePLP) ? TDSType.BIGVARCHAR : TDSType.TEXT;
                    if (null == collation)
                        collation = con.getDatabaseCollation();
                    break;

                case NCHAR:
                case NVARCHAR:
                case LONGNVARCHAR:
                case NCLOB:
                    tdsType = (isShortValue || usePLP) ? TDSType.NVARCHAR : TDSType.NTEXT;
                    if (null == collation)
                        collation = con.getDatabaseCollation();
                    break;
            }

        writeRPCNameValType(sName, bOut, tdsType);

        if (usePLP) {
            // Handle Yukon v*max type header here.
            writeVMaxHeader(nValueLen, bValueNull, collation);

            // Send the data.
            if (!bValueNull) {
                if (nValueLen > 0) {
                    writeInt(nValueLen);
                    writeBytes(bValue);
                }

                // Send the terminator PLP chunk.
                writeInt(0);
            }
        }
        else // non-PLP type
        {
            // Handle Shiloh types here.
            if (isShortValue) {
                writeShort((short) DataTypes.SHORT_VARTYPE_MAX_BYTES);
            }
            else {
                writeInt(DataTypes.IMAGE_TEXT_MAX_BYTES);
            }

            if (null != collation)
                collation.writeCollation(this);

            // Data and length
            if (bValueNull) {
                writeShort((short) -1); // actual len
            }
            else {
                if (isShortValue)
                    writeShort((short) nValueLen); // actual len
                else
                    writeInt(nValueLen); // actual len

                // If length is zero, we're done.
                if (0 != nValueLen)
                    writeBytes(bValue);
            }
        }
    }

    /**
     * Append a timestamp in RPC transmission format as a SQL Server DATETIME data type
     * 
     * @param sName
     *            the optional parameter name
     * @param cal
     *            Pure Gregorian calendar containing the timestamp, including its associated time zone
     * @param subSecondNanos
     *            the sub-second nanoseconds (0 - 999,999,999)
     * @param bOut
     *            boolean true if the data value is being registered as an ouput parameter
     *
     */
    void writeRPCDateTime(String sName,
            GregorianCalendar cal,
            int subSecondNanos,
            boolean bOut) throws SQLServerException {
        assert (subSecondNanos >= 0) && (subSecondNanos < Nanos.PER_SECOND) : "Invalid subNanoSeconds value: " + subSecondNanos;
        assert (cal != null) || (subSecondNanos == 0) : "Invalid subNanoSeconds value when calendar is null: " + subSecondNanos;

        writeRPCNameValType(sName, bOut, TDSType.DATETIMEN);
        writeByte((byte) 8); // max length of datatype

        if (null == cal) {
            writeByte((byte) 0); // len of data bytes
            return;
        }

        writeByte((byte) 8); // len of data bytes

        // We need to extract the Calendar's current date & time in terms
        // of the number of days since the SQL Base Date (1/1/1900) plus
        // the number of milliseconds since midnight in the current day.
        //
        // We cannot rely on any pre-calculated value for the number of
        // milliseconds in a day or the number of milliseconds since the
        // base date to do this because days with DST changes are shorter
        // or longer than "normal" days.
        //
        // ASSUMPTION: We assume we are dealing with a GregorianCalendar here.
        // If not, we have no basis in which to compare dates. E.g. if we
        // are dealing with a Chinese Calendar implementation which does not
        // use the same value for Calendar.YEAR as the GregorianCalendar,
        // we cannot meaningfully compute a value relative to 1/1/1900.

        // First, figure out how many days there have been since the SQL Base Date.
        // These are based on SQL Server algorithms
        int daysSinceSQLBaseDate = DDC.daysSinceBaseDate(cal.get(Calendar.YEAR), cal.get(Calendar.DAY_OF_YEAR), TDS.BASE_YEAR_1900);

        // Next, figure out the number of milliseconds since midnight of the current day.
        int millisSinceMidnight = (subSecondNanos + Nanos.PER_MILLISECOND / 2) / Nanos.PER_MILLISECOND + // Millis into the current second
                1000 * cal.get(Calendar.SECOND) + // Seconds into the current minute
                60 * 1000 * cal.get(Calendar.MINUTE) + // Minutes into the current hour
                60 * 60 * 1000 * cal.get(Calendar.HOUR_OF_DAY); // Hours into the current day

        // The last millisecond of the current day is always rounded to the first millisecond
        // of the next day because DATETIME is only accurate to 1/300th of a second.
        if (millisSinceMidnight >= 1000 * 60 * 60 * 24 - 1) {
            ++daysSinceSQLBaseDate;
            millisSinceMidnight = 0;
        }

        // Last-ditch verification that the value is in the valid range for the
        // DATETIMEN TDS data type (1/1/1753 to 12/31/9999). If it's not, then
        // throw an exception now so that statement execution is safely canceled.
        // Attempting to put an invalid value on the wire would result in a TDS
        // exception, which would close the connection.
        // These are based on SQL Server algorithms
        if (daysSinceSQLBaseDate < DDC.daysSinceBaseDate(1753, 1, TDS.BASE_YEAR_1900)
                || daysSinceSQLBaseDate >= DDC.daysSinceBaseDate(10000, 1, TDS.BASE_YEAR_1900)) {
            MessageFormat form = new MessageFormat(SQLServerException.getErrString("R_valueOutOfRange"));
            Object[] msgArgs = {SSType.DATETIME};
            throw new SQLServerException(form.format(msgArgs), SQLState.DATA_EXCEPTION_DATETIME_FIELD_OVERFLOW, DriverError.NOT_SET, null);
        }

        // And put it all on the wire...

        // Number of days since the SQL Server Base Date (January 1, 1900)
        writeInt(daysSinceSQLBaseDate);

        // Milliseconds since midnight (at a resolution of three hundredths of a second)
        writeInt((3 * millisSinceMidnight + 5) / 10);
    }

    void writeRPCTime(String sName,
            GregorianCalendar localCalendar,
            int subSecondNanos,
            int scale,
            boolean bOut) throws SQLServerException {
        writeRPCNameValType(sName, bOut, TDSType.TIMEN);
        writeByte((byte) scale);

        if (null == localCalendar) {
            writeByte((byte) 0);
            return;
        }

        writeByte((byte) TDS.timeValueLength(scale));
        writeScaledTemporal(localCalendar, subSecondNanos, scale, SSType.TIME);
    }

    void writeRPCDate(String sName,
            GregorianCalendar localCalendar,
            boolean bOut) throws SQLServerException {
        writeRPCNameValType(sName, bOut, TDSType.DATEN);
        if (null == localCalendar) {
            writeByte((byte) 0);
            return;
        }

        writeByte((byte) TDS.DAYS_INTO_CE_LENGTH);
        writeScaledTemporal(localCalendar, 0, // subsecond nanos (none for a date value)
                0, // scale (dates are not scaled)
                SSType.DATE);
    }

    void writeEncryptedRPCTime(String sName,
            GregorianCalendar localCalendar,
            int subSecondNanos,
            int scale,
            boolean bOut) throws SQLServerException {
        if (con.getSendTimeAsDatetime()) {
            throw new SQLServerException(SQLServerException.getErrString("R_sendTimeAsDateTimeForAE"), null);
        }
        writeRPCNameValType(sName, bOut, TDSType.BIGVARBINARY);

        if (null == localCalendar)
            writeEncryptedRPCByteArray(null);
        else
            writeEncryptedRPCByteArray(writeEncryptedScaledTemporal(localCalendar, subSecondNanos, scale, SSType.TIME, (short) 0));

        writeByte(TDSType.TIMEN.byteValue());
        writeByte((byte) scale);
        writeCryptoMetaData();
    }

    void writeEncryptedRPCDate(String sName,
            GregorianCalendar localCalendar,
            boolean bOut) throws SQLServerException {
        writeRPCNameValType(sName, bOut, TDSType.BIGVARBINARY);

        if (null == localCalendar)
            writeEncryptedRPCByteArray(null);
        else
            writeEncryptedRPCByteArray(writeEncryptedScaledTemporal(localCalendar, 0, // subsecond nanos (none for a date value)
                    0, // scale (dates are not scaled)
                    SSType.DATE, (short) 0));

        writeByte(TDSType.DATEN.byteValue());
        writeCryptoMetaData();
    }

    void writeEncryptedRPCDateTime(String sName,
            GregorianCalendar cal,
            int subSecondNanos,
            boolean bOut,
            JDBCType jdbcType) throws SQLServerException {
        assert (subSecondNanos >= 0) && (subSecondNanos < Nanos.PER_SECOND) : "Invalid subNanoSeconds value: " + subSecondNanos;
        assert (cal != null) || (subSecondNanos == 0) : "Invalid subNanoSeconds value when calendar is null: " + subSecondNanos;

        writeRPCNameValType(sName, bOut, TDSType.BIGVARBINARY);

        if (null == cal)
            writeEncryptedRPCByteArray(null);
        else
            writeEncryptedRPCByteArray(getEncryptedDateTimeAsBytes(cal, subSecondNanos, jdbcType));

        if (JDBCType.SMALLDATETIME == jdbcType) {
            writeByte(TDSType.DATETIMEN.byteValue());
            writeByte((byte) 4);
        }
        else {
            writeByte(TDSType.DATETIMEN.byteValue());
            writeByte((byte) 8);
        }
        writeCryptoMetaData();
    }

    // getEncryptedDateTimeAsBytes is called if jdbcType/ssType is SMALLDATETIME or DATETIME
    byte[] getEncryptedDateTimeAsBytes(GregorianCalendar cal,
            int subSecondNanos,
            JDBCType jdbcType) throws SQLServerException {
        int daysSinceSQLBaseDate = DDC.daysSinceBaseDate(cal.get(Calendar.YEAR), cal.get(Calendar.DAY_OF_YEAR), TDS.BASE_YEAR_1900);

        // Next, figure out the number of milliseconds since midnight of the current day.
        int millisSinceMidnight = (subSecondNanos + Nanos.PER_MILLISECOND / 2) / Nanos.PER_MILLISECOND + // Millis into the current second
                1000 * cal.get(Calendar.SECOND) + // Seconds into the current minute
                60 * 1000 * cal.get(Calendar.MINUTE) + // Minutes into the current hour
                60 * 60 * 1000 * cal.get(Calendar.HOUR_OF_DAY); // Hours into the current day

        // The last millisecond of the current day is always rounded to the first millisecond
        // of the next day because DATETIME is only accurate to 1/300th of a second.
        if (millisSinceMidnight >= 1000 * 60 * 60 * 24 - 1) {
            ++daysSinceSQLBaseDate;
            millisSinceMidnight = 0;
        }

        if (JDBCType.SMALLDATETIME == jdbcType) {

            int secondsSinceMidnight = (millisSinceMidnight / 1000);
            int minutesSinceMidnight = (secondsSinceMidnight / 60);

            // Values that are 29.998 seconds or less are rounded down to the nearest minute
            minutesSinceMidnight = ((secondsSinceMidnight % 60) > 29.998) ? minutesSinceMidnight + 1 : minutesSinceMidnight;

            // minutesSinceMidnight for (23:59:30)
            int maxMinutesSinceMidnight_SmallDateTime = 1440;
            // Verification for smalldatetime to be within valid range of (1900.01.01) to (2079.06.06)
            // smalldatetime for unencrypted does not allow insertion of 2079.06.06 23:59:59 and it is rounded up
            // to 2079.06.07 00:00:00, therefore, we are checking minutesSinceMidnight for that condition. If it's not within valid range, then
            // throw an exception now so that statement execution is safely canceled.
            // 157 is the calculated day of year from 06-06 , 1440 is minutesince midnight for (23:59:30)
            if ((daysSinceSQLBaseDate < DDC.daysSinceBaseDate(1900, 1, TDS.BASE_YEAR_1900)
                    || daysSinceSQLBaseDate > DDC.daysSinceBaseDate(2079, 157, TDS.BASE_YEAR_1900))
                    || (daysSinceSQLBaseDate == DDC.daysSinceBaseDate(2079, 157, TDS.BASE_YEAR_1900)
                            && minutesSinceMidnight >= maxMinutesSinceMidnight_SmallDateTime)) {
                MessageFormat form = new MessageFormat(SQLServerException.getErrString("R_valueOutOfRange"));
                Object[] msgArgs = {SSType.SMALLDATETIME};
                throw new SQLServerException(form.format(msgArgs), SQLState.DATA_EXCEPTION_DATETIME_FIELD_OVERFLOW, DriverError.NOT_SET, null);
            }

            ByteBuffer days = ByteBuffer.allocate(2).order(ByteOrder.LITTLE_ENDIAN);
            days.putShort((short) daysSinceSQLBaseDate);
            ByteBuffer seconds = ByteBuffer.allocate(2).order(ByteOrder.LITTLE_ENDIAN);
            seconds.putShort((short) minutesSinceMidnight);

            byte[] value = new byte[4];
            System.arraycopy(days.array(), 0, value, 0, 2);
            System.arraycopy(seconds.array(), 0, value, 2, 2);
            return SQLServerSecurityUtility.encryptWithKey(value, cryptoMeta, con);
        }
        else if (JDBCType.DATETIME == jdbcType) {
            // Last-ditch verification that the value is in the valid range for the
            // DATETIMEN TDS data type (1/1/1753 to 12/31/9999). If it's not, then
            // throw an exception now so that statement execution is safely canceled.
            // Attempting to put an invalid value on the wire would result in a TDS
            // exception, which would close the connection.
            // These are based on SQL Server algorithms
            // And put it all on the wire...
            if (daysSinceSQLBaseDate < DDC.daysSinceBaseDate(1753, 1, TDS.BASE_YEAR_1900)
                    || daysSinceSQLBaseDate >= DDC.daysSinceBaseDate(10000, 1, TDS.BASE_YEAR_1900)) {
                MessageFormat form = new MessageFormat(SQLServerException.getErrString("R_valueOutOfRange"));
                Object[] msgArgs = {SSType.DATETIME};
                throw new SQLServerException(form.format(msgArgs), SQLState.DATA_EXCEPTION_DATETIME_FIELD_OVERFLOW, DriverError.NOT_SET, null);
            }

            // Number of days since the SQL Server Base Date (January 1, 1900)
            ByteBuffer days = ByteBuffer.allocate(4).order(ByteOrder.LITTLE_ENDIAN);
            days.putInt(daysSinceSQLBaseDate);
            ByteBuffer seconds = ByteBuffer.allocate(4).order(ByteOrder.LITTLE_ENDIAN);
            seconds.putInt((3 * millisSinceMidnight + 5) / 10);

            byte[] value = new byte[8];
            System.arraycopy(days.array(), 0, value, 0, 4);
            System.arraycopy(seconds.array(), 0, value, 4, 4);
            return SQLServerSecurityUtility.encryptWithKey(value, cryptoMeta, con);
        }

        assert false : "Unexpected JDBCType type " + jdbcType;
        return null;
    }

    void writeEncryptedRPCDateTime2(String sName,
            GregorianCalendar localCalendar,
            int subSecondNanos,
            int scale,
            boolean bOut) throws SQLServerException {
        writeRPCNameValType(sName, bOut, TDSType.BIGVARBINARY);

        if (null == localCalendar)
            writeEncryptedRPCByteArray(null);
        else
            writeEncryptedRPCByteArray(writeEncryptedScaledTemporal(localCalendar, subSecondNanos, scale, SSType.DATETIME2, (short) 0));

        writeByte(TDSType.DATETIME2N.byteValue());
        writeByte((byte) (scale));
        writeCryptoMetaData();
    }

    void writeEncryptedRPCDateTimeOffset(String sName,
            GregorianCalendar utcCalendar,
            int minutesOffset,
            int subSecondNanos,
            int scale,
            boolean bOut) throws SQLServerException {
        writeRPCNameValType(sName, bOut, TDSType.BIGVARBINARY);

        if (null == utcCalendar)
            writeEncryptedRPCByteArray(null);
        else {
            assert 0 == utcCalendar.get(Calendar.ZONE_OFFSET);
            writeEncryptedRPCByteArray(
                    writeEncryptedScaledTemporal(utcCalendar, subSecondNanos, scale, SSType.DATETIMEOFFSET, (short) minutesOffset));
        }

        writeByte(TDSType.DATETIMEOFFSETN.byteValue());
        writeByte((byte) (scale));
        writeCryptoMetaData();

    }

    void writeRPCDateTime2(String sName,
            GregorianCalendar localCalendar,
            int subSecondNanos,
            int scale,
            boolean bOut) throws SQLServerException {
        writeRPCNameValType(sName, bOut, TDSType.DATETIME2N);
        writeByte((byte) scale);

        if (null == localCalendar) {
            writeByte((byte) 0);
            return;
        }

        writeByte((byte) TDS.datetime2ValueLength(scale));
        writeScaledTemporal(localCalendar, subSecondNanos, scale, SSType.DATETIME2);
    }

    void writeRPCDateTimeOffset(String sName,
            GregorianCalendar utcCalendar,
            int minutesOffset,
            int subSecondNanos,
            int scale,
            boolean bOut) throws SQLServerException {
        writeRPCNameValType(sName, bOut, TDSType.DATETIMEOFFSETN);
        writeByte((byte) scale);

        if (null == utcCalendar) {
            writeByte((byte) 0);
            return;
        }

        assert 0 == utcCalendar.get(Calendar.ZONE_OFFSET);

        writeByte((byte) TDS.datetimeoffsetValueLength(scale));
        writeScaledTemporal(utcCalendar, subSecondNanos, scale, SSType.DATETIMEOFFSET);

        writeShort((short) minutesOffset);
    }


    /**
     * Returns subSecondNanos rounded to the maximum precision supported. The maximum fractional scale is MAX_FRACTIONAL_SECONDS_SCALE(7). Eg1: if you
     * pass 456,790,123 the function would return 456,790,100 Eg2: if you pass 456,790,150 the function would return 456,790,200 Eg3: if you pass
     * 999,999,951 the function would return 1,000,000,000 This is done to ensure that we have consistent rounding behaviour in setters and getters.
     * Bug #507919
     */
    private int getRoundedSubSecondNanos(int subSecondNanos) {
        int roundedNanos = ((subSecondNanos + (Nanos.PER_MAX_SCALE_INTERVAL / 2)) / Nanos.PER_MAX_SCALE_INTERVAL) * Nanos.PER_MAX_SCALE_INTERVAL;
        return roundedNanos;
    }

    /**
     * Writes to the TDS channel a temporal value as an instance instance of one of the scaled temporal SQL types: DATE, TIME, DATETIME2, or
     * DATETIMEOFFSET.
     *
     * @param cal
     *            Calendar representing the value to write, except for any sub-second nanoseconds
     * @param subSecondNanos
     *            the sub-second nanoseconds (0 - 999,999,999)
     * @param scale
     *            the scale (in digits: 0 - 7) to use for the sub-second nanos component
     * @param ssType
     *            the SQL Server data type (DATE, TIME, DATETIME2, or DATETIMEOFFSET)
     *
     * @throws SQLServerException
     *             if an I/O error occurs or if the value is not in the valid range
     */
    private void writeScaledTemporal(GregorianCalendar cal,
            int subSecondNanos,
            int scale,
            SSType ssType) throws SQLServerException {

        assert con.isKatmaiOrLater();

        assert SSType.DATE == ssType || SSType.TIME == ssType || SSType.DATETIME2 == ssType || SSType.DATETIMEOFFSET == ssType : "Unexpected SSType: "
                + ssType;

        // First, for types with a time component, write the scaled nanos since midnight
        if (SSType.TIME == ssType || SSType.DATETIME2 == ssType || SSType.DATETIMEOFFSET == ssType) {
            assert subSecondNanos >= 0;
            assert subSecondNanos < Nanos.PER_SECOND;
            assert scale >= 0;
            assert scale <= TDS.MAX_FRACTIONAL_SECONDS_SCALE;

            int secondsSinceMidnight = cal.get(Calendar.SECOND) + 60 * cal.get(Calendar.MINUTE) + 60 * 60 * cal.get(Calendar.HOUR_OF_DAY);

            // Scale nanos since midnight to the desired scale, rounding the value as necessary
            long divisor = Nanos.PER_MAX_SCALE_INTERVAL * (long) Math.pow(10, TDS.MAX_FRACTIONAL_SECONDS_SCALE - scale);

            // The scaledNanos variable represents the fractional seconds of the value at the scale
            // indicated by the scale variable. So, for example, scaledNanos = 3 means 300 nanoseconds
            // at scale TDS.MAX_FRACTIONAL_SECONDS_SCALE, but 3000 nanoseconds at
            // TDS.MAX_FRACTIONAL_SECONDS_SCALE - 1
            long scaledNanos = ((long) Nanos.PER_SECOND * secondsSinceMidnight + getRoundedSubSecondNanos(subSecondNanos) + divisor / 2) / divisor;

            // SQL Server rounding behavior indicates that it always rounds up unless
            // we are at the max value of the type(NOT every day), in which case it truncates.
            // Side effect on Calendar date:
            // If rounding nanos to the specified scale rolls the value to the next day ...
            if (Nanos.PER_DAY / divisor == scaledNanos) {

                // If the type is time, always truncate
                if (SSType.TIME == ssType) {
                    --scaledNanos;
                }
                // If the type is datetime2 or datetimeoffset, truncate only if its the max value supported
                else {
                    assert SSType.DATETIME2 == ssType || SSType.DATETIMEOFFSET == ssType : "Unexpected SSType: " + ssType;

                    // ... then bump the date, provided that the resulting date is still within
                    // the valid date range.
                    //
                    // Extreme edge case (literally, the VERY edge...):
                    // If nanos overflow rolls the date value out of range (that is, we have a value
                    // a few nanoseconds later than 9999-12-31 23:59:59) then truncate the nanos
                    // instead of rolling.
                    //
                    // This case is very likely never hit by "real world" applications, but exists
                    // here as a security measure to ensure that such values don't result in a
                    // connection-closing TDS exception.
                    cal.add(Calendar.SECOND, 1);

                    if (cal.get(Calendar.YEAR) <= 9999) {
                        scaledNanos = 0;
                    }
                    else {
                        cal.add(Calendar.SECOND, -1);
                        --scaledNanos;
                    }
                }
            }

            // Encode the scaled nanos to TDS
            int encodedLength = TDS.nanosSinceMidnightLength(scale);
            byte[] encodedBytes = scaledNanosToEncodedBytes(scaledNanos, encodedLength);

            writeBytes(encodedBytes);
        }

        // Second, for types with a date component, write the days into the Common Era
        if (SSType.DATE == ssType || SSType.DATETIME2 == ssType || SSType.DATETIMEOFFSET == ssType) {
            // Computation of the number of days into the Common Era assumes that
            // the DAY_OF_YEAR field reflects a pure Gregorian calendar - one that
            // uses Gregorian leap year rules across the entire range of dates.
            //
            // For the DAY_OF_YEAR field to accurately reflect pure Gregorian behavior,
            // we need to use a pure Gregorian calendar for dates that are Julian dates
            // under a standard Gregorian calendar and for (Gregorian) dates later than
            // the cutover date in the cutover year.
            if (cal.getTimeInMillis() < GregorianChange.STANDARD_CHANGE_DATE.getTime()
                    || cal.getActualMaximum(Calendar.DAY_OF_YEAR) < TDS.DAYS_PER_YEAR) {
                int year = cal.get(Calendar.YEAR);
                int month = cal.get(Calendar.MONTH);
                int date = cal.get(Calendar.DATE);

                // Set the cutover as early as possible (pure Gregorian behavior)
                cal.setGregorianChange(GregorianChange.PURE_CHANGE_DATE);

                // Initialize the date field by field (preserving the "wall calendar" value)
                cal.set(year, month, date);
            }

            int daysIntoCE = DDC.daysSinceBaseDate(cal.get(Calendar.YEAR), cal.get(Calendar.DAY_OF_YEAR), 1);

            // Last-ditch verification that the value is in the valid range for the
            // DATE/DATETIME2/DATETIMEOFFSET TDS data type (1/1/0001 to 12/31/9999).
            // If it's not, then throw an exception now so that statement execution
            // is safely canceled. Attempting to put an invalid value on the wire
            // would result in a TDS exception, which would close the connection.
            if (daysIntoCE < 0 || daysIntoCE >= DDC.daysSinceBaseDate(10000, 1, 1)) {
                MessageFormat form = new MessageFormat(SQLServerException.getErrString("R_valueOutOfRange"));
                Object[] msgArgs = {ssType};
                throw new SQLServerException(form.format(msgArgs), SQLState.DATA_EXCEPTION_DATETIME_FIELD_OVERFLOW, DriverError.NOT_SET, null);
            }

            byte encodedBytes[] = new byte[3];
            encodedBytes[0] = (byte) ((daysIntoCE >> 0) & 0xFF);
            encodedBytes[1] = (byte) ((daysIntoCE >> 8) & 0xFF);
            encodedBytes[2] = (byte) ((daysIntoCE >> 16) & 0xFF);
            writeBytes(encodedBytes);
        }
    }

    /**
     * Writes to the TDS channel a temporal value as an instance instance of one of the scaled temporal SQL types: DATE, TIME, DATETIME2, or
     * DATETIMEOFFSET.
     *
     * @param cal
     *            Calendar representing the value to write, except for any sub-second nanoseconds
     * @param subSecondNanos
     *            the sub-second nanoseconds (0 - 999,999,999)
     * @param scale
     *            the scale (in digits: 0 - 7) to use for the sub-second nanos component
     * @param ssType
     *            the SQL Server data type (DATE, TIME, DATETIME2, or DATETIMEOFFSET)
     * @param minutesOffset
     *            the offset value for DATETIMEOFFSET
     * @throws SQLServerException
     *             if an I/O error occurs or if the value is not in the valid range
     */
    byte[] writeEncryptedScaledTemporal(GregorianCalendar cal,
            int subSecondNanos,
            int scale,
            SSType ssType,
            short minutesOffset) throws SQLServerException {
        assert con.isKatmaiOrLater();

        assert SSType.DATE == ssType || SSType.TIME == ssType || SSType.DATETIME2 == ssType || SSType.DATETIMEOFFSET == ssType : "Unexpected SSType: "
                + ssType;

        // store the time and minutesOffset portion of DATETIME2 and DATETIMEOFFSET to be used with date portion
        byte encodedBytesForEncryption[] = null;

        int secondsSinceMidnight = 0;
        long divisor = 0;
        long scaledNanos = 0;

        // First, for types with a time component, write the scaled nanos since midnight
        if (SSType.TIME == ssType || SSType.DATETIME2 == ssType || SSType.DATETIMEOFFSET == ssType) {
            assert subSecondNanos >= 0;
            assert subSecondNanos < Nanos.PER_SECOND;
            assert scale >= 0;
            assert scale <= TDS.MAX_FRACTIONAL_SECONDS_SCALE;

            secondsSinceMidnight = cal.get(Calendar.SECOND) + 60 * cal.get(Calendar.MINUTE) + 60 * 60 * cal.get(Calendar.HOUR_OF_DAY);

            // Scale nanos since midnight to the desired scale, rounding the value as necessary
            divisor = Nanos.PER_MAX_SCALE_INTERVAL * (long) Math.pow(10, TDS.MAX_FRACTIONAL_SECONDS_SCALE - scale);

            // The scaledNanos variable represents the fractional seconds of the value at the scale
            // indicated by the scale variable. So, for example, scaledNanos = 3 means 300 nanoseconds
            // at scale TDS.MAX_FRACTIONAL_SECONDS_SCALE, but 3000 nanoseconds at
            // TDS.MAX_FRACTIONAL_SECONDS_SCALE - 1
            scaledNanos = (((long) Nanos.PER_SECOND * secondsSinceMidnight + getRoundedSubSecondNanos(subSecondNanos) + divisor / 2) / divisor)
                    * divisor / 100;

            // for encrypted time value, SQL server cannot do rounding or casting,
            // So, driver needs to cast it before encryption.
            if (SSType.TIME == ssType && 864000000000L <= scaledNanos) {
                scaledNanos = (((long) Nanos.PER_SECOND * secondsSinceMidnight + getRoundedSubSecondNanos(subSecondNanos)) / divisor) * divisor / 100;
            }

            // SQL Server rounding behavior indicates that it always rounds up unless
            // we are at the max value of the type(NOT every day), in which case it truncates.
            // Side effect on Calendar date:
            // If rounding nanos to the specified scale rolls the value to the next day ...
            if (Nanos.PER_DAY / divisor == scaledNanos) {

                // If the type is time, always truncate
                if (SSType.TIME == ssType) {
                    --scaledNanos;
                }
                // If the type is datetime2 or datetimeoffset, truncate only if its the max value supported
                else {
                    assert SSType.DATETIME2 == ssType || SSType.DATETIMEOFFSET == ssType : "Unexpected SSType: " + ssType;

                    // ... then bump the date, provided that the resulting date is still within
                    // the valid date range.
                    //
                    // Extreme edge case (literally, the VERY edge...):
                    // If nanos overflow rolls the date value out of range (that is, we have a value
                    // a few nanoseconds later than 9999-12-31 23:59:59) then truncate the nanos
                    // instead of rolling.
                    //
                    // This case is very likely never hit by "real world" applications, but exists
                    // here as a security measure to ensure that such values don't result in a
                    // connection-closing TDS exception.
                    cal.add(Calendar.SECOND, 1);

                    if (cal.get(Calendar.YEAR) <= 9999) {
                        scaledNanos = 0;
                    }
                    else {
                        cal.add(Calendar.SECOND, -1);
                        --scaledNanos;
                    }
                }
            }

            // Encode the scaled nanos to TDS
            int encodedLength = TDS.nanosSinceMidnightLength(TDS.MAX_FRACTIONAL_SECONDS_SCALE);
            byte[] encodedBytes = scaledNanosToEncodedBytes(scaledNanos, encodedLength);

            if (SSType.TIME == ssType) {
                byte[] cipherText = SQLServerSecurityUtility.encryptWithKey(encodedBytes, cryptoMeta, con);
                return cipherText;
            }
            else if (SSType.DATETIME2 == ssType) {
                // for DATETIME2 sends both date and time part together for encryption
                encodedBytesForEncryption = new byte[encodedLength + 3];
                System.arraycopy(encodedBytes, 0, encodedBytesForEncryption, 0, encodedBytes.length);
            }
            else if (SSType.DATETIMEOFFSET == ssType) {
                // for DATETIMEOFFSET sends date, time and offset part together for encryption
                encodedBytesForEncryption = new byte[encodedLength + 5];
                System.arraycopy(encodedBytes, 0, encodedBytesForEncryption, 0, encodedBytes.length);
            }
        }

        // Second, for types with a date component, write the days into the Common Era
        if (SSType.DATE == ssType || SSType.DATETIME2 == ssType || SSType.DATETIMEOFFSET == ssType) {
            // Computation of the number of days into the Common Era assumes that
            // the DAY_OF_YEAR field reflects a pure Gregorian calendar - one that
            // uses Gregorian leap year rules across the entire range of dates.
            //
            // For the DAY_OF_YEAR field to accurately reflect pure Gregorian behavior,
            // we need to use a pure Gregorian calendar for dates that are Julian dates
            // under a standard Gregorian calendar and for (Gregorian) dates later than
            // the cutover date in the cutover year.
            if (cal.getTimeInMillis() < GregorianChange.STANDARD_CHANGE_DATE.getTime()
                    || cal.getActualMaximum(Calendar.DAY_OF_YEAR) < TDS.DAYS_PER_YEAR) {
                int year = cal.get(Calendar.YEAR);
                int month = cal.get(Calendar.MONTH);
                int date = cal.get(Calendar.DATE);

                // Set the cutover as early as possible (pure Gregorian behavior)
                cal.setGregorianChange(GregorianChange.PURE_CHANGE_DATE);

                // Initialize the date field by field (preserving the "wall calendar" value)
                cal.set(year, month, date);
            }

            int daysIntoCE = DDC.daysSinceBaseDate(cal.get(Calendar.YEAR), cal.get(Calendar.DAY_OF_YEAR), 1);

            // Last-ditch verification that the value is in the valid range for the
            // DATE/DATETIME2/DATETIMEOFFSET TDS data type (1/1/0001 to 12/31/9999).
            // If it's not, then throw an exception now so that statement execution
            // is safely canceled. Attempting to put an invalid value on the wire
            // would result in a TDS exception, which would close the connection.
            if (daysIntoCE < 0 || daysIntoCE >= DDC.daysSinceBaseDate(10000, 1, 1)) {
                MessageFormat form = new MessageFormat(SQLServerException.getErrString("R_valueOutOfRange"));
                Object[] msgArgs = {ssType};
                throw new SQLServerException(form.format(msgArgs), SQLState.DATA_EXCEPTION_DATETIME_FIELD_OVERFLOW, DriverError.NOT_SET, null);
            }

            byte encodedBytes[] = new byte[3];
            encodedBytes[0] = (byte) ((daysIntoCE >> 0) & 0xFF);
            encodedBytes[1] = (byte) ((daysIntoCE >> 8) & 0xFF);
            encodedBytes[2] = (byte) ((daysIntoCE >> 16) & 0xFF);

            byte[] cipherText;
            if (SSType.DATE == ssType) {
                cipherText = SQLServerSecurityUtility.encryptWithKey(encodedBytes, cryptoMeta, con);
            }
            else if (SSType.DATETIME2 == ssType) {
                // for Max value, does not round up, do casting instead.
                if (3652058 == daysIntoCE) {	// 9999-12-31
                    if (864000000000L == scaledNanos) {	// 24:00:00 in nanoseconds
                        // does not round up
                        scaledNanos = (((long) Nanos.PER_SECOND * secondsSinceMidnight + getRoundedSubSecondNanos(subSecondNanos)) / divisor)
                                * divisor / 100;

                        int encodedLength = TDS.nanosSinceMidnightLength(TDS.MAX_FRACTIONAL_SECONDS_SCALE);
                        byte[] encodedNanoBytes = scaledNanosToEncodedBytes(scaledNanos, encodedLength);

                        // for DATETIME2 sends both date and time part together for encryption
                        encodedBytesForEncryption = new byte[encodedLength + 3];
                        System.arraycopy(encodedNanoBytes, 0, encodedBytesForEncryption, 0, encodedNanoBytes.length);
                    }
                }
                // Copy the 3 byte date value
                System.arraycopy(encodedBytes, 0, encodedBytesForEncryption, (encodedBytesForEncryption.length - 3), 3);

                cipherText = SQLServerSecurityUtility.encryptWithKey(encodedBytesForEncryption, cryptoMeta, con);
            }
            else {
                // for Max value, does not round up, do casting instead.
                if (3652058 == daysIntoCE) {	// 9999-12-31
                    if (864000000000L == scaledNanos) {	// 24:00:00 in nanoseconds
                        // does not round up
                        scaledNanos = (((long) Nanos.PER_SECOND * secondsSinceMidnight + getRoundedSubSecondNanos(subSecondNanos)) / divisor)
                                * divisor / 100;

                        int encodedLength = TDS.nanosSinceMidnightLength(TDS.MAX_FRACTIONAL_SECONDS_SCALE);
                        byte[] encodedNanoBytes = scaledNanosToEncodedBytes(scaledNanos, encodedLength);

                        // for DATETIMEOFFSET sends date, time and offset part together for encryption
                        encodedBytesForEncryption = new byte[encodedLength + 5];
                        System.arraycopy(encodedNanoBytes, 0, encodedBytesForEncryption, 0, encodedNanoBytes.length);
                    }
                }

                // Copy the 3 byte date value
                System.arraycopy(encodedBytes, 0, encodedBytesForEncryption, (encodedBytesForEncryption.length - 5), 3);
                // Copy the 2 byte minutesOffset value
                System.arraycopy(ByteBuffer.allocate(Short.SIZE / Byte.SIZE).order(ByteOrder.LITTLE_ENDIAN).putShort(minutesOffset).array(), 0,
                        encodedBytesForEncryption, (encodedBytesForEncryption.length - 2), 2);

                cipherText = SQLServerSecurityUtility.encryptWithKey(encodedBytesForEncryption, cryptoMeta, con);
            }
            return cipherText;
        }

        // Invalid type ssType. This condition should never happen.
        MessageFormat form = new MessageFormat(SQLServerException.getErrString("R_unknownSSType"));
        Object[] msgArgs = {ssType};
        SQLServerException.makeFromDriverError(null, null, form.format(msgArgs), null, true);

        return null;
    }

    private byte[] scaledNanosToEncodedBytes(long scaledNanos,
            int encodedLength) {
        byte encodedBytes[] = new byte[encodedLength];
        for (int i = 0; i < encodedLength; i++)
            encodedBytes[i] = (byte) ((scaledNanos >> (8 * i)) & 0xFF);
        return encodedBytes;
    }

    /**
     * Append the data in a stream in RPC transmission format.
     * 
     * @param sName
     *            the optional parameter name
     * @param stream
     *            is the stream
     * @param streamLength
     *            length of the stream (may be unknown)
     * @param bOut
     *            boolean true if the data value is being registered as an ouput parameter
     * @param jdbcType
     *            The JDBC type used to determine whether the value is textual or non-textual.
     * @param collation
     *            The SQL collation associated with the value. Null for non-textual SQL Server types.
     * @throws SQLServerException
     */
    void writeRPCInputStream(String sName,
            InputStream stream,
            long streamLength,
            boolean bOut,
            JDBCType jdbcType,
            SQLCollation collation) throws SQLServerException {
        assert null != stream;
        assert DataTypes.UNKNOWN_STREAM_LENGTH == streamLength || streamLength >= 0;

        // Send long values and values with unknown length
        // using PLP chunking on Yukon and later.
        boolean usePLP = (DataTypes.UNKNOWN_STREAM_LENGTH == streamLength || streamLength > DataTypes.SHORT_VARTYPE_MAX_BYTES);
        if (usePLP) {
            assert DataTypes.UNKNOWN_STREAM_LENGTH == streamLength || streamLength <= DataTypes.MAX_VARTYPE_MAX_BYTES;

            writeRPCNameValType(sName, bOut, jdbcType.isTextual() ? TDSType.BIGVARCHAR : TDSType.BIGVARBINARY);

            // Handle Yukon v*max type header here.
            writeVMaxHeader(streamLength, false, jdbcType.isTextual() ? collation : null);
        }

        // Send non-PLP in all other cases
        else {
            // If the length of the InputStream is unknown then we need to buffer the entire stream
            // in memory so that we can determine its length and send that length to the server
            // before the stream data itself.
            if (DataTypes.UNKNOWN_STREAM_LENGTH == streamLength) {
                // Create ByteArrayOutputStream with initial buffer size of 8K to handle typical
                // binary field sizes more efficiently. Note we can grow beyond 8000 bytes.
                ByteArrayOutputStream baos = new ByteArrayOutputStream(8000);
                streamLength = 0L;

                // Since Shiloh is limited to 64K TDS packets, that's a good upper bound on the maximum
                // length of InputStream we should try to handle before throwing an exception.
                long maxStreamLength = 65535L * con.getTDSPacketSize();

                try {
                    byte buff[] = new byte[8000];
                    int bytesRead;

                    while (streamLength < maxStreamLength && -1 != (bytesRead = stream.read(buff, 0, buff.length))) {
                        baos.write(buff);
                        streamLength += bytesRead;
                    }
                }
                catch (IOException e) {
                    throw new SQLServerException(e.getMessage(), SQLState.DATA_EXCEPTION_NOT_SPECIFIC, DriverError.NOT_SET, e);
                }

                if (streamLength >= maxStreamLength) {
                    MessageFormat form = new MessageFormat(SQLServerException.getErrString("R_invalidLength"));
                    Object[] msgArgs = {streamLength};
                    SQLServerException.makeFromDriverError(null, null, form.format(msgArgs), "", true);
                }

                assert streamLength <= Integer.MAX_VALUE;
                stream = new ByteArrayInputStream(baos.toByteArray(), 0, (int) streamLength);
            }

            assert 0 <= streamLength && streamLength <= DataTypes.IMAGE_TEXT_MAX_BYTES;

            boolean useVarType = streamLength <= DataTypes.SHORT_VARTYPE_MAX_BYTES;

            writeRPCNameValType(sName, bOut,
                    jdbcType.isTextual() ? (useVarType ? TDSType.BIGVARCHAR : TDSType.TEXT) : (useVarType ? TDSType.BIGVARBINARY : TDSType.IMAGE));

            // Write maximum length, optional collation, and actual length
            if (useVarType) {
                writeShort((short) DataTypes.SHORT_VARTYPE_MAX_BYTES);
                if (jdbcType.isTextual())
                    collation.writeCollation(this);
                writeShort((short) streamLength);
            }
            else {
                writeInt(DataTypes.IMAGE_TEXT_MAX_BYTES);
                if (jdbcType.isTextual())
                    collation.writeCollation(this);
                writeInt((int) streamLength);
            }
        }

        // Write the data
        writeStream(stream, streamLength, usePLP);
    }

    /**
     * Append the XML data in a stream in RPC transmission format.
     * 
     * @param sName
     *            the optional parameter name
     * @param stream
     *            is the stream
     * @param streamLength
     *            length of the stream (may be unknown)
     * @param bOut
     *            boolean true if the data value is being registered as an ouput parameter
     * @throws SQLServerException
     */
    void writeRPCXML(String sName,
            InputStream stream,
            long streamLength,
            boolean bOut) throws SQLServerException {
        assert DataTypes.UNKNOWN_STREAM_LENGTH == streamLength || streamLength >= 0;
        assert DataTypes.UNKNOWN_STREAM_LENGTH == streamLength || streamLength <= DataTypes.MAX_VARTYPE_MAX_BYTES;

        writeRPCNameValType(sName, bOut, TDSType.XML);
        writeByte((byte) 0); // No schema
        // Handle null here and return, we're done here if it's null.
        if (null == stream) {
            // Null header for v*max types is 0xFFFFFFFFFFFFFFFF.
            writeLong(0xFFFFFFFFFFFFFFFFL);
        }
        else if (DataTypes.UNKNOWN_STREAM_LENGTH == streamLength) {
            // Append v*max length.
            // UNKNOWN_PLP_LEN is 0xFFFFFFFFFFFFFFFE
            writeLong(0xFFFFFFFFFFFFFFFEL);

            // NOTE: Don't send the first chunk length, this will be calculated by caller.
        }
        else {
            // For v*max types with known length, length is <totallength8><chunklength4>
            // We're sending same total length as chunk length (as we're sending 1 chunk).
            writeLong(streamLength);
        }
        if (null != stream)
            // Write the data
            writeStream(stream, streamLength, true);
    }

    /**
     * Append the data in a character reader in RPC transmission format.
     * 
     * @param sName
     *            the optional parameter name
     * @param re
     *            the reader
     * @param reLength
     *            the reader data length (in characters)
     * @param bOut
     *            boolean true if the data value is being registered as an ouput parameter
     * @param collation
     *            The SQL collation associated with the value. Null for non-textual SQL Server types.
     * @throws SQLServerException
     */
    void writeRPCReaderUnicode(String sName,
            Reader re,
            long reLength,
            boolean bOut,
            SQLCollation collation) throws SQLServerException {
        assert null != re;
        assert DataTypes.UNKNOWN_STREAM_LENGTH == reLength || reLength >= 0;

        // Textual RPC requires a collation. If none is provided, as is the case when
        // the SSType is non-textual, then use the database collation by default.
        if (null == collation)
            collation = con.getDatabaseCollation();

        // Send long values and values with unknown length
        // using PLP chunking on Yukon and later.
        boolean usePLP = (DataTypes.UNKNOWN_STREAM_LENGTH == reLength || reLength > DataTypes.SHORT_VARTYPE_MAX_CHARS);
        if (usePLP) {
            assert DataTypes.UNKNOWN_STREAM_LENGTH == reLength || reLength <= DataTypes.MAX_VARTYPE_MAX_CHARS;

            writeRPCNameValType(sName, bOut, TDSType.NVARCHAR);

            // Handle Yukon v*max type header here.
            writeVMaxHeader((DataTypes.UNKNOWN_STREAM_LENGTH == reLength) ? DataTypes.UNKNOWN_STREAM_LENGTH : 2 * reLength,	// Length (in bytes)
                    false, collation);
        }

        // Send non-PLP in all other cases
        else {
            // Length must be known if we're not sending PLP-chunked data. Yukon is handled above.
            // For Shiloh, this is enforced in DTV by converting the Reader to some other length-
            // prefixed value in the setter.
            assert 0 <= reLength && reLength <= DataTypes.NTEXT_MAX_CHARS;

            // For non-PLP types, use the long TEXT type rather than the short VARCHAR
            // type if the stream is too long to fit in the latter or if we don't know the length up
            // front so we have to assume that it might be too long.
            boolean useVarType = reLength <= DataTypes.SHORT_VARTYPE_MAX_CHARS;

            writeRPCNameValType(sName, bOut, useVarType ? TDSType.NVARCHAR : TDSType.NTEXT);

            // Write maximum length, collation, and actual length of the data
            if (useVarType) {
                writeShort((short) DataTypes.SHORT_VARTYPE_MAX_BYTES);
                collation.writeCollation(this);
                writeShort((short) (2 * reLength));
            }
            else {
                writeInt(DataTypes.NTEXT_MAX_CHARS);
                collation.writeCollation(this);
                writeInt((int) (2 * reLength));
            }
        }

        // Write the data
        writeReader(re, reLength, usePLP);
    }
}

/**
 * TDSPacket provides a mechanism for chaining TDS response packets together in a singly-linked list.
 *
 * Having both the link and the data in the same class allows TDSReader marks (see below) to automatically hold onto exactly as much response data as
 * they need, and no more. Java reference semantics ensure that a mark holds onto its referenced packet and subsequent packets (through next
 * references). When all marked references to a packet go away, the packet, and any linked unmarked packets, can be reclaimed by GC.
 */
final class TDSPacket {
    final byte[] header = new byte[TDS.PACKET_HEADER_SIZE];
    final byte[] payload;
    int payloadLength;
    volatile TDSPacket next;

    final public String toString() {
        return "TDSPacket(SPID:" + Util.readUnsignedShortBigEndian(header, TDS.PACKET_HEADER_SPID) + " Seq:" + header[TDS.PACKET_HEADER_SEQUENCE_NUM]
                + ")";
    }

    TDSPacket(int size) {
        payload = new byte[size];
        payloadLength = 0;
        next = null;
    }

    final boolean isEOM() {
        return TDS.STATUS_BIT_EOM == (header[TDS.PACKET_HEADER_MESSAGE_STATUS] & TDS.STATUS_BIT_EOM);
    }
};

/**
 * TDSReaderMark encapsulates a fixed position in the response data stream.
 *
 * Response data is quantized into a linked chain of packets. A mark refers to a specific location in a specific packet and relies on Java's reference
 * semantics to automatically keep all subsequent packets accessible until the mark is destroyed.
 */
final class TDSReaderMark {
    final TDSPacket packet;
    final int payloadOffset;

    TDSReaderMark(TDSPacket packet,
            int payloadOffset) {
        this.packet = packet;
        this.payloadOffset = payloadOffset;
    }
}

/**
 * TDSReader encapsulates the TDS response data stream.
 *
 * Bytes are read from SQL Server into a FIFO of packets. Reader methods traverse the packets to access the data.
 */
final class TDSReader {
    private final static Logger logger = Logger.getLogger("com.microsoft.sqlserver.jdbc.internals.TDS.Reader");
    final private String traceID;
    private TimeoutTimer tcpKeepAliveTimeoutTimer;
    
    final public String toString() {
        return traceID;
    }

    private final TDSChannel tdsChannel;
    private final SQLServerConnection con;

    private final TDSCommand command;

    final TDSCommand getCommand() {
        assert null != command;
        return command;
    }

    final SQLServerConnection getConnection() {
        return con;
    }
    
    private TDSPacket currentPacket = new TDSPacket(0);
    private TDSPacket lastPacket = currentPacket;
    private int payloadOffset = 0;
    private int packetNum = 0;

    private boolean isStreaming = true;
    private boolean useColumnEncryption = false;
    private boolean serverSupportsColumnEncryption = false;
    private boolean serverSupportsDataClassification = false;

    private final byte valueBytes[] = new byte[256];
    
    protected SensitivityClassification sensitivityClassification;

    private static final AtomicInteger lastReaderID = new AtomicInteger(0);

    private static int nextReaderID() {
        return lastReaderID.incrementAndGet();
    }

    TDSReader(TDSChannel tdsChannel,
            SQLServerConnection con,
            TDSCommand command) {
        this.tdsChannel = tdsChannel;
        this.con = con;
        this.command = command; // may be null
        if(null != command) {
            //if cancelQueryTimeout is set, we should wait for the total amount of queryTimeout + cancelQueryTimeout to terminate the connection.
            this.tcpKeepAliveTimeoutTimer = (command.getCancelQueryTimeoutSeconds() > 0 && command.getQueryTimeoutSeconds() > 0 ) ? 
        	    (new TimeoutTimer(command.getCancelQueryTimeoutSeconds() + command.getQueryTimeoutSeconds(), null, con)) : null;
        }
        // if the logging level is not detailed than fine or more we will not have proper reader IDs.
        if (logger.isLoggable(Level.FINE))
            traceID = "TDSReader@" + nextReaderID() + " (" + con.toString() + ")";
        else
            traceID = con.toString();
        if (con.isColumnEncryptionSettingEnabled()) {
            useColumnEncryption = true;
        }
        serverSupportsColumnEncryption = con.getServerSupportsColumnEncryption();
        serverSupportsDataClassification = con.getServerSupportsDataClassification();
    }

    final boolean isColumnEncryptionSettingEnabled() {
        return useColumnEncryption;
    }

    final boolean getServerSupportsColumnEncryption() {
        return serverSupportsColumnEncryption;
    }

    final boolean getServerSupportsDataClassification() {
        return serverSupportsDataClassification;
    }
    
    final void throwInvalidTDS() throws SQLServerException {
        if (logger.isLoggable(Level.SEVERE))
            logger.severe(toString() + " got unexpected value in TDS response at offset:" + payloadOffset);
        con.throwInvalidTDS();
    }

    final void throwInvalidTDSToken(String tokenName) throws SQLServerException {
        if (logger.isLoggable(Level.SEVERE))
            logger.severe(toString() + " got unexpected value in TDS response at offset:" + payloadOffset);
        con.throwInvalidTDSToken(tokenName);
    }

    /**
     * Ensures that payload data is available to be read, automatically advancing to (and possibly reading) the next packet.
     *
     * @return true if additional data is available to be read false if no more data is available
     */
    private boolean ensurePayload() throws SQLServerException {
        if (payloadOffset == currentPacket.payloadLength)
            if (!nextPacket())
                return false;
        assert payloadOffset < currentPacket.payloadLength;
        return true;
    }

    /**
     * Advance (and possibly read) the next packet.
     *
     * @return true if additional data is available to be read false if no more data is available
     */
    private boolean nextPacket() throws SQLServerException {
        assert null != currentPacket;

        // Shouldn't call this function unless we're at the end of the current packet...
        TDSPacket consumedPacket = currentPacket;
        assert payloadOffset == consumedPacket.payloadLength;

        // If no buffered packets are left then maybe we can read one...
        // This action must be synchronized against against another thread calling
        // readAllPackets() to read in ALL of the remaining packets of the current response.
        if (null == consumedPacket.next) {
            readPacket();

            if (null == consumedPacket.next)
                return false;
        }

        // Advance to that packet. If we are streaming through the
        // response, then unlink the current packet from the next
        // before moving to allow the packet to be reclaimed.
        TDSPacket nextPacket = consumedPacket.next;
        if (isStreaming) {
            if (logger.isLoggable(Level.FINEST))
                logger.finest(toString() + " Moving to next packet -- unlinking consumed packet");

            consumedPacket.next = null;
        }
        currentPacket = nextPacket;
        payloadOffset = 0;
        return true;
    }

    /**
     * Reads the next packet of the TDS channel.
     *
     * This method is synchronized to guard against simultaneously reading packets from one thread that is processing the response and another thread
     * that is trying to buffer it with TDSCommand.detach().
     */
    synchronized final boolean readPacket() throws SQLServerException {
        if (null != command && !command.readingResponse())
            return false;

        // Number of packets in should always be less than number of packets out.
        // If the server has been notified for an interrupt, it may be less by
        // more than one packet.
        assert tdsChannel.numMsgsRcvd < tdsChannel.numMsgsSent : "numMsgsRcvd:" + tdsChannel.numMsgsRcvd + " should be less than numMsgsSent:"
                + tdsChannel.numMsgsSent;

        TDSPacket newPacket = new TDSPacket(con.getTDSPacketSize());
        if (null != tcpKeepAliveTimeoutTimer) {
            if (logger.isLoggable(Level.FINEST)) {
                logger.finest(this.toString() + ": starting timer...");
            }
            tcpKeepAliveTimeoutTimer.start();
        }
        // First, read the packet header.
        for (int headerBytesRead = 0; headerBytesRead < TDS.PACKET_HEADER_SIZE;) {
            int bytesRead = tdsChannel.read(newPacket.header, headerBytesRead, TDS.PACKET_HEADER_SIZE - headerBytesRead);
            if (bytesRead < 0) {
                if (logger.isLoggable(Level.FINER))
                    logger.finer(toString() + " Premature EOS in response. packetNum:" + packetNum + " headerBytesRead:" + headerBytesRead);

                con.terminate(SQLServerException.DRIVER_ERROR_IO_FAILED, ((0 == packetNum && 0 == headerBytesRead)
                        ? SQLServerException.getErrString("R_noServerResponse") : SQLServerException.getErrString("R_truncatedServerResponse")));
            }

            headerBytesRead += bytesRead;
        }
        
        // if execution was subject to timeout then stop timing
        if (null != tcpKeepAliveTimeoutTimer) {
            if (logger.isLoggable(Level.FINEST)) {
                logger.finest(this.toString() + ":stopping timer...");
            }
            tcpKeepAliveTimeoutTimer.stop();
        }
        // Header size is a 2 byte unsigned short integer in big-endian order.
        int packetLength = Util.readUnsignedShortBigEndian(newPacket.header, TDS.PACKET_HEADER_MESSAGE_LENGTH);

        // Make header size is properly bounded and compute length of the packet payload.
        if (packetLength < TDS.PACKET_HEADER_SIZE || packetLength > con.getTDSPacketSize()) {
            if (logger.isLoggable(Level.WARNING)) {
                logger.warning(
                        toString() + " TDS header contained invalid packet length:" + packetLength + "; packet size:" + con.getTDSPacketSize());
            }
            throwInvalidTDS();
        }

        newPacket.payloadLength = packetLength - TDS.PACKET_HEADER_SIZE;

        // Just grab the SPID for logging (another big-endian unsigned short).
        tdsChannel.setSPID(Util.readUnsignedShortBigEndian(newPacket.header, TDS.PACKET_HEADER_SPID));

        // Packet header looks good enough.
        // When logging, copy the packet header to the log buffer.
        byte[] logBuffer = null;
        if (tdsChannel.isLoggingPackets()) {
            logBuffer = new byte[packetLength];
            System.arraycopy(newPacket.header, 0, logBuffer, 0, TDS.PACKET_HEADER_SIZE);
        }

        // Now for the payload...
        for (int payloadBytesRead = 0; payloadBytesRead < newPacket.payloadLength;) {
            int bytesRead = tdsChannel.read(newPacket.payload, payloadBytesRead, newPacket.payloadLength - payloadBytesRead);
            if (bytesRead < 0)
                con.terminate(SQLServerException.DRIVER_ERROR_IO_FAILED, SQLServerException.getErrString("R_truncatedServerResponse"));

            payloadBytesRead += bytesRead;
        }

        ++packetNum;

        lastPacket.next = newPacket;
        lastPacket = newPacket;

        // When logging, append the payload to the log buffer and write out the whole thing.
        if (tdsChannel.isLoggingPackets()) {
            System.arraycopy(newPacket.payload, 0, logBuffer, TDS.PACKET_HEADER_SIZE, newPacket.payloadLength);
            tdsChannel.logPacket(logBuffer, 0, packetLength,
                    this.toString() + " received Packet:" + packetNum + " (" + newPacket.payloadLength + " bytes)");
        }

        // If end of message, then bump the count of messages received and disable
        // interrupts. If an interrupt happened prior to disabling, then expect
        // to read the attention ack packet as well.
        if (newPacket.isEOM()) {
            ++tdsChannel.numMsgsRcvd;

            // Notify the command (if any) that we've reached the end of the response.
            if (null != command)
                command.onResponseEOM();
        }

        return true;
    }

    final TDSReaderMark mark() {
        TDSReaderMark mark = new TDSReaderMark(currentPacket, payloadOffset);
        isStreaming = false;

        if (logger.isLoggable(Level.FINEST))
            logger.finest(this.toString() + ": Buffering from: " + mark.toString());

        return mark;
    }

    final void reset(TDSReaderMark mark) {
        if (logger.isLoggable(Level.FINEST))
            logger.finest(this.toString() + ": Resetting to: " + mark.toString());

        currentPacket = mark.packet;
        payloadOffset = mark.payloadOffset;
    }

    final void stream() {
        isStreaming = true;
    }

    /**
     * Returns the number of bytes that can be read (or skipped over) from this TDSReader without blocking by the next caller of a method for this
     * TDSReader.
     *
     * @return the actual number of bytes available.
     */
    final int available() {
        // The number of bytes that can be read without blocking is just the number
        // of bytes that are currently buffered. That is the number of bytes left
        // in the current packet plus the number of bytes in the remaining packets.
        int available = currentPacket.payloadLength - payloadOffset;
        for (TDSPacket packet = currentPacket.next; null != packet; packet = packet.next)
            available += packet.payloadLength;
        return available;
    }

    /**
     * 
     * @return number of bytes available in the current packet
     */
    final int availableCurrentPacket() {
        /*
         * The number of bytes that can be read from the current chunk, without including the next chunk that is buffered. This is so the driver can
         * confirm if the next chunk sent is new packet or just continuation
         */
        int available = currentPacket.payloadLength - payloadOffset;
        return available;
    }

    final int peekTokenType() throws SQLServerException {
        // Check whether we're at EOF
        if (!ensurePayload())
            return -1;

        // Peek at the current byte (don't increment payloadOffset!)
        return currentPacket.payload[payloadOffset] & 0xFF;
    }

    final short peekStatusFlag() throws SQLServerException {
        // skip the current packet(i.e, TDS packet type) and peek into the status flag (USHORT)
        if (payloadOffset + 3 <= currentPacket.payloadLength) {
            short value = Util.readShort(currentPacket.payload, payloadOffset + 1);
            return value;
        }

        return 0;
    }

    final int readUnsignedByte() throws SQLServerException {
        // Ensure that we have a packet to read from.
        if (!ensurePayload())
            throwInvalidTDS();

        return currentPacket.payload[payloadOffset++] & 0xFF;
    }

    final short readShort() throws SQLServerException {
        if (payloadOffset + 2 <= currentPacket.payloadLength) {
            short value = Util.readShort(currentPacket.payload, payloadOffset);
            payloadOffset += 2;
            return value;
        }

        return Util.readShort(readWrappedBytes(2), 0);
    }

    final int readUnsignedShort() throws SQLServerException {
        if (payloadOffset + 2 <= currentPacket.payloadLength) {
            int value = Util.readUnsignedShort(currentPacket.payload, payloadOffset);
            payloadOffset += 2;
            return value;
        }

        return Util.readUnsignedShort(readWrappedBytes(2), 0);
    }

    final String readUnicodeString(int length) throws SQLServerException {
        int byteLength = 2 * length;
        byte bytes[] = new byte[byteLength];
        readBytes(bytes, 0, byteLength);
        return Util.readUnicodeString(bytes, 0, byteLength, con);

    }

    final char readChar() throws SQLServerException {
        return (char) readShort();
    }

    final int readInt() throws SQLServerException {
        if (payloadOffset + 4 <= currentPacket.payloadLength) {
            int value = Util.readInt(currentPacket.payload, payloadOffset);
            payloadOffset += 4;
            return value;
        }

        return Util.readInt(readWrappedBytes(4), 0);
    }

    final int readIntBigEndian() throws SQLServerException {
        if (payloadOffset + 4 <= currentPacket.payloadLength) {
            int value = Util.readIntBigEndian(currentPacket.payload, payloadOffset);
            payloadOffset += 4;
            return value;
        }

        return Util.readIntBigEndian(readWrappedBytes(4), 0);
    }

    final long readUnsignedInt() throws SQLServerException {
        return readInt() & 0xFFFFFFFFL;
    }

    final long readLong() throws SQLServerException {
        if (payloadOffset + 8 <= currentPacket.payloadLength) {
            long value = Util.readLong(currentPacket.payload, payloadOffset);
            payloadOffset += 8;
            return value;
        }

        return Util.readLong(readWrappedBytes(8), 0);
    }

    final void readBytes(byte[] value,
            int valueOffset,
            int valueLength) throws SQLServerException {
        for (int bytesRead = 0; bytesRead < valueLength;) {
            // Ensure that we have a packet to read from.
            if (!ensurePayload())
                throwInvalidTDS();

            // Figure out how many bytes to copy from the current packet
            // (the lesser of the remaining value bytes and the bytes left in the packet).
            int bytesToCopy = valueLength - bytesRead;
            if (bytesToCopy > currentPacket.payloadLength - payloadOffset)
                bytesToCopy = currentPacket.payloadLength - payloadOffset;

            // Copy some bytes from the current packet to the destination value.
            if (logger.isLoggable(Level.FINEST))
                logger.finest(toString() + " Reading " + bytesToCopy + " bytes from offset " + payloadOffset);

            System.arraycopy(currentPacket.payload, payloadOffset, value, valueOffset + bytesRead, bytesToCopy);
            bytesRead += bytesToCopy;
            payloadOffset += bytesToCopy;
        }
    }

    final byte[] readWrappedBytes(int valueLength) throws SQLServerException {
        assert valueLength <= valueBytes.length;
        readBytes(valueBytes, 0, valueLength);
        return valueBytes;
    }

    final Object readDecimal(int valueLength,
            TypeInfo typeInfo,
            JDBCType jdbcType,
            StreamType streamType) throws SQLServerException {
        if (valueLength > valueBytes.length) {
            if (logger.isLoggable(Level.WARNING)) {
                logger.warning(toString() + " Invalid value length:" + valueLength);
            }
            throwInvalidTDS();
        }

        readBytes(valueBytes, 0, valueLength);
        return DDC.convertBigDecimalToObject(Util.readBigDecimal(valueBytes, valueLength, typeInfo.getScale()), jdbcType, streamType);
    }

    final Object readMoney(int valueLength,
            JDBCType jdbcType,
            StreamType streamType) throws SQLServerException {
        BigInteger bi;
        switch (valueLength) {
            case 8: // money
            {
                int intBitsHi = readInt();
                int intBitsLo = readInt();

                if (JDBCType.BINARY == jdbcType) {
                    byte value[] = new byte[8];
                    Util.writeIntBigEndian(intBitsHi, value, 0);
                    Util.writeIntBigEndian(intBitsLo, value, 4);
                    return value;
                }

                bi = BigInteger.valueOf(((long) intBitsHi << 32) | (intBitsLo & 0xFFFFFFFFL));
                break;
            }

            case 4: // smallmoney
                if (JDBCType.BINARY == jdbcType) {
                    byte value[] = new byte[4];
                    Util.writeIntBigEndian(readInt(), value, 0);
                    return value;
                }

                bi = BigInteger.valueOf(readInt());
                break;

            default:
                throwInvalidTDS();
                return null;
        }

        return DDC.convertBigDecimalToObject(new BigDecimal(bi, 4), jdbcType, streamType);
    }

    final Object readReal(int valueLength,
            JDBCType jdbcType,
            StreamType streamType) throws SQLServerException {
        if (4 != valueLength)
            throwInvalidTDS();

        return DDC.convertFloatToObject(Float.intBitsToFloat(readInt()), jdbcType, streamType);
    }

    final Object readFloat(int valueLength,
            JDBCType jdbcType,
            StreamType streamType) throws SQLServerException {
        if (8 != valueLength)
            throwInvalidTDS();

        return DDC.convertDoubleToObject(Double.longBitsToDouble(readLong()), jdbcType, streamType);
    }

    final Object readDateTime(int valueLength,
            Calendar appTimeZoneCalendar,
            JDBCType jdbcType,
            StreamType streamType) throws SQLServerException {
        // Build and return the right kind of temporal object.
        int daysSinceSQLBaseDate;
        int ticksSinceMidnight;
        int msecSinceMidnight;

        switch (valueLength) {
            case 8:
                // SQL datetime is 4 bytes for days since SQL Base Date
                // (January 1, 1900 00:00:00 GMT) and 4 bytes for
                // the number of three hundredths (1/300) of a second
                // since midnight.
                daysSinceSQLBaseDate = readInt();
                ticksSinceMidnight = readInt();

                if (JDBCType.BINARY == jdbcType) {
                    byte value[] = new byte[8];
                    Util.writeIntBigEndian(daysSinceSQLBaseDate, value, 0);
                    Util.writeIntBigEndian(ticksSinceMidnight, value, 4);
                    return value;
                }

                msecSinceMidnight = (ticksSinceMidnight * 10 + 1) / 3; // Convert to msec (1 tick = 1 300th of a sec = 3 msec)
                break;

            case 4:
                // SQL smalldatetime has less precision. It stores 2 bytes
                // for the days since SQL Base Date and 2 bytes for minutes
                // after midnight.
                daysSinceSQLBaseDate = readUnsignedShort();
                ticksSinceMidnight = readUnsignedShort();

                if (JDBCType.BINARY == jdbcType) {
                    byte value[] = new byte[4];
                    Util.writeShortBigEndian((short) daysSinceSQLBaseDate, value, 0);
                    Util.writeShortBigEndian((short) ticksSinceMidnight, value, 2);
                    return value;
                }

                msecSinceMidnight = ticksSinceMidnight * 60 * 1000; // Convert to msec (1 tick = 1 min = 60,000 msec)
                break;

            default:
                throwInvalidTDS();
                return null;
        }

        // Convert the DATETIME/SMALLDATETIME value to the desired Java type.
        return DDC.convertTemporalToObject(jdbcType, SSType.DATETIME, appTimeZoneCalendar, daysSinceSQLBaseDate, msecSinceMidnight, 0); // scale
                                                                                                                                        // (ignored
                                                                                                                                        // for
                                                                                                                                        // fixed-scale
                                                                                                                                        // DATETIME/SMALLDATETIME
                                                                                                                                        // types)
    }

    final Object readDate(int valueLength,
            Calendar appTimeZoneCalendar,
            JDBCType jdbcType) throws SQLServerException {
        if (TDS.DAYS_INTO_CE_LENGTH != valueLength)
            throwInvalidTDS();

        // Initialize the date fields to their appropriate values.
        int localDaysIntoCE = readDaysIntoCE();

        // Convert the DATE value to the desired Java type.
        return DDC.convertTemporalToObject(jdbcType, SSType.DATE, appTimeZoneCalendar, localDaysIntoCE, 0,  // midnight local to app time zone
                0); // scale (ignored for DATE)
    }

    final Object readTime(int valueLength,
            TypeInfo typeInfo,
            Calendar appTimeZoneCalendar,
            JDBCType jdbcType) throws SQLServerException {
        if (TDS.timeValueLength(typeInfo.getScale()) != valueLength)
            throwInvalidTDS();

        // Read the value from the server
        long localNanosSinceMidnight = readNanosSinceMidnight(typeInfo.getScale());

        // Convert the TIME value to the desired Java type.
        return DDC.convertTemporalToObject(jdbcType, SSType.TIME, appTimeZoneCalendar, 0, localNanosSinceMidnight, typeInfo.getScale());
    }

    final Object readDateTime2(int valueLength,
            TypeInfo typeInfo,
            Calendar appTimeZoneCalendar,
            JDBCType jdbcType) throws SQLServerException {
        if (TDS.datetime2ValueLength(typeInfo.getScale()) != valueLength)
            throwInvalidTDS();

        // Read the value's constituent components
        long localNanosSinceMidnight = readNanosSinceMidnight(typeInfo.getScale());
        int localDaysIntoCE = readDaysIntoCE();

        // Convert the DATETIME2 value to the desired Java type.
        return DDC.convertTemporalToObject(jdbcType, SSType.DATETIME2, appTimeZoneCalendar, localDaysIntoCE, localNanosSinceMidnight,
                typeInfo.getScale());
    }

    final Object readDateTimeOffset(int valueLength,
            TypeInfo typeInfo,
            JDBCType jdbcType) throws SQLServerException {
        if (TDS.datetimeoffsetValueLength(typeInfo.getScale()) != valueLength)
            throwInvalidTDS();

        // The nanos since midnight and days into Common Era parts of DATETIMEOFFSET values
        // are in UTC. Use the minutes offset part to convert to local.
        long utcNanosSinceMidnight = readNanosSinceMidnight(typeInfo.getScale());
        int utcDaysIntoCE = readDaysIntoCE();
        int localMinutesOffset = readShort();

        // Convert the DATETIMEOFFSET value to the desired Java type.
        return DDC.convertTemporalToObject(jdbcType, SSType.DATETIMEOFFSET,
                new GregorianCalendar(new SimpleTimeZone(localMinutesOffset * 60 * 1000, ""), Locale.US), utcDaysIntoCE, utcNanosSinceMidnight,
                typeInfo.getScale());
    }

    private int readDaysIntoCE() throws SQLServerException {
        byte value[] = new byte[TDS.DAYS_INTO_CE_LENGTH];
        readBytes(value, 0, value.length);

        int daysIntoCE = 0;
        for (int i = 0; i < value.length; i++)
            daysIntoCE |= ((value[i] & 0xFF) << (8 * i));

        // Theoretically should never encounter a value that is outside of the valid date range
        if (daysIntoCE < 0)
            throwInvalidTDS();

        return daysIntoCE;
    }

    // Scale multipliers used to convert variable-scaled temporal values to a fixed 100ns scale.
    //
    // Using this array is measurably faster than using Math.pow(10, ...)
    private final static int[] SCALED_MULTIPLIERS = {10000000, 1000000, 100000, 10000, 1000, 100, 10, 1};

    private long readNanosSinceMidnight(int scale) throws SQLServerException {
        assert 0 <= scale && scale <= TDS.MAX_FRACTIONAL_SECONDS_SCALE;

        byte value[] = new byte[TDS.nanosSinceMidnightLength(scale)];
        readBytes(value, 0, value.length);

        long hundredNanosSinceMidnight = 0;
        for (int i = 0; i < value.length; i++)
            hundredNanosSinceMidnight |= (value[i] & 0xFFL) << (8 * i);

        hundredNanosSinceMidnight *= SCALED_MULTIPLIERS[scale];

        if (!(0 <= hundredNanosSinceMidnight && hundredNanosSinceMidnight < Nanos.PER_DAY / 100))
            throwInvalidTDS();

        return 100 * hundredNanosSinceMidnight;
    }

    final static String guidTemplate = "NNNNNNNN-NNNN-NNNN-NNNN-NNNNNNNNNNNN";

    final Object readGUID(int valueLength,
            JDBCType jdbcType,
            StreamType streamType) throws SQLServerException {
        // GUIDs must be exactly 16 bytes
        if (16 != valueLength)
            throwInvalidTDS();

        // Read in the GUID's binary value
        byte guid[] = new byte[16];
        readBytes(guid, 0, 16);

        switch (jdbcType) {
            case CHAR:
            case VARCHAR:
            case LONGVARCHAR:
            case GUID: {
                StringBuilder sb = new StringBuilder(guidTemplate.length());
                for (int i = 0; i < 4; i++) {
                    sb.append(Util.hexChars[(guid[3 - i] & 0xF0) >> 4]);
                    sb.append(Util.hexChars[guid[3 - i] & 0x0F]);
                }
                sb.append('-');
                for (int i = 0; i < 2; i++) {
                    sb.append(Util.hexChars[(guid[5 - i] & 0xF0) >> 4]);
                    sb.append(Util.hexChars[guid[5 - i] & 0x0F]);
                }
                sb.append('-');
                for (int i = 0; i < 2; i++) {
                    sb.append(Util.hexChars[(guid[7 - i] & 0xF0) >> 4]);
                    sb.append(Util.hexChars[guid[7 - i] & 0x0F]);
                }
                sb.append('-');
                for (int i = 0; i < 2; i++) {
                    sb.append(Util.hexChars[(guid[8 + i] & 0xF0) >> 4]);
                    sb.append(Util.hexChars[guid[8 + i] & 0x0F]);
                }
                sb.append('-');
                for (int i = 0; i < 6; i++) {
                    sb.append(Util.hexChars[(guid[10 + i] & 0xF0) >> 4]);
                    sb.append(Util.hexChars[guid[10 + i] & 0x0F]);
                }

                try {
                    return DDC.convertStringToObject(sb.toString(), Encoding.UNICODE.charset(), jdbcType, streamType);
                }
                catch (UnsupportedEncodingException e) {
                    MessageFormat form = new MessageFormat(SQLServerException.getErrString("R_errorConvertingValue"));
                    throw new SQLServerException(form.format(new Object[] {"UNIQUEIDENTIFIER", jdbcType}), null, 0, e);
                }
            }

            default: {
                if (StreamType.BINARY == streamType || StreamType.ASCII == streamType)
                    return new ByteArrayInputStream(guid);

                return guid;
            }
        }
    }

    /**
     * Reads a multi-part table name from TDS and returns it as an array of Strings.
     */
    final SQLIdentifier readSQLIdentifier() throws SQLServerException {
        // Multi-part names should have between 1 and 4 parts
        int numParts = readUnsignedByte();
        if (!(1 <= numParts && numParts <= 4))
            throwInvalidTDS();

        // Each part is a length-prefixed Unicode string
        String[] nameParts = new String[numParts];
        for (int i = 0; i < numParts; i++)
            nameParts[i] = readUnicodeString(readUnsignedShort());

        // Build the identifier from the name parts
        SQLIdentifier identifier = new SQLIdentifier();
        identifier.setObjectName(nameParts[numParts - 1]);
        if (numParts >= 2)
            identifier.setSchemaName(nameParts[numParts - 2]);
        if (numParts >= 3)
            identifier.setDatabaseName(nameParts[numParts - 3]);
        if (4 == numParts)
            identifier.setServerName(nameParts[numParts - 4]);

        return identifier;
    }

    final SQLCollation readCollation() throws SQLServerException {
        SQLCollation collation = null;

        try {
            collation = new SQLCollation(this);
        }
        catch (UnsupportedEncodingException e) {
            con.terminate(SQLServerException.DRIVER_ERROR_INVALID_TDS, e.getMessage(), e);
            // not reached
        }

        return collation;
    }

    final void skip(int bytesToSkip) throws SQLServerException {
        assert bytesToSkip >= 0;

        while (bytesToSkip > 0) {
            // Ensure that we have a packet to read from.
            if (!ensurePayload())
                throwInvalidTDS();

            int bytesSkipped = bytesToSkip;
            if (bytesSkipped > currentPacket.payloadLength - payloadOffset)
                bytesSkipped = currentPacket.payloadLength - payloadOffset;

            bytesToSkip -= bytesSkipped;
            payloadOffset += bytesSkipped;
        }
    }

    final void tryProcessFeatureExtAck(boolean featureExtAckReceived) throws SQLServerException {
        // in case of redirection, do not check if TDS_FEATURE_EXTENSION_ACK is received or not.
        if (null != this.con.getRoutingInfo()) {
            return;
        }

        if (isColumnEncryptionSettingEnabled() && !featureExtAckReceived)
            throw new SQLServerException(this, SQLServerException.getErrString("R_AE_NotSupportedByServer"), null, 0, false);
    }

    final void trySetSensitivityClassification(SensitivityClassification sensitivityClassification) {
        this.sensitivityClassification = sensitivityClassification;
    }
}

/**
 * Timer for use with Commands that support a timeout.
 *
 * Once started, the timer runs for the prescribed number of seconds unless stopped. If the timer runs out, it interrupts its associated Command with
 * a reason like "timed out".
 */
final class TimeoutTimer implements Runnable {
    private static final String threadGroupName = "mssql-jdbc-TimeoutTimer";
    private final int timeoutSeconds;
    private final TDSCommand command;
    private volatile Future<?> task;
    private final SQLServerConnection con;
    
    private static final ExecutorService executor = Executors.newCachedThreadPool(new ThreadFactory() {
        private final AtomicReference<ThreadGroup> tgr = new AtomicReference<>();
        private final AtomicInteger threadNumber = new AtomicInteger(0);

        @Override
        public Thread newThread(Runnable r)
        {
            ThreadGroup tg = tgr.get();

            if (tg == null || tg.isDestroyed())
            {
                tg = new ThreadGroup(threadGroupName);
                tgr.set(tg);
            }

            Thread t = new Thread(tg, r, tg.getName() + "-" + threadNumber.incrementAndGet());
            t.setDaemon(true);
            return t;
        }
    });

    private volatile boolean canceled = false;

    TimeoutTimer(int timeoutSeconds,
            TDSCommand command,
            SQLServerConnection con) {
        assert timeoutSeconds > 0;

        this.timeoutSeconds = timeoutSeconds;
        this.command = command;
        this.con = con;
    }

    final void start() {
        task = executor.submit(this);
    }

    final void stop() {
        task.cancel(true);
        canceled = true;
    }

    public void run() {
        int secondsRemaining = timeoutSeconds;
        try {
            // Poll every second while time is left on the timer.
            // Return if/when the timer is canceled.
            do {
                if (canceled)
                    return;

                Thread.sleep(1000);
            }
            while (--secondsRemaining > 0);
        }
        catch (InterruptedException e) {
            // re-interrupt the current thread, in order to restore the thread's interrupt status.
            Thread.currentThread().interrupt();
            return;
        }

        // If the timer wasn't canceled before it ran out of
        // time then interrupt the registered command.
        try {
            // If TCP Connection to server is silently dropped, exceeding the query timeout on the same connection does not throw SQLTimeoutException
            // The application stops responding instead until SocketTimeoutException is thrown. In this case, we must manually terminate the connection.
            if (null == command && null != con) {
                con.terminate(SQLServerException.DRIVER_ERROR_IO_FAILED, SQLServerException.getErrString("R_connectionIsClosed"));
            }
            else {
                // If the timer wasn't canceled before it ran out of
                // time then interrupt the registered command.
                command.interrupt(SQLServerException.getErrString("R_queryTimedOut"));
            }
        }
        catch (SQLServerException e) {
            // Unfortunately, there's nothing we can do if we
            // fail to time out the request. There is no way
            // to report back what happened.
            assert null != command;
            command.log(Level.FINE, "Command could not be timed out. Reason: " + e.getMessage());
        }
    }
}

/**
 * TDSCommand encapsulates an interruptable TDS conversation.
 *
 * A conversation may consist of one or more TDS request and response messages. A command may be interrupted at any point, from any thread, and for
 * any reason. Acknowledgement and handling of an interrupt is fully encapsulated by this class.
 *
 * Commands may be created with an optional timeout (in seconds). Timeouts are implemented as a form of interrupt, where the interrupt event occurs
 * when the timeout period expires. Currently, only the time to receive the response from the channel counts against the timeout period.
 */
abstract class TDSCommand {
    abstract boolean doExecute() throws SQLServerException;

    final static Logger logger = Logger.getLogger("com.microsoft.sqlserver.jdbc.internals.TDS.Command");
    private final String logContext;

    final String getLogContext() {
        return logContext;
    }

    private String traceID;

    final public String toString() {
        if (traceID == null)
            traceID = "TDSCommand@" + Integer.toHexString(hashCode()) + " (" + logContext + ")";
        return traceID;
    }

    final void log(Level level,
            String message) {
        logger.log(level, toString() + ": " + message);
    }

    // Optional timer that is set if the command was created with a non-zero timeout period.
    // When the timer expires, the command is interrupted.
    private final TimeoutTimer timeoutTimer;

    // TDS channel accessors
    // These are set/reset at command execution time.
    // Volatile ensures visibility to execution thread and interrupt thread
    private volatile TDSWriter tdsWriter;
    private volatile TDSReader tdsReader;
    
    protected TDSWriter getTDSWriter(){
        return tdsWriter;
    }

    // Lock to ensure atomicity when manipulating more than one of the following
    // shared interrupt state variables below.
    private final Object interruptLock = new Object();

    // Flag set when this command starts execution, indicating that it is
    // ready to respond to interrupts; and cleared when its last response packet is
    // received, indicating that it is no longer able to respond to interrupts.
    // If the command is interrupted after interrupts have been disabled, then the
    // interrupt is ignored.
    private volatile boolean interruptsEnabled = false;

    protected boolean getInterruptsEnabled() {
        return interruptsEnabled;
    }

    protected void setInterruptsEnabled(boolean interruptsEnabled) {
        synchronized (interruptLock) {
            this.interruptsEnabled = interruptsEnabled;
        }
    }

    // Flag set to indicate that an interrupt has happened.
    private volatile boolean wasInterrupted = false;

    private boolean wasInterrupted() {
        return wasInterrupted;
    }

    // The reason for the interrupt.
    private volatile String interruptReason = null;

    // Flag set when this command's request to the server is complete.
    // If a command is interrupted before its request is complete, it is the executing
    // thread's responsibility to send the attention signal to the server if necessary.
    // After the request is complete, the interrupting thread must send the attention signal.
    private volatile boolean requestComplete;

    protected boolean getRequestComplete() {
        return requestComplete;
    }

    protected void setRequestComplete(boolean requestComplete) {
        synchronized (interruptLock) {
            this.requestComplete = requestComplete;
        }
    }

    // Flag set when an attention signal has been sent to the server, indicating that a
    // TDS packet containing the attention ack message is to be expected in the response.
    // This flag is cleared after the attention ack message has been received and processed.
    private volatile boolean attentionPending = false;

    boolean attentionPending() {
        return attentionPending;
    }

    // Flag set when this command's response has been processed. Until this flag is set,
    // there may be unprocessed information left in the response, such as transaction
    // ENVCHANGE notifications.
    private volatile boolean processedResponse;

    protected boolean getProcessedResponse() {
        return processedResponse;
    }

    protected void setProcessedResponse(boolean processedResponse) {
        synchronized (interruptLock) {
            this.processedResponse = processedResponse;
        }
    }

    // Flag set when this command's response is ready to be read from the server and cleared
    // after its response has been received, but not necessarily processed, up to and including
    // any attention ack. The command's response is read either on demand as it is processed,
    // or by detaching.
    private volatile boolean readingResponse;
	private int queryTimeoutSeconds;
	private int cancelQueryTimeoutSeconds;

    protected int getQueryTimeoutSeconds() {
    	return this.queryTimeoutSeconds;
    }

    protected int getCancelQueryTimeoutSeconds() {
    	return this.cancelQueryTimeoutSeconds;
    }
    
    final boolean readingResponse() {
        return readingResponse;
    }

    /**
     * Creates this command with an optional timeout.
     *
     * @param logContext
     *            the string describing the context for this command.
     * @param timeoutSeconds
     *            (optional) the time before which the command must complete before it is interrupted. A value of 0 means no timeout.
     */
    TDSCommand(String logContext,
            int queryTimeoutSeconds, int cancelQueryTimeoutSeconds) {
        this.logContext = logContext;
        this.queryTimeoutSeconds = queryTimeoutSeconds;
        this.cancelQueryTimeoutSeconds = cancelQueryTimeoutSeconds;
        this.timeoutTimer = (queryTimeoutSeconds > 0) ? (new TimeoutTimer(queryTimeoutSeconds, this, null)) : null;
    }

    /**
     * Executes this command.
     *
     * @param tdsWriter
     * @param tdsReader
     * @throws SQLServerException
     *             on any error executing the command, including cancel or timeout.
     */

    boolean execute(TDSWriter tdsWriter,
            TDSReader tdsReader) throws SQLServerException {
        this.tdsWriter = tdsWriter;
        this.tdsReader = tdsReader;
        assert null != tdsReader;
        try {
            return doExecute(); // Derived classes implement the execution details
        }
        catch (SQLServerException e) {
            try {
                // If command execution threw an exception for any reason before the request
                // was complete then interrupt the command (it may already be interrupted)
                // and close it out to ensure that any response to the error/interrupt
                // is processed.
                // no point in trying to cancel on a closed connection.
                if (!requestComplete && !tdsReader.getConnection().isClosed()) {
                    interrupt(e.getMessage());
                    onRequestComplete();
                    close();
                }
            }
            catch (SQLServerException interruptException) {
                if (logger.isLoggable(Level.FINE))
                    logger.fine(this.toString() + ": Ignoring error in sending attention: " + interruptException.getMessage());
            }
            // throw the original exception even if trying to interrupt fails even in the case
            // of trying to send a cancel to the server.
            throw e;
        }
    }

    /**
     * Provides sane default response handling.
     *
     * This default implementation just consumes everything in the response message.
     */
    void processResponse(TDSReader tdsReader) throws SQLServerException {
        if (logger.isLoggable(Level.FINEST))
            logger.finest(this.toString() + ": Processing response");
        try {
            TDSParser.parse(tdsReader, getLogContext());
        }
        catch (SQLServerException e) {
            if (SQLServerException.DRIVER_ERROR_FROM_DATABASE != e.getDriverErrorCode())
                throw e;

            if (logger.isLoggable(Level.FINEST))
                logger.finest(this.toString() + ": Ignoring error from database: " + e.getMessage());
        }
    }

    /**
     * Clears this command from the TDS channel so that another command can execute.
     *
     * This method does not process the response. It just buffers it in memory, including any attention ack that may be present.
     */
    final void detach() throws SQLServerException {
        if (logger.isLoggable(Level.FINEST))
            logger.finest(this + ": detaching...");

        // Read any remaining response packets from the server.
        // This operation may be timed out or cancelled from another thread.
        while (tdsReader.readPacket())
            ;

        // Postcondition: the entire response has been read
        assert !readingResponse;
    }

    final void close() {
        if (logger.isLoggable(Level.FINEST))
            logger.finest(this + ": closing...");

        if (logger.isLoggable(Level.FINEST))
            logger.finest(this + ": processing response...");

        while (!processedResponse) {
            try {
                processResponse(tdsReader);
            }
            catch (SQLServerException e) {
                if (logger.isLoggable(Level.FINEST))
                    logger.finest(this + ": close ignoring error processing response: " + e.getMessage());

                if (tdsReader.getConnection().isSessionUnAvailable()) {
                    processedResponse = true;
                    attentionPending = false;
                }
            }
        }

        if (attentionPending) {
            if (logger.isLoggable(Level.FINEST))
                logger.finest(this + ": processing attention ack...");

            try {
                TDSParser.parse(tdsReader, "attention ack");
            }
            catch (SQLServerException e) {
                if (tdsReader.getConnection().isSessionUnAvailable()) {
                    if (logger.isLoggable(Level.FINEST))
                        logger.finest(this + ": giving up on attention ack after connection closed by exception: " + e);
                    attentionPending = false;
                }
                else {
                    if (logger.isLoggable(Level.FINEST))
                        logger.finest(this + ": ignored exception: " + e);
                }
            }

            // If the parser returns to us without processing the expected attention ack,
            // then assume that no attention ack is forthcoming from the server and
            // terminate the connection to prevent any other command from executing.
            if (attentionPending) {
                if (logger.isLoggable(Level.SEVERE)) {
                    logger.severe(this.toString() + ": expected attn ack missing or not processed; terminating connection...");
                }

                try {
                    tdsReader.throwInvalidTDS();
                }
                catch (SQLServerException e) {
                    if (logger.isLoggable(Level.FINEST))
                        logger.finest(this + ": ignored expected invalid TDS exception: " + e);

                    assert tdsReader.getConnection().isSessionUnAvailable();
                    attentionPending = false;
                }
            }
        }

        // Postcondition:
        // Response has been processed and there is no attention pending -- the command is closed.
        // Of course the connection may be closed too, but the command is done regardless...
        assert processedResponse && !attentionPending;
    }

    /**
     * Interrupts execution of this command, typically from another thread.
     *
     * Only the first interrupt has any effect. Subsequent interrupts are ignored. Interrupts are also ignored until enabled. If interrupting the
     * command requires an attention signal to be sent to the server, then this method sends that signal if the command's request is already complete.
     *
     * Signalling mechanism is "fire and forget". It is up to either the execution thread or, possibly, a detaching thread, to ensure that any pending
     * attention ack later will be received and processed.
     *
     * @param reason
     *            the reason for the interrupt, typically cancel or timeout.
     * @throws SQLServerException
     *             if interrupting fails for some reason. This call does not throw the reason for the interrupt.
     */
    void interrupt(String reason) throws SQLServerException {
        // Multiple, possibly simultaneous, interrupts may occur.
        // Only the first one should be recognized and acted upon.
        synchronized (interruptLock) {
            if (interruptsEnabled && !wasInterrupted()) {
                if (logger.isLoggable(Level.FINEST))
                    logger.finest(this + ": Raising interrupt for reason:" + reason);

                wasInterrupted = true;
                interruptReason = reason;
                if (requestComplete)
                    attentionPending = tdsWriter.sendAttention();

            }
        }
    }

    private boolean interruptChecked = false;

    /**
     * Checks once whether an interrupt has occurred, and, if it has, throws an exception indicating that fact.
     *
     * Any calls after the first to check for interrupts are no-ops. This method is called periodically from this command's execution thread to notify
     * the app when an interrupt has happened.
     *
     * It should only be called from places where consistent behavior can be ensured after the exception is thrown. For example, it should not be
     * called at arbitrary times while processing the response, as doing so could leave the response token stream in an inconsistent state. Currently,
     * response processing only checks for interrupts after every result or OUT parameter.
     *
     * Request processing checks for interrupts before writing each packet.
     *
     * @throws SQLServerException
     *             if this command was interrupted, throws the reason for the interrupt.
     */
    final void checkForInterrupt() throws SQLServerException {
        // Throw an exception with the interrupt reason if this command was interrupted.
        // Note that the interrupt reason may be null. Checking whether the
        // command was interrupted does not require the interrupt lock since only one
        // of the shared state variables is being manipulated; interruptChecked is not
        // shared with the interrupt thread.
        if (wasInterrupted() && !interruptChecked) {
            interruptChecked = true;

            if (logger.isLoggable(Level.FINEST))
                logger.finest(this + ": throwing interrupt exception, reason: " + interruptReason);

            throw new SQLServerException(interruptReason, SQLState.STATEMENT_CANCELED, DriverError.NOT_SET, null);
        }
    }

    /**
     * Notifies this command when no more request packets are to be sent to the server.
     *
     * After the last packet has been sent, the only way to interrupt the request is to send an attention signal from the interrupt() method.
     *
     * Note that this method is called when the request completes normally (last packet sent with EOM bit) or when it completes after being
     * interrupted (0 or more packets sent with no EOM bit).
     */
    final void onRequestComplete() throws SQLServerException {
        synchronized (interruptLock) {
	        assert !requestComplete;
	
	        if (logger.isLoggable(Level.FINEST))
	            logger.finest(this + ": request complete");

            requestComplete = true;

            // If this command was interrupted before its request was complete then
            // we need to send the attention signal if necessary. Note that if no
            // attention signal is sent (i.e. no packets were sent to the server before
            // the interrupt happened), then don't expect an attention ack or any
            // other response.
            if (!interruptsEnabled) {
                assert !attentionPending;
                assert !processedResponse;
                assert !readingResponse;
                processedResponse = true;
            }
            else if (wasInterrupted()) {

                if (tdsWriter.isEOMSent()) {
                    attentionPending = tdsWriter.sendAttention();
                    readingResponse = attentionPending;
                }
                else {
                    assert !attentionPending;
                    readingResponse = tdsWriter.ignoreMessage();
                }

                processedResponse = !readingResponse;
            }
            else {
                assert !attentionPending;
                assert !processedResponse;
                readingResponse = true;
            }
        }
    }

    /**
     * Notifies this command when the last packet of the response has been read.
     *
     * When the last packet is read, interrupts are disabled. If an interrupt occurred prior to disabling that caused an attention signal to be sent
     * to the server, then an extra packet containing the attention ack is read.
     *
     * This ensures that on return from this method, the TDS channel is clear of all response packets for this command.
     *
     * Note that this method is called for the attention ack message itself as well, so we need to be sure not to expect more than one attention
     * ack...
     */
    final void onResponseEOM() throws SQLServerException {
        boolean readAttentionAck = false;

        // Atomically disable interrupts and check for a previous interrupt requiring
        // an attention ack to be read.
        synchronized (interruptLock) {
            if (interruptsEnabled) {
                if (logger.isLoggable(Level.FINEST))
                    logger.finest(this + ": disabling interrupts");

                // Determine whether we still need to read the attention ack packet.
                //
                // When a command is interrupted, Yukon (and later) always sends a response
                // containing at least a DONE(ERROR) token before it sends the attention ack,
                // even if the command's request was not complete.
                readAttentionAck = attentionPending;

                interruptsEnabled = false;
            }
        }

        // If an attention packet needs to be read then read it. This should
        // be done outside of the interrupt lock to avoid unnecessarily blocking
        // interrupting threads. Note that it is remotely possible that the call
        // to readPacket won't actually read anything if the attention ack was
        // already read by TDSCommand.detach(), in which case this method could
        // be called from multiple threads, leading to a benign followup process
        // to clear the readingResponse flag.
        if (readAttentionAck)
            tdsReader.readPacket();

        readingResponse = false;
    }

    /**
     * Notifies this command when the end of its response token stream has been reached.
     *
     * After this call, we are guaranteed that tokens in the response have been processed.
     */
    final void onTokenEOF() {
        processedResponse = true;
    }

    /**
     * Notifies this command when the attention ack (a DONE token with a special flag) has been processed.
     *
     * After this call, the attention ack should no longer be expected.
     */
    final void onAttentionAck() {
        assert attentionPending;
        attentionPending = false;
    }

    /**
     * Starts sending this command's TDS request to the server.
     *
     * @param tdsMessageType
     *            the type of the TDS message (RPC, QUERY, etc.)
     * @return the TDS writer used to write the request.
     * @throws SQLServerException
     *             on any error, including acknowledgement of an interrupt.
     */
    final TDSWriter startRequest(byte tdsMessageType) throws SQLServerException {
        if (logger.isLoggable(Level.FINEST))
            logger.finest(this + ": starting request...");

        // Start this command's request message
        try {
            tdsWriter.startMessage(this, tdsMessageType);
        }
        catch (SQLServerException e) {
            if (logger.isLoggable(Level.FINEST))
                logger.finest(this + ": starting request: exception: " + e.getMessage());

            throw e;
        }

        // (Re)initialize this command's interrupt state for its current execution.
        // To ensure atomically consistent behavior, do not leave the interrupt lock
        // until interrupts have been (re)enabled.
        synchronized (interruptLock) {
            requestComplete = false;
            readingResponse = false;
            processedResponse = false;
            attentionPending = false;
            wasInterrupted = false;
            interruptReason = null;
            interruptsEnabled = true;
        }

        return tdsWriter;
    }

    /**
     * Finishes the TDS request and then starts reading the TDS response from the server.
     *
     * @return the TDS reader used to read the response.
     * @throws SQLServerException
     *             if there is any kind of error.
     */
    final TDSReader startResponse() throws SQLServerException {
        return startResponse(false);
    }

    final TDSReader startResponse(boolean isAdaptive) throws SQLServerException {
        // Finish sending the request message. If this command was interrupted
        // at any point before endMessage() returns, then endMessage() throws an
        // exception with the reason for the interrupt. Request interrupts
        // are disabled by the time endMessage() returns.
        if (logger.isLoggable(Level.FINEST))
            logger.finest(this + ": finishing request");

        try {
            tdsWriter.endMessage();
        }
        catch (SQLServerException e) {
            if (logger.isLoggable(Level.FINEST))
                logger.finest(this + ": finishing request: endMessage threw exception: " + e.getMessage());

            throw e;
        }

        // If command execution is subject to timeout then start timing until
        // the server returns the first response packet.
        if (null != timeoutTimer) {
            if (logger.isLoggable(Level.FINEST))
                logger.finest(this.toString() + ": Starting timer...");

            timeoutTimer.start();
        }

        if (logger.isLoggable(Level.FINEST))
            logger.finest(this.toString() + ": Reading response...");

        try {
            // Wait for the server to execute the request and read the first packet
            // (responseBuffering=adaptive) or all packets (responseBuffering=full)
            // of the response.
            if (isAdaptive) {
                tdsReader.readPacket();
            }
            else {
                while (tdsReader.readPacket())
                    ;
            }
        }
        catch (SQLServerException e) {
            if (logger.isLoggable(Level.FINEST))
                logger.finest(this.toString() + ": Exception reading response: " + e.getMessage());

            throw e;
        }
        finally {
            // If command execution was subject to timeout then stop timing as soon
            // as the server returns the first response packet or errors out.
            if (null != timeoutTimer) {
                if (logger.isLoggable(Level.FINEST))
                    logger.finest(this.toString() + ": Stopping timer...");

                timeoutTimer.stop();
            }
        }

        return tdsReader;
    }
}

/**
 * UninterruptableTDSCommand encapsulates an uninterruptable TDS conversation.
 *
 * TDSCommands have interruptability built in. However, some TDSCommands such as DTC commands, connection commands, cursor close and prepared
 * statement handle close shouldn't be interruptable. This class provides a base implementation for such commands.
 */
abstract class UninterruptableTDSCommand extends TDSCommand {
    UninterruptableTDSCommand(String logContext) {
        super(logContext, 0, 0);
    }

    final void interrupt(String reason) throws SQLServerException {
        // Interrupting an uninterruptable command is a no-op. That is,
        // it can happen, but it should have no effect.
        if (logger.isLoggable(Level.FINEST)) {
            logger.finest(toString() + " Ignoring interrupt of uninterruptable TDS command; Reason:" + reason);
        }
    }
}<|MERGE_RESOLUTION|>--- conflicted
+++ resolved
@@ -192,13 +192,10 @@
                 return "TDS_DONEINPROC (0xFF)";
             case TDS_FEDAUTHINFO:
                 return "TDS_FEDAUTHINFO (0xEE)";
-<<<<<<< HEAD
             case TDS_FEATURE_EXT_DATACLASSIFICATION:
                 return "TDS_FEATURE_EXT_DATACLASSIFICATION (0x09)";
-=======
             case TDS_FEATURE_EXT_UTF8SUPPORT:
                 return "TDS_FEATURE_EXT_UTF8SUPPORT (0x0A)";
->>>>>>> abc98514
             default:
                 return "unknown token (0x" + Integer.toHexString(tdsTokenType).toUpperCase() + ")";
         }
