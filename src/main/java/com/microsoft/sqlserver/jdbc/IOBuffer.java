--- conflicted
+++ resolved
@@ -170,12 +170,6 @@
     static final byte TDS_FEATURE_EXT_AZURESQLDNSCACHING = 0x0B;
     static final byte TDS_FEATURE_EXT_SESSIONRECOVERY = 0x01;
 
-<<<<<<< HEAD
-    // Driver Info Telemetry support
-    static final byte TDS_FEATURE_EXT_USERAGENT = 0x10;
-    static final byte MAX_USERAGENT_VERSION = 0x01;
-    static final byte USERAGENT_NOT_SUPPORTED = 0x00;
-=======
     // Vector support
     static final byte TDS_FEATURE_EXT_VECTORSUPPORT = 0x0E;
     static final byte VECTORSUPPORT_NOT_SUPPORTED = 0x00;
@@ -184,7 +178,10 @@
     static final byte TDS_FEATURE_EXT_JSONSUPPORT = 0x0D;
     static final byte JSONSUPPORT_NOT_SUPPORTED = 0x00;
     static final byte MAX_JSONSUPPORT_VERSION = 0x01;
->>>>>>> e783ae41
+    // User agent telemetry support
+    static final byte TDS_FEATURE_EXT_USERAGENT = 0x10;
+    static final byte MAX_USERAGENT_VERSION = 0x01;
+    static final byte USERAGENT_NOT_SUPPORTED = 0x00;
 
     static final int TDS_TVP = 0xF3;
     static final int TVP_ROW = 0x01;
@@ -254,16 +251,13 @@
                 return "TDS_FEATURE_EXT_AZURESQLDNSCACHING (0x0B)";
             case TDS_FEATURE_EXT_SESSIONRECOVERY:
                 return "TDS_FEATURE_EXT_SESSIONRECOVERY (0x01)";
-<<<<<<< HEAD
-            case TDS_FEATURE_EXT_USERAGENT:
-                return "TDS_FEATURE_EXT_DRIVERINFOTELEMETRY (0x0F)";
-=======
             case TDS_FEATURE_EXT_VECTORSUPPORT:
                 return "TDS_FEATURE_EXT_VECTORSUPPORT (0x0E)";
             case TDS_FEATURE_EXT_JSONSUPPORT:
                 return "TDS_FEATURE_EXT_JSONSUPPORT (0x0D)";
-
->>>>>>> e783ae41
+            case TDS_FEATURE_EXT_USERAGENT:
+                return "TDS_FEATURE_EXT_DRIVERINFOTELEMETRY (0x10)";
+                
             default:
                 return "unknown token (0x" + Integer.toHexString(tdsTokenType).toUpperCase() + ")";
         }
