--- conflicted
+++ resolved
@@ -178,12 +178,9 @@
     static final byte TDS_FEATURE_EXT_JSONSUPPORT = 0x0D;
     static final byte JSONSUPPORT_NOT_SUPPORTED = 0x00;
     static final byte MAX_JSONSUPPORT_VERSION = 0x01;
-<<<<<<< HEAD
-=======
     // User agent telemetry support
     static final byte TDS_FEATURE_EXT_USERAGENT = 0x10;
     static final byte MAX_USERAGENT_VERSION = 0x01;
->>>>>>> 76e81158
 
     static final int TDS_TVP = 0xF3;
     static final int TVP_ROW = 0x01;
@@ -257,13 +254,9 @@
                 return "TDS_FEATURE_EXT_VECTORSUPPORT (0x0E)";
             case TDS_FEATURE_EXT_JSONSUPPORT:
                 return "TDS_FEATURE_EXT_JSONSUPPORT (0x0D)";
-<<<<<<< HEAD
-
-=======
             case TDS_FEATURE_EXT_USERAGENT:
                 return "TDS_FEATURE_EXT_USERAGENT (0x10)";
                 
->>>>>>> 76e81158
             default:
                 return "unknown token (0x" + Integer.toHexString(tdsTokenType).toUpperCase() + ")";
         }
