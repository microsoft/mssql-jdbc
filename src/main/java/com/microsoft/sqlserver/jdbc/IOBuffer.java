/*
 * Microsoft JDBC Driver for SQL Server Copyright(c) Microsoft Corporation All rights reserved. This program is made
 * available under the terms of the MIT License. See the LICENSE file in the project root for more information.
 */

package com.microsoft.sqlserver.jdbc;

import java.io.ByteArrayInputStream;
import java.io.ByteArrayOutputStream;
import java.io.FileInputStream;
import java.io.FileNotFoundException;
import java.io.IOException;
import java.io.InputStream;
import java.io.OutputStream;
import java.io.Reader;
import java.io.Serializable;
import java.io.UnsupportedEncodingException;
import java.math.BigDecimal;
import java.math.BigInteger;
import java.math.RoundingMode;
import java.net.InetAddress;
import java.net.InetSocketAddress;
import java.net.Socket;
import java.net.SocketAddress;
import java.net.SocketException;
import java.net.SocketTimeoutException;
import java.nio.Buffer;
import java.nio.ByteBuffer;
import java.nio.ByteOrder;
import java.nio.channels.SelectionKey;
import java.nio.channels.Selector;
import java.nio.channels.SocketChannel;
import java.nio.charset.Charset;
import java.security.KeyStore;
import java.security.Provider;
import java.security.Security;
import java.security.cert.CertificateException;
import java.security.cert.X509Certificate;
import java.sql.Timestamp;
import java.text.MessageFormat;
import java.time.OffsetDateTime;
import java.time.OffsetTime;
import java.util.ArrayList;
import java.util.Arrays;
import java.util.Calendar;
import java.util.Collection;
import java.util.GregorianCalendar;
import java.util.Iterator;
import java.util.LinkedList;
import java.util.List;
import java.util.Locale;
import java.util.Map;
import java.util.Map.Entry;
import java.util.Set;
import java.util.SimpleTimeZone;
import java.util.TimeZone;
import java.util.concurrent.ScheduledFuture;
import java.util.concurrent.SynchronousQueue;
import java.util.concurrent.ThreadPoolExecutor;
import java.util.concurrent.TimeUnit;
import java.util.concurrent.atomic.AtomicInteger;
import java.util.logging.Level;
import java.util.logging.Logger;

import javax.net.SocketFactory;
import javax.net.ssl.KeyManager;
import javax.net.ssl.SSLContext;
import javax.net.ssl.SSLSocket;
import javax.net.ssl.TrustManager;
import javax.net.ssl.TrustManagerFactory;
import javax.net.ssl.X509TrustManager;

import com.microsoft.sqlserver.jdbc.dataclassification.SensitivityClassification;


final class TDS {
    // TDS protocol versions
    static final int VER_DENALI = 0x74000004; // TDS 7.4
    static final int VER_KATMAI = 0x730B0003; // TDS 7.3B(includes null bit compression)
    static final int VER_YUKON = 0x72090002; // TDS 7.2
    static final int VER_UNKNOWN = 0x00000000; // Unknown/uninitialized

    static final int TDS_RET_STAT = 0x79;
    static final int TDS_COLMETADATA = 0x81;
    static final int TDS_TABNAME = 0xA4;
    static final int TDS_COLINFO = 0xA5;
    static final int TDS_ORDER = 0xA9;
    static final int TDS_ERR = 0xAA;
    static final int TDS_MSG = 0xAB;
    static final int TDS_RETURN_VALUE = 0xAC;
    static final int TDS_LOGIN_ACK = 0xAD;
    static final int TDS_FEATURE_EXTENSION_ACK = 0xAE;
    static final int TDS_ROW = 0xD1;
    static final int TDS_NBCROW = 0xD2;
    static final int TDS_ENV_CHG = 0xE3;
    static final int TDS_SSPI = 0xED;
    static final int TDS_DONE = 0xFD;
    static final int TDS_DONEPROC = 0xFE;
    static final int TDS_DONEINPROC = 0xFF;
    static final int TDS_FEDAUTHINFO = 0xEE;
    static final int TDS_SQLRESCOLSRCS = 0xa2;
    static final int TDS_SQLDATACLASSIFICATION = 0xa3;

    // FedAuth
    static final byte TDS_FEATURE_EXT_FEDAUTH = 0x02;
    static final int TDS_FEDAUTH_LIBRARY_SECURITYTOKEN = 0x01;
    static final int TDS_FEDAUTH_LIBRARY_ADAL = 0x02;
    static final int TDS_FEDAUTH_LIBRARY_RESERVED = 0x7F;
    static final byte ADALWORKFLOW_ACTIVEDIRECTORYPASSWORD = 0x01;
    static final byte ADALWORKFLOW_ACTIVEDIRECTORYINTEGRATED = 0x02;
    static final byte ADALWORKFLOW_ACTIVEDIRECTORYMSI = 0x03;
    static final byte FEDAUTH_INFO_ID_STSURL = 0x01; // FedAuthInfoData is token endpoint URL from which to acquire fed
                                                     // auth token
    static final byte FEDAUTH_INFO_ID_SPN = 0x02; // FedAuthInfoData is the SPN to use for acquiring fed auth token

    // AE constants
    // 0x03 is for x_eFeatureExtensionId_Rcs
    static final byte TDS_FEATURE_EXT_AE = 0x04;
    static final byte COLUMNENCRYPTION_NOT_SUPPORTED = 0x00; // column encryption not supported
    static final byte COLUMNENCRYPTION_VERSION1 = 0x01; // column encryption without enclave
    static final byte COLUMNENCRYPTION_VERSION2 = 0x02; // column encryption with enclave
    static final int CUSTOM_CIPHER_ALGORITHM_ID = 0; // max version
    // 0x06 is for x_eFeatureExtensionId_LoginToken
    // 0x07 is for x_eFeatureExtensionId_ClientSideTelemetry
    // Data Classification constants
    static final byte TDS_FEATURE_EXT_DATACLASSIFICATION = 0x09;
    static final byte DATA_CLASSIFICATION_NOT_ENABLED = 0x00;
    static final byte MAX_SUPPORTED_DATA_CLASSIFICATION_VERSION = 0x02;
<<<<<<< HEAD
    static final byte DATA_CLASSIFICATION_VERSION_ADDED_RANK_SUPPORT = 0x02;
=======
>>>>>>> 99138fa1

    static final int AES_256_CBC = 1;
    static final int AEAD_AES_256_CBC_HMAC_SHA256 = 2;
    static final int AE_METADATA = 0x08;

    static final byte TDS_FEATURE_EXT_UTF8SUPPORT = 0x0A;
    static final byte TDS_FEATURE_EXT_AZURESQLDNSCACHING = 0x0B;

    static final int TDS_TVP = 0xF3;
    static final int TVP_ROW = 0x01;
    static final int TVP_NULL_TOKEN = 0xFFFF;
    static final int TVP_STATUS_DEFAULT = 0x02;

    static final int TVP_ORDER_UNIQUE_TOKEN = 0x10;
    // TVP_ORDER_UNIQUE_TOKEN flags
    static final byte TVP_ORDERASC_FLAG = 0x1;
    static final byte TVP_ORDERDESC_FLAG = 0x2;
    static final byte TVP_UNIQUE_FLAG = 0x4;

    // TVP flags, may be used in other places
    static final int FLAG_NULLABLE = 0x01;
    static final int FLAG_TVP_DEFAULT_COLUMN = 0x200;

    static final int FEATURE_EXT_TERMINATOR = -1;

    // Sql_variant length
    static final int SQL_VARIANT_LENGTH = 8009;

    static final String getTokenName(int tdsTokenType) {
        switch (tdsTokenType) {
            case TDS_RET_STAT:
                return "TDS_RET_STAT (0x79)";
            case TDS_COLMETADATA:
                return "TDS_COLMETADATA (0x81)";
            case TDS_TABNAME:
                return "TDS_TABNAME (0xA4)";
            case TDS_COLINFO:
                return "TDS_COLINFO (0xA5)";
            case TDS_ORDER:
                return "TDS_ORDER (0xA9)";
            case TDS_ERR:
                return "TDS_ERR (0xAA)";
            case TDS_MSG:
                return "TDS_MSG (0xAB)";
            case TDS_RETURN_VALUE:
                return "TDS_RETURN_VALUE (0xAC)";
            case TDS_LOGIN_ACK:
                return "TDS_LOGIN_ACK (0xAD)";
            case TDS_FEATURE_EXTENSION_ACK:
                return "TDS_FEATURE_EXTENSION_ACK (0xAE)";
            case TDS_ROW:
                return "TDS_ROW (0xD1)";
            case TDS_NBCROW:
                return "TDS_NBCROW (0xD2)";
            case TDS_ENV_CHG:
                return "TDS_ENV_CHG (0xE3)";
            case TDS_SSPI:
                return "TDS_SSPI (0xED)";
            case TDS_DONE:
                return "TDS_DONE (0xFD)";
            case TDS_DONEPROC:
                return "TDS_DONEPROC (0xFE)";
            case TDS_DONEINPROC:
                return "TDS_DONEINPROC (0xFF)";
            case TDS_FEDAUTHINFO:
                return "TDS_FEDAUTHINFO (0xEE)";
            case TDS_FEATURE_EXT_DATACLASSIFICATION:
                return "TDS_FEATURE_EXT_DATACLASSIFICATION (0x09)";
            case TDS_FEATURE_EXT_UTF8SUPPORT:
                return "TDS_FEATURE_EXT_UTF8SUPPORT (0x0A)";
            case TDS_FEATURE_EXT_AZURESQLDNSCACHING:
                return "TDS_FEATURE_EXT_AZURESQLDNSCACHING (0x0B)";
            default:
                return "unknown token (0x" + Integer.toHexString(tdsTokenType).toUpperCase() + ")";
        }
    }

    // RPC ProcIDs for use with RPCRequest (PKT_RPC) calls
    static final short PROCID_SP_CURSOR = 1;
    static final short PROCID_SP_CURSOROPEN = 2;
    static final short PROCID_SP_CURSORPREPARE = 3;
    static final short PROCID_SP_CURSOREXECUTE = 4;
    static final short PROCID_SP_CURSORPREPEXEC = 5;
    static final short PROCID_SP_CURSORUNPREPARE = 6;
    static final short PROCID_SP_CURSORFETCH = 7;
    static final short PROCID_SP_CURSOROPTION = 8;
    static final short PROCID_SP_CURSORCLOSE = 9;
    static final short PROCID_SP_EXECUTESQL = 10;
    static final short PROCID_SP_PREPARE = 11;
    static final short PROCID_SP_EXECUTE = 12;
    static final short PROCID_SP_PREPEXEC = 13;
    static final short PROCID_SP_PREPEXECRPC = 14;
    static final short PROCID_SP_UNPREPARE = 15;

    // Constants for use with cursor RPCs
    static final short SP_CURSOR_OP_UPDATE = 1;
    static final short SP_CURSOR_OP_DELETE = 2;
    static final short SP_CURSOR_OP_INSERT = 4;
    static final short SP_CURSOR_OP_REFRESH = 8;
    static final short SP_CURSOR_OP_LOCK = 16;
    static final short SP_CURSOR_OP_SETPOSITION = 32;
    static final short SP_CURSOR_OP_ABSOLUTE = 64;

    // Constants for server-cursored result sets.
    // See the Engine Cursors Functional Specification for details.
    static final int FETCH_FIRST = 1;
    static final int FETCH_NEXT = 2;
    static final int FETCH_PREV = 4;
    static final int FETCH_LAST = 8;
    static final int FETCH_ABSOLUTE = 16;
    static final int FETCH_RELATIVE = 32;
    static final int FETCH_REFRESH = 128;
    static final int FETCH_INFO = 256;
    static final int FETCH_PREV_NOADJUST = 512;
    static final byte RPC_OPTION_NO_METADATA = (byte) 0x02;

    // Transaction manager request types
    static final short TM_GET_DTC_ADDRESS = 0;
    static final short TM_PROPAGATE_XACT = 1;
    static final short TM_BEGIN_XACT = 5;
    static final short TM_PROMOTE_PROMOTABLE_XACT = 6;
    static final short TM_COMMIT_XACT = 7;
    static final short TM_ROLLBACK_XACT = 8;
    static final short TM_SAVE_XACT = 9;

    static final byte PKT_QUERY = 1;
    static final byte PKT_RPC = 3;
    static final byte PKT_REPLY = 4;
    static final byte PKT_CANCEL_REQ = 6;
    static final byte PKT_BULK = 7;
    static final byte PKT_DTC = 14;
    static final byte PKT_LOGON70 = 16; // 0x10
    static final byte PKT_SSPI = 17;
    static final byte PKT_PRELOGIN = 18; // 0x12
    static final byte PKT_FEDAUTH_TOKEN_MESSAGE = 8; // Authentication token for federated authentication

    static final byte STATUS_NORMAL = 0x00;
    static final byte STATUS_BIT_EOM = 0x01;
    static final byte STATUS_BIT_ATTENTION = 0x02;// this is called ignore bit in TDS spec
    static final byte STATUS_BIT_RESET_CONN = 0x08;

    // Various TDS packet size constants
    static final int INVALID_PACKET_SIZE = -1;
    static final int INITIAL_PACKET_SIZE = 4096;
    static final int MIN_PACKET_SIZE = 512;
    static final int MAX_PACKET_SIZE = 32767;
    static final int DEFAULT_PACKET_SIZE = 8000;
    static final int SERVER_PACKET_SIZE = 0; // Accept server's configured packet size

    // TDS packet header size and offsets
    static final int PACKET_HEADER_SIZE = 8;
    static final int PACKET_HEADER_MESSAGE_TYPE = 0;
    static final int PACKET_HEADER_MESSAGE_STATUS = 1;
    static final int PACKET_HEADER_MESSAGE_LENGTH = 2;
    static final int PACKET_HEADER_SPID = 4;
    static final int PACKET_HEADER_SEQUENCE_NUM = 6;
    static final int PACKET_HEADER_WINDOW = 7; // Reserved/Not used

    // MARS header length:
    // 2 byte header type
    // 8 byte transaction descriptor
    // 4 byte outstanding request count
    static final int MARS_HEADER_LENGTH = 18; // 2 byte header type, 8 byte transaction descriptor,
    static final int TRACE_HEADER_LENGTH = 26; // header length (4) + header type (2) + guid (16) + Sequence number size
                                               // (4)

    static final short HEADERTYPE_TRACE = 3; // trace header type

    // Message header length
    static final int MESSAGE_HEADER_LENGTH = MARS_HEADER_LENGTH + 4; // length includes message header itself

    static final byte B_PRELOGIN_OPTION_VERSION = 0x00;
    static final byte B_PRELOGIN_OPTION_ENCRYPTION = 0x01;
    static final byte B_PRELOGIN_OPTION_INSTOPT = 0x02;
    static final byte B_PRELOGIN_OPTION_THREADID = 0x03;
    static final byte B_PRELOGIN_OPTION_MARS = 0x04;
    static final byte B_PRELOGIN_OPTION_TRACEID = 0x05;
    static final byte B_PRELOGIN_OPTION_FEDAUTHREQUIRED = 0x06;
    static final byte B_PRELOGIN_OPTION_TERMINATOR = (byte) 0xFF;

    // Login option byte 1
    static final byte LOGIN_OPTION1_ORDER_X86 = 0x00;
    static final byte LOGIN_OPTION1_ORDER_6800 = 0x01;
    static final byte LOGIN_OPTION1_CHARSET_ASCII = 0x00;
    static final byte LOGIN_OPTION1_CHARSET_EBCDIC = 0x02;
    static final byte LOGIN_OPTION1_FLOAT_IEEE_754 = 0x00;
    static final byte LOGIN_OPTION1_FLOAT_VAX = 0x04;
    static final byte LOGIN_OPTION1_FLOAT_ND5000 = 0x08;
    static final byte LOGIN_OPTION1_DUMPLOAD_ON = 0x00;
    static final byte LOGIN_OPTION1_DUMPLOAD_OFF = 0x10;
    static final byte LOGIN_OPTION1_USE_DB_ON = 0x00;
    static final byte LOGIN_OPTION1_USE_DB_OFF = 0x20;
    static final byte LOGIN_OPTION1_INIT_DB_WARN = 0x00;
    static final byte LOGIN_OPTION1_INIT_DB_FATAL = 0x40;
    static final byte LOGIN_OPTION1_SET_LANG_OFF = 0x00;
    static final byte LOGIN_OPTION1_SET_LANG_ON = (byte) 0x80;

    // Login option byte 2
    static final byte LOGIN_OPTION2_INIT_LANG_WARN = 0x00;
    static final byte LOGIN_OPTION2_INIT_LANG_FATAL = 0x01;
    static final byte LOGIN_OPTION2_ODBC_OFF = 0x00;
    static final byte LOGIN_OPTION2_ODBC_ON = 0x02;
    static final byte LOGIN_OPTION2_TRAN_BOUNDARY_OFF = 0x00;
    static final byte LOGIN_OPTION2_TRAN_BOUNDARY_ON = 0x04;
    static final byte LOGIN_OPTION2_CACHE_CONNECTION_OFF = 0x00;
    static final byte LOGIN_OPTION2_CACHE_CONNECTION_ON = 0x08;
    static final byte LOGIN_OPTION2_USER_NORMAL = 0x00;
    static final byte LOGIN_OPTION2_USER_SERVER = 0x10;
    static final byte LOGIN_OPTION2_USER_REMUSER = 0x20;
    static final byte LOGIN_OPTION2_USER_SQLREPL = 0x30;
    static final byte LOGIN_OPTION2_INTEGRATED_SECURITY_OFF = 0x00;
    static final byte LOGIN_OPTION2_INTEGRATED_SECURITY_ON = (byte) 0x80;

    // Login option byte 3
    static final byte LOGIN_OPTION3_DEFAULT = 0x00;
    static final byte LOGIN_OPTION3_CHANGE_PASSWORD = 0x01;
    static final byte LOGIN_OPTION3_SEND_YUKON_BINARY_XML = 0x02;
    static final byte LOGIN_OPTION3_USER_INSTANCE = 0x04;
    static final byte LOGIN_OPTION3_UNKNOWN_COLLATION_HANDLING = 0x08;
    static final byte LOGIN_OPTION3_FEATURE_EXTENSION = 0x10;

    // Login type flag (bits 5 - 7 reserved for future use)
    static final byte LOGIN_SQLTYPE_DEFAULT = 0x00;
    static final byte LOGIN_SQLTYPE_TSQL = 0x01;
    static final byte LOGIN_SQLTYPE_ANSI_V1 = 0x02;
    static final byte LOGIN_SQLTYPE_ANSI89_L1 = 0x03;
    static final byte LOGIN_SQLTYPE_ANSI89_L2 = 0x04;
    static final byte LOGIN_SQLTYPE_ANSI89_IEF = 0x05;
    static final byte LOGIN_SQLTYPE_ANSI89_ENTRY = 0x06;
    static final byte LOGIN_SQLTYPE_ANSI89_TRANS = 0x07;
    static final byte LOGIN_SQLTYPE_ANSI89_INTER = 0x08;
    static final byte LOGIN_SQLTYPE_ANSI89_FULL = 0x09;

    static final byte LOGIN_OLEDB_OFF = 0x00;
    static final byte LOGIN_OLEDB_ON = 0x10;

    static final byte LOGIN_READ_ONLY_INTENT = 0x20;
    static final byte LOGIN_READ_WRITE_INTENT = 0x00;

    static final byte ENCRYPT_OFF = 0x00;
    static final byte ENCRYPT_ON = 0x01;
    static final byte ENCRYPT_NOT_SUP = 0x02;
    static final byte ENCRYPT_REQ = 0x03;
    static final byte ENCRYPT_CLIENT_CERT = (byte) 0x80;
    static final byte ENCRYPT_INVALID = (byte) 0xFF;

    static final String getEncryptionLevel(int level) {
        switch (level) {
            case ENCRYPT_OFF:
                return "OFF";
            case ENCRYPT_ON:
                return "ON";
            case ENCRYPT_NOT_SUP:
                return "NOT SUPPORTED";
            case ENCRYPT_REQ:
                return "REQUIRED";
            default:
                return "unknown encryption level (0x" + Integer.toHexString(level).toUpperCase() + ")";
        }
    }

    // Prelogin packet length, including the tds header,
    // version, encrpytion, and traceid data sessions.
    // For detailed info, please check the definition of
    // preloginRequest in Prelogin function.
    static final byte B_PRELOGIN_MESSAGE_LENGTH = 67;
    static final byte B_PRELOGIN_MESSAGE_LENGTH_WITH_FEDAUTH = 73;

    // Scroll options and concurrency options lifted out
    // of the the Yukon cursors spec for sp_cursoropen.
    final static int SCROLLOPT_KEYSET = 1;
    final static int SCROLLOPT_DYNAMIC = 2;
    final static int SCROLLOPT_FORWARD_ONLY = 4;
    final static int SCROLLOPT_STATIC = 8;
    final static int SCROLLOPT_FAST_FORWARD = 16;

    final static int SCROLLOPT_PARAMETERIZED_STMT = 4096;
    final static int SCROLLOPT_AUTO_FETCH = 8192;
    final static int SCROLLOPT_AUTO_CLOSE = 16384;

    final static int CCOPT_READ_ONLY = 1;
    final static int CCOPT_SCROLL_LOCKS = 2;
    final static int CCOPT_OPTIMISTIC_CC = 4;
    final static int CCOPT_OPTIMISTIC_CCVAL = 8;
    final static int CCOPT_ALLOW_DIRECT = 8192;
    final static int CCOPT_UPDT_IN_PLACE = 16384;

    // Result set rows include an extra, "hidden" ROWSTAT column which indicates
    // the overall success or failure of the row fetch operation. With a keyset
    // cursor, the value in the ROWSTAT column indicates whether the row has been
    // deleted from the database.
    static final int ROWSTAT_FETCH_SUCCEEDED = 1;
    static final int ROWSTAT_FETCH_MISSING = 2;

    // ColumnInfo status
    final static int COLINFO_STATUS_EXPRESSION = 0x04;
    final static int COLINFO_STATUS_KEY = 0x08;
    final static int COLINFO_STATUS_HIDDEN = 0x10;
    final static int COLINFO_STATUS_DIFFERENT_NAME = 0x20;

    final static int MAX_FRACTIONAL_SECONDS_SCALE = 7;

    final static Timestamp MAX_TIMESTAMP = Timestamp.valueOf("2079-06-06 23:59:59");
    final static Timestamp MIN_TIMESTAMP = Timestamp.valueOf("1900-01-01 00:00:00");

    static int nanosSinceMidnightLength(int scale) {
        final int[] scaledLengths = {3, 3, 3, 4, 4, 5, 5, 5};
        assert scale >= 0;
        assert scale <= MAX_FRACTIONAL_SECONDS_SCALE;
        return scaledLengths[scale];
    }

    final static int DAYS_INTO_CE_LENGTH = 3;
    final static int MINUTES_OFFSET_LENGTH = 2;

    // Number of days in a "normal" (non-leap) year according to SQL Server.
    final static int DAYS_PER_YEAR = 365;

    final static int BASE_YEAR_1900 = 1900;
    final static int BASE_YEAR_1970 = 1970;
    final static String BASE_DATE_1970 = "1970-01-01";

    static int timeValueLength(int scale) {
        return nanosSinceMidnightLength(scale);
    }

    static int datetime2ValueLength(int scale) {
        return DAYS_INTO_CE_LENGTH + nanosSinceMidnightLength(scale);
    }

    static int datetimeoffsetValueLength(int scale) {
        return DAYS_INTO_CE_LENGTH + MINUTES_OFFSET_LENGTH + nanosSinceMidnightLength(scale);
    }

    // TDS is just a namespace - it can't be instantiated.
    private TDS() {}
}


class Nanos {
    static final int PER_SECOND = 1000000000;
    static final int PER_MAX_SCALE_INTERVAL = PER_SECOND / (int) Math.pow(10, TDS.MAX_FRACTIONAL_SECONDS_SCALE);
    static final int PER_MILLISECOND = PER_SECOND / 1000;
    static final long PER_DAY = 24 * 60 * 60 * (long) PER_SECOND;

    private Nanos() {}
}


// Constants relating to the historically accepted Julian-Gregorian calendar cutover date (October 15, 1582).
//
// Used in processing SQL Server temporal data types whose date component may precede that date.
//
// Scoping these constants to a class defers their initialization to first use.
class GregorianChange {
    // Cutover date for a pure Gregorian calendar - that is, a proleptic Gregorian calendar with
    // Gregorian leap year behavior throughout its entire range. This is the cutover date is used
    // with temporal server values, which are represented in terms of number of days relative to a
    // base date.
    static final java.util.Date PURE_CHANGE_DATE = new java.util.Date(Long.MIN_VALUE);

    // The standard Julian to Gregorian cutover date (October 15, 1582) that the JDBC temporal
    // classes (Time, Date, Timestamp) assume when converting to and from their UTC milliseconds
    // representations.
    static final java.util.Date STANDARD_CHANGE_DATE = (new GregorianCalendar(Locale.US)).getGregorianChange();

    // A hint as to the number of days since 1/1/0001, past which we do not need to
    // not rationalize the difference between SQL Server behavior (pure Gregorian)
    // and Java behavior (standard Gregorian).
    //
    // Not having to rationalize the difference has a substantial (measured) performance benefit
    // for temporal getters.
    //
    // The hint does not need to be exact, as long as it's later than the actual change date.
    static final int DAYS_SINCE_BASE_DATE_HINT = DDC.daysSinceBaseDate(1583, 1, 1);

    // Extra days that need to added to a pure gregorian date, post the gergorian
    // cut over date, to match the default julian-gregorain calendar date of java.
    static final int EXTRA_DAYS_TO_BE_ADDED;

    static {
        // This issue refers to the following bugs in java(same issue).
        // http://bugs.sun.com/bugdatabase/view_bug.do?bug_id=7109480
        // http://bugs.sun.com/bugdatabase/view_bug.do?bug_id=6459836
        // The issue is fixed in JRE 1.7
        // and exists in all the older versions.
        // Due to the above bug, in older JVM versions(1.6 and before),
        // the date calculation is incorrect at the Gregorian cut over date.
        // i.e. the next date after Oct 4th 1582 is Oct 17th 1582, where as
        // it should have been Oct 15th 1582.
        // We intentionally do not make a check based on JRE version.
        // If we do so, our code would break if the bug is fixed in a later update
        // to an older JRE. So, we check for the existence of the bug instead.

        GregorianCalendar cal = new GregorianCalendar(Locale.US);
        cal.clear();
        cal.set(1, Calendar.FEBRUARY, 577738, 0, 0, 0);// 577738 = 1+577737(no of days since epoch that brings us to oct
                                                       // 15th 1582)
        if (cal.get(Calendar.DAY_OF_MONTH) == 15) {
            // If the date calculation is correct(the above bug is fixed),
            // post the default gregorian cut over date, the pure gregorian date
            // falls short by two days for all dates compared to julian-gregorian date.
            // so, we add two extra days for functional correctness.
            // Note: other ways, in which this issue can be fixed instead of
            // trying to detect the JVM bug is
            // a) use unoptimized code path in the function convertTemporalToObject
            // b) use cal.add api instead of cal.set api in the current optimized code path
            // In both the above approaches, the code is about 6-8 times slower,
            // resulting in an overall perf regression of about (10-30)% for perf test cases
            EXTRA_DAYS_TO_BE_ADDED = 2;
        } else
            EXTRA_DAYS_TO_BE_ADDED = 0;
    }

    private GregorianChange() {}
}


final class UTC {

    // UTC/GMT time zone singleton.
    static final TimeZone timeZone = new SimpleTimeZone(0, "UTC");

    private UTC() {}
}


final class TDSChannel implements Serializable {
    /**
     * Always update serialVersionUID when prompted.
     */
    private static final long serialVersionUID = -866497813437384090L;

    private static final Logger logger = Logger.getLogger("com.microsoft.sqlserver.jdbc.internals.TDS.Channel");

    final Logger getLogger() {
        return logger;
    }

    private final String traceID;

    final public String toString() {
        return traceID;
    }

    private final SQLServerConnection con;

    private final TDSWriter tdsWriter;

    final TDSWriter getWriter() {
        return tdsWriter;
    }

    final TDSReader getReader(TDSCommand command) {
        return new TDSReader(this, con, command);
    }

    // Socket for raw TCP/IP communications with SQL Server
    private Socket tcpSocket;

    // Socket for SSL-encrypted communications with SQL Server
    private SSLSocket sslSocket;

    /*
     * Socket providing the communications interface to the driver. For SSL-encrypted connections, this is the SSLSocket
     * wrapped around the TCP socket. For unencrypted connections, it is just the TCP socket itself.
     */
    @SuppressWarnings("unused")
    private Socket channelSocket;

    // Implementation of a Socket proxy that can switch from TDS-wrapped I/O
    // (using the TDSChannel itself) during SSL handshake to raw I/O over
    // the TCP/IP socket.
    ProxySocket proxySocket = null;

    // I/O streams for raw TCP/IP communications with SQL Server
    private InputStream tcpInputStream;
    private OutputStream tcpOutputStream;

    // I/O streams providing the communications interface to the driver.
    // For SSL-encrypted connections, these are streams obtained from
    // the SSL socket above. They wrap the underlying TCP streams.
    // For unencrypted connections, they are just the TCP streams themselves.
    private InputStream inputStream;
    private OutputStream outputStream;

    /** TDS packet payload logger */
    private static Logger packetLogger = Logger.getLogger("com.microsoft.sqlserver.jdbc.internals.TDS.DATA");
    private final boolean isLoggingPackets = packetLogger.isLoggable(Level.FINEST);

    final boolean isLoggingPackets() {
        return isLoggingPackets;
    }

    // Number of TDS messages sent to and received from the server
    int numMsgsSent = 0;
    int numMsgsRcvd = 0;

    // Last SPID received from the server. Used for logging and to tag subsequent outgoing
    // packets to facilitate diagnosing problems from the server side.
    private int spid = 0;

    void setSPID(int spid) {
        this.spid = spid;
    }

    int getSPID() {
        return spid;
    }

    void resetPooledConnection() {
        tdsWriter.resetPooledConnection();
    }

    TDSChannel(SQLServerConnection con) {
        this.con = con;
        traceID = "TDSChannel (" + con.toString() + ")";
        this.tcpSocket = null;
        this.sslSocket = null;
        this.channelSocket = null;
        this.tcpInputStream = null;
        this.tcpOutputStream = null;
        this.inputStream = null;
        this.outputStream = null;
        this.tdsWriter = new TDSWriter(this, con);
    }

    /**
     * Opens the physical communications channel (TCP/IP socket and I/O streams) to the SQL Server.
     *
     * @return InetSocketAddress of the connection socket.
     */
    final InetSocketAddress open(String host, int port, int timeoutMillis, boolean useParallel, boolean useTnir,
            boolean isTnirFirstAttempt, int timeoutMillisForFullTimeout) throws SQLServerException {
        if (logger.isLoggable(Level.FINER))
            logger.finer(this.toString() + ": Opening TCP socket...");

        SocketFinder socketFinder = new SocketFinder(traceID, con);
        channelSocket = tcpSocket = socketFinder.findSocket(host, port, timeoutMillis, useParallel, useTnir,
                isTnirFirstAttempt, timeoutMillisForFullTimeout);
        try {

            // Set socket options
            tcpSocket.setTcpNoDelay(true);
            tcpSocket.setKeepAlive(true);

            // set SO_TIMEOUT
            int socketTimeout = con.getSocketTimeoutMilliseconds();
            tcpSocket.setSoTimeout(socketTimeout);

            inputStream = tcpInputStream = tcpSocket.getInputStream();
            outputStream = tcpOutputStream = tcpSocket.getOutputStream();
        } catch (IOException ex) {
            SQLServerException.ConvertConnectExceptionToSQLServerException(host, port, con, ex);
        }
        return (InetSocketAddress) channelSocket.getRemoteSocketAddress();
    }

    /**
     * Disables SSL on this TDS channel.
     */
    void disableSSL() {
        if (logger.isLoggable(Level.FINER))
            logger.finer(toString() + " Disabling SSL...");

        /*
         * The mission: To close the SSLSocket and release everything that it is holding onto other than the TCP/IP
         * socket and streams. The challenge: Simply closing the SSLSocket tries to do additional, unnecessary shutdown
         * I/O over the TCP/IP streams that are bound to the socket proxy, resulting in a not responding and confusing
         * SQL Server. Solution: Rewire the ProxySocket's input and output streams (one more time) to closed streams.
         * SSLSocket sees that the streams are already closed and does not attempt to do any further I/O on them before
         * closing itself.
         */

        // Create a couple of cheap closed streams
        InputStream is = new ByteArrayInputStream(new byte[0]);
        try {
            is.close();
        } catch (IOException e) {
            // No reason to expect a brand new ByteArrayInputStream not to close,
            // but just in case...
            logger.fine("Ignored error closing InputStream: " + e.getMessage());
        }

        OutputStream os = new ByteArrayOutputStream();
        try {
            os.close();
        } catch (IOException e) {
            // No reason to expect a brand new ByteArrayOutputStream not to close,
            // but just in case...
            logger.fine("Ignored error closing OutputStream: " + e.getMessage());
        }

        // Rewire the proxy socket to the closed streams
        if (logger.isLoggable(Level.FINEST))
            logger.finest(toString() + " Rewiring proxy streams for SSL socket close");
        proxySocket.setStreams(is, os);

        // Now close the SSL socket. It will see that the proxy socket's streams
        // are closed and not try to do any further I/O over them.
        try {
            if (logger.isLoggable(Level.FINER))
                logger.finer(toString() + " Closing SSL socket");

            sslSocket.close();
        } catch (IOException e) {
            // Don't care if we can't close the SSL socket. We're done with it anyway.
            logger.fine("Ignored error closing SSLSocket: " + e.getMessage());
        }

        // Do not close the proxy socket. Doing so would close our TCP socket
        // to which the proxy socket is bound. Instead, just null out the reference
        // to free up the few resources it holds onto.
        proxySocket = null;

        // Finally, with all of the SSL support out of the way, put the TDSChannel
        // back to using the TCP/IP socket and streams directly.
        inputStream = tcpInputStream;
        outputStream = tcpOutputStream;
        channelSocket = tcpSocket;
        sslSocket = null;

        if (logger.isLoggable(Level.FINER))
            logger.finer(toString() + " SSL disabled");
    }

    /**
     * Used during SSL handshake, this class implements an InputStream that reads SSL handshake response data (framed in
     * TDS messages) from the TDS channel.
     */
    private class SSLHandshakeInputStream extends InputStream {
        private final TDSReader tdsReader;
        private final SSLHandshakeOutputStream sslHandshakeOutputStream;

        private final Logger logger;
        private final String logContext;

        SSLHandshakeInputStream(TDSChannel tdsChannel, SSLHandshakeOutputStream sslHandshakeOutputStream) {
            this.tdsReader = tdsChannel.getReader(null);
            this.sslHandshakeOutputStream = sslHandshakeOutputStream;
            this.logger = tdsChannel.getLogger();
            this.logContext = tdsChannel.toString() + " (SSLHandshakeInputStream):";
        }

        /**
         * If there is no handshake response data available to be read from existing packets then this method ensures
         * that the SSL handshake output stream has been flushed to the server, and reads another packet (starting the
         * next TDS response message).
         *
         * Note that simply using TDSReader.ensurePayload isn't sufficient as it does not automatically start the new
         * response message.
         */
        private void ensureSSLPayload() throws IOException {
            if (0 == tdsReader.available()) {
                if (logger.isLoggable(Level.FINEST))
                    logger.finest(logContext
                            + " No handshake response bytes available. Flushing SSL handshake output stream.");

                try {
                    sslHandshakeOutputStream.endMessage();
                } catch (SQLServerException e) {
                    logger.finer(logContext + " Ending TDS message threw exception:" + e.getMessage());
                    throw new IOException(e.getMessage());
                }

                if (logger.isLoggable(Level.FINEST))
                    logger.finest(logContext + " Reading first packet of SSL handshake response");

                try {
                    tdsReader.readPacket();
                } catch (SQLServerException e) {
                    logger.finer(logContext + " Reading response packet threw exception:" + e.getMessage());
                    throw new IOException(e.getMessage());
                }
            }
        }

        public long skip(long n) throws IOException {
            if (logger.isLoggable(Level.FINEST))
                logger.finest(logContext + " Skipping " + n + " bytes...");

            if (n <= 0)
                return 0;

            if (n > Integer.MAX_VALUE)
                n = Integer.MAX_VALUE;

            ensureSSLPayload();

            try {
                tdsReader.skip((int) n);
            } catch (SQLServerException e) {
                logger.finer(logContext + " Skipping bytes threw exception:" + e.getMessage());
                throw new IOException(e.getMessage());
            }

            return n;
        }

        private final byte oneByte[] = new byte[1];

        public int read() throws IOException {
            int bytesRead;

            while (0 == (bytesRead = readInternal(oneByte, 0, oneByte.length)));

            assert 1 == bytesRead || -1 == bytesRead;
            return 1 == bytesRead ? oneByte[0] : -1;
        }

        public int read(byte[] b) throws IOException {
            return readInternal(b, 0, b.length);
        }

        public int read(byte b[], int offset, int maxBytes) throws IOException {
            return readInternal(b, offset, maxBytes);
        }

        private int readInternal(byte b[], int offset, int maxBytes) throws IOException {
            if (logger.isLoggable(Level.FINEST))
                logger.finest(logContext + " Reading " + maxBytes + " bytes...");

            ensureSSLPayload();

            try {
                tdsReader.readBytes(b, offset, maxBytes);
            } catch (SQLServerException e) {
                logger.finer(logContext + " Reading bytes threw exception:" + e.getMessage());
                throw new IOException(e.getMessage());
            }

            return maxBytes;
        }
    }

    /**
     * Used during SSL handshake, this class implements an OutputStream that writes SSL handshake request data (framed
     * in TDS messages) to the TDS channel.
     */
    private class SSLHandshakeOutputStream extends OutputStream {
        private final TDSWriter tdsWriter;

        /** Flag indicating when it is necessary to start a new prelogin TDS message */
        private boolean messageStarted;

        private final Logger logger;
        private final String logContext;

        SSLHandshakeOutputStream(TDSChannel tdsChannel) {
            this.tdsWriter = tdsChannel.getWriter();
            this.messageStarted = false;
            this.logger = tdsChannel.getLogger();
            this.logContext = tdsChannel.toString() + " (SSLHandshakeOutputStream):";
        }

        public void flush() throws IOException {
            // It seems that the security provider implementation in some JVMs
            // (notably SunJSSE in the 6.0 JVM) likes to add spurious calls to
            // flush the SSL handshake output stream during SSL handshaking.
            // We need to ignore these calls because the SSL handshake payload
            // needs to be completely encapsulated in TDS. The SSL handshake
            // input stream always ensures that this output stream has been flushed
            // before trying to read the response.
            if (logger.isLoggable(Level.FINEST))
                logger.finest(logContext + " Ignored a request to flush the stream");
        }

        void endMessage() throws SQLServerException {
            // We should only be asked to end the message if we have started one
            assert messageStarted;

            if (logger.isLoggable(Level.FINEST))
                logger.finest(logContext + " Finishing TDS message");

            // Flush any remaining bytes through the writer. Since there may be fewer bytes
            // ready to send than a full TDS packet, we end the message here and start a new
            // one later if additional handshake data needs to be sent.
            tdsWriter.endMessage();
            messageStarted = false;
        }

        private final byte singleByte[] = new byte[1];

        public void write(int b) throws IOException {
            singleByte[0] = (byte) (b & 0xFF);
            writeInternal(singleByte, 0, singleByte.length);
        }

        public void write(byte[] b) throws IOException {
            writeInternal(b, 0, b.length);
        }

        public void write(byte[] b, int off, int len) throws IOException {
            writeInternal(b, off, len);
        }

        private void writeInternal(byte[] b, int off, int len) throws IOException {
            try {
                // Start out the handshake request in a new prelogin message. Subsequent
                // writes just add handshake data to the request until flushed.
                if (!messageStarted) {
                    if (logger.isLoggable(Level.FINEST))
                        logger.finest(logContext + " Starting new TDS packet...");

                    tdsWriter.startMessage(null, TDS.PKT_PRELOGIN);
                    messageStarted = true;
                }

                if (logger.isLoggable(Level.FINEST))
                    logger.finest(logContext + " Writing " + len + " bytes...");

                tdsWriter.writeBytes(b, off, len);
            } catch (SQLServerException e) {
                logger.finer(logContext + " Writing bytes threw exception:" + e.getMessage());
                throw new IOException(e.getMessage());
            }
        }
    }

    /**
     * This class implements an InputStream that just forwards all of its methods to an underlying InputStream.
     *
     * It is more predictable than FilteredInputStream which forwards some of its read methods directly to the
     * underlying stream, but not others.
     */
    private final class ProxyInputStream extends InputStream {
        private InputStream filteredStream;

        ProxyInputStream(InputStream is) {
            filteredStream = is;
        }

        final void setFilteredStream(InputStream is) {
            filteredStream = is;
        }

        public long skip(long n) throws IOException {
            long bytesSkipped;

            if (logger.isLoggable(Level.FINEST))
                logger.finest(toString() + " Skipping " + n + " bytes");

            bytesSkipped = filteredStream.skip(n);

            if (logger.isLoggable(Level.FINEST))
                logger.finest(toString() + " Skipped " + n + " bytes");

            return bytesSkipped;
        }

        public int available() throws IOException {
            int bytesAvailable = filteredStream.available();

            if (logger.isLoggable(Level.FINEST))
                logger.finest(toString() + " " + bytesAvailable + " bytes available");

            return bytesAvailable;
        }

        private final byte oneByte[] = new byte[1];

        public int read() throws IOException {
            int bytesRead;

            while (0 == (bytesRead = readInternal(oneByte, 0, oneByte.length)));

            assert 1 == bytesRead || -1 == bytesRead;
            return 1 == bytesRead ? oneByte[0] : -1;
        }

        public int read(byte[] b) throws IOException {
            return readInternal(b, 0, b.length);
        }

        public int read(byte b[], int offset, int maxBytes) throws IOException {
            return readInternal(b, offset, maxBytes);
        }

        private int readInternal(byte b[], int offset, int maxBytes) throws IOException {
            int bytesRead;

            if (logger.isLoggable(Level.FINEST))
                logger.finest(toString() + " Reading " + maxBytes + " bytes");

            try {
                bytesRead = filteredStream.read(b, offset, maxBytes);
            } catch (IOException e) {
                if (logger.isLoggable(Level.FINER))
                    logger.finer(toString() + " " + e.getMessage());

                logger.finer(toString() + " Reading bytes threw exception:" + e.getMessage());
                throw e;
            }

            if (logger.isLoggable(Level.FINEST))
                logger.finest(toString() + " Read " + bytesRead + " bytes");

            return bytesRead;
        }

        public boolean markSupported() {
            boolean markSupported = filteredStream.markSupported();

            if (logger.isLoggable(Level.FINEST))
                logger.finest(toString() + " Returning markSupported: " + markSupported);

            return markSupported;
        }

        public void mark(int readLimit) {
            if (logger.isLoggable(Level.FINEST))
                logger.finest(toString() + " Marking next " + readLimit + " bytes");

            filteredStream.mark(readLimit);
        }

        public void reset() throws IOException {
            if (logger.isLoggable(Level.FINEST))
                logger.finest(toString() + " Resetting to previous mark");

            filteredStream.reset();
        }

        public void close() throws IOException {
            if (logger.isLoggable(Level.FINEST))
                logger.finest(toString() + " Closing");

            filteredStream.close();
        }
    }

    /**
     * This class implements an OutputStream that just forwards all of its methods to an underlying OutputStream.
     *
     * This class essentially does what FilteredOutputStream does, but is more efficient for our usage.
     * FilteredOutputStream transforms block writes to sequences of single-byte writes.
     */
    final class ProxyOutputStream extends OutputStream {
        private OutputStream filteredStream;

        ProxyOutputStream(OutputStream os) {
            filteredStream = os;
        }

        final void setFilteredStream(OutputStream os) {
            filteredStream = os;
        }

        public void close() throws IOException {
            if (logger.isLoggable(Level.FINEST))
                logger.finest(toString() + " Closing");

            filteredStream.close();
        }

        public void flush() throws IOException {
            if (logger.isLoggable(Level.FINEST))
                logger.finest(toString() + " Flushing");

            filteredStream.flush();
        }

        private final byte singleByte[] = new byte[1];

        public void write(int b) throws IOException {
            singleByte[0] = (byte) (b & 0xFF);
            writeInternal(singleByte, 0, singleByte.length);
        }

        public void write(byte[] b) throws IOException {
            writeInternal(b, 0, b.length);
        }

        public void write(byte[] b, int off, int len) throws IOException {
            writeInternal(b, off, len);
        }

        private void writeInternal(byte[] b, int off, int len) throws IOException {
            if (logger.isLoggable(Level.FINEST))
                logger.finest(toString() + " Writing " + len + " bytes");

            filteredStream.write(b, off, len);
        }
    }

    /**
     * This class implements a Socket whose I/O streams can be switched from using a TDSChannel for I/O to using its
     * underlying TCP/IP socket.
     *
     * The SSL socket binds to a ProxySocket. The initial SSL handshake is done over TDSChannel I/O streams so that the
     * handshake payload is framed in TDS packets. The I/O streams are then switched to TCP/IP I/O streams using
     * setStreams, and SSL communications continue directly over the TCP/IP I/O streams.
     *
     * Most methods other than those for getting the I/O streams are simply forwarded to the TDSChannel's underlying
     * TCP/IP socket. Methods that change the socket binding or provide direct channel access are disallowed.
     */
    private class ProxySocket extends Socket {
        private final TDSChannel tdsChannel;
        private final Logger logger;
        private final String logContext;
        private final ProxyInputStream proxyInputStream;
        private final ProxyOutputStream proxyOutputStream;

        ProxySocket(TDSChannel tdsChannel) {
            this.tdsChannel = tdsChannel;
            this.logger = tdsChannel.getLogger();
            this.logContext = tdsChannel.toString() + " (ProxySocket):";

            // Create the I/O streams
            SSLHandshakeOutputStream sslHandshakeOutputStream = new SSLHandshakeOutputStream(tdsChannel);
            SSLHandshakeInputStream sslHandshakeInputStream = new SSLHandshakeInputStream(tdsChannel,
                    sslHandshakeOutputStream);
            this.proxyOutputStream = new ProxyOutputStream(sslHandshakeOutputStream);
            this.proxyInputStream = new ProxyInputStream(sslHandshakeInputStream);
        }

        void setStreams(InputStream is, OutputStream os) {
            proxyInputStream.setFilteredStream(is);
            proxyOutputStream.setFilteredStream(os);
        }

        public InputStream getInputStream() throws IOException {
            if (logger.isLoggable(Level.FINEST))
                logger.finest(logContext + " Getting input stream");

            return proxyInputStream;
        }

        public OutputStream getOutputStream() throws IOException {
            if (logger.isLoggable(Level.FINEST))
                logger.finest(logContext + " Getting output stream");

            return proxyOutputStream;
        }

        // Allow methods that should just forward to the underlying TCP socket or return fixed values
        public InetAddress getInetAddress() {
            return tdsChannel.tcpSocket.getInetAddress();
        }

        public boolean getKeepAlive() throws SocketException {
            return tdsChannel.tcpSocket.getKeepAlive();
        }

        public InetAddress getLocalAddress() {
            return tdsChannel.tcpSocket.getLocalAddress();
        }

        public int getLocalPort() {
            return tdsChannel.tcpSocket.getLocalPort();
        }

        public SocketAddress getLocalSocketAddress() {
            return tdsChannel.tcpSocket.getLocalSocketAddress();
        }

        public boolean getOOBInline() throws SocketException {
            return tdsChannel.tcpSocket.getOOBInline();
        }

        public int getPort() {
            return tdsChannel.tcpSocket.getPort();
        }

        public int getReceiveBufferSize() throws SocketException {
            return tdsChannel.tcpSocket.getReceiveBufferSize();
        }

        public SocketAddress getRemoteSocketAddress() {
            return tdsChannel.tcpSocket.getRemoteSocketAddress();
        }

        public boolean getReuseAddress() throws SocketException {
            return tdsChannel.tcpSocket.getReuseAddress();
        }

        public int getSendBufferSize() throws SocketException {
            return tdsChannel.tcpSocket.getSendBufferSize();
        }

        public int getSoLinger() throws SocketException {
            return tdsChannel.tcpSocket.getSoLinger();
        }

        public int getSoTimeout() throws SocketException {
            return tdsChannel.tcpSocket.getSoTimeout();
        }

        public boolean getTcpNoDelay() throws SocketException {
            return tdsChannel.tcpSocket.getTcpNoDelay();
        }

        public int getTrafficClass() throws SocketException {
            return tdsChannel.tcpSocket.getTrafficClass();
        }

        public boolean isBound() {
            return true;
        }

        public boolean isClosed() {
            return false;
        }

        public boolean isConnected() {
            return true;
        }

        public boolean isInputShutdown() {
            return false;
        }

        public boolean isOutputShutdown() {
            return false;
        }

        public String toString() {
            return tdsChannel.tcpSocket.toString();
        }

        public SocketChannel getChannel() {
            return null;
        }

        // Disallow calls to methods that would change the underlying TCP socket
        public void bind(SocketAddress bindPoint) throws IOException {
            logger.finer(logContext + " Disallowed call to bind.  Throwing IOException.");
            throw new IOException();
        }

        public void connect(SocketAddress endpoint) throws IOException {
            logger.finer(logContext + " Disallowed call to connect (without timeout).  Throwing IOException.");
            throw new IOException();
        }

        public void connect(SocketAddress endpoint, int timeout) throws IOException {
            logger.finer(logContext + " Disallowed call to connect (with timeout).  Throwing IOException.");
            throw new IOException();
        }

        // Ignore calls to methods that would otherwise allow the SSL socket
        // to directly manipulate the underlying TCP socket
        public void close() throws IOException {
            if (logger.isLoggable(Level.FINER))
                logger.finer(logContext + " Ignoring close");
        }

        public void setReceiveBufferSize(int size) throws SocketException {
            if (logger.isLoggable(Level.FINER))
                logger.finer(toString() + " Ignoring setReceiveBufferSize size:" + size);
        }

        public void setSendBufferSize(int size) throws SocketException {
            if (logger.isLoggable(Level.FINER))
                logger.finer(toString() + " Ignoring setSendBufferSize size:" + size);
        }

        public void setReuseAddress(boolean on) throws SocketException {
            if (logger.isLoggable(Level.FINER))
                logger.finer(toString() + " Ignoring setReuseAddress");
        }

        public void setSoLinger(boolean on, int linger) throws SocketException {
            if (logger.isLoggable(Level.FINER))
                logger.finer(toString() + " Ignoring setSoLinger");
        }

        public void setSoTimeout(int timeout) throws SocketException {
            if (logger.isLoggable(Level.FINER))
                logger.finer(toString() + " Ignoring setSoTimeout");
        }

        public void setTcpNoDelay(boolean on) throws SocketException {
            if (logger.isLoggable(Level.FINER))
                logger.finer(toString() + " Ignoring setTcpNoDelay");
        }

        public void setTrafficClass(int tc) throws SocketException {
            if (logger.isLoggable(Level.FINER))
                logger.finer(toString() + " Ignoring setTrafficClass");
        }

        public void shutdownInput() throws IOException {
            if (logger.isLoggable(Level.FINER))
                logger.finer(toString() + " Ignoring shutdownInput");
        }

        public void shutdownOutput() throws IOException {
            if (logger.isLoggable(Level.FINER))
                logger.finer(toString() + " Ignoring shutdownOutput");
        }

        public void sendUrgentData(int data) throws IOException {
            if (logger.isLoggable(Level.FINER))
                logger.finer(toString() + " Ignoring sendUrgentData");
        }

        public void setKeepAlive(boolean on) throws SocketException {
            if (logger.isLoggable(Level.FINER))
                logger.finer(toString() + " Ignoring setKeepAlive");
        }

        public void setOOBInline(boolean on) throws SocketException {
            if (logger.isLoggable(Level.FINER))
                logger.finer(toString() + " Ignoring setOOBInline");
        }
    }

    /**
     * This class implements an X509TrustManager that always accepts the X509Certificate chain offered to it.
     *
     * A PermissiveX509TrustManager is used to "verify" the authenticity of the server when the trustServerCertificate
     * connection property is set to true.
     */
    private final class PermissiveX509TrustManager implements X509TrustManager {
        private final TDSChannel tdsChannel;
        private final Logger logger;
        private final String logContext;

        PermissiveX509TrustManager(TDSChannel tdsChannel) {
            this.tdsChannel = tdsChannel;
            this.logger = tdsChannel.getLogger();
            this.logContext = tdsChannel.toString() + " (PermissiveX509TrustManager):";
        }

        public void checkClientTrusted(X509Certificate[] chain, String authType) throws CertificateException {
            if (logger.isLoggable(Level.FINER))
                logger.finer(logContext + " Trusting client certificate (!)");
        }

        public void checkServerTrusted(X509Certificate[] chain, String authType) throws CertificateException {
            if (logger.isLoggable(Level.FINER))
                logger.finer(logContext + " Trusting server certificate");
        }

        public X509Certificate[] getAcceptedIssuers() {
            return new X509Certificate[0];
        }
    }

    /**
     * This class implements an X509TrustManager that hostname for validation.
     *
     * This validates the subject name in the certificate with the host name
     */
    private final class HostNameOverrideX509TrustManager implements X509TrustManager {
        private final Logger logger;
        private final String logContext;
        private final X509TrustManager defaultTrustManager;
        private String hostName;

        HostNameOverrideX509TrustManager(TDSChannel tdsChannel, X509TrustManager tm, String hostName) {
            this.logger = tdsChannel.getLogger();
            this.logContext = tdsChannel.toString() + " (HostNameOverrideX509TrustManager):";
            defaultTrustManager = tm;
            // canonical name is in lower case so convert this to lowercase too.
            this.hostName = hostName.toLowerCase(Locale.ENGLISH);
        }

        // Parse name in RFC 2253 format
        // Returns the common name if successful, null if failed to find the common name.
        // The parser tuned to be safe than sorry so if it sees something it cant parse correctly it returns null
        private String parseCommonName(String distinguishedName) {
            int index;
            // canonical name converts entire name to lowercase
            index = distinguishedName.indexOf("cn=");
            if (index == -1) {
                return null;
            }
            distinguishedName = distinguishedName.substring(index + 3);
            // Parse until a comma or end is reached
            // Note the parser will handle gracefully (essentially will return empty string) , inside the quotes (e.g
            // cn="Foo, bar") however
            // RFC 952 says that the hostName cant have commas however the parser should not (and will not) crash if it
            // sees a , within quotes.
            for (index = 0; index < distinguishedName.length(); index++) {
                if (distinguishedName.charAt(index) == ',') {
                    break;
                }
            }
            String commonName = distinguishedName.substring(0, index);
            // strip any quotes
            if (commonName.length() > 1 && ('\"' == commonName.charAt(0))) {
                if ('\"' == commonName.charAt(commonName.length() - 1))
                    commonName = commonName.substring(1, commonName.length() - 1);
                else {
                    // Be safe the name is not ended in " return null so the common Name wont match
                    commonName = null;
                }
            }
            return commonName;
        }

        private boolean validateServerName(String nameInCert) {
            // Failed to get the common name from DN or empty CN
            if (null == nameInCert) {
                if (logger.isLoggable(Level.FINER)) {
                    logger.finer(logContext + " Failed to parse the name from the certificate or name is empty.");
                }
                return false;
            }
            // We do not allow wildcards in IDNs (xn--).
            if (!nameInCert.startsWith("xn--") && nameInCert.contains("*")) {
                int hostIndex = 0, certIndex = 0, match = 0, startIndex = -1, periodCount = 0;
                while (hostIndex < hostName.length()) {
                    if ('.' == hostName.charAt(hostIndex)) {
                        periodCount++;
                    }
                    if (certIndex < nameInCert.length() && hostName.charAt(hostIndex) == nameInCert.charAt(certIndex)) {
                        hostIndex++;
                        certIndex++;
                    } else if (certIndex < nameInCert.length() && '*' == nameInCert.charAt(certIndex)) {
                        startIndex = certIndex;
                        match = hostIndex;
                        certIndex++;
                    } else if (startIndex != -1 && 0 == periodCount) {
                        certIndex = startIndex + 1;
                        match++;
                        hostIndex = match;
                    } else {
                        logFailMessage(nameInCert);
                        return false;
                    }
                }
                if (nameInCert.length() == certIndex && periodCount > 1) {
                    logSuccessMessage(nameInCert);
                    return true;
                } else {
                    logFailMessage(nameInCert);
                    return false;
                }
            }
            // Verify that the name in certificate matches exactly with the host name
            if (!nameInCert.equals(hostName)) {
                logFailMessage(nameInCert);
                return false;
            }
            logSuccessMessage(nameInCert);
            return true;
        }

        private void logFailMessage(String nameInCert) {
            if (logger.isLoggable(Level.FINER)) {
                logger.finer(logContext + " The name in certificate " + nameInCert
                        + " does not match with the server name " + hostName + ".");
            }
        }

        private void logSuccessMessage(String nameInCert) {
            if (logger.isLoggable(Level.FINER)) {
                logger.finer(logContext + " The name in certificate:" + nameInCert + " validated against server name "
                        + hostName + ".");
            }
        }

        public void checkClientTrusted(X509Certificate[] chain, String authType) throws CertificateException {
            if (logger.isLoggable(Level.FINEST))
                logger.finest(logContext + " Forwarding ClientTrusted.");
            defaultTrustManager.checkClientTrusted(chain, authType);
        }

        public void checkServerTrusted(X509Certificate[] chain, String authType) throws CertificateException {
            if (logger.isLoggable(Level.FINEST))
                logger.finest(logContext + " Forwarding Trusting server certificate");
            defaultTrustManager.checkServerTrusted(chain, authType);
            if (logger.isLoggable(Level.FINEST))
                logger.finest(logContext + " default serverTrusted succeeded proceeding with server name validation");

            validateServerNameInCertificate(chain[0]);
        }

        private void validateServerNameInCertificate(X509Certificate cert) throws CertificateException {
            String nameInCertDN = cert.getSubjectX500Principal().getName("canonical");
            if (logger.isLoggable(Level.FINER)) {
                logger.finer(logContext + " Validating the server name:" + hostName);
                logger.finer(logContext + " The DN name in certificate:" + nameInCertDN);
            }

            boolean isServerNameValidated;

            // the name in cert is in RFC2253 format parse it to get the actual subject name
            String subjectCN = parseCommonName(nameInCertDN);

            isServerNameValidated = validateServerName(subjectCN);

            if (!isServerNameValidated) {

                Collection<List<?>> sanCollection = cert.getSubjectAlternativeNames();

                if (sanCollection != null) {
                    // find a subjectAlternateName entry corresponding to DNS Name
                    for (List<?> sanEntry : sanCollection) {

                        if (sanEntry != null && sanEntry.size() >= 2) {
                            Object key = sanEntry.get(0);
                            Object value = sanEntry.get(1);

                            if (logger.isLoggable(Level.FINER)) {
                                logger.finer(logContext + "Key: " + key + "; KeyClass:"
                                        + (key != null ? key.getClass() : null) + ";value: " + value + "; valueClass:"
                                        + (value != null ? value.getClass() : null));

                            }

                            // From
                            // Documentation(http://download.oracle.com/javase/6/docs/api/java/security/cert/X509Certificate.html):
                            // "Note that the Collection returned may contain
                            // more than one name of the same type."
                            // So, more than one entry of dnsNameType can be present.
                            // Java docs guarantee that the first entry in the list will be an integer.
                            // 2 is the sequence no of a dnsName
                            if ((key != null) && (key instanceof Integer) && ((Integer) key == 2)) {
                                // As per RFC2459, the DNSName will be in the
                                // "preferred name syntax" as specified by RFC
                                // 1034 and the name can be in upper or lower case.
                                // And no significance is attached to case.
                                // Java docs guarantee that the second entry in the list
                                // will be a string for dnsName
                                if (value != null && value instanceof String) {
                                    String dnsNameInSANCert = (String) value;

                                    // Use English locale to avoid Turkish i issues.
                                    // Note that, this conversion was not necessary for
                                    // cert.getSubjectX500Principal().getName("canonical");
                                    // as the above API already does this by default as per documentation.
                                    dnsNameInSANCert = dnsNameInSANCert.toLowerCase(Locale.ENGLISH);

                                    isServerNameValidated = validateServerName(dnsNameInSANCert);

                                    if (isServerNameValidated) {
                                        if (logger.isLoggable(Level.FINER)) {
                                            logger.finer(logContext + " found a valid name in certificate: "
                                                    + dnsNameInSANCert);
                                        }
                                        break;
                                    }
                                }

                                if (logger.isLoggable(Level.FINER)) {
                                    logger.finer(logContext
                                            + " the following name in certificate does not match the serverName: "
                                            + value);
                                }
                            }

                        } else {
                            if (logger.isLoggable(Level.FINER)) {
                                logger.finer(logContext + " found an invalid san entry: " + sanEntry);
                            }
                        }
                    }

                }
            }

            if (!isServerNameValidated) {
                String msg = SQLServerException.getErrString("R_certNameFailed");
                throw new CertificateException(msg);
            }
        }

        public X509Certificate[] getAcceptedIssuers() {
            return defaultTrustManager.getAcceptedIssuers();
        }
    }

    enum SSLHandhsakeState {
        SSL_HANDHSAKE_NOT_STARTED,
        SSL_HANDHSAKE_STARTED,
        SSL_HANDHSAKE_COMPLETE
    }

    /**
     * Enables SSL Handshake.
     * 
     * @param host
     *        Server Host Name for SSL Handshake
     * @param port
     *        Server Port for SSL Handshake
     * @param clientCertificate
     *        Client certificate path
     * @param clientKey
     *        Private key file path
     * @param clientKeyPassword
     *        Private key file's password
     * @throws SQLServerException
     */
    void enableSSL(String host, int port, String clientCertificate, String clientKey,
            String clientKeyPassword) throws SQLServerException {
        // If enabling SSL fails, which it can for a number of reasons, the following items
        // are used in logging information to the TDS channel logger to help diagnose the problem.
        Provider tmfProvider = null; // TrustManagerFactory provider
        Provider sslContextProvider = null; // SSLContext provider
        Provider ksProvider = null; // KeyStore provider
        String tmfDefaultAlgorithm = null; // Default algorithm (typically X.509) used by the TrustManagerFactory
        SSLHandhsakeState handshakeState = SSLHandhsakeState.SSL_HANDHSAKE_NOT_STARTED;

        boolean isFips = false;
        String trustStoreType = null;
        String sslProtocol = null;

        // If anything in here fails, terminate the connection and throw an exception
        try {
            if (logger.isLoggable(Level.FINER))
                logger.finer(toString() + " Enabling SSL...");

            String trustStoreFileName = con.activeConnectionProperties
                    .getProperty(SQLServerDriverStringProperty.TRUST_STORE.toString());
            String trustStorePassword = con.activeConnectionProperties
                    .getProperty(SQLServerDriverStringProperty.TRUST_STORE_PASSWORD.toString());
            String hostNameInCertificate = con.activeConnectionProperties
                    .getProperty(SQLServerDriverStringProperty.HOSTNAME_IN_CERTIFICATE.toString());

            trustStoreType = con.activeConnectionProperties
                    .getProperty(SQLServerDriverStringProperty.TRUST_STORE_TYPE.toString());

            if (StringUtils.isEmpty(trustStoreType)) {
                trustStoreType = SQLServerDriverStringProperty.TRUST_STORE_TYPE.getDefaultValue();
            }

            isFips = Boolean.valueOf(
                    con.activeConnectionProperties.getProperty(SQLServerDriverBooleanProperty.FIPS.toString()));
            sslProtocol = con.activeConnectionProperties
                    .getProperty(SQLServerDriverStringProperty.SSL_PROTOCOL.toString());

            if (isFips) {
                validateFips(trustStoreType, trustStoreFileName);
            }

            assert TDS.ENCRYPT_OFF == con.getRequestedEncryptionLevel() || // Login only SSL
                    TDS.ENCRYPT_ON == con.getRequestedEncryptionLevel(); // Full SSL

            assert TDS.ENCRYPT_OFF == con.getNegotiatedEncryptionLevel() || // Login only SSL
                    TDS.ENCRYPT_ON == con.getNegotiatedEncryptionLevel() || // Full SSL
                    TDS.ENCRYPT_REQ == con.getNegotiatedEncryptionLevel(); // Full SSL

            // If we requested login only SSL or full SSL without server certificate validation,
            // then we'll "validate" the server certificate using a naive TrustManager that trusts
            // everything it sees.
            TrustManager[] tm = null;
            if (TDS.ENCRYPT_OFF == con.getRequestedEncryptionLevel()
                    || (TDS.ENCRYPT_ON == con.getRequestedEncryptionLevel() && con.trustServerCertificate())) {
                if (logger.isLoggable(Level.FINER))
                    logger.finer(toString() + " SSL handshake will trust any certificate");

                tm = new TrustManager[] {new PermissiveX509TrustManager(this)};
            }
            // Otherwise, we'll check if a specific TrustManager implemenation has been requested and
            // if so instantiate it, optionally specifying a constructor argument to customize it.
            else if (con.getTrustManagerClass() != null) {
                Object[] msgArgs = {"trustManagerClass", "javax.net.ssl.TrustManager"};
                tm = new TrustManager[] {Util.newInstance(TrustManager.class, con.getTrustManagerClass(),
                        con.getTrustManagerConstructorArg(), msgArgs)};
            }
            // Otherwise, we'll validate the certificate using a real TrustManager obtained
            // from the a security provider that is capable of validating X.509 certificates.
            else {
                if (logger.isLoggable(Level.FINER))
                    logger.finer(toString() + " SSL handshake will validate server certificate");

                KeyStore ks = null;

                // If we are using the system default trustStore and trustStorePassword
                // then we can skip all of the KeyStore loading logic below.
                // The security provider's implementation takes care of everything for us.
                if (null == trustStoreFileName && null == trustStorePassword) {
                    if (logger.isLoggable(Level.FINER))
                        logger.finer(toString() + " Using system default trust store and password");
                }

                // Otherwise either the trustStore, trustStorePassword, or both was specified.
                // In that case, we need to load up a KeyStore ourselves.
                else {
                    // First, obtain an interface to a KeyStore that can load trust material
                    // stored in Java Key Store (JKS) format.
                    if (logger.isLoggable(Level.FINEST))
                        logger.finest(toString() + " Finding key store interface");

                    ks = KeyStore.getInstance(trustStoreType);
                    ksProvider = ks.getProvider();

                    // Next, load up the trust store file from the specified location.
                    // Note: This function returns a null InputStream if the trust store cannot
                    // be loaded. This is by design. See the method comment and documentation
                    // for KeyStore.load for details.
                    InputStream is = loadTrustStore(trustStoreFileName);

                    // Finally, load the KeyStore with the trust material (if any) from the
                    // InputStream and close the stream.
                    if (logger.isLoggable(Level.FINEST))
                        logger.finest(toString() + " Loading key store");

                    try {
                        ks.load(is, (null == trustStorePassword) ? null : trustStorePassword.toCharArray());
                    } finally {
                        // We are done with the trustStorePassword (if set). Clear it for better security.
                        con.activeConnectionProperties
                                .remove(SQLServerDriverStringProperty.TRUST_STORE_PASSWORD.toString());

                        // We are also done with the trust store input stream.
                        if (null != is) {
                            try {
                                is.close();
                            } catch (IOException e) {
                                if (logger.isLoggable(Level.FINE))
                                    logger.fine(toString() + " Ignoring error closing trust material InputStream...");
                            }
                        }
                    }
                }

                // Either we now have a KeyStore populated with trust material or we are using the
                // default source of trust material (cacerts). Either way, we are now ready to
                // use a TrustManagerFactory to create a TrustManager that uses the trust material
                // to validate the server certificate.

                // Next step is to get a TrustManagerFactory that can produce TrustManagers
                // that understands X.509 certificates.
                TrustManagerFactory tmf = null;

                if (logger.isLoggable(Level.FINEST))
                    logger.finest(toString() + " Locating X.509 trust manager factory");

                tmfDefaultAlgorithm = TrustManagerFactory.getDefaultAlgorithm();
                tmf = TrustManagerFactory.getInstance(tmfDefaultAlgorithm);
                tmfProvider = tmf.getProvider();

                // Tell the TrustManagerFactory to give us TrustManagers that we can use to
                // validate the server certificate using the trust material in the KeyStore.
                if (logger.isLoggable(Level.FINEST))
                    logger.finest(toString() + " Getting trust manager");

                tmf.init(ks);
                tm = tmf.getTrustManagers();

                // if the host name in cert provided use it or use the host name Only if it is not FIPS
                if (!isFips) {
                    if (null != hostNameInCertificate) {
                        tm = new TrustManager[] {new HostNameOverrideX509TrustManager(this, (X509TrustManager) tm[0],
                                hostNameInCertificate)};
                    } else {
                        tm = new TrustManager[] {
                                new HostNameOverrideX509TrustManager(this, (X509TrustManager) tm[0], host)};
                    }
                }
            } // end if (!con.trustServerCertificate())

            // Now, with a real or fake TrustManager in hand, get a context for creating a
            // SSL sockets through a SSL socket factory. We require at least TLS support.
            SSLContext sslContext = null;

            if (logger.isLoggable(Level.FINEST))
                logger.finest(toString() + " Getting TLS or better SSL context");

            KeyManager[] km = (null != clientCertificate && clientCertificate.length() > 0) ? SQLServerCertificateUtils
                    .getKeyManagerFromFile(clientCertificate, clientKey, clientKeyPassword) : null;

            sslContext = SSLContext.getInstance(sslProtocol);
            sslContextProvider = sslContext.getProvider();

            if (logger.isLoggable(Level.FINEST))
                logger.finest(toString() + " Initializing SSL context");

            sslContext.init(km, tm, null);

            // Got the SSL context. Now create an SSL socket over our own proxy socket
            // which we can toggle between TDS-encapsulated and raw communications.
            // Initially, the proxy is set to encapsulate the SSL handshake in TDS packets.
            proxySocket = new ProxySocket(this);

            if (logger.isLoggable(Level.FINEST))
                logger.finest(toString() + " Creating SSL socket");

            // don't close proxy when SSL socket is closed
            sslSocket = (SSLSocket) sslContext.getSocketFactory().createSocket(proxySocket, host, port, false);

            // At long last, start the SSL handshake ...
            if (logger.isLoggable(Level.FINER))
                logger.finer(toString() + " Starting SSL handshake");

            // TLS 1.2 intermittent exception happens here.
            handshakeState = SSLHandhsakeState.SSL_HANDHSAKE_STARTED;
            sslSocket.startHandshake();
            handshakeState = SSLHandhsakeState.SSL_HANDHSAKE_COMPLETE;

            // After SSL handshake is complete, rewire proxy socket to use raw TCP/IP streams ...
            if (logger.isLoggable(Level.FINEST))
                logger.finest(toString() + " Rewiring proxy streams after handshake");

            proxySocket.setStreams(inputStream, outputStream);

            // ... and rewire TDSChannel to use SSL streams.
            if (logger.isLoggable(Level.FINEST))
                logger.finest(toString() + " Getting SSL InputStream");

            inputStream = sslSocket.getInputStream();

            if (logger.isLoggable(Level.FINEST))
                logger.finest(toString() + " Getting SSL OutputStream");

            outputStream = sslSocket.getOutputStream();

            // SSL is now enabled; switch over the channel socket
            channelSocket = sslSocket;

            // Check the TLS version
            String tlsProtocol = sslSocket.getSession().getProtocol();
            if (SSLProtocol.TLS_V10.toString().equalsIgnoreCase(tlsProtocol)
                    || SSLProtocol.TLS_V11.toString().equalsIgnoreCase(tlsProtocol)) {
                String warningMsg = tlsProtocol
                        + " was negotiated. Please update server and client to use TLSv1.2 at minimum.";
                logger.warning(warningMsg);
                con.addWarning(warningMsg);
            }

            if (logger.isLoggable(Level.FINER))
                logger.finer(toString() + " SSL enabled");
        } catch (Exception e) {
            // Log the original exception and its source at FINER level
            if (logger.isLoggable(Level.FINER))
                logger.log(Level.FINER, e.getMessage(), e);

            // If enabling SSL fails, the following information may help diagnose the problem.
            // Do not use Level INFO or above which is sent to standard output/error streams.
            // This is because due to an intermittent TLS 1.2 connection issue, we will be retrying the connection and
            // do not want to print this message in console.
            if (logger.isLoggable(Level.FINER))
                logger.log(Level.FINER, "java.security path: " + JAVA_SECURITY + "\n" + "Security providers: "
                        + Arrays.asList(Security.getProviders()) + "\n"
                        + ((null != sslContextProvider) ? ("SSLContext provider info: " + sslContextProvider.getInfo()
                                + "\n" + "SSLContext provider services:\n" + sslContextProvider.getServices() + "\n")
                                                        : "")
                        + ((null != tmfProvider) ? ("TrustManagerFactory provider info: " + tmfProvider.getInfo()
                                + "\n") : "")
                        + ((null != tmfDefaultAlgorithm) ? ("TrustManagerFactory default algorithm: "
                                + tmfDefaultAlgorithm + "\n") : "")
                        + ((null != ksProvider) ? ("KeyStore provider info: " + ksProvider.getInfo() + "\n") : "")
                        + "java.ext.dirs: " + System.getProperty("java.ext.dirs"));
            // Retrieve the localized error message if possible.
            String localizedMessage = e.getLocalizedMessage();
            String errMsg = (localizedMessage != null) ? localizedMessage : e.getMessage();
            /*
             * Retrieve the error message of the cause too because actual error message can be wrapped into a different
             * message when re-thrown from underlying InputStream.
             */
            String causeErrMsg = null;
            Throwable cause = e.getCause();
            if (cause != null) {
                String causeLocalizedMessage = cause.getLocalizedMessage();
                causeErrMsg = (causeLocalizedMessage != null) ? causeLocalizedMessage : cause.getMessage();
            }

            MessageFormat form = new MessageFormat(SQLServerException.getErrString("R_sslFailed"));
            Object[] msgArgs = {errMsg};

            /*
             * The error message may have a connection id appended to it. Extract the message only for comparison. This
             * client connection id is appended in method checkAndAppendClientConnId().
             */
            if (errMsg != null && errMsg.contains(SQLServerException.LOG_CLIENT_CONNECTION_ID_PREFIX)) {
                errMsg = errMsg.substring(0, errMsg.indexOf(SQLServerException.LOG_CLIENT_CONNECTION_ID_PREFIX));
            }

            if (causeErrMsg != null && causeErrMsg.contains(SQLServerException.LOG_CLIENT_CONNECTION_ID_PREFIX)) {
                causeErrMsg = causeErrMsg.substring(0,
                        causeErrMsg.indexOf(SQLServerException.LOG_CLIENT_CONNECTION_ID_PREFIX));
            }

            // Isolate the TLS1.2 intermittent connection error.
            if (e instanceof IOException && (SSLHandhsakeState.SSL_HANDHSAKE_STARTED == handshakeState)
                    && (SQLServerException.getErrString("R_truncatedServerResponse").equals(errMsg)
                            || SQLServerException.getErrString("R_truncatedServerResponse").equals(causeErrMsg))) {
                con.terminate(SQLServerException.DRIVER_ERROR_INTERMITTENT_TLS_FAILED, form.format(msgArgs), e);
            } else {
                con.terminate(SQLServerException.DRIVER_ERROR_SSL_FAILED, form.format(msgArgs), e);
            }
        }
    }

    /**
     * Validate FIPS if fips set as true
     * 
     * Valid FIPS settings:
     * <LI>Encrypt should be true
     * <LI>trustServerCertificate should be false
     * <LI>if certificate is not installed TrustStoreType should be present.
     * 
     * @param trustStoreType
     * @param trustStoreFileName
     * @throws SQLServerException
     * @since 6.1.4
     */
    private void validateFips(final String trustStoreType, final String trustStoreFileName) throws SQLServerException {
        boolean isValid = false;
        boolean isEncryptOn;
        boolean isValidTrustStoreType;
        boolean isValidTrustStore;
        boolean isTrustServerCertificate;

        String strError = SQLServerException.getErrString("R_invalidFipsConfig");

        isEncryptOn = (TDS.ENCRYPT_ON == con.getRequestedEncryptionLevel());

        isValidTrustStoreType = !StringUtils.isEmpty(trustStoreType);
        isValidTrustStore = !StringUtils.isEmpty(trustStoreFileName);
        isTrustServerCertificate = con.trustServerCertificate();

        if (isEncryptOn && !isTrustServerCertificate) {
            isValid = true;
            if (isValidTrustStore && !isValidTrustStoreType) {
                // In case of valid trust store we need to check TrustStoreType.
                isValid = false;
                if (logger.isLoggable(Level.FINER))
                    logger.finer(toString() + "TrustStoreType is required alongside with TrustStore.");
            }
        }

        if (!isValid) {
            throw new SQLServerException(strError, null, 0, null);
        }

    }

    private final static String SEPARATOR = System.getProperty("file.separator");
    private final static String JAVA_HOME = System.getProperty("java.home");
    private final static String JAVA_SECURITY = JAVA_HOME + SEPARATOR + "lib" + SEPARATOR + "security";
    private final static String JSSECACERTS = JAVA_SECURITY + SEPARATOR + "jssecacerts";
    private final static String CACERTS = JAVA_SECURITY + SEPARATOR + "cacerts";

    /**
     * Loads the contents of a trust store into an InputStream.
     *
     * When a location to a trust store is specified, this method attempts to load that store. Otherwise, it looks for
     * and attempts to load the default trust store using essentially the same logic (outlined in the JSSE Reference
     * Guide) as the default X.509 TrustManagerFactory.
     *
     * @return an InputStream containing the contents of the loaded trust store
     * @return null if the trust store cannot be loaded.
     *
     *         Note: It is by design that this function returns null when the trust store cannot be loaded rather than
     *         throwing an exception. The reason is that KeyStore.load, which uses the returned InputStream, interprets
     *         a null InputStream to mean that there are no trusted certificates, which mirrors the behavior of the
     *         default (no trust store, no password specified) path.
     */
    final InputStream loadTrustStore(String trustStoreFileName) {
        FileInputStream is = null;

        // First case: Trust store filename was specified
        if (null != trustStoreFileName) {
            try {
                if (logger.isLoggable(Level.FINEST))
                    logger.finest(toString() + " Opening specified trust store: " + trustStoreFileName);

                is = new FileInputStream(trustStoreFileName);
            } catch (FileNotFoundException e) {
                if (logger.isLoggable(Level.FINE))
                    logger.fine(toString() + " Trust store not found: " + e.getMessage());

                // If the trustStoreFileName connection property is set, but the file is not found,
                // then treat it as if the file was empty so that the TrustManager reports
                // that no certificate is found.
            }
        }

        // Second case: Trust store filename derived from javax.net.ssl.trustStore system property
        else if (null != (trustStoreFileName = System.getProperty("javax.net.ssl.trustStore"))) {
            try {
                if (logger.isLoggable(Level.FINEST))
                    logger.finest(toString() + " Opening default trust store (from javax.net.ssl.trustStore): "
                            + trustStoreFileName);

                is = new FileInputStream(trustStoreFileName);
            } catch (FileNotFoundException e) {
                if (logger.isLoggable(Level.FINE))
                    logger.fine(toString() + " Trust store not found: " + e.getMessage());

                // If the javax.net.ssl.trustStore property is set, but the file is not found,
                // then treat it as if the file was empty so that the TrustManager reports
                // that no certificate is found.
            }
        }

        // Third case: No trust store specified and no system property set. Use jssecerts/cacerts.
        else {
            try {
                if (logger.isLoggable(Level.FINEST))
                    logger.finest(toString() + " Opening default trust store: " + JSSECACERTS);

                is = new FileInputStream(JSSECACERTS);
            } catch (FileNotFoundException e) {
                if (logger.isLoggable(Level.FINE))
                    logger.fine(toString() + " Trust store not found: " + e.getMessage());
            }

            // No jssecerts. Try again with cacerts...
            if (null == is) {
                try {
                    if (logger.isLoggable(Level.FINEST))
                        logger.finest(toString() + " Opening default trust store: " + CACERTS);

                    is = new FileInputStream(CACERTS);
                } catch (FileNotFoundException e) {
                    if (logger.isLoggable(Level.FINE))
                        logger.fine(toString() + " Trust store not found: " + e.getMessage());

                    // No jssecerts or cacerts. Treat it as if the trust store is empty so that
                    // the TrustManager reports that no certificate is found.
                }
            }
        }

        return is;
    }

    final int read(byte[] data, int offset, int length) throws SQLServerException {
        try {
            return inputStream.read(data, offset, length);
        } catch (IOException e) {
            if (logger.isLoggable(Level.FINE))
                logger.fine(toString() + " read failed:" + e.getMessage());

            if (e instanceof SocketTimeoutException) {
                con.terminate(SQLServerException.ERROR_SOCKET_TIMEOUT, e.getMessage(), e);
            } else {
                con.terminate(SQLServerException.DRIVER_ERROR_IO_FAILED, e.getMessage(), e);
            }

            return 0; // Keep the compiler happy.
        }
    }

    final void write(byte[] data, int offset, int length) throws SQLServerException {
        try {
            outputStream.write(data, offset, length);
        } catch (IOException e) {
            if (logger.isLoggable(Level.FINER))
                logger.finer(toString() + " write failed:" + e.getMessage());

            con.terminate(SQLServerException.DRIVER_ERROR_IO_FAILED, e.getMessage(), e);
        }
    }

    final void flush() throws SQLServerException {
        try {
            outputStream.flush();
        } catch (IOException e) {
            if (logger.isLoggable(Level.FINER))
                logger.finer(toString() + " flush failed:" + e.getMessage());

            con.terminate(SQLServerException.DRIVER_ERROR_IO_FAILED, e.getMessage(), e);
        }
    }

    final void close() {
        if (null != sslSocket)
            disableSSL();

        if (null != inputStream) {
            if (logger.isLoggable(Level.FINEST))
                logger.finest(this.toString() + ": Closing inputStream...");

            try {
                inputStream.close();
            } catch (IOException e) {
                if (logger.isLoggable(Level.FINE))
                    logger.log(Level.FINE, this.toString() + ": Ignored error closing inputStream", e);
            }
        }

        if (null != outputStream) {
            if (logger.isLoggable(Level.FINEST))
                logger.finest(this.toString() + ": Closing outputStream...");

            try {
                outputStream.close();
            } catch (IOException e) {
                if (logger.isLoggable(Level.FINE))
                    logger.log(Level.FINE, this.toString() + ": Ignored error closing outputStream", e);
            }
        }

        if (null != tcpSocket) {
            if (logger.isLoggable(Level.FINER))
                logger.finer(this.toString() + ": Closing TCP socket...");

            try {
                tcpSocket.close();
            } catch (IOException e) {
                if (logger.isLoggable(Level.FINE))
                    logger.log(Level.FINE, this.toString() + ": Ignored error closing socket", e);
            }
        }
    }

    /**
     * Logs TDS packet data to the com.microsoft.sqlserver.jdbc.TDS.DATA logger
     *
     * @param data
     *        the buffer containing the TDS packet payload data to log
     * @param nStartOffset
     *        offset into the above buffer from where to start logging
     * @param nLength
     *        length (in bytes) of payload
     * @param messageDetail
     *        other loggable details about the payload
     */
    /* L0 */ void logPacket(byte data[], int nStartOffset, int nLength, String messageDetail) {
        assert 0 <= nLength && nLength <= data.length;
        assert 0 <= nStartOffset && nStartOffset <= data.length;

        final char hexChars[] = {'0', '1', '2', '3', '4', '5', '6', '7', '8', '9', 'A', 'B', 'C', 'D', 'E', 'F'};

        final char printableChars[] = {'.', '.', '.', '.', '.', '.', '.', '.', '.', '.', '.', '.', '.', '.', '.', '.',
                '.', '.', '.', '.', '.', '.', '.', '.', '.', '.', '.', '.', '.', '.', '.', '.', ' ', '!', '\"', '#',
                '$', '%', '&', '\'', '(', ')', '*', '+', ',', '-', '.', '/', '0', '1', '2', '3', '4', '5', '6', '7',
                '8', '9', ':', ';', '<', '=', '>', '?', '@', 'A', 'B', 'C', 'D', 'E', 'F', 'G', 'H', 'I', 'J', 'K', 'L',
                'M', 'N', 'O', 'P', 'Q', 'R', 'S', 'T', 'U', 'V', 'W', 'X', 'Y', 'Z', '[', '\\', ']', '^', '_', '`',
                'a', 'b', 'c', 'd', 'e', 'f', 'g', 'h', 'i', 'j', 'k', 'l', 'm', 'n', 'o', 'p', 'q', 'r', 's', 't', 'u',
                'v', 'w', 'x', 'y', 'z', '{', '|', '}', '~', '.', '.', '.', '.', '.', '.', '.', '.', '.', '.', '.', '.',
                '.', '.', '.', '.', '.', '.', '.', '.', '.', '.', '.', '.', '.', '.', '.', '.', '.', '.', '.', '.', '.',
                '.', '.', '.', '.', '.', '.', '.', '.', '.', '.', '.', '.', '.', '.', '.', '.', '.', '.', '.', '.', '.',
                '.', '.', '.', '.', '.', '.', '.', '.', '.', '.', '.', '.', '.', '.', '.', '.', '.', '.', '.', '.', '.',
                '.', '.', '.', '.', '.', '.', '.', '.', '.', '.', '.', '.', '.', '.', '.', '.', '.', '.', '.', '.', '.',
                '.', '.', '.', '.', '.', '.', '.', '.', '.', '.', '.', '.', '.', '.', '.', '.', '.', '.', '.', '.', '.',
                '.', '.', '.', '.', '.', '.', '.', '.', '.', '.', '.', '.'};

        // Log message body lines have this form:
        //
        // "XX XX XX XX XX XX XX XX XX XX XX XX XX XX XX XX ................"
        // 012345678911111111112222222222333333333344444444445555555555666666
        // 01234567890123456789012345678901234567890123456789012345
        //
        final char lineTemplate[] = {' ', ' ', ' ', ' ', ' ', ' ', ' ', ' ', ' ', ' ', ' ', ' ', ' ', ' ', ' ', ' ',
                ' ', ' ', ' ', ' ', ' ', ' ', ' ', ' ', ' ', ' ', ' ', ' ', ' ', ' ', ' ', ' ', ' ', ' ', ' ', ' ', ' ',
                ' ', ' ', ' ', ' ', ' ', ' ', ' ', ' ', ' ', ' ', ' ',

                ' ', ' ',

                '.', '.', '.', '.', '.', '.', '.', '.', '.', '.', '.', '.', '.', '.', '.', '.'};

        char logLine[] = new char[lineTemplate.length];
        System.arraycopy(lineTemplate, 0, logLine, 0, lineTemplate.length);

        // Logging builds up a string buffer for the entire log trace
        // before writing it out. So use an initial size large enough
        // that the buffer doesn't have to resize itself.
        StringBuilder logMsg = new StringBuilder(messageDetail.length() + // Message detail
                4 * nLength + // 2-digit hex + space + ASCII, per byte
                4 * (1 + nLength / 16) + // 2 extra spaces + CR/LF, per line (16 bytes per line)
                80); // Extra fluff: IP:Port, Connection #, SPID, ...

        // Format the headline like so:
        // /157.55.121.182:2983 Connection 1, SPID 53, Message info here ...
        //
        // Note: the log formatter itself timestamps what we write so we don't have
        // to do it again here.
        logMsg.append(tcpSocket.getLocalAddress().toString()).append(":").append(tcpSocket.getLocalPort())
                .append(" SPID:").append(spid).append(" ").append(messageDetail).append("\r\n");

        // Fill in the body of the log message, line by line, 16 bytes per line.
        int nBytesLogged = 0;
        int nBytesThisLine;
        while (true) {
            // Fill up the line with as many bytes as we can (up to 16 bytes)
            for (nBytesThisLine = 0; nBytesThisLine < 16 && nBytesLogged < nLength; nBytesThisLine++, nBytesLogged++) {
                int nUnsignedByteVal = (data[nStartOffset + nBytesLogged] + 256) % 256;
                logLine[3 * nBytesThisLine] = hexChars[nUnsignedByteVal / 16];
                logLine[3 * nBytesThisLine + 1] = hexChars[nUnsignedByteVal % 16];
                logLine[50 + nBytesThisLine] = printableChars[nUnsignedByteVal];
            }

            // Pad out the remainder with whitespace
            for (int nBytesJustified = nBytesThisLine; nBytesJustified < 16; nBytesJustified++) {
                logLine[3 * nBytesJustified] = ' ';
                logLine[3 * nBytesJustified + 1] = ' ';
            }

            logMsg.append(logLine, 0, 50 + nBytesThisLine);
            if (nBytesLogged == nLength)
                break;

            logMsg.append("\r\n");
        }

        if (packetLogger.isLoggable(Level.FINEST)) {
            packetLogger.finest(logMsg.toString());
        }
    }

    /**
     * Get the current socket SO_TIMEOUT value.
     *
     * @return the current socket timeout value
     * @throws IOException
     *         thrown if the socket timeout cannot be read
     */
    final int getNetworkTimeout() throws IOException {
        return tcpSocket.getSoTimeout();
    }

    /**
     * Set the socket SO_TIMEOUT value.
     *
     * @param timeout
     *        the socket timeout in milliseconds
     * @throws IOException
     *         thrown if the socket timeout cannot be set
     */
    final void setNetworkTimeout(int timeout) throws IOException {
        tcpSocket.setSoTimeout(timeout);
    }
}


/**
 * SocketFinder is used to find a server socket to which a connection can be made. This class abstracts the logic of
 * finding a socket from TDSChannel class.
 * 
 * In the case when useParallel is set to true, this is achieved by trying to make parallel connections to multiple IP
 * addresses. This class is responsible for spawning multiple threads and keeping track of the search result and the
 * connected socket or exception to be thrown.
 * 
 * In the case where multiSubnetFailover is false, we try our old logic of trying to connect to the first ip address
 * 
 * Typical usage of this class is SocketFinder sf = new SocketFinder(traceId, conn); Socket = sf.getSocket(hostName,
 * port, timeout);
 */
final class SocketFinder {
    /**
     * Indicates the result of a search
     */
    enum Result {
        UNKNOWN, // search is still in progress
        SUCCESS, // found a socket
        FAILURE// failed in finding a socket
    }

    // Thread pool - the values in the constructor are chosen based on the
    // explanation given in design_connection_director_multisubnet.doc
    private static final ThreadPoolExecutor threadPoolExecutor = new ThreadPoolExecutor(0, Integer.MAX_VALUE, 5,
            TimeUnit.SECONDS, new SynchronousQueue<Runnable>());

    // When parallel connections are to be used, use minimum timeout slice of 1500 milliseconds.
    private static final int minTimeoutForParallelConnections = 1500;

    // lock used for synchronization while updating
    // data within a socketFinder object
    private final Object socketFinderlock = new Object();

    // lock on which the parent thread would wait
    // after spawning threads.
    private final Object parentThreadLock = new Object();

    // indicates whether the socketFinder has succeeded or failed
    // in finding a socket or is still trying to find a socket
    private volatile Result result = Result.UNKNOWN;

    // total no of socket connector threads
    // spawned by a socketFinder object
    private int noOfSpawnedThreads = 0;

    // no of threads that finished their socket connection
    // attempts and notified socketFinder about their result
    private int noOfThreadsThatNotified = 0;

    // If a valid connected socket is found, this value would be non-null,
    // else this would be null
    private volatile Socket selectedSocket = null;

    // This would be one of the exceptions returned by the
    // socketConnector threads
    private volatile IOException selectedException = null;

    // Logging variables
    private static final Logger logger = Logger.getLogger("com.microsoft.sqlserver.jdbc.internals.SocketFinder");
    private final String traceID;

    // maximum number of IP Addresses supported
    private static final int ipAddressLimit = 64;

    // necessary for raising exceptions so that the connection pool can be notified
    private final SQLServerConnection conn;

    /**
     * Constructs a new SocketFinder object with appropriate traceId
     * 
     * @param callerTraceID
     *        traceID of the caller
     * @param sqlServerConnection
     *        the SQLServer connection
     */
    SocketFinder(String callerTraceID, SQLServerConnection sqlServerConnection) {
        traceID = "SocketFinder(" + callerTraceID + ")";
        conn = sqlServerConnection;
    }

    /**
     * Used to find a socket to which a connection can be made
     * 
     * @param hostName
     * @param portNumber
     * @param timeoutInMilliSeconds
     * @return connected socket
     * @throws IOException
     */
    Socket findSocket(String hostName, int portNumber, int timeoutInMilliSeconds, boolean useParallel, boolean useTnir,
            boolean isTnirFirstAttempt, int timeoutInMilliSecondsForFullTimeout) throws SQLServerException {
        assert timeoutInMilliSeconds != 0 : "The driver does not allow a time out of 0";

        try {
            InetAddress[] inetAddrs = null;

            if (!useParallel) {
                // MSF is false. TNIR could be true or false. DBMirroring could be true or false.
                // For TNIR first attempt, we should do existing behavior including how host name is resolved.
                if (useTnir && isTnirFirstAttempt) {
                    return getDefaultSocket(hostName, portNumber, SQLServerConnection.TnirFirstAttemptTimeoutMs);
                } else if (!useTnir) {
                    return getDefaultSocket(hostName, portNumber, timeoutInMilliSeconds);
                }
            }

            // inetAddrs is only used if useParallel is true or TNIR is true. Skip resolving address if that's not the
            // case.
            if (useParallel || useTnir) {
                // Ignore TNIR if host resolves to more than 64 IPs. Make sure we are using original timeout for this.
                inetAddrs = InetAddress.getAllByName(hostName);

                if ((useTnir) && (inetAddrs.length > ipAddressLimit)) {
                    useTnir = false;
                    timeoutInMilliSeconds = timeoutInMilliSecondsForFullTimeout;
                }
            }

            // Code reaches here only if MSF = true or (TNIR = true and not TNIR first attempt)

            if (logger.isLoggable(Level.FINER)) {
                StringBuilder loggingString = new StringBuilder(this.toString());
                loggingString.append(" Total no of InetAddresses: ");
                loggingString.append(inetAddrs.length);
                loggingString.append(". They are: ");

                for (InetAddress inetAddr : inetAddrs) {
                    loggingString.append(inetAddr.toString()).append(";");
                }

                logger.finer(loggingString.toString());
            }

            if (inetAddrs.length > ipAddressLimit) {
                MessageFormat form = new MessageFormat(
                        SQLServerException.getErrString("R_ipAddressLimitWithMultiSubnetFailover"));
                Object[] msgArgs = {Integer.toString(ipAddressLimit)};
                String errorStr = form.format(msgArgs);
                // we do not want any retry to happen here. So, terminate the connection
                // as the config is unsupported.
                conn.terminate(SQLServerException.DRIVER_ERROR_UNSUPPORTED_CONFIG, errorStr);
            }

            if (inetAddrs.length == 1) {
                // Single address so do not start any threads
                return getConnectedSocket(inetAddrs[0], portNumber, timeoutInMilliSeconds);
            }
            timeoutInMilliSeconds = Math.max(timeoutInMilliSeconds, minTimeoutForParallelConnections);
            if (Util.isIBM()) {
                if (logger.isLoggable(Level.FINER)) {
                    logger.finer(this.toString() + "Using Java NIO with timeout:" + timeoutInMilliSeconds);
                }
                findSocketUsingJavaNIO(inetAddrs, portNumber, timeoutInMilliSeconds);
            } else {
                if (logger.isLoggable(Level.FINER)) {
                    logger.finer(this.toString() + "Using Threading with timeout:" + timeoutInMilliSeconds);
                }
                findSocketUsingThreading(inetAddrs, portNumber, timeoutInMilliSeconds);
            }

            // If the thread continued execution due to timeout, the result may not be known.
            // In that case, update the result to failure. Note that this case is possible
            // for both IPv4 and IPv6.
            // Using double-checked locking for performance reasons.
            if (result.equals(Result.UNKNOWN)) {
                synchronized (socketFinderlock) {
                    if (result.equals(Result.UNKNOWN)) {
                        result = Result.FAILURE;
                        if (logger.isLoggable(Level.FINER)) {
                            logger.finer(this.toString() + " The parent thread updated the result to failure");
                        }
                    }
                }
            }

            // After we reach this point, there is no need for synchronization any more.
            // Because, the result would be known(success/failure).
            // And no threads would update SocketFinder
            // as their function calls would now be no-ops.
            if (result.equals(Result.FAILURE)) {
                if (selectedException == null) {
                    if (logger.isLoggable(Level.FINER)) {
                        logger.finer(this.toString()
                                + " There is no selectedException. The wait calls timed out before any connect call returned or timed out.");
                    }
                    String message = SQLServerException.getErrString("R_connectionTimedOut");
                    selectedException = new IOException(message);
                }
                throw selectedException;
            }

        } catch (InterruptedException ex) {
            // re-interrupt the current thread, in order to restore the thread's interrupt status.
            Thread.currentThread().interrupt();

            close(selectedSocket);
            SQLServerException.ConvertConnectExceptionToSQLServerException(hostName, portNumber, conn, ex);
        } catch (IOException ex) {
            close(selectedSocket);
            // The code below has been moved from connectHelper.
            // If we do not move it, the functions open(caller of findSocket)
            // and findSocket will have to
            // declare both IOException and SQLServerException in the throws clause
            // as we throw custom SQLServerExceptions(eg:IPAddressLimit, wrapping other exceptions
            // like interruptedException) in findSocket.
            // That would be a bit awkward, because connecthelper(the caller of open)
            // just wraps IOException into SQLServerException and throws SQLServerException.
            // Instead, it would be good to wrap all exceptions at one place - Right here, their origin.
            SQLServerException.ConvertConnectExceptionToSQLServerException(hostName, portNumber, conn, ex);

        }

        assert result.equals(Result.SUCCESS);
        assert selectedSocket != null : "Bug in code. Selected Socket cannot be null here.";

        return selectedSocket;
    }

    /**
     * This function uses java NIO to connect to all the addresses in inetAddrs with in a specified timeout. If it
     * succeeds in connecting, it closes all the other open sockets and updates the result to success.
     * 
     * @param inetAddrs
     *        the array of inetAddress to which connection should be made
     * @param portNumber
     *        the port number at which connection should be made
     * @param timeoutInMilliSeconds
     * @throws IOException
     */
    private void findSocketUsingJavaNIO(InetAddress[] inetAddrs, int portNumber,
            int timeoutInMilliSeconds) throws IOException {
        // The driver does not allow a time out of zero.
        // Also, the unit of time the user can specify in the driver is seconds.
        // So, even if the user specifies 1 second(least value), the least possible
        // value that can come here as timeoutInMilliSeconds is 500 milliseconds.
        assert timeoutInMilliSeconds != 0 : "The timeout cannot be zero";
        assert inetAddrs.length != 0 : "Number of inetAddresses should not be zero in this function";

        Selector selector = null;
        LinkedList<SocketChannel> socketChannels = new LinkedList<>();
        SocketChannel selectedChannel = null;

        try {
            selector = Selector.open();

            for (InetAddress inetAddr : inetAddrs) {
                SocketChannel sChannel = SocketChannel.open();
                socketChannels.add(sChannel);

                // make the channel non-blocking
                sChannel.configureBlocking(false);

                // register the channel for connect event
                @SuppressWarnings("unused")
                int ops = SelectionKey.OP_CONNECT;
                SelectionKey key = sChannel.register(selector, ops);

                sChannel.connect(new InetSocketAddress(inetAddr, portNumber));

                if (logger.isLoggable(Level.FINER))
                    logger.finer(this.toString() + " initiated connection to address: " + inetAddr + ", portNumber: "
                            + portNumber);
            }

            long timerNow = System.currentTimeMillis();
            long timerExpire = timerNow + timeoutInMilliSeconds;

            // Denotes the no of channels that still need to processed
            int noOfOutstandingChannels = inetAddrs.length;

            while (true) {
                long timeRemaining = timerExpire - timerNow;
                // if the timeout expired or a channel is selected or there are no more channels left to processes
                if ((timeRemaining <= 0) || (selectedChannel != null) || (noOfOutstandingChannels <= 0))
                    break;

                // denotes the no of channels that are ready to be processed. i.e. they are either connected
                // or encountered an exception while trying to connect
                int readyChannels = selector.select(timeRemaining);

                if (logger.isLoggable(Level.FINER))
                    logger.finer(this.toString() + " no of channels ready: " + readyChannels);

                // There are no real time guarantees on the time out of the select API used above.
                // This check is necessary
                // a) to guard against cases where the select returns faster than expected.
                // b) for cases where no channels could connect with in the time out
                if (readyChannels != 0) {
                    Set<SelectionKey> selectedKeys = selector.selectedKeys();
                    Iterator<SelectionKey> keyIterator = selectedKeys.iterator();

                    while (keyIterator.hasNext()) {

                        SelectionKey key = keyIterator.next();
                        SocketChannel ch = (SocketChannel) key.channel();

                        if (logger.isLoggable(Level.FINER))
                            logger.finer(this.toString() + " processing the channel :" + ch);// this traces the IP by
                                                                                             // default

                        boolean connected = false;
                        try {
                            connected = ch.finishConnect();

                            // ch.finishConnect should either return true or throw an exception
                            // as we have subscribed for OP_CONNECT.
                            assert connected : "finishConnect on channel:" + ch + " cannot be false";

                            selectedChannel = ch;

                            if (logger.isLoggable(Level.FINER))
                                logger.finer(this.toString() + " selected the channel :" + selectedChannel);

                            break;
                        } catch (IOException ex) {
                            if (logger.isLoggable(Level.FINER))
                                logger.finer(this.toString() + " the exception: " + ex.getClass() + " with message: "
                                        + ex.getMessage() + " occurred while processing the channel: " + ch);
                            updateSelectedException(ex, this.toString());
                            // close the channel pro-actively so that we do not
                            // rely to network resources
                            ch.close();
                        }

                        // unregister the key and remove from the selector's selectedKeys
                        key.cancel();
                        keyIterator.remove();
                        noOfOutstandingChannels--;
                    }
                }

                timerNow = System.currentTimeMillis();
            }
        } catch (IOException ex) {
            // in case of an exception, close the selected channel.
            // All other channels will be closed in the finally block,
            // as they need to be closed irrespective of a success/failure
            close(selectedChannel);
            throw ex;
        } finally {
            // close the selector
            // As per java docs, on selector.close(), any uncancelled keys still
            // associated with this
            // selector are invalidated, their channels are deregistered, and any other
            // resources associated with this selector are released.
            // So, its not necessary to cancel each key again
            close(selector);

            // Close all channels except the selected one.
            // As we close channels pro-actively in the try block,
            // its possible that we close a channel twice.
            // Closing a channel second time is a no-op.
            // This code is should be in the finally block to guard against cases where
            // we pre-maturely exit try block due to an exception in selector or other places.
            for (SocketChannel s : socketChannels) {
                if (s != selectedChannel) {
                    close(s);
                }
            }
        }

        // if a channel was selected, make the necessary updates
        if (selectedChannel != null) {
            // Note that this must be done after selector is closed. Otherwise,
            // we would get an illegalBlockingMode exception at run time.
            selectedChannel.configureBlocking(true);
            selectedSocket = selectedChannel.socket();

            result = Result.SUCCESS;
        }
    }

    private SocketFactory socketFactory = null;

    private SocketFactory getSocketFactory() throws IOException {
        if (socketFactory == null) {
            String socketFactoryClass = conn.getSocketFactoryClass();
            if (socketFactoryClass == null) {
                socketFactory = SocketFactory.getDefault();
            } else {
                String socketFactoryConstructorArg = conn.getSocketFactoryConstructorArg();
                try {
                    Object[] msgArgs = {"socketFactoryClass", "javax.net.SocketFactory"};
                    socketFactory = Util.newInstance(SocketFactory.class, socketFactoryClass,
                            socketFactoryConstructorArg, msgArgs);
                } catch (RuntimeException e) {
                    throw e;
                } catch (Exception e) {
                    throw new IOException(e);
                }
            }
        }
        return socketFactory;
    }

    // This method contains the old logic of connecting to
    // a socket of one of the IPs corresponding to a given host name.
    // In the old code below, the logic around 0 timeout has been removed as
    // 0 timeout is not allowed. The code has been re-factored so that the logic
    // is common for hostName or InetAddress.
    private Socket getDefaultSocket(String hostName, int portNumber, int timeoutInMilliSeconds) throws IOException {
        // Open the socket, with or without a timeout, throwing an UnknownHostException
        // if there is a failure to resolve the host name to an InetSocketAddress.
        //
        // Note that Socket(host, port) throws an UnknownHostException if the host name
        // cannot be resolved, but that InetSocketAddress(host, port) does not - it sets
        // the returned InetSocketAddress as unresolved.
        InetSocketAddress addr = new InetSocketAddress(hostName, portNumber);
        if (addr.isUnresolved()) {
            if (logger.isLoggable(Level.FINER)) {
                logger.finer(this.toString() + "Failed to resolve host name: " + hostName
                        + ". Using IP address from DNS cache.");
            }
            InetSocketAddress cacheEntry = SQLServerConnection.getDNSEntry(hostName);
            addr = (null != cacheEntry) ? cacheEntry : addr;
        }
        return getConnectedSocket(addr, timeoutInMilliSeconds);
    }

    private Socket getConnectedSocket(InetAddress inetAddr, int portNumber,
            int timeoutInMilliSeconds) throws IOException {
        InetSocketAddress addr = new InetSocketAddress(inetAddr, portNumber);
        return getConnectedSocket(addr, timeoutInMilliSeconds);
    }

    private Socket getConnectedSocket(InetSocketAddress addr, int timeoutInMilliSeconds) throws IOException {
        assert timeoutInMilliSeconds != 0 : "timeout cannot be zero";
        if (addr.isUnresolved())
            throw new java.net.UnknownHostException();
        selectedSocket = getSocketFactory().createSocket();
        selectedSocket.connect(addr, timeoutInMilliSeconds);
        return selectedSocket;
    }

    private void findSocketUsingThreading(InetAddress[] inetAddrs, int portNumber,
            int timeoutInMilliSeconds) throws IOException, InterruptedException {
        assert timeoutInMilliSeconds != 0 : "The timeout cannot be zero";

        assert inetAddrs.length != 0 : "Number of inetAddresses should not be zero in this function";

        LinkedList<Socket> sockets = new LinkedList<>();
        LinkedList<SocketConnector> socketConnectors = new LinkedList<>();

        try {

            // create a socket, inetSocketAddress and a corresponding socketConnector per inetAddress
            noOfSpawnedThreads = inetAddrs.length;
            for (InetAddress inetAddress : inetAddrs) {
                Socket s = getSocketFactory().createSocket();
                sockets.add(s);

                InetSocketAddress inetSocketAddress = new InetSocketAddress(inetAddress, portNumber);

                SocketConnector socketConnector = new SocketConnector(s, inetSocketAddress, timeoutInMilliSeconds,
                        this);
                socketConnectors.add(socketConnector);
            }

            // acquire parent lock and spawn all threads
            synchronized (parentThreadLock) {
                for (SocketConnector sc : socketConnectors) {
                    threadPoolExecutor.execute(sc);
                }

                long timerNow = System.currentTimeMillis();
                long timerExpire = timerNow + timeoutInMilliSeconds;

                // The below loop is to guard against the spurious wake up problem
                while (true) {
                    long timeRemaining = timerExpire - timerNow;

                    if (logger.isLoggable(Level.FINER)) {
                        logger.finer(this.toString() + " TimeRemaining:" + timeRemaining + "; Result:" + result
                                + "; Max. open thread count: " + threadPoolExecutor.getLargestPoolSize()
                                + "; Current open thread count:" + threadPoolExecutor.getActiveCount());
                    }

                    // if there is no time left or if the result is determined, break.
                    // Note that a dirty read of result is totally fine here.
                    // Since this thread holds the parentThreadLock, even if we do a dirty
                    // read here, the child thread, after updating the result, would not be
                    // able to call notify on the parentThreadLock
                    // (and thus finish execution) as it would be waiting on parentThreadLock
                    // held by this thread(the parent thread).
                    // So, this thread will wait again and then be notified by the childThread.
                    // On the other hand, if we try to take socketFinderLock here to avoid
                    // dirty read, we would introduce a dead lock due to the
                    // reverse order of locking in updateResult method.
                    if (timeRemaining <= 0 || (!result.equals(Result.UNKNOWN)))
                        break;

                    parentThreadLock.wait(timeRemaining);

                    if (logger.isLoggable(Level.FINER)) {
                        logger.finer(this.toString() + " The parent thread wokeup.");
                    }

                    timerNow = System.currentTimeMillis();
                }

            }

        } finally {
            // Close all sockets except the selected one.
            // As we close sockets pro-actively in the child threads,
            // its possible that we close a socket twice.
            // Closing a socket second time is a no-op.
            // If a child thread is waiting on the connect call on a socket s,
            // closing the socket s here ensures that an exception is thrown
            // in the child thread immediately. This mitigates the problem
            // of thread explosion by ensuring that unnecessary threads die
            // quickly without waiting for "min(timeOut, 21)" seconds
            for (Socket s : sockets) {
                if (s != selectedSocket) {
                    close(s);
                }
            }
        }

        if (selectedSocket != null) {
            result = Result.SUCCESS;
        }
    }

    /**
     * search result
     */
    Result getResult() {
        return result;
    }

    void close(Selector selector) {
        if (null != selector) {
            if (logger.isLoggable(Level.FINER))
                logger.finer(this.toString() + ": Closing Selector");

            try {
                selector.close();
            } catch (IOException e) {
                if (logger.isLoggable(Level.FINE))
                    logger.log(Level.FINE, this.toString() + ": Ignored the following error while closing Selector", e);
            }
        }
    }

    void close(Socket socket) {
        if (null != socket) {
            if (logger.isLoggable(Level.FINER))
                logger.finer(this.toString() + ": Closing TCP socket:" + socket);

            try {
                socket.close();
            } catch (IOException e) {
                if (logger.isLoggable(Level.FINE))
                    logger.log(Level.FINE, this.toString() + ": Ignored the following error while closing socket", e);
            }
        }
    }

    void close(SocketChannel socketChannel) {
        if (null != socketChannel) {
            if (logger.isLoggable(Level.FINER))
                logger.finer(this.toString() + ": Closing TCP socket channel:" + socketChannel);

            try {
                socketChannel.close();
            } catch (IOException e) {
                if (logger.isLoggable(Level.FINE))
                    logger.log(Level.FINE, this.toString() + "Ignored the following error while closing socketChannel",
                            e);
            }
        }
    }

    /**
     * Used by socketConnector threads to notify the socketFinder of their connection attempt result(a connected socket
     * or exception). It updates the result, socket and exception variables of socketFinder object. This method notifies
     * the parent thread if a socket is found or if all the spawned threads have notified. It also closes a socket if it
     * is not selected for use by socketFinder.
     * 
     * @param socket
     *        the SocketConnector's socket
     * @param exception
     *        Exception that occurred in socket connector thread
     * @param threadId
     *        Id of the calling Thread for diagnosis
     */
    void updateResult(Socket socket, IOException exception, String threadId) {
        if (result.equals(Result.UNKNOWN)) {
            if (logger.isLoggable(Level.FINER)) {
                logger.finer("The following child thread is waiting for socketFinderLock:" + threadId);
            }

            synchronized (socketFinderlock) {
                if (logger.isLoggable(Level.FINER)) {
                    logger.finer("The following child thread acquired socketFinderLock:" + threadId);
                }

                if (result.equals(Result.UNKNOWN)) {
                    // if the connection was successful and no socket has been
                    // selected yet
                    if (exception == null && selectedSocket == null) {
                        selectedSocket = socket;
                        result = Result.SUCCESS;
                        if (logger.isLoggable(Level.FINER)) {
                            logger.finer("The socket of the following thread has been chosen:" + threadId);
                        }
                    }

                    // if an exception occurred
                    if (exception != null) {
                        updateSelectedException(exception, threadId);
                    }
                }

                noOfThreadsThatNotified++;

                // if all threads notified, but the result is still unknown,
                // update the result to failure
                if ((noOfThreadsThatNotified >= noOfSpawnedThreads) && result.equals(Result.UNKNOWN)) {
                    result = Result.FAILURE;
                }

                if (!result.equals(Result.UNKNOWN)) {
                    // 1) Note that at any point of time, there is only one
                    // thread(parent/child thread) competing for parentThreadLock.
                    // 2) The only time where a child thread could be waiting on
                    // parentThreadLock is before the wait call in the parentThread
                    // 3) After the above happens, the parent thread waits to be
                    // notified on parentThreadLock. After being notified,
                    // it would be the ONLY thread competing for the lock.
                    // for the following reasons
                    // a) The parentThreadLock is taken while holding the socketFinderLock.
                    // So, all child threads, except one, block on socketFinderLock
                    // (not parentThreadLock)
                    // b) After parentThreadLock is notified by a child thread, the result
                    // would be known(Refer the double-checked locking done at the
                    // start of this method). So, all child threads would exit
                    // as no-ops and would never compete with parent thread
                    // for acquiring parentThreadLock
                    // 4) As the parent thread is the only thread that competes for the
                    // parentThreadLock, it need not wait to acquire the lock once it wakes
                    // up and gets scheduled.
                    // This results in better performance as it would close unnecessary
                    // sockets and thus help child threads die quickly.

                    if (logger.isLoggable(Level.FINER)) {
                        logger.finer("The following child thread is waiting for parentThreadLock:" + threadId);
                    }

                    synchronized (parentThreadLock) {
                        if (logger.isLoggable(Level.FINER)) {
                            logger.finer("The following child thread acquired parentThreadLock:" + threadId);
                        }

                        parentThreadLock.notifyAll();
                    }

                    if (logger.isLoggable(Level.FINER)) {
                        logger.finer(
                                "The following child thread released parentThreadLock and notified the parent thread:"
                                        + threadId);
                    }
                }
            }

            if (logger.isLoggable(Level.FINER)) {
                logger.finer("The following child thread released socketFinderLock:" + threadId);
            }
        }

    }

    /**
     * Updates the selectedException if
     * <p>
     * a) selectedException is null
     * <p>
     * b) ex is a non-socketTimeoutException and selectedException is a socketTimeoutException
     * <p>
     * If there are multiple exceptions, that are not related to socketTimeout the first non-socketTimeout exception is
     * picked. If all exceptions are related to socketTimeout, the first exception is picked. Note: This method is not
     * thread safe. The caller should ensure thread safety.
     * 
     * @param ex
     *        the IOException
     * @param traceId
     *        the traceId of the thread
     */
    public void updateSelectedException(IOException ex, String traceId) {
        boolean updatedException = false;
        if (selectedException == null
                || (!(ex instanceof SocketTimeoutException)) && (selectedException instanceof SocketTimeoutException)) {
            selectedException = ex;
            updatedException = true;
        }

        if (updatedException) {
            if (logger.isLoggable(Level.FINER)) {
                logger.finer("The selected exception is updated to the following: ExceptionType:" + ex.getClass()
                        + "; ExceptionMessage:" + ex.getMessage() + "; by the following thread:" + traceId);
            }
        }
    }

    /**
     * Used fof tracing
     * 
     * @return traceID string
     */
    public String toString() {
        return traceID;
    }
}


/**
 * This is used to connect a socket in a separate thread
 */
final class SocketConnector implements Runnable {
    // socket on which connection attempt would be made
    private final Socket socket;

    // the socketFinder associated with this connector
    private final SocketFinder socketFinder;

    // inetSocketAddress to connect to
    private final InetSocketAddress inetSocketAddress;

    // timeout in milliseconds
    private final int timeoutInMilliseconds;

    // Logging variables
    private static final Logger logger = Logger.getLogger("com.microsoft.sqlserver.jdbc.internals.SocketConnector");
    private final String traceID;

    // Id of the thread. used for diagnosis
    private final String threadID;

    // a counter used to give unique IDs to each connector thread.
    // this will have the id of the thread that was last created.
    private static long lastThreadID = 0;

    /**
     * Constructs a new SocketConnector object with the associated socket and socketFinder
     */
    SocketConnector(Socket socket, InetSocketAddress inetSocketAddress, int timeOutInMilliSeconds,
            SocketFinder socketFinder) {
        this.socket = socket;
        this.inetSocketAddress = inetSocketAddress;
        this.timeoutInMilliseconds = timeOutInMilliSeconds;
        this.socketFinder = socketFinder;
        this.threadID = Long.toString(nextThreadID());
        this.traceID = "SocketConnector:" + this.threadID + "(" + socketFinder.toString() + ")";
    }

    /**
     * If search for socket has not finished, this function tries to connect a socket(with a timeout) synchronously. It
     * further notifies the socketFinder the result of the connection attempt
     */
    public void run() {
        IOException exception = null;
        // Note that we do not need socketFinder lock here
        // as we update nothing in socketFinder based on the condition.
        // So, its perfectly fine to make a dirty read.
        SocketFinder.Result result = socketFinder.getResult();
        if (result.equals(SocketFinder.Result.UNKNOWN)) {
            try {
                if (logger.isLoggable(Level.FINER)) {
                    logger.finer(this.toString() + " connecting to InetSocketAddress:" + inetSocketAddress
                            + " with timeout:" + timeoutInMilliseconds);
                }

                socket.connect(inetSocketAddress, timeoutInMilliseconds);
            } catch (IOException ex) {
                if (logger.isLoggable(Level.FINER)) {
                    logger.finer(this.toString() + " exception:" + ex.getClass() + " with message:" + ex.getMessage()
                            + " occurred while connecting to InetSocketAddress:" + inetSocketAddress);
                }
                exception = ex;
            }

            socketFinder.updateResult(socket, exception, this.toString());
        }

    }

    /**
     * Used for tracing
     * 
     * @return traceID string
     */
    public String toString() {
        return traceID;
    }

    /**
     * Generates the next unique thread id.
     */
    private static synchronized long nextThreadID() {
        if (lastThreadID == Long.MAX_VALUE) {
            if (logger.isLoggable(Level.FINER))
                logger.finer("Resetting the Id count");
            lastThreadID = 1;
        } else {
            lastThreadID++;
        }
        return lastThreadID;
    }
}


/**
 * TDSWriter implements the client to server TDS data pipe.
 */
final class TDSWriter {
    private static Logger logger = Logger.getLogger("com.microsoft.sqlserver.jdbc.internals.TDS.Writer");
    private final String traceID;

    final public String toString() {
        return traceID;
    }

    private final TDSChannel tdsChannel;
    private final SQLServerConnection con;

    // Flag to indicate whether data written via writeXXX() calls
    // is loggable. Data is normally loggable. But sensitive
    // data, such as user credentials, should never be logged for
    // security reasons.
    private boolean dataIsLoggable = true;

    void setDataLoggable(boolean value) {
        dataIsLoggable = value;
    }

    SharedTimer getSharedTimer() throws SQLServerException {
        return con.getSharedTimer();
    }

    private TDSCommand command = null;

    // TDS message type (Query, RPC, DTC, etc.) sent at the beginning
    // of every TDS message header. Value is set when starting a new
    // TDS message of the specified type.
    private byte tdsMessageType;

    private volatile int sendResetConnection = 0;

    // Size (in bytes) of the TDS packets to/from the server.
    // This size is normally fixed for the life of the connection,
    // but it can change once after the logon packet because packet
    // size negotiation happens at logon time.
    private int currentPacketSize = 0;

    // Size of the TDS packet header, which is:
    // byte type
    // byte status
    // short length
    // short SPID
    // byte packet
    // byte window
    private final static int TDS_PACKET_HEADER_SIZE = 8;
    private final static byte[] placeholderHeader = new byte[TDS_PACKET_HEADER_SIZE];

    // Intermediate array used to convert typically "small" values such as fixed-length types
    // (byte, int, long, etc.) and Strings from their native form to bytes for sending to
    // the channel buffers.
    private byte valueBytes[] = new byte[256];

    // Monotonically increasing packet number associated with the current message
    private int packetNum = 0;

    // Bytes for sending decimal/numeric data
    private final static int BYTES4 = 4;
    private final static int BYTES8 = 8;
    private final static int BYTES12 = 12;
    private final static int BYTES16 = 16;
    public final static int BIGDECIMAL_MAX_LENGTH = 0x11;

    // is set to true when EOM is sent for the current message.
    // Note that this variable will never be accessed from multiple threads
    // simultaneously and so it need not be volatile
    private boolean isEOMSent = false;

    boolean isEOMSent() {
        return isEOMSent;
    }

    // Packet data buffers
    private ByteBuffer stagingBuffer;
    private ByteBuffer socketBuffer;
    private ByteBuffer logBuffer;

    private CryptoMetadata cryptoMeta = null;

    TDSWriter(TDSChannel tdsChannel, SQLServerConnection con) {
        this.tdsChannel = tdsChannel;
        this.con = con;
        traceID = "TDSWriter@" + Integer.toHexString(hashCode()) + " (" + con.toString() + ")";
    }

    // TDS message start/end operations

    void preparePacket() throws SQLServerException {
        if (tdsChannel.isLoggingPackets()) {
            Arrays.fill(logBuffer.array(), (byte) 0xFE);
            ((Buffer) logBuffer).clear();
        }

        // Write a placeholder packet header. This will be replaced
        // with the real packet header when the packet is flushed.
        writeBytes(placeholderHeader);
    }

    /**
     * Start a new TDS message.
     */
    void writeMessageHeader() throws SQLServerException {
        // TDS 7.2 & later:
        // Include ALL_Headers/MARS header in message's first packet
        // Note: The PKT_BULK message does not nees this ALL_HEADERS
        if ((TDS.PKT_QUERY == tdsMessageType || TDS.PKT_DTC == tdsMessageType || TDS.PKT_RPC == tdsMessageType)) {
            boolean includeTraceHeader = false;
            int totalHeaderLength = TDS.MESSAGE_HEADER_LENGTH;
            if (TDS.PKT_QUERY == tdsMessageType || TDS.PKT_RPC == tdsMessageType) {
                if (con.isDenaliOrLater() && Util.isActivityTraceOn()
                        && !ActivityCorrelator.getCurrent().isSentToServer()) {
                    includeTraceHeader = true;
                    totalHeaderLength += TDS.TRACE_HEADER_LENGTH;
                }
            }
            writeInt(totalHeaderLength); // allHeaders.TotalLength (DWORD)
            writeInt(TDS.MARS_HEADER_LENGTH); // MARS header length (DWORD)
            writeShort((short) 2); // allHeaders.HeaderType(MARS header) (USHORT)
            writeBytes(con.getTransactionDescriptor());
            writeInt(1); // marsHeader.OutstandingRequestCount
            if (includeTraceHeader) {
                writeInt(TDS.TRACE_HEADER_LENGTH); // trace header length (DWORD)
                writeTraceHeaderData();
                ActivityCorrelator.setCurrentActivityIdSentFlag(); // set the flag to indicate this ActivityId is sent
            }
        }
    }

    void writeTraceHeaderData() throws SQLServerException {
        ActivityId activityId = ActivityCorrelator.getCurrent();
        final byte[] actIdByteArray = Util.asGuidByteArray(activityId.getId());
        long seqNum = activityId.getSequence();
        writeShort(TDS.HEADERTYPE_TRACE); // trace header type
        writeBytes(actIdByteArray, 0, actIdByteArray.length); // guid part of ActivityId
        writeInt((int) seqNum); // sequence number of ActivityId

        if (logger.isLoggable(Level.FINER))
            logger.finer("Send Trace Header - ActivityID: " + activityId.toString());
    }

    /**
     * Convenience method to prepare the TDS channel for writing and start a new TDS message.
     *
     * @param command
     *        The TDS command
     * @param tdsMessageType
     *        The TDS message type (PKT_QUERY, PKT_RPC, etc.)
     */
    void startMessage(TDSCommand command, byte tdsMessageType) throws SQLServerException {
        this.command = command;
        this.tdsMessageType = tdsMessageType;
        this.packetNum = 0;
        this.isEOMSent = false;
        this.dataIsLoggable = true;

        // If the TDS packet size has changed since the last request
        // (which should really only happen after the login packet)
        // then allocate new buffers that are the correct size.
        int negotiatedPacketSize = con.getTDSPacketSize();
        if (currentPacketSize != negotiatedPacketSize) {
            socketBuffer = ByteBuffer.allocate(negotiatedPacketSize).order(ByteOrder.LITTLE_ENDIAN);
            stagingBuffer = ByteBuffer.allocate(negotiatedPacketSize).order(ByteOrder.LITTLE_ENDIAN);
            logBuffer = ByteBuffer.allocate(negotiatedPacketSize).order(ByteOrder.LITTLE_ENDIAN);
            currentPacketSize = negotiatedPacketSize;
        }

        ((Buffer) socketBuffer).position(((Buffer) socketBuffer).limit());
        ((Buffer) stagingBuffer).clear();

        preparePacket();
        writeMessageHeader();
    }

    final void endMessage() throws SQLServerException {
        if (logger.isLoggable(Level.FINEST))
            logger.finest(toString() + " Finishing TDS message");
        writePacket(TDS.STATUS_BIT_EOM);
    }

    // If a complete request has not been sent to the server,
    // the client MUST send the next packet with both ignore bit (0x02) and EOM bit (0x01)
    // set in the status to cancel the request.
    final boolean ignoreMessage() throws SQLServerException {
        if (packetNum > 0 || TDS.PKT_BULK == this.tdsMessageType) {
            assert !isEOMSent;

            if (logger.isLoggable(Level.FINER))
                logger.finest(toString() + " Finishing TDS message by sending ignore bit and end of message");
            writePacket(TDS.STATUS_BIT_EOM | TDS.STATUS_BIT_ATTENTION);
            return true;
        }
        return false;
    }

    final void resetPooledConnection() {
        if (logger.isLoggable(Level.FINEST))
            logger.finest(toString() + " resetPooledConnection");
        sendResetConnection = TDS.STATUS_BIT_RESET_CONN;
    }

    // Primitive write operations

    void writeByte(byte value) throws SQLServerException {
        if (stagingBuffer.remaining() >= 1) {
            stagingBuffer.put(value);
            if (tdsChannel.isLoggingPackets()) {
                if (dataIsLoggable)
                    logBuffer.put(value);
                else
                    ((Buffer) logBuffer).position(((Buffer) logBuffer).position() + 1);
            }
        } else {
            valueBytes[0] = value;
            writeWrappedBytes(valueBytes, 1);
        }
    }

    /**
     * writing sqlCollation information for sqlVariant type when sending character types.
     * 
     * @param variantType
     * @throws SQLServerException
     */
    void writeCollationForSqlVariant(SqlVariant variantType) throws SQLServerException {
        writeInt(variantType.getCollation().getCollationInfo());
        writeByte((byte) (variantType.getCollation().getCollationSortID() & 0xFF));
    }

    void writeChar(char value) throws SQLServerException {
        if (stagingBuffer.remaining() >= 2) {
            stagingBuffer.putChar(value);
            if (tdsChannel.isLoggingPackets()) {
                if (dataIsLoggable)
                    logBuffer.putChar(value);
                else
                    ((Buffer) logBuffer).position(((Buffer) logBuffer).position() + 2);
            }
        } else {
            Util.writeShort((short) value, valueBytes, 0);
            writeWrappedBytes(valueBytes, 2);
        }
    }

    void writeShort(short value) throws SQLServerException {
        if (stagingBuffer.remaining() >= 2) {
            stagingBuffer.putShort(value);
            if (tdsChannel.isLoggingPackets()) {
                if (dataIsLoggable)
                    logBuffer.putShort(value);
                else
                    ((Buffer) logBuffer).position(((Buffer) logBuffer).position() + 2);
            }
        } else {
            Util.writeShort(value, valueBytes, 0);
            writeWrappedBytes(valueBytes, 2);
        }
    }

    void writeInt(int value) throws SQLServerException {
        if (stagingBuffer.remaining() >= 4) {
            stagingBuffer.putInt(value);
            if (tdsChannel.isLoggingPackets()) {
                if (dataIsLoggable)
                    logBuffer.putInt(value);
                else
                    ((Buffer) logBuffer).position(((Buffer) logBuffer).position() + 4);
            }
        } else {
            Util.writeInt(value, valueBytes, 0);
            writeWrappedBytes(valueBytes, 4);
        }
    }

    /**
     * Append a real value in the TDS stream.
     * 
     * @param value
     *        the data value
     */
    void writeReal(float value) throws SQLServerException {
        writeInt(Float.floatToRawIntBits(value));
    }

    /**
     * Append a double value in the TDS stream.
     * 
     * @param value
     *        the data value
     */
    void writeDouble(double value) throws SQLServerException {
        if (stagingBuffer.remaining() >= 8) {
            stagingBuffer.putDouble(value);
            if (tdsChannel.isLoggingPackets()) {
                if (dataIsLoggable)
                    logBuffer.putDouble(value);
                else
                    ((Buffer) logBuffer).position(((Buffer) logBuffer).position() + 8);
            }
        } else {
            long bits = Double.doubleToLongBits(value);
            long mask = 0xFF;
            int nShift = 0;
            for (int i = 0; i < 8; i++) {
                writeByte((byte) ((bits & mask) >> nShift));
                nShift += 8;
                mask = mask << 8;
            }
        }
    }

    /**
     * Append a big decimal in the TDS stream.
     * 
     * @param bigDecimalVal
     *        the big decimal data value
     * @param srcJdbcType
     *        the source JDBCType
     * @param precision
     *        the precision of the data value
     * @param scale
     *        the scale of the column
     * @throws SQLServerException
     */
    void writeBigDecimal(BigDecimal bigDecimalVal, int srcJdbcType, int precision,
            int scale) throws SQLServerException {
        /*
         * Length including sign byte One 1-byte unsigned integer that represents the sign of the decimal value (0 =>
         * Negative, 1 => positive) One 4-, 8-, 12-, or 16-byte signed integer that represents the decimal value
         * multiplied by 10^scale.
         */

        /*
         * setScale of all BigDecimal value based on metadata as scale is not sent separately for individual value. Use
         * the rounding used in Server. Say, for BigDecimal("0.1"), if scale in metdadata is 0, then ArithmeticException
         * would be thrown if RoundingMode is not set
         */
        bigDecimalVal = bigDecimalVal.setScale(scale, RoundingMode.HALF_UP);

        // data length + 1 byte for sign
        int bLength = BYTES16 + 1;
        writeByte((byte) (bLength));

        // Byte array to hold all the data and padding bytes.
        byte[] bytes = new byte[bLength];

        byte[] valueBytes = DDC.convertBigDecimalToBytes(bigDecimalVal, scale);
        // removing the precision and scale information from the valueBytes array
        System.arraycopy(valueBytes, 2, bytes, 0, valueBytes.length - 2);
        writeBytes(bytes);
    }

    /**
     * Append a money/smallmoney value in the TDS stream.
     * 
     * @param moneyVal
     *        the money data value.
     * @param srcJdbcType
     *        the source JDBCType
     * @throws SQLServerException
     */
    void writeMoney(BigDecimal moneyVal, int srcJdbcType) throws SQLServerException {
        moneyVal = moneyVal.setScale(4, RoundingMode.HALF_UP);

        int bLength;

        // Money types are 8 bytes, smallmoney are 4 bytes
        bLength = (srcJdbcType == microsoft.sql.Types.MONEY ? 8 : 4);
        writeByte((byte) (bLength));

        byte[] valueBytes = DDC.convertMoneyToBytes(moneyVal, bLength);
        writeBytes(valueBytes);
    }

    /**
     * Append a big decimal inside sql_variant in the TDS stream.
     * 
     * @param bigDecimalVal
     *        the big decimal data value
     * @param srcJdbcType
     *        the source JDBCType
     */
    void writeSqlVariantInternalBigDecimal(BigDecimal bigDecimalVal, int srcJdbcType) throws SQLServerException {
        /*
         * Length including sign byte One 1-byte unsigned integer that represents the sign of the decimal value (0 =>
         * Negative, 1 => positive) One 16-byte signed integer that represents the decimal value multiplied by 10^scale.
         * In sql_variant, we send the bigdecimal with precision 38, therefore we use 16 bytes for the maximum size of
         * this integer.
         */

        boolean isNegative = (bigDecimalVal.signum() < 0);
        BigInteger bi = bigDecimalVal.unscaledValue();
        if (isNegative) {
            bi = bi.negate();
        }
        int bLength;
        bLength = BYTES16;

        writeByte((byte) (isNegative ? 0 : 1));

        // Get the bytes of the BigInteger value. It is in reverse order, with
        // most significant byte in 0-th element. We need to reverse it first before sending over TDS.
        byte[] unscaledBytes = bi.toByteArray();

        if (unscaledBytes.length > bLength) {
            // If precession of input is greater than maximum allowed (p><= 38) throw Exception
            MessageFormat form = new MessageFormat(SQLServerException.getErrString("R_valueOutOfRange"));
            Object[] msgArgs = {JDBCType.of(srcJdbcType)};
            throw new SQLServerException(form.format(msgArgs), SQLState.DATA_EXCEPTION_LENGTH_MISMATCH,
                    DriverError.NOT_SET, null);
        }

        // Byte array to hold all the reversed and padding bytes.
        byte[] bytes = new byte[bLength];

        // We need to fill up the rest of the array with zeros, as unscaledBytes may have less bytes
        // than the required size for TDS.
        int remaining = bLength - unscaledBytes.length;

        // Reverse the bytes.
        int i, j;
        for (i = 0, j = unscaledBytes.length - 1; i < unscaledBytes.length;)
            bytes[i++] = unscaledBytes[j--];

        // Fill the rest of the array with zeros.
        for (; i < remaining; i++) {
            bytes[i] = (byte) 0x00;
        }
        writeBytes(bytes);
    }

    void writeSmalldatetime(String value) throws SQLServerException {
        GregorianCalendar calendar = initializeCalender(TimeZone.getDefault());
        long utcMillis; // Value to which the calendar is to be set (in milliseconds 1/1/1970 00:00:00 GMT)
        java.sql.Timestamp timestampValue = java.sql.Timestamp.valueOf(value);
        utcMillis = timestampValue.getTime();

        // Load the calendar with the desired value
        calendar.setTimeInMillis(utcMillis);

        // Number of days since the SQL Server Base Date (January 1, 1900)
        int daysSinceSQLBaseDate = DDC.daysSinceBaseDate(calendar.get(Calendar.YEAR),
                calendar.get(Calendar.DAY_OF_YEAR), TDS.BASE_YEAR_1900);

        // Next, figure out the number of milliseconds since midnight of the current day.
        int millisSinceMidnight = 1000 * calendar.get(Calendar.SECOND) + // Seconds into the current minute
                60 * 1000 * calendar.get(Calendar.MINUTE) + // Minutes into the current hour
                60 * 60 * 1000 * calendar.get(Calendar.HOUR_OF_DAY); // Hours into the current day

        // The last millisecond of the current day is always rounded to the first millisecond
        // of the next day because DATETIME is only accurate to 1/300th of a second.
        if (1000 * 60 * 60 * 24 - 1 <= millisSinceMidnight) {
            ++daysSinceSQLBaseDate;
            millisSinceMidnight = 0;
        }

        // Number of days since the SQL Server Base Date (January 1, 1900)
        writeShort((short) daysSinceSQLBaseDate);

        int secondsSinceMidnight = (millisSinceMidnight / 1000);
        int minutesSinceMidnight = (secondsSinceMidnight / 60);

        // Values that are 29.998 seconds or less are rounded down to the nearest minute
        minutesSinceMidnight = ((secondsSinceMidnight % 60) > 29.998) ? minutesSinceMidnight + 1 : minutesSinceMidnight;

        // Minutes since midnight
        writeShort((short) minutesSinceMidnight);
    }

    void writeDatetime(String value) throws SQLServerException {
        GregorianCalendar calendar = initializeCalender(TimeZone.getDefault());
        long utcMillis; // Value to which the calendar is to be set (in milliseconds 1/1/1970 00:00:00 GMT)
        int subSecondNanos;
        java.sql.Timestamp timestampValue = java.sql.Timestamp.valueOf(value);
        utcMillis = timestampValue.getTime();
        subSecondNanos = timestampValue.getNanos();

        // Load the calendar with the desired value
        calendar.setTimeInMillis(utcMillis);

        // Number of days there have been since the SQL Base Date.
        // These are based on SQL Server algorithms
        int daysSinceSQLBaseDate = DDC.daysSinceBaseDate(calendar.get(Calendar.YEAR),
                calendar.get(Calendar.DAY_OF_YEAR), TDS.BASE_YEAR_1900);

        // Number of milliseconds since midnight of the current day.
        int millisSinceMidnight = (subSecondNanos + Nanos.PER_MILLISECOND / 2) / Nanos.PER_MILLISECOND + // Millis into
                                                                                                         // the current
                                                                                                         // second
                1000 * calendar.get(Calendar.SECOND) + // Seconds into the current minute
                60 * 1000 * calendar.get(Calendar.MINUTE) + // Minutes into the current hour
                60 * 60 * 1000 * calendar.get(Calendar.HOUR_OF_DAY); // Hours into the current day

        // The last millisecond of the current day is always rounded to the first millisecond
        // of the next day because DATETIME is only accurate to 1/300th of a second.
        if (1000 * 60 * 60 * 24 - 1 <= millisSinceMidnight) {
            ++daysSinceSQLBaseDate;
            millisSinceMidnight = 0;
        }

        // Last-ditch verification that the value is in the valid range for the
        // DATETIMEN TDS data type (1/1/1753 to 12/31/9999). If it's not, then
        // throw an exception now so that statement execution is safely canceled.
        // Attempting to put an invalid value on the wire would result in a TDS
        // exception, which would close the connection.
        // These are based on SQL Server algorithms
        if (daysSinceSQLBaseDate < DDC.daysSinceBaseDate(1753, 1, TDS.BASE_YEAR_1900)
                || daysSinceSQLBaseDate >= DDC.daysSinceBaseDate(10000, 1, TDS.BASE_YEAR_1900)) {
            MessageFormat form = new MessageFormat(SQLServerException.getErrString("R_valueOutOfRange"));
            Object[] msgArgs = {SSType.DATETIME};
            throw new SQLServerException(form.format(msgArgs), SQLState.DATA_EXCEPTION_DATETIME_FIELD_OVERFLOW,
                    DriverError.NOT_SET, null);
        }

        // Number of days since the SQL Server Base Date (January 1, 1900)
        writeInt(daysSinceSQLBaseDate);

        // Milliseconds since midnight (at a resolution of three hundredths of a second)
        writeInt((3 * millisSinceMidnight + 5) / 10);
    }

    void writeDate(String value) throws SQLServerException {
        GregorianCalendar calendar = initializeCalender(TimeZone.getDefault());
        long utcMillis;
        java.sql.Date dateValue = java.sql.Date.valueOf(value);
        utcMillis = dateValue.getTime();

        // Load the calendar with the desired value
        calendar.setTimeInMillis(utcMillis);

        writeScaledTemporal(calendar, 0, // subsecond nanos (none for a date value)
                0, // scale (dates are not scaled)
                SSType.DATE);
    }

    void writeTime(java.sql.Timestamp value, int scale) throws SQLServerException {
        GregorianCalendar calendar = initializeCalender(TimeZone.getDefault());
        long utcMillis; // Value to which the calendar is to be set (in milliseconds 1/1/1970 00:00:00 GMT)
        int subSecondNanos;
        utcMillis = value.getTime();
        subSecondNanos = value.getNanos();

        // Load the calendar with the desired value
        calendar.setTimeInMillis(utcMillis);

        writeScaledTemporal(calendar, subSecondNanos, scale, SSType.TIME);
    }

    void writeDateTimeOffset(Object value, int scale, SSType destSSType) throws SQLServerException {
        GregorianCalendar calendar;
        TimeZone timeZone; // Time zone to associate with the value in the Gregorian calendar
        int subSecondNanos;
        int minutesOffset;

        /*
         * Out of all the supported temporal datatypes, DateTimeOffset is the only datatype that doesn't allow direct
         * casting from java.sql.timestamp (which was created from a String). DateTimeOffset was never required to be
         * constructed from a String, but with the introduction of extended bulk copy support for Azure DW, we now need
         * to support this scenario. Parse the DTO as string if it's coming from a CSV.
         */
        if (value instanceof String) {
            // expected format: YYYY-MM-DD hh:mm:ss[.nnnnnnn] [{+|-}hh:mm]
            try {
                String stringValue = (String) value;
                int lastColon = stringValue.lastIndexOf(':');

                String offsetString = stringValue.substring(lastColon - 3);

                /*
                 * At this point, offsetString should look like +hh:mm or -hh:mm. Otherwise, the optional offset value
                 * has not been provided. Parse accordingly.
                 */
                String timestampString;

                if (!offsetString.startsWith("+") && !offsetString.startsWith("-")) {
                    minutesOffset = 0;
                    timestampString = stringValue;
                } else {
                    minutesOffset = 60 * Integer.valueOf(offsetString.substring(1, 3))
                            + Integer.valueOf(offsetString.substring(4, 6));
                    timestampString = stringValue.substring(0, lastColon - 4);

                    if (offsetString.startsWith("-"))
                        minutesOffset = -minutesOffset;
                }

                /*
                 * If the target data type is DATETIMEOFFSET, then use UTC for the calendar that will hold the value,
                 * since writeRPCDateTimeOffset expects a UTC calendar. Otherwise, when converting from DATETIMEOFFSET
                 * to other temporal data types, use a local time zone determined by the minutes offset of the value,
                 * since the writers for those types expect local calendars.
                 */
                timeZone = (SSType.DATETIMEOFFSET == destSSType) ? UTC.timeZone
                                                                 : new SimpleTimeZone(minutesOffset * 60 * 1000, "");

                calendar = new GregorianCalendar(timeZone);

                int year = Integer.valueOf(timestampString.substring(0, 4));
                int month = Integer.valueOf(timestampString.substring(5, 7));
                int day = Integer.valueOf(timestampString.substring(8, 10));
                int hour = Integer.valueOf(timestampString.substring(11, 13));
                int minute = Integer.valueOf(timestampString.substring(14, 16));
                int second = Integer.valueOf(timestampString.substring(17, 19));

                subSecondNanos = (19 == timestampString.indexOf('.')) ? (new BigDecimal(timestampString.substring(19)))
                        .scaleByPowerOfTen(9).intValue() : 0;

                calendar.setLenient(true);
                calendar.set(Calendar.YEAR, year);
                calendar.set(Calendar.MONTH, month - 1);
                calendar.set(Calendar.DAY_OF_MONTH, day);
                calendar.set(Calendar.HOUR_OF_DAY, hour);
                calendar.set(Calendar.MINUTE, minute);
                calendar.set(Calendar.SECOND, second);
                calendar.add(Calendar.MINUTE, -minutesOffset);
            } catch (NumberFormatException | IndexOutOfBoundsException e) {
                MessageFormat form = new MessageFormat(SQLServerException.getErrString("R_ParsingDataError"));
                Object[] msgArgs = {value, JDBCType.DATETIMEOFFSET};
                throw new SQLServerException(this, form.format(msgArgs), null, 0, false);
            }
        } else {
            long utcMillis; // Value to which the calendar is to be set (in milliseconds 1/1/1970 00:00:00 GMT)

            microsoft.sql.DateTimeOffset dtoValue = (microsoft.sql.DateTimeOffset) value;
            utcMillis = dtoValue.getTimestamp().getTime();
            subSecondNanos = dtoValue.getTimestamp().getNanos();
            minutesOffset = dtoValue.getMinutesOffset();

            /*
             * If the target data type is DATETIMEOFFSET, then use UTC for the calendar that will hold the value, since
             * writeRPCDateTimeOffset expects a UTC calendar. Otherwise, when converting from DATETIMEOFFSET to other
             * temporal data types, use a local time zone determined by the minutes offset of the value, since the
             * writers for those types expect local calendars.
             */
            timeZone = (SSType.DATETIMEOFFSET == destSSType) ? UTC.timeZone
                                                             : new SimpleTimeZone(minutesOffset * 60 * 1000, "");

            calendar = new GregorianCalendar(timeZone, Locale.US);
            calendar.setLenient(true);
            calendar.clear();
            calendar.setTimeInMillis(utcMillis);
        }

        writeScaledTemporal(calendar, subSecondNanos, scale, SSType.DATETIMEOFFSET);

        writeShort((short) minutesOffset);
    }

    void writeOffsetDateTimeWithTimezone(OffsetDateTime offsetDateTimeValue, int scale) throws SQLServerException {
        GregorianCalendar calendar;
        TimeZone timeZone;
        long utcMillis;
        int subSecondNanos;
        int minutesOffset = 0;

        try {
            // offsetTimeValue.getOffset() returns a ZoneOffset object which has only hours and minutes
            // components. So the result of the division will be an integer always. SQL Server also supports
            // offsets in minutes precision.
            minutesOffset = offsetDateTimeValue.getOffset().getTotalSeconds() / 60;
        } catch (Exception e) {
            throw new SQLServerException(SQLServerException.getErrString("R_zoneOffsetError"), null, // SQLState is null
                                                                                                     // as this error is
                                                                                                     // generated in
                                                                                                     // the driver
                    0, // Use 0 instead of DriverError.NOT_SET to use the correct constructor
                    e);
        }
        subSecondNanos = offsetDateTimeValue.getNano();

        // writeScaledTemporal() expects subSecondNanos in 9 digits precssion
        // but getNano() used in OffsetDateTime returns precession based on nanoseconds read from csv
        // padding zeros to match the expectation of writeScaledTemporal()
        int padding = 9 - String.valueOf(subSecondNanos).length();
        while (padding > 0) {
            subSecondNanos = subSecondNanos * 10;
            padding--;
        }

        // For TIME_WITH_TIMEZONE, use UTC for the calendar that will hold the value
        timeZone = UTC.timeZone;

        // The behavior is similar to microsoft.sql.DateTimeOffset
        // In Timestamp format, only YEAR needs to have 4 digits. The leading zeros for the rest of the fields can be
        // omitted.
        String offDateTimeStr = String.format("%04d", offsetDateTimeValue.getYear()) + '-'
                + offsetDateTimeValue.getMonthValue() + '-' + offsetDateTimeValue.getDayOfMonth() + ' '
                + offsetDateTimeValue.getHour() + ':' + offsetDateTimeValue.getMinute() + ':'
                + offsetDateTimeValue.getSecond();
        utcMillis = Timestamp.valueOf(offDateTimeStr).getTime();
        calendar = initializeCalender(timeZone);
        calendar.setTimeInMillis(utcMillis);

        // Local timezone value in minutes
        int minuteAdjustment = ((TimeZone.getDefault().getRawOffset()) / (60 * 1000));
        // check if date is in day light savings and add daylight saving minutes
        if (TimeZone.getDefault().inDaylightTime(calendar.getTime()))
            minuteAdjustment += (TimeZone.getDefault().getDSTSavings()) / (60 * 1000);
        // If the local time is negative then positive minutesOffset must be subtracted from calender
        minuteAdjustment += (minuteAdjustment < 0) ? (minutesOffset * (-1)) : minutesOffset;
        calendar.add(Calendar.MINUTE, minuteAdjustment);

        writeScaledTemporal(calendar, subSecondNanos, scale, SSType.DATETIMEOFFSET);
        writeShort((short) minutesOffset);
    }

    void writeOffsetTimeWithTimezone(OffsetTime offsetTimeValue, int scale) throws SQLServerException {
        GregorianCalendar calendar;
        TimeZone timeZone;
        long utcMillis;
        int subSecondNanos;
        int minutesOffset = 0;

        try {
            // offsetTimeValue.getOffset() returns a ZoneOffset object which has only hours and minutes
            // components. So the result of the division will be an integer always. SQL Server also supports
            // offsets in minutes precision.
            minutesOffset = offsetTimeValue.getOffset().getTotalSeconds() / 60;
        } catch (Exception e) {
            throw new SQLServerException(SQLServerException.getErrString("R_zoneOffsetError"), null, // SQLState is null
                                                                                                     // as this error is
                                                                                                     // generated in
                                                                                                     // the driver
                    0, // Use 0 instead of DriverError.NOT_SET to use the correct constructor
                    e);
        }
        subSecondNanos = offsetTimeValue.getNano();

        // writeScaledTemporal() expects subSecondNanos in 9 digits precssion
        // but getNano() used in OffsetDateTime returns precession based on nanoseconds read from csv
        // padding zeros to match the expectation of writeScaledTemporal()
        int padding = 9 - String.valueOf(subSecondNanos).length();
        while (padding > 0) {
            subSecondNanos = subSecondNanos * 10;
            padding--;
        }

        // For TIME_WITH_TIMEZONE, use UTC for the calendar that will hold the value
        timeZone = UTC.timeZone;

        // Using TDS.BASE_YEAR_1900, based on SQL server behavious
        // If date only contains a time part, the return value is 1900, the base year.
        // https://msdn.microsoft.com/en-us/library/ms186313.aspx
        // In Timestamp format, leading zeros for the fields can be omitted.
        String offsetTimeStr = TDS.BASE_YEAR_1900 + "-01-01" + ' ' + offsetTimeValue.getHour() + ':'
                + offsetTimeValue.getMinute() + ':' + offsetTimeValue.getSecond();
        utcMillis = Timestamp.valueOf(offsetTimeStr).getTime();

        calendar = initializeCalender(timeZone);
        calendar.setTimeInMillis(utcMillis);

        int minuteAdjustment = (TimeZone.getDefault().getRawOffset()) / (60 * 1000);
        // check if date is in day light savings and add daylight saving minutes to Local timezone(in minutes)
        if (TimeZone.getDefault().inDaylightTime(calendar.getTime()))
            minuteAdjustment += ((TimeZone.getDefault().getDSTSavings()) / (60 * 1000));
        // If the local time is negative then positive minutesOffset must be subtracted from calender
        minuteAdjustment += (minuteAdjustment < 0) ? (minutesOffset * (-1)) : minutesOffset;
        calendar.add(Calendar.MINUTE, minuteAdjustment);

        writeScaledTemporal(calendar, subSecondNanos, scale, SSType.DATETIMEOFFSET);
        writeShort((short) minutesOffset);
    }

    void writeLong(long value) throws SQLServerException {
        if (stagingBuffer.remaining() >= 8) {
            stagingBuffer.putLong(value);
            if (tdsChannel.isLoggingPackets()) {
                if (dataIsLoggable)
                    logBuffer.putLong(value);
                else
                    ((Buffer) logBuffer).position(((Buffer) logBuffer).position() + 8);
            }
        } else {
            Util.writeLong(value, valueBytes, 0);
            writeWrappedBytes(valueBytes, 8);
        }
    }

    void writeBytes(byte[] value) throws SQLServerException {
        writeBytes(value, 0, value.length);
    }

    void writeBytes(byte[] value, int offset, int length) throws SQLServerException {
        assert length <= value.length;

        int bytesWritten = 0;
        int bytesToWrite;

        if (logger.isLoggable(Level.FINEST)) {
            logger.finest(toString() + " Writing " + length + " bytes");
        }

        while ((bytesToWrite = length - bytesWritten) > 0) {
            if (0 == stagingBuffer.remaining())
                writePacket(TDS.STATUS_NORMAL);

            if (bytesToWrite > stagingBuffer.remaining())
                bytesToWrite = stagingBuffer.remaining();

            stagingBuffer.put(value, offset + bytesWritten, bytesToWrite);
            if (tdsChannel.isLoggingPackets()) {
                if (dataIsLoggable)
                    logBuffer.put(value, offset + bytesWritten, bytesToWrite);
                else
                    ((Buffer) logBuffer).position(((Buffer) logBuffer).position() + bytesToWrite);
            }

            bytesWritten += bytesToWrite;
        }
    }

    void writeWrappedBytes(byte value[], int valueLength) throws SQLServerException {
        // This function should only be used to write a value that is longer than
        // what remains in the current staging buffer. However, the value must
        // be short enough to fit in an empty buffer.
        assert valueLength <= value.length;

        int remaining = stagingBuffer.remaining();
        assert remaining < valueLength;

        assert valueLength <= stagingBuffer.capacity();

        // Fill any remaining space in the staging buffer
        remaining = stagingBuffer.remaining();
        if (remaining > 0) {
            stagingBuffer.put(value, 0, remaining);
            if (tdsChannel.isLoggingPackets()) {
                if (dataIsLoggable)
                    logBuffer.put(value, 0, remaining);
                else
                    ((Buffer) logBuffer).position(((Buffer) logBuffer).position() + remaining);
            }
        }

        writePacket(TDS.STATUS_NORMAL);

        // After swapping, the staging buffer should once again be empty, so the
        // remainder of the value can be written to it.
        stagingBuffer.put(value, remaining, valueLength - remaining);
        if (tdsChannel.isLoggingPackets()) {
            if (dataIsLoggable)
                logBuffer.put(value, remaining, valueLength - remaining);
            else
                ((Buffer) logBuffer).position(((Buffer) logBuffer).position() + remaining);
        }
    }

    void writeString(String value) throws SQLServerException {
        int charsCopied = 0;
        int length = value.length();
        while (charsCopied < length) {
            int bytesToCopy = 2 * (length - charsCopied);

            if (bytesToCopy > valueBytes.length)
                bytesToCopy = valueBytes.length;

            int bytesCopied = 0;
            try {
                while (bytesCopied < bytesToCopy) {
                    char ch = value.charAt(charsCopied++);
                    valueBytes[bytesCopied++] = (byte) ((ch >> 0) & 0xFF);
                    valueBytes[bytesCopied++] = (byte) ((ch >> 8) & 0xFF);
                }

                writeBytes(valueBytes, 0, bytesCopied);
            } catch (ArrayIndexOutOfBoundsException e) {
                MessageFormat form = new MessageFormat(SQLServerException.getErrString("R_indexOutOfRange"));
                Object[] msgArgs = {bytesCopied};
                error(form.format(msgArgs), SQLState.DATA_EXCEPTION_NOT_SPECIFIC, DriverError.NOT_SET);
            }
        }
    }

    void writeStream(InputStream inputStream, long advertisedLength,
            boolean writeChunkSizes) throws SQLServerException {
        assert DataTypes.UNKNOWN_STREAM_LENGTH == advertisedLength || advertisedLength >= 0;

        long actualLength = 0;
        final byte[] streamByteBuffer = new byte[4 * currentPacketSize];
        int bytesRead = 0;
        int bytesToWrite;
        do {
            // Read in next chunk
            for (bytesToWrite = 0; -1 != bytesRead && bytesToWrite < streamByteBuffer.length;
                    bytesToWrite += bytesRead) {
                try {
                    bytesRead = inputStream.read(streamByteBuffer, bytesToWrite,
                            streamByteBuffer.length - bytesToWrite);
                } catch (IOException e) {
                    MessageFormat form = new MessageFormat(SQLServerException.getErrString("R_errorReadingStream"));
                    Object[] msgArgs = {e.toString()};
                    error(form.format(msgArgs), SQLState.DATA_EXCEPTION_NOT_SPECIFIC, DriverError.NOT_SET);
                }

                if (-1 == bytesRead)
                    break;

                // Check for invalid bytesRead returned from InputStream.read
                if (bytesRead < 0 || bytesRead > streamByteBuffer.length - bytesToWrite) {
                    MessageFormat form = new MessageFormat(SQLServerException.getErrString("R_errorReadingStream"));
                    Object[] msgArgs = {SQLServerException.getErrString("R_streamReadReturnedInvalidValue")};
                    error(form.format(msgArgs), SQLState.DATA_EXCEPTION_NOT_SPECIFIC, DriverError.NOT_SET);
                }
            }

            // Write it out
            if (writeChunkSizes)
                writeInt(bytesToWrite);

            writeBytes(streamByteBuffer, 0, bytesToWrite);
            actualLength += bytesToWrite;
        } while (-1 != bytesRead || bytesToWrite > 0);

        // If we were given an input stream length that we had to match and
        // the actual stream length did not match then cancel the request.
        if (DataTypes.UNKNOWN_STREAM_LENGTH != advertisedLength && actualLength != advertisedLength) {
            MessageFormat form = new MessageFormat(SQLServerException.getErrString("R_mismatchedStreamLength"));
            Object[] msgArgs = {advertisedLength, actualLength};
            error(form.format(msgArgs), SQLState.DATA_EXCEPTION_LENGTH_MISMATCH, DriverError.NOT_SET);
        }
    }

    /*
     * Adding another function for writing non-unicode reader instead of re-factoring the writeReader() for performance
     * efficiency. As this method will only be used in bulk copy, it needs to be efficient. Note: Any changes in
     * algorithm/logic should propagate to both writeReader() and writeNonUnicodeReader().
     */

    void writeNonUnicodeReader(Reader reader, long advertisedLength, boolean isDestBinary,
            Charset charSet) throws SQLServerException {
        assert DataTypes.UNKNOWN_STREAM_LENGTH == advertisedLength || advertisedLength >= 0;

        long actualLength = 0;
        char[] streamCharBuffer = new char[currentPacketSize];
        // The unicode version, writeReader() allocates a byte buffer that is 4 times the currentPacketSize, not sure
        // why.
        byte[] streamByteBuffer = new byte[currentPacketSize];
        int charsRead = 0;
        int charsToWrite;
        int bytesToWrite;
        String streamString;

        do {
            // Read in next chunk
            for (charsToWrite = 0; -1 != charsRead && charsToWrite < streamCharBuffer.length;
                    charsToWrite += charsRead) {
                try {
                    charsRead = reader.read(streamCharBuffer, charsToWrite, streamCharBuffer.length - charsToWrite);
                } catch (IOException e) {
                    MessageFormat form = new MessageFormat(SQLServerException.getErrString("R_errorReadingStream"));
                    Object[] msgArgs = {e.toString()};
                    error(form.format(msgArgs), SQLState.DATA_EXCEPTION_NOT_SPECIFIC, DriverError.NOT_SET);
                }

                if (-1 == charsRead)
                    break;

                // Check for invalid bytesRead returned from Reader.read
                if (charsRead < 0 || charsRead > streamCharBuffer.length - charsToWrite) {
                    MessageFormat form = new MessageFormat(SQLServerException.getErrString("R_errorReadingStream"));
                    Object[] msgArgs = {SQLServerException.getErrString("R_streamReadReturnedInvalidValue")};
                    error(form.format(msgArgs), SQLState.DATA_EXCEPTION_NOT_SPECIFIC, DriverError.NOT_SET);
                }
            }

            if (!isDestBinary) {
                // Write it out
                // This also writes the PLP_TERMINATOR token after all the data in the the stream are sent.
                // The Do-While loop goes on one more time as charsToWrite is greater than 0 for the last chunk, and
                // in this last round the only thing that is written is an int value of 0, which is the PLP Terminator
                // token(0x00000000).
                writeInt(charsToWrite);

                for (int charsCopied = 0; charsCopied < charsToWrite; ++charsCopied) {
                    if (null == charSet) {
                        streamByteBuffer[charsCopied] = (byte) (streamCharBuffer[charsCopied] & 0xFF);
                    } else {
                        // encoding as per collation
                        streamByteBuffer[charsCopied] = new String(streamCharBuffer[charsCopied] + "")
                                .getBytes(charSet)[0];
                    }
                }
                writeBytes(streamByteBuffer, 0, charsToWrite);
            } else {
                bytesToWrite = charsToWrite;
                if (0 != charsToWrite)
                    bytesToWrite = charsToWrite / 2;

                streamString = new String(streamCharBuffer);
                byte[] bytes = ParameterUtils.HexToBin(streamString.trim());
                writeInt(bytesToWrite);
                writeBytes(bytes, 0, bytesToWrite);
            }
            actualLength += charsToWrite;
        } while (-1 != charsRead || charsToWrite > 0);

        // If we were given an input stream length that we had to match and
        // the actual stream length did not match then cancel the request.
        if (DataTypes.UNKNOWN_STREAM_LENGTH != advertisedLength && actualLength != advertisedLength) {
            MessageFormat form = new MessageFormat(SQLServerException.getErrString("R_mismatchedStreamLength"));
            Object[] msgArgs = {advertisedLength, actualLength};
            error(form.format(msgArgs), SQLState.DATA_EXCEPTION_LENGTH_MISMATCH, DriverError.NOT_SET);
        }
    }

    /*
     * Note: There is another method with same code logic for non unicode reader, writeNonUnicodeReader(), implemented
     * for performance efficiency. Any changes in algorithm/logic should propagate to both writeReader() and
     * writeNonUnicodeReader().
     */
    void writeReader(Reader reader, long advertisedLength, boolean writeChunkSizes) throws SQLServerException {
        assert DataTypes.UNKNOWN_STREAM_LENGTH == advertisedLength || advertisedLength >= 0;

        long actualLength = 0;
        char[] streamCharBuffer = new char[2 * currentPacketSize];
        byte[] streamByteBuffer = new byte[4 * currentPacketSize];
        int charsRead = 0;
        int charsToWrite;
        do {
            // Read in next chunk
            for (charsToWrite = 0; -1 != charsRead && charsToWrite < streamCharBuffer.length;
                    charsToWrite += charsRead) {
                try {
                    charsRead = reader.read(streamCharBuffer, charsToWrite, streamCharBuffer.length - charsToWrite);
                } catch (IOException e) {
                    MessageFormat form = new MessageFormat(SQLServerException.getErrString("R_errorReadingStream"));
                    Object[] msgArgs = {e.toString()};
                    error(form.format(msgArgs), SQLState.DATA_EXCEPTION_NOT_SPECIFIC, DriverError.NOT_SET);
                }

                if (-1 == charsRead)
                    break;

                // Check for invalid bytesRead returned from Reader.read
                if (charsRead < 0 || charsRead > streamCharBuffer.length - charsToWrite) {
                    MessageFormat form = new MessageFormat(SQLServerException.getErrString("R_errorReadingStream"));
                    Object[] msgArgs = {SQLServerException.getErrString("R_streamReadReturnedInvalidValue")};
                    error(form.format(msgArgs), SQLState.DATA_EXCEPTION_NOT_SPECIFIC, DriverError.NOT_SET);
                }
            }

            // Write it out
            if (writeChunkSizes)
                writeInt(2 * charsToWrite);

            // Convert from Unicode characters to bytes
            //
            // Note: The following inlined code is much faster than the equivalent
            // call to (new String(streamCharBuffer)).getBytes("UTF-16LE") because it
            // saves a conversion to String and use of Charset in that conversion.
            for (int charsCopied = 0; charsCopied < charsToWrite; ++charsCopied) {
                streamByteBuffer[2 * charsCopied] = (byte) ((streamCharBuffer[charsCopied] >> 0) & 0xFF);
                streamByteBuffer[2 * charsCopied + 1] = (byte) ((streamCharBuffer[charsCopied] >> 8) & 0xFF);
            }

            writeBytes(streamByteBuffer, 0, 2 * charsToWrite);
            actualLength += charsToWrite;
        } while (-1 != charsRead || charsToWrite > 0);

        // If we were given an input stream length that we had to match and
        // the actual stream length did not match then cancel the request.
        if (DataTypes.UNKNOWN_STREAM_LENGTH != advertisedLength && actualLength != advertisedLength) {
            MessageFormat form = new MessageFormat(SQLServerException.getErrString("R_mismatchedStreamLength"));
            Object[] msgArgs = {advertisedLength, actualLength};
            error(form.format(msgArgs), SQLState.DATA_EXCEPTION_LENGTH_MISMATCH, DriverError.NOT_SET);
        }
    }

    GregorianCalendar initializeCalender(TimeZone timeZone) {
        GregorianCalendar calendar;

        // Create the calendar that will hold the value. For DateTimeOffset values, the calendar's
        // time zone is UTC. For other values, the calendar's time zone is a local time zone.
        calendar = new GregorianCalendar(timeZone, Locale.US);

        // Set the calendar lenient to allow setting the DAY_OF_YEAR and MILLISECOND fields
        // to roll other fields to their correct values.
        calendar.setLenient(true);

        // Clear the calendar of any existing state. The state of a new Calendar object always
        // reflects the current date, time, DST offset, etc.
        calendar.clear();

        return calendar;
    }

    final void error(String reason, SQLState sqlState, DriverError driverError) throws SQLServerException {
        assert null != command;
        command.interrupt(reason);
        throw new SQLServerException(reason, sqlState, driverError, null);
    }

    /**
     * Sends an attention signal to the server, if necessary, to tell it to stop processing the current command on this
     * connection.
     *
     * If no packets of the command's request have yet been sent to the server, then no attention signal needs to be
     * sent. The interrupt will be handled entirely by the driver.
     *
     * This method does not need synchronization as it does not manipulate interrupt state and writing is guaranteed to
     * occur only from one thread at a time.
     */
    final boolean sendAttention() throws SQLServerException {
        // If any request packets were already written to the server then send an
        // attention signal to the server to tell it to ignore the request or
        // cancel its execution.
        if (packetNum > 0) {
            // Ideally, we would want to add the following assert here.
            // But to add that the variable isEOMSent would have to be made
            // volatile as this piece of code would be reached from multiple
            // threads. So, not doing it to avoid perf hit. Note that
            // isEOMSent would be updated in writePacket everytime an EOM is sent
            // assert isEOMSent;

            if (logger.isLoggable(Level.FINE))
                logger.fine(this + ": sending attention...");

            ++tdsChannel.numMsgsSent;

            startMessage(command, TDS.PKT_CANCEL_REQ);
            endMessage();

            return true;
        }

        return false;
    }

    private void writePacket(int tdsMessageStatus) throws SQLServerException {
        final boolean atEOM = (TDS.STATUS_BIT_EOM == (TDS.STATUS_BIT_EOM & tdsMessageStatus));
        final boolean isCancelled = ((TDS.PKT_CANCEL_REQ == tdsMessageType)
                || ((tdsMessageStatus & TDS.STATUS_BIT_ATTENTION) == TDS.STATUS_BIT_ATTENTION));
        // Before writing each packet to the channel, check if an interrupt has occurred.
        if (null != command && (!isCancelled))
            command.checkForInterrupt();

        writePacketHeader(tdsMessageStatus | sendResetConnection);
        sendResetConnection = 0;

        flush(atEOM);

        // If this is the last packet then flush the remainder of the request
        // through the socket. The first flush() call ensured that data currently
        // waiting in the socket buffer was sent, flipped the buffers, and started
        // sending data from the staging buffer (flipped to be the new socket buffer).
        // This flush() call ensures that all remaining data in the socket buffer is sent.
        if (atEOM) {
            flush(atEOM);
            isEOMSent = true;
            ++tdsChannel.numMsgsSent;
        }

        // If we just sent the first login request packet and SSL encryption was enabled
        // for login only, then disable SSL now.
        if (TDS.PKT_LOGON70 == tdsMessageType && 1 == packetNum
                && TDS.ENCRYPT_OFF == con.getNegotiatedEncryptionLevel()) {
            tdsChannel.disableSSL();
        }

        // Notify the currently associated command (if any) that we have written the last
        // of the response packets to the channel.
        if (null != command && (!isCancelled) && atEOM)
            command.onRequestComplete();
    }

    private void writePacketHeader(int tdsMessageStatus) {
        int tdsMessageLength = ((Buffer) stagingBuffer).position();
        ++packetNum;

        // Write the TDS packet header back at the start of the staging buffer
        stagingBuffer.put(TDS.PACKET_HEADER_MESSAGE_TYPE, tdsMessageType);
        stagingBuffer.put(TDS.PACKET_HEADER_MESSAGE_STATUS, (byte) tdsMessageStatus);
        stagingBuffer.put(TDS.PACKET_HEADER_MESSAGE_LENGTH, (byte) ((tdsMessageLength >> 8) & 0xFF)); // Note: message
                                                                                                      // length is 16
                                                                                                      // bits,
        stagingBuffer.put(TDS.PACKET_HEADER_MESSAGE_LENGTH + 1, (byte) ((tdsMessageLength >> 0) & 0xFF)); // written BIG
        // ENDIAN
        stagingBuffer.put(TDS.PACKET_HEADER_SPID, (byte) ((tdsChannel.getSPID() >> 8) & 0xFF)); // Note: SPID is 16
                                                                                                // bits,
        stagingBuffer.put(TDS.PACKET_HEADER_SPID + 1, (byte) ((tdsChannel.getSPID() >> 0) & 0xFF)); // written BIG
        // ENDIAN
        stagingBuffer.put(TDS.PACKET_HEADER_SEQUENCE_NUM, (byte) (packetNum % 256));
        stagingBuffer.put(TDS.PACKET_HEADER_WINDOW, (byte) 0); // Window (Reserved/Not used)

        // Write the header to the log buffer too if logging.
        if (tdsChannel.isLoggingPackets()) {
            logBuffer.put(TDS.PACKET_HEADER_MESSAGE_TYPE, tdsMessageType);
            logBuffer.put(TDS.PACKET_HEADER_MESSAGE_STATUS, (byte) tdsMessageStatus);
            logBuffer.put(TDS.PACKET_HEADER_MESSAGE_LENGTH, (byte) ((tdsMessageLength >> 8) & 0xFF)); // Note: message
                                                                                                      // length is 16
                                                                                                      // bits,
            logBuffer.put(TDS.PACKET_HEADER_MESSAGE_LENGTH + 1, (byte) ((tdsMessageLength >> 0) & 0xFF)); // written BIG
            // ENDIAN
            logBuffer.put(TDS.PACKET_HEADER_SPID, (byte) ((tdsChannel.getSPID() >> 8) & 0xFF)); // Note: SPID is 16
                                                                                                // bits,
            logBuffer.put(TDS.PACKET_HEADER_SPID + 1, (byte) ((tdsChannel.getSPID() >> 0) & 0xFF)); // written BIG
            // ENDIAN
            logBuffer.put(TDS.PACKET_HEADER_SEQUENCE_NUM, (byte) (packetNum % 256));
            logBuffer.put(TDS.PACKET_HEADER_WINDOW, (byte) 0); // Window (Reserved/Not used);
        }
    }

    void flush(boolean atEOM) throws SQLServerException {
        // First, flush any data left in the socket buffer.
        tdsChannel.write(socketBuffer.array(), ((Buffer) socketBuffer).position(), socketBuffer.remaining());
        ((Buffer) socketBuffer).position(((Buffer) socketBuffer).limit());

        // If there is data in the staging buffer that needs to be written
        // to the socket, the socket buffer is now empty, so swap buffers
        // and start writing data from the staging buffer.
        if (((Buffer) stagingBuffer).position() >= TDS_PACKET_HEADER_SIZE) {
            // Swap the packet buffers ...
            ByteBuffer swapBuffer = stagingBuffer;
            stagingBuffer = socketBuffer;
            socketBuffer = swapBuffer;

            // ... and prepare to send data from the from the new socket
            // buffer (the old staging buffer).
            //
            // We need to use flip() rather than rewind() here so that
            // the socket buffer's limit is properly set for the last
            // packet, which may be shorter than the other packets.
            ((Buffer) socketBuffer).flip();
            ((Buffer) stagingBuffer).clear();

            // If we are logging TDS packets then log the packet we're about
            // to send over the wire now.
            if (tdsChannel.isLoggingPackets()) {
                tdsChannel.logPacket(logBuffer.array(), 0, ((Buffer) socketBuffer).limit(),
                        this.toString() + " sending packet (" + ((Buffer) socketBuffer).limit() + " bytes)");
            }

            // Prepare for the next packet
            if (!atEOM)
                preparePacket();

            // Finally, start sending data from the new socket buffer.
            tdsChannel.write(socketBuffer.array(), ((Buffer) socketBuffer).position(), socketBuffer.remaining());
            ((Buffer) socketBuffer).position(((Buffer) socketBuffer).limit());
        }
    }

    // Composite write operations

    /**
     * Write out elements common to all RPC values.
     * 
     * @param sName
     *        the optional parameter name
     * @param bOut
     *        boolean true if the value that follows is being registered as an output parameter
     * @param tdsType
     *        TDS type of the value that follows
     */
    void writeRPCNameValType(String sName, boolean bOut, TDSType tdsType) throws SQLServerException {
        int nNameLen = 0;

        if (null != sName)
            nNameLen = sName.length() + 1; // The @ prefix is required for the param

        writeByte((byte) nNameLen); // param name len
        if (nNameLen > 0) {
            writeChar('@');
            writeString(sName);
        }

        if (null != cryptoMeta)
            writeByte((byte) (bOut ? 1 | TDS.AE_METADATA : 0 | TDS.AE_METADATA)); // status
        else
            writeByte((byte) (bOut ? 1 : 0)); // status
        writeByte(tdsType.byteValue()); // type
    }

    /**
     * Append a boolean value in RPC transmission format.
     * 
     * @param sName
     *        the optional parameter name
     * @param booleanValue
     *        the data value
     * @param bOut
     *        boolean true if the data value is being registered as an output parameter
     */
    void writeRPCBit(String sName, Boolean booleanValue, boolean bOut) throws SQLServerException {
        writeRPCNameValType(sName, bOut, TDSType.BITN);
        writeByte((byte) 1); // max length of datatype
        if (null == booleanValue) {
            writeByte((byte) 0); // len of data bytes
        } else {
            writeByte((byte) 1); // length of datatype
            writeByte((byte) (booleanValue ? 1 : 0));
        }
    }

    /**
     * Append a short value in RPC transmission format.
     * 
     * @param sName
     *        the optional parameter name
     * @param byteValue
     *        the data value
     * @param bOut
     *        boolean true if the data value is being registered as an output parameter
     */
    void writeRPCByte(String sName, Byte byteValue, boolean bOut) throws SQLServerException {
        writeRPCNameValType(sName, bOut, TDSType.INTN);
        writeByte((byte) 1); // max length of datatype
        if (null == byteValue) {
            writeByte((byte) 0); // len of data bytes
        } else {
            writeByte((byte) 1); // length of datatype
            writeByte(byteValue);
        }
    }

    /**
     * Append a short value in RPC transmission format.
     * 
     * @param sName
     *        the optional parameter name
     * @param shortValue
     *        the data value
     * @param bOut
     *        boolean true if the data value is being registered as an output parameter
     */
    void writeRPCShort(String sName, Short shortValue, boolean bOut) throws SQLServerException {
        writeRPCNameValType(sName, bOut, TDSType.INTN);
        writeByte((byte) 2); // max length of datatype
        if (null == shortValue) {
            writeByte((byte) 0); // len of data bytes
        } else {
            writeByte((byte) 2); // length of datatype
            writeShort(shortValue);
        }
    }

    /**
     * Append an int value in RPC transmission format.
     * 
     * @param sName
     *        the optional parameter name
     * @param intValue
     *        the data value
     * @param bOut
     *        boolean true if the data value is being registered as an output parameter
     */
    void writeRPCInt(String sName, Integer intValue, boolean bOut) throws SQLServerException {
        writeRPCNameValType(sName, bOut, TDSType.INTN);
        writeByte((byte) 4); // max length of datatype
        if (null == intValue) {
            writeByte((byte) 0); // len of data bytes
        } else {
            writeByte((byte) 4); // length of datatype
            writeInt(intValue);
        }
    }

    /**
     * Append a long value in RPC transmission format.
     * 
     * @param sName
     *        the optional parameter name
     * @param longValue
     *        the data value
     * @param bOut
     *        boolean true if the data value is being registered as an output parameter
     */
    void writeRPCLong(String sName, Long longValue, boolean bOut) throws SQLServerException {
        writeRPCNameValType(sName, bOut, TDSType.INTN);
        writeByte((byte) 8); // max length of datatype
        if (null == longValue) {
            writeByte((byte) 0); // len of data bytes
        } else {
            writeByte((byte) 8); // length of datatype
            writeLong(longValue);
        }
    }

    /**
     * Append a real value in RPC transmission format.
     * 
     * @param sName
     *        the optional parameter name
     * @param floatValue
     *        the data value
     * @param bOut
     *        boolean true if the data value is being registered as an output parameter
     */
    void writeRPCReal(String sName, Float floatValue, boolean bOut) throws SQLServerException {
        writeRPCNameValType(sName, bOut, TDSType.FLOATN);

        // Data and length
        if (null == floatValue) {
            writeByte((byte) 4); // max length
            writeByte((byte) 0); // actual length (0 == null)
        } else {
            writeByte((byte) 4); // max length
            writeByte((byte) 4); // actual length
            writeInt(Float.floatToRawIntBits(floatValue));
        }
    }

    void writeRPCSqlVariant(String sName, SqlVariant sqlVariantValue, boolean bOut) throws SQLServerException {
        writeRPCNameValType(sName, bOut, TDSType.SQL_VARIANT);

        // Data and length
        if (null == sqlVariantValue) {
            writeInt(0); // max length
            writeInt(0); // actual length
        }
    }

    /**
     * Append a double value in RPC transmission format.
     * 
     * @param sName
     *        the optional parameter name
     * @param doubleValue
     *        the data value
     * @param bOut
     *        boolean true if the data value is being registered as an output parameter
     */
    void writeRPCDouble(String sName, Double doubleValue, boolean bOut) throws SQLServerException {
        writeRPCNameValType(sName, bOut, TDSType.FLOATN);

        int l = 8;
        writeByte((byte) l); // max length of datatype

        // Data and length
        if (null == doubleValue) {
            writeByte((byte) 0); // len of data bytes
        } else {
            writeByte((byte) l); // len of data bytes
            long bits = Double.doubleToLongBits(doubleValue);
            long mask = 0xFF;
            int nShift = 0;
            for (int i = 0; i < 8; i++) {
                writeByte((byte) ((bits & mask) >> nShift));
                nShift += 8;
                mask = mask << 8;
            }
        }
    }

    /**
     * Append a big decimal in RPC transmission format.
     * 
     * @param sName
     *        the optional parameter name
     * @param bdValue
     *        the data value
     * @param nScale
     *        the desired scale
     * @param bOut
     *        boolean true if the data value is being registered as an output parameter
     */
    void writeRPCBigDecimal(String sName, BigDecimal bdValue, int nScale, boolean bOut) throws SQLServerException {
        writeRPCNameValType(sName, bOut, TDSType.DECIMALN);
        writeByte((byte) 0x11); // maximum length
        writeByte((byte) SQLServerConnection.maxDecimalPrecision); // precision

        byte[] valueBytes = DDC.convertBigDecimalToBytes(bdValue, nScale);
        writeBytes(valueBytes, 0, valueBytes.length);
    }

    /**
     * Appends a standard v*max header for RPC parameter transmission.
     * 
     * @param headerLength
     *        the total length of the PLP data block.
     * @param isNull
     *        true if the value is NULL.
     * @param collation
     *        The SQL collation associated with the value that follows the v*max header. Null for non-textual types.
     */
    void writeVMaxHeader(long headerLength, boolean isNull, SQLCollation collation) throws SQLServerException {
        // Send v*max length indicator 0xFFFF.
        writeShort((short) 0xFFFF);

        // Send collation if requested.
        if (null != collation)
            collation.writeCollation(this);

        // Handle null here and return, we're done here if it's null.
        if (isNull) {
            // Null header for v*max types is 0xFFFFFFFFFFFFFFFF.
            writeLong(0xFFFFFFFFFFFFFFFFL);
        } else if (DataTypes.UNKNOWN_STREAM_LENGTH == headerLength) {
            // Append v*max length.
            // UNKNOWN_PLP_LEN is 0xFFFFFFFFFFFFFFFE
            writeLong(0xFFFFFFFFFFFFFFFEL);

            // NOTE: Don't send the first chunk length, this will be calculated by caller.
        } else {
            // For v*max types with known length, length is <totallength8><chunklength4>
            // We're sending same total length as chunk length (as we're sending 1 chunk).
            writeLong(headerLength);
        }
    }

    /**
     * Utility for internal writeRPCString calls
     */
    void writeRPCStringUnicode(String sValue) throws SQLServerException {
        writeRPCStringUnicode(null, sValue, false, null);
    }

    /**
     * Writes a string value as Unicode for RPC
     * 
     * @param sName
     *        the optional parameter name
     * @param sValue
     *        the data value
     * @param bOut
     *        boolean true if the data value is being registered as an output parameter
     * @param collation
     *        the collation of the data value
     */
    void writeRPCStringUnicode(String sName, String sValue, boolean bOut,
            SQLCollation collation) throws SQLServerException {
        boolean bValueNull = (sValue == null);
        int nValueLen = bValueNull ? 0 : (2 * sValue.length());
        // Textual RPC requires a collation. If none is provided, as is the case when
        // the SSType is non-textual, then use the database collation by default.
        if (null == collation)
            collation = con.getDatabaseCollation();

        /*
         * Use PLP encoding if either OUT params were specified or if the user query exceeds
         * DataTypes.SHORT_VARTYPE_MAX_BYTES
         */
        if (nValueLen > DataTypes.SHORT_VARTYPE_MAX_BYTES || bOut) {
            writeRPCNameValType(sName, bOut, TDSType.NVARCHAR);

            // Handle Yukon v*max type header here.
            writeVMaxHeader(nValueLen, // Length
                    bValueNull, // Is null?
                    collation);

            // Send the data.
            if (!bValueNull) {
                if (nValueLen > 0) {
                    writeInt(nValueLen);
                    writeString(sValue);
                }

                // Send the terminator PLP chunk.
                writeInt(0);
            }
        } else { // non-PLP type
            // Write maximum length of data
            writeRPCNameValType(sName, bOut, TDSType.NVARCHAR);
            writeShort((short) DataTypes.SHORT_VARTYPE_MAX_BYTES);

            collation.writeCollation(this);

            // Data and length
            if (bValueNull) {
                writeShort((short) -1); // actual len
            } else {
                // Write actual length of data
                writeShort((short) nValueLen);

                // If length is zero, we're done.
                if (0 != nValueLen)
                    writeString(sValue); // data
            }
        }
    }

    void writeTVP(TVP value) throws SQLServerException {
        if (!value.isNull()) {
            writeByte((byte) 0); // status
        } else {
            // Default TVP
            writeByte((byte) TDS.TVP_STATUS_DEFAULT); // default TVP
        }

        writeByte((byte) TDS.TDS_TVP);

        /*
         * TVP_TYPENAME = DbName OwningSchema TypeName
         */
        // Database where TVP type resides
        if (null != value.getDbNameTVP()) {
            writeByte((byte) value.getDbNameTVP().length());
            writeString(value.getDbNameTVP());
        } else
            writeByte((byte) 0x00); // empty DB name

        // Schema where TVP type resides
        if (null != value.getOwningSchemaNameTVP()) {
            writeByte((byte) value.getOwningSchemaNameTVP().length());
            writeString(value.getOwningSchemaNameTVP());
        } else
            writeByte((byte) 0x00); // empty Schema name

        // TVP type name
        if (null != value.getTVPName()) {
            writeByte((byte) value.getTVPName().length());
            writeString(value.getTVPName());
        } else
            writeByte((byte) 0x00); // empty TVP name

        if (!value.isNull()) {
            writeTVPColumnMetaData(value);

            // optional OrderUnique metadata
            writeTvpOrderUnique(value);
        } else {
            writeShort((short) TDS.TVP_NULL_TOKEN);
        }

        // TVP_END_TOKEN
        writeByte((byte) 0x00);

        try {
            writeTVPRows(value);
        } catch (NumberFormatException e) {
            throw new SQLServerException(SQLServerException.getErrString("R_TVPInvalidColumnValue"), e);
        } catch (ClassCastException e) {
            throw new SQLServerException(SQLServerException.getErrString("R_TVPInvalidColumnValue"), e);
        }
    }

    void writeTVPRows(TVP value) throws SQLServerException {
        boolean tdsWritterCached = false;
        ByteBuffer cachedTVPHeaders = null;
        TDSCommand cachedCommand = null;

        boolean cachedRequestComplete = false;
        boolean cachedInterruptsEnabled = false;
        boolean cachedProcessedResponse = false;

        if (!value.isNull()) {

            // If the preparedStatement and the ResultSet are created by the same connection, and TVP is set with
            // ResultSet and Server Cursor
            // is used, the tdsWriter of the calling preparedStatement is overwritten by the SQLServerResultSet#next()
            // method when fetching new rows.
            // Therefore, we need to send TVP data row by row before fetching new row.
            if (TVPType.ResultSet == value.tvpType) {
                if ((null != value.sourceResultSet) && (value.sourceResultSet instanceof SQLServerResultSet)) {
                    SQLServerResultSet sourceResultSet = (SQLServerResultSet) value.sourceResultSet;
                    SQLServerStatement src_stmt = (SQLServerStatement) sourceResultSet.getStatement();
                    int resultSetServerCursorId = sourceResultSet.getServerCursorId();

                    if (con.equals(src_stmt.getConnection()) && 0 != resultSetServerCursorId) {
                        cachedTVPHeaders = ByteBuffer.allocate(stagingBuffer.capacity()).order(stagingBuffer.order());
                        cachedTVPHeaders.put(stagingBuffer.array(), 0, ((Buffer) stagingBuffer).position());

                        cachedCommand = this.command;

                        cachedRequestComplete = command.getRequestComplete();
                        cachedInterruptsEnabled = command.getInterruptsEnabled();
                        cachedProcessedResponse = command.getProcessedResponse();

                        tdsWritterCached = true;

                        if (sourceResultSet.isForwardOnly()) {
                            sourceResultSet.setFetchSize(1);
                        }
                    }
                }
            }

            Map<Integer, SQLServerMetaData> columnMetadata = value.getColumnMetadata();
            Iterator<Entry<Integer, SQLServerMetaData>> columnsIterator;

            while (value.next()) {

                // restore command and TDS header, which have been overwritten by value.next()
                if (tdsWritterCached) {
                    command = cachedCommand;

                    ((Buffer) stagingBuffer).clear();
                    ((Buffer) logBuffer).clear();
                    writeBytes(cachedTVPHeaders.array(), 0, ((Buffer) cachedTVPHeaders).position());
                }

                Object[] rowData = value.getRowData();

                // ROW
                writeByte((byte) TDS.TVP_ROW);
                columnsIterator = columnMetadata.entrySet().iterator();
                int currentColumn = 0;
                while (columnsIterator.hasNext()) {
                    Map.Entry<Integer, SQLServerMetaData> columnPair = columnsIterator.next();

                    // If useServerDefault is set, client MUST NOT emit TvpColumnData for the associated column
                    if (columnPair.getValue().useServerDefault) {
                        currentColumn++;
                        continue;
                    }

                    JDBCType jdbcType = JDBCType.of(columnPair.getValue().javaSqlType);
                    String currentColumnStringValue = null;

                    Object currentObject = null;
                    if (null != rowData) {
                        // if rowData has value for the current column, retrieve it. If not, current column will stay
                        // null.
                        if (rowData.length > currentColumn) {
                            currentObject = rowData[currentColumn];
                            if (null != currentObject) {
                                currentColumnStringValue = String.valueOf(currentObject);
                            }
                        }
                    }
                    writeInternalTVPRowValues(jdbcType, currentColumnStringValue, currentObject, columnPair, false);
                    currentColumn++;
                }

                // send this row, read its response (throw exception in case of errors) and reset command status
                if (tdsWritterCached) {
                    // TVP_END_TOKEN
                    writeByte((byte) 0x00);

                    writePacket(TDS.STATUS_BIT_EOM);

                    TDSReader tdsReader = tdsChannel.getReader(command);
                    int tokenType = tdsReader.peekTokenType();

                    if (TDS.TDS_ERR == tokenType) {
                        SQLServerError databaseError = new SQLServerError();
                        databaseError.setFromTDS(tdsReader);

                        SQLServerException.makeFromDatabaseError(con, null, databaseError.getErrorMessage(),
                                databaseError, false);
                    }

                    command.setInterruptsEnabled(true);
                    command.setRequestComplete(false);
                }
            }
        }

        // reset command status which have been overwritten
        if (tdsWritterCached) {
            command.setRequestComplete(cachedRequestComplete);
            command.setInterruptsEnabled(cachedInterruptsEnabled);
            command.setProcessedResponse(cachedProcessedResponse);
        } else {
            // TVP_END_TOKEN
            writeByte((byte) 0x00);
        }
    }

    private void writeInternalTVPRowValues(JDBCType jdbcType, String currentColumnStringValue, Object currentObject,
            Map.Entry<Integer, SQLServerMetaData> columnPair, boolean isSqlVariant) throws SQLServerException {
        boolean isShortValue, isNull;
        int dataLength;
        switch (jdbcType) {
            case BIGINT:
                if (null == currentColumnStringValue)
                    writeByte((byte) 0);
                else {
                    if (isSqlVariant) {
                        writeTVPSqlVariantHeader(10, TDSType.INT8.byteValue(), (byte) 0);
                    } else {
                        writeByte((byte) 8);
                    }
                    writeLong(Long.valueOf(currentColumnStringValue).longValue());
                }
                break;

            case BIT:
                if (null == currentColumnStringValue)
                    writeByte((byte) 0);
                else {
                    if (isSqlVariant)
                        writeTVPSqlVariantHeader(3, TDSType.BIT1.byteValue(), (byte) 0);
                    else
                        writeByte((byte) 1);
                    writeByte((byte) (Boolean.valueOf(currentColumnStringValue).booleanValue() ? 1 : 0));
                }
                break;

            case INTEGER:
                if (null == currentColumnStringValue)
                    writeByte((byte) 0);
                else {
                    if (!isSqlVariant)
                        writeByte((byte) 4);
                    else
                        writeTVPSqlVariantHeader(6, TDSType.INT4.byteValue(), (byte) 0);
                    writeInt(Integer.valueOf(currentColumnStringValue).intValue());
                }
                break;

            case SMALLINT:
            case TINYINT:
                if (null == currentColumnStringValue)
                    writeByte((byte) 0);
                else {
                    if (isSqlVariant) {
                        writeTVPSqlVariantHeader(6, TDSType.INT4.byteValue(), (byte) 0);
                        writeInt(Integer.valueOf(currentColumnStringValue));
                    } else {
                        writeByte((byte) 2); // length of datatype
                        writeShort(Short.valueOf(currentColumnStringValue).shortValue());
                    }
                }
                break;

            case DECIMAL:
            case NUMERIC:
                if (null == currentColumnStringValue)
                    writeByte((byte) 0);
                else {
                    if (isSqlVariant) {
                        writeTVPSqlVariantHeader(21, TDSType.DECIMALN.byteValue(), (byte) 2);
                        writeByte((byte) 38); // scale (byte)variantType.getScale()
                        writeByte((byte) 4); // scale (byte)variantType.getScale()
                    } else {
                        writeByte((byte) TDSWriter.BIGDECIMAL_MAX_LENGTH); // maximum length
                    }
                    BigDecimal bdValue = new BigDecimal(currentColumnStringValue);

                    /*
                     * setScale of all BigDecimal value based on metadata as scale is not sent separately for individual
                     * value. Use the rounding used in Server. Say, for BigDecimal("0.1"), if scale in metdadata is 0,
                     * then ArithmeticException would be thrown if RoundingMode is not set
                     */
                    bdValue = bdValue.setScale(columnPair.getValue().scale, RoundingMode.HALF_UP);

                    byte[] valueBytes = DDC.convertBigDecimalToBytes(bdValue, bdValue.scale());

                    // 1-byte for sign and 16-byte for integer
                    byte[] byteValue = new byte[17];

                    // removing the precision and scale information from the valueBytes array
                    System.arraycopy(valueBytes, 2, byteValue, 0, valueBytes.length - 2);
                    writeBytes(byteValue);
                }
                break;

            case DOUBLE:
                if (null == currentColumnStringValue)
                    writeByte((byte) 0); // len of data bytes
                else {
                    if (isSqlVariant) {
                        writeTVPSqlVariantHeader(10, TDSType.FLOAT8.byteValue(), (byte) 0);
                        writeDouble(Double.valueOf(currentColumnStringValue));
                        break;
                    }
                    writeByte((byte) 8); // len of data bytes
                    long bits = Double.doubleToLongBits(Double.valueOf(currentColumnStringValue).doubleValue());
                    long mask = 0xFF;
                    int nShift = 0;
                    for (int i = 0; i < 8; i++) {
                        writeByte((byte) ((bits & mask) >> nShift));
                        nShift += 8;
                        mask = mask << 8;
                    }
                }
                break;

            case FLOAT:
            case REAL:
                if (null == currentColumnStringValue)
                    writeByte((byte) 0);
                else {
                    if (isSqlVariant) {
                        writeTVPSqlVariantHeader(6, TDSType.FLOAT4.byteValue(), (byte) 0);
                        writeInt(Float.floatToRawIntBits(Float.valueOf(currentColumnStringValue).floatValue()));
                    } else {
                        writeByte((byte) 4);
                        writeInt(Float.floatToRawIntBits(Float.valueOf(currentColumnStringValue).floatValue()));
                    }
                }
                break;

            case DATE:
            case TIME:
            case TIMESTAMP:
            case DATETIMEOFFSET:
            case DATETIME:
            case SMALLDATETIME:
            case TIMESTAMP_WITH_TIMEZONE:
            case TIME_WITH_TIMEZONE:
            case CHAR:
            case VARCHAR:
            case NCHAR:
            case NVARCHAR:
            case LONGVARCHAR:
            case LONGNVARCHAR:
            case SQLXML:
                isShortValue = (2L * columnPair.getValue().precision) <= DataTypes.SHORT_VARTYPE_MAX_BYTES;
                isNull = (null == currentColumnStringValue);
                dataLength = isNull ? 0 : currentColumnStringValue.length() * 2;
                if (!isShortValue) {
                    // check null
                    if (isNull) {
                        // Null header for v*max types is 0xFFFFFFFFFFFFFFFF.
                        writeLong(0xFFFFFFFFFFFFFFFFL);
                    } else if (isSqlVariant) {
                        // for now we send as bigger type, but is sendStringParameterAsUnicoe is set to false we can't
                        // send nvarchar
                        // since we are writing as nvarchar we need to write as tdstype.bigvarchar value because if we
                        // want to supprot varchar(8000) it becomes as nvarchar, 8000*2 therefore we should send as
                        // longvarchar,
                        // but we cannot send more than 8000 cause sql_variant datatype in sql server does not support
                        // it.
                        // then throw exception if user is sending more than that
                        if (dataLength > 2 * DataTypes.SHORT_VARTYPE_MAX_BYTES) {
                            MessageFormat form = new MessageFormat(
                                    SQLServerException.getErrString("R_invalidStringValue"));
                            throw new SQLServerException(null, form.format(new Object[] {}), null, 0, false);
                        }
                        int length = currentColumnStringValue.length();
                        writeTVPSqlVariantHeader(9 + length, TDSType.BIGVARCHAR.byteValue(), (byte) 0x07);
                        SQLCollation col = con.getDatabaseCollation();
                        // write collation for sql variant
                        writeInt(col.getCollationInfo());
                        writeByte((byte) col.getCollationSortID());
                        writeShort((short) (length));
                        writeBytes(currentColumnStringValue.getBytes());
                        break;
                    }

                    else if (DataTypes.UNKNOWN_STREAM_LENGTH == dataLength)
                        // Append v*max length.
                        // UNKNOWN_PLP_LEN is 0xFFFFFFFFFFFFFFFE
                        writeLong(0xFFFFFFFFFFFFFFFEL);
                    else
                        // For v*max types with known length, length is <totallength8><chunklength4>
                        writeLong(dataLength);
                    if (!isNull) {
                        if (dataLength > 0) {
                            writeInt(dataLength);
                            writeString(currentColumnStringValue);
                        }
                        // Send the terminator PLP chunk.
                        writeInt(0);
                    }
                } else {
                    if (isNull)
                        writeShort((short) -1); // actual len
                    else {
                        if (isSqlVariant) {
                            // for now we send as bigger type, but is sendStringParameterAsUnicoe is set to false we
                            // can't send nvarchar
                            // check for this
                            int length = currentColumnStringValue.length() * 2;
                            writeTVPSqlVariantHeader(9 + length, TDSType.NVARCHAR.byteValue(), (byte) 7);
                            SQLCollation col = con.getDatabaseCollation();
                            // write collation for sql variant
                            writeInt(col.getCollationInfo());
                            writeByte((byte) col.getCollationSortID());
                            int stringLength = currentColumnStringValue.length();
                            byte[] typevarlen = new byte[2];
                            typevarlen[0] = (byte) (2 * stringLength & 0xFF);
                            typevarlen[1] = (byte) ((2 * stringLength >> 8) & 0xFF);
                            writeBytes(typevarlen);
                            writeString(currentColumnStringValue);
                            break;
                        } else {
                            writeShort((short) dataLength);
                            writeString(currentColumnStringValue);
                        }
                    }
                }
                break;

            case BINARY:
            case VARBINARY:
            case LONGVARBINARY:
                // Handle conversions as done in other types.
                isShortValue = columnPair.getValue().precision <= DataTypes.SHORT_VARTYPE_MAX_BYTES;
                isNull = (null == currentObject);
                if (currentObject instanceof String)
                    dataLength = ParameterUtils.HexToBin(currentObject.toString()).length;
                else
                    dataLength = isNull ? 0 : ((byte[]) currentObject).length;
                if (!isShortValue) {
                    // check null
                    if (isNull)
                        // Null header for v*max types is 0xFFFFFFFFFFFFFFFF.
                        writeLong(0xFFFFFFFFFFFFFFFFL);
                    else if (DataTypes.UNKNOWN_STREAM_LENGTH == dataLength)
                        // Append v*max length.
                        // UNKNOWN_PLP_LEN is 0xFFFFFFFFFFFFFFFE
                        writeLong(0xFFFFFFFFFFFFFFFEL);
                    else
                        // For v*max types with known length, length is <totallength8><chunklength4>
                        writeLong(dataLength);
                    if (!isNull) {
                        if (dataLength > 0) {
                            writeInt(dataLength);
                            if (currentObject instanceof String)
                                writeBytes(ParameterUtils.HexToBin(currentObject.toString()));
                            else
                                writeBytes((byte[]) currentObject);
                        }
                        // Send the terminator PLP chunk.
                        writeInt(0);
                    }
                } else {
                    if (isNull)
                        writeShort((short) -1); // actual len
                    else {
                        writeShort((short) dataLength);
                        if (currentObject instanceof String)
                            writeBytes(ParameterUtils.HexToBin(currentObject.toString()));
                        else
                            writeBytes((byte[]) currentObject);
                    }
                }
                break;
            case SQL_VARIANT:
                boolean isShiloh = (8 >= con.getServerMajorVersion());
                if (isShiloh) {
                    MessageFormat form = new MessageFormat(SQLServerException.getErrString("R_SQLVariantSupport"));
                    throw new SQLServerException(null, form.format(new Object[] {}), null, 0, false);
                }
                JDBCType internalJDBCType;
                JavaType javaType = JavaType.of(currentObject);
                internalJDBCType = javaType.getJDBCType(SSType.UNKNOWN, jdbcType);
                writeInternalTVPRowValues(internalJDBCType, currentColumnStringValue, currentObject, columnPair, true);
                break;
            default:
                assert false : "Unexpected JDBC type " + jdbcType.toString();
        }
    }

    /**
     * writes Header for sql_variant for TVP
     * 
     * @param length
     * @param tdsType
     * @param probBytes
     * @throws SQLServerException
     */
    private void writeTVPSqlVariantHeader(int length, byte tdsType, byte probBytes) throws SQLServerException {
        writeInt(length);
        writeByte(tdsType);
        writeByte(probBytes);
    }

    void writeTVPColumnMetaData(TVP value) throws SQLServerException {
        boolean isShortValue;

        // TVP_COLMETADATA
        writeShort((short) value.getTVPColumnCount());

        Map<Integer, SQLServerMetaData> columnMetadata = value.getColumnMetadata();
        /*
         * TypeColumnMetaData = UserType Flags TYPE_INFO ColName ;
         */

        for (Entry<Integer, SQLServerMetaData> pair : columnMetadata.entrySet()) {
            JDBCType jdbcType = JDBCType.of(pair.getValue().javaSqlType);
            boolean useServerDefault = pair.getValue().useServerDefault;
            // ULONG ; UserType of column
            // The value will be 0x0000 with the exceptions of TIMESTAMP (0x0050) and alias types (greater than 0x00FF).
            writeInt(0);
            /*
             * Flags = fNullable ; Column is nullable - %x01 fCaseSen -- Ignored ; usUpdateable -- Ignored ; fIdentity ;
             * Column is identity column - %x10 fComputed ; Column is computed - %x20 usReservedODBC -- Ignored ;
             * fFixedLenCLRType-- Ignored ; fDefault ; Column is default value - %x200 usReserved -- Ignored ;
             */

            short flags = TDS.FLAG_NULLABLE;
            if (useServerDefault) {
                flags |= TDS.FLAG_TVP_DEFAULT_COLUMN;
            }
            writeShort(flags);

            // Type info
            switch (jdbcType) {
                case BIGINT:
                    writeByte(TDSType.INTN.byteValue());
                    writeByte((byte) 8); // max length of datatype
                    break;
                case BIT:
                    writeByte(TDSType.BITN.byteValue());
                    writeByte((byte) 1); // max length of datatype
                    break;
                case INTEGER:
                    writeByte(TDSType.INTN.byteValue());
                    writeByte((byte) 4); // max length of datatype
                    break;
                case SMALLINT:
                case TINYINT:
                    writeByte(TDSType.INTN.byteValue());
                    writeByte((byte) 2); // max length of datatype
                    break;

                case DECIMAL:
                case NUMERIC:
                    writeByte(TDSType.NUMERICN.byteValue());
                    writeByte((byte) 0x11); // maximum length
                    writeByte((byte) pair.getValue().precision);
                    writeByte((byte) pair.getValue().scale);
                    break;

                case DOUBLE:
                    writeByte(TDSType.FLOATN.byteValue());
                    writeByte((byte) 8); // max length of datatype
                    break;

                case FLOAT:
                case REAL:
                    writeByte(TDSType.FLOATN.byteValue());
                    writeByte((byte) 4); // max length of datatype
                    break;

                case DATE:
                case TIME:
                case TIMESTAMP:
                case DATETIMEOFFSET:
                case DATETIME:
                case SMALLDATETIME:
                case TIMESTAMP_WITH_TIMEZONE:
                case TIME_WITH_TIMEZONE:
                case CHAR:
                case VARCHAR:
                case NCHAR:
                case NVARCHAR:
                case LONGVARCHAR:
                case LONGNVARCHAR:
                case SQLXML:
                    writeByte(TDSType.NVARCHAR.byteValue());
                    isShortValue = (2L * pair.getValue().precision) <= DataTypes.SHORT_VARTYPE_MAX_BYTES;
                    // Use PLP encoding on Yukon and later with long values
                    if (!isShortValue) // PLP
                    {
                        // Handle Yukon v*max type header here.
                        writeShort((short) 0xFFFF);
                        con.getDatabaseCollation().writeCollation(this);
                    } else // non PLP
                    {
                        writeShort((short) DataTypes.SHORT_VARTYPE_MAX_BYTES);
                        con.getDatabaseCollation().writeCollation(this);
                    }

                    break;

                case BINARY:
                case VARBINARY:
                case LONGVARBINARY:
                    writeByte(TDSType.BIGVARBINARY.byteValue());
                    isShortValue = pair.getValue().precision <= DataTypes.SHORT_VARTYPE_MAX_BYTES;
                    // Use PLP encoding on Yukon and later with long values
                    if (!isShortValue) // PLP
                        // Handle Yukon v*max type header here.
                        writeShort((short) 0xFFFF);
                    else // non PLP
                        writeShort((short) DataTypes.SHORT_VARTYPE_MAX_BYTES);
                    break;
                case SQL_VARIANT:
                    writeByte(TDSType.SQL_VARIANT.byteValue());
                    writeInt(TDS.SQL_VARIANT_LENGTH);// write length of sql variant 8009

                    break;

                default:
                    assert false : "Unexpected JDBC type " + jdbcType.toString();
            }
            // Column name - must be null (from TDS - TVP_COLMETADATA)
            writeByte((byte) 0x00);

            // [TVP_ORDER_UNIQUE]
            // [TVP_COLUMN_ORDERING]
        }
    }

    void writeTvpOrderUnique(TVP value) throws SQLServerException {
        /*
         * TVP_ORDER_UNIQUE = TVP_ORDER_UNIQUE_TOKEN (Count <Count>(ColNum OrderUniqueFlags))
         */

        Map<Integer, SQLServerMetaData> columnMetadata = value.getColumnMetadata();
        Iterator<Entry<Integer, SQLServerMetaData>> columnsIterator = columnMetadata.entrySet().iterator();
        LinkedList<TdsOrderUnique> columnList = new LinkedList<>();

        while (columnsIterator.hasNext()) {
            byte flags = 0;
            Map.Entry<Integer, SQLServerMetaData> pair = columnsIterator.next();
            SQLServerMetaData metaData = pair.getValue();

            if (SQLServerSortOrder.Ascending == metaData.sortOrder)
                flags = TDS.TVP_ORDERASC_FLAG;
            else if (SQLServerSortOrder.Descending == metaData.sortOrder)
                flags = TDS.TVP_ORDERDESC_FLAG;
            if (metaData.isUniqueKey)
                flags |= TDS.TVP_UNIQUE_FLAG;

            // Remember this column if any flags were set
            if (0 != flags)
                columnList.add(new TdsOrderUnique(pair.getKey(), flags));
        }

        // Write flagged columns
        if (!columnList.isEmpty()) {
            writeByte((byte) TDS.TVP_ORDER_UNIQUE_TOKEN);
            writeShort((short) columnList.size());
            for (TdsOrderUnique column : columnList) {
                writeShort((short) (column.columnOrdinal + 1));
                writeByte(column.flags);
            }
        }
    }

    private class TdsOrderUnique {
        int columnOrdinal;
        byte flags;

        TdsOrderUnique(int ordinal, byte flags) {
            this.columnOrdinal = ordinal;
            this.flags = flags;
        }
    }

    void setCryptoMetaData(CryptoMetadata cryptoMetaForBulk) {
        this.cryptoMeta = cryptoMetaForBulk;
    }

    CryptoMetadata getCryptoMetaData() {
        return cryptoMeta;
    }

    void writeEncryptedRPCByteArray(byte bValue[]) throws SQLServerException {
        boolean bValueNull = (bValue == null);
        long nValueLen = bValueNull ? 0 : bValue.length;
        boolean isShortValue = (nValueLen <= DataTypes.SHORT_VARTYPE_MAX_BYTES);

        boolean isPLP = (!isShortValue) && (nValueLen <= DataTypes.MAX_VARTYPE_MAX_BYTES);

        // Handle Shiloh types here.
        if (isShortValue) {
            writeShort((short) DataTypes.SHORT_VARTYPE_MAX_BYTES);
        } else if (isPLP) {
            writeShort((short) DataTypes.SQL_USHORTVARMAXLEN);
        } else {
            writeInt(DataTypes.IMAGE_TEXT_MAX_BYTES);
        }

        // Data and length
        if (bValueNull) {
            writeShort((short) -1); // actual len
        } else {
            if (isShortValue) {
                writeShort((short) nValueLen); // actual len
            } else if (isPLP) {
                writeLong(nValueLen); // actual length
            } else {
                writeInt((int) nValueLen); // actual len
            }

            // If length is zero, we're done.
            if (0 != nValueLen) {
                if (isPLP) {
                    writeInt((int) nValueLen);
                }
                writeBytes(bValue);
            }

            if (isPLP) {
                writeInt(0); // PLP_TERMINATOR, 0x00000000
            }
        }
    }

    void writeEncryptedRPCPLP() throws SQLServerException {
        writeShort((short) DataTypes.SQL_USHORTVARMAXLEN);
        writeLong((long) 0); // actual length
        writeInt(0); // PLP_TERMINATOR, 0x00000000
    }

    void writeCryptoMetaData() throws SQLServerException {
        writeByte(cryptoMeta.cipherAlgorithmId);
        writeByte(cryptoMeta.encryptionType.getValue());
        writeInt(cryptoMeta.cekTableEntry.getColumnEncryptionKeyValues().get(0).databaseId);
        writeInt(cryptoMeta.cekTableEntry.getColumnEncryptionKeyValues().get(0).cekId);
        writeInt(cryptoMeta.cekTableEntry.getColumnEncryptionKeyValues().get(0).cekVersion);
        writeBytes(cryptoMeta.cekTableEntry.getColumnEncryptionKeyValues().get(0).cekMdVersion);
        writeByte(cryptoMeta.normalizationRuleVersion);
    }

    void writeRPCByteArray(String sName, byte bValue[], boolean bOut, JDBCType jdbcType,
            SQLCollation collation) throws SQLServerException {
        boolean bValueNull = (bValue == null);
        int nValueLen = bValueNull ? 0 : bValue.length;
        boolean isShortValue = (nValueLen <= DataTypes.SHORT_VARTYPE_MAX_BYTES);

        // Use PLP encoding on Yukon and later with long values and OUT parameters
        boolean usePLP = (!isShortValue || bOut);

        TDSType tdsType;

        if (null != cryptoMeta) {
            // send encrypted data as BIGVARBINARY
            tdsType = (isShortValue || usePLP) ? TDSType.BIGVARBINARY : TDSType.IMAGE;
            collation = null;
        } else
            switch (jdbcType) {
                case BINARY:
                case VARBINARY:
                case LONGVARBINARY:
                case BLOB:
                default:
                    tdsType = (isShortValue || usePLP) ? TDSType.BIGVARBINARY : TDSType.IMAGE;
                    collation = null;
                    break;

                case CHAR:
                case VARCHAR:
                case LONGVARCHAR:
                case CLOB:
                    tdsType = (isShortValue || usePLP) ? TDSType.BIGVARCHAR : TDSType.TEXT;
                    if (null == collation)
                        collation = con.getDatabaseCollation();
                    break;

                case NCHAR:
                case NVARCHAR:
                case LONGNVARCHAR:
                case NCLOB:
                    tdsType = (isShortValue || usePLP) ? TDSType.NVARCHAR : TDSType.NTEXT;
                    if (null == collation)
                        collation = con.getDatabaseCollation();
                    break;
            }

        writeRPCNameValType(sName, bOut, tdsType);

        if (usePLP) {
            // Handle Yukon v*max type header here.
            writeVMaxHeader(nValueLen, bValueNull, collation);

            // Send the data.
            if (!bValueNull) {
                if (nValueLen > 0) {
                    writeInt(nValueLen);
                    writeBytes(bValue);
                }

                // Send the terminator PLP chunk.
                writeInt(0);
            }
        } else // non-PLP type
        {
            // Handle Shiloh types here.
            if (isShortValue) {
                writeShort((short) DataTypes.SHORT_VARTYPE_MAX_BYTES);
            } else {
                writeInt(DataTypes.IMAGE_TEXT_MAX_BYTES);
            }

            if (null != collation)
                collation.writeCollation(this);

            // Data and length
            if (bValueNull) {
                writeShort((short) -1); // actual len
            } else {
                if (isShortValue)
                    writeShort((short) nValueLen); // actual len
                else
                    writeInt(nValueLen); // actual len

                // If length is zero, we're done.
                if (0 != nValueLen)
                    writeBytes(bValue);
            }
        }
    }

    /**
     * Append a timestamp in RPC transmission format as a SQL Server DATETIME data type
     * 
     * @param sName
     *        the optional parameter name
     * @param cal
     *        Pure Gregorian calendar containing the timestamp, including its associated time zone
     * @param subSecondNanos
     *        the sub-second nanoseconds (0 - 999,999,999)
     * @param bOut
     *        boolean true if the data value is being registered as an output parameter
     *
     */
    void writeRPCDateTime(String sName, GregorianCalendar cal, int subSecondNanos,
            boolean bOut) throws SQLServerException {
        assert (subSecondNanos >= 0) && (subSecondNanos < Nanos.PER_SECOND) : "Invalid subNanoSeconds value: "
                + subSecondNanos;
        assert (cal != null) || (subSecondNanos == 0) : "Invalid subNanoSeconds value when calendar is null: "
                + subSecondNanos;

        writeRPCNameValType(sName, bOut, TDSType.DATETIMEN);
        writeByte((byte) 8); // max length of datatype

        if (null == cal) {
            writeByte((byte) 0); // len of data bytes
            return;
        }

        writeByte((byte) 8); // len of data bytes

        // We need to extract the Calendar's current date & time in terms
        // of the number of days since the SQL Base Date (1/1/1900) plus
        // the number of milliseconds since midnight in the current day.
        //
        // We cannot rely on any pre-calculated value for the number of
        // milliseconds in a day or the number of milliseconds since the
        // base date to do this because days with DST changes are shorter
        // or longer than "normal" days.
        //
        // ASSUMPTION: We assume we are dealing with a GregorianCalendar here.
        // If not, we have no basis in which to compare dates. E.g. if we
        // are dealing with a Chinese Calendar implementation which does not
        // use the same value for Calendar.YEAR as the GregorianCalendar,
        // we cannot meaningfully compute a value relative to 1/1/1900.

        // First, figure out how many days there have been since the SQL Base Date.
        // These are based on SQL Server algorithms
        int daysSinceSQLBaseDate = DDC.daysSinceBaseDate(cal.get(Calendar.YEAR), cal.get(Calendar.DAY_OF_YEAR),
                TDS.BASE_YEAR_1900);

        // Next, figure out the number of milliseconds since midnight of the current day.
        int millisSinceMidnight = (subSecondNanos + Nanos.PER_MILLISECOND / 2) / Nanos.PER_MILLISECOND + // Millis into
                                                                                                         // the current
                                                                                                         // second
                1000 * cal.get(Calendar.SECOND) + // Seconds into the current minute
                60 * 1000 * cal.get(Calendar.MINUTE) + // Minutes into the current hour
                60 * 60 * 1000 * cal.get(Calendar.HOUR_OF_DAY); // Hours into the current day

        // The last millisecond of the current day is always rounded to the first millisecond
        // of the next day because DATETIME is only accurate to 1/300th of a second.
        if (millisSinceMidnight >= 1000 * 60 * 60 * 24 - 1) {
            ++daysSinceSQLBaseDate;
            millisSinceMidnight = 0;
        }

        // Last-ditch verification that the value is in the valid range for the
        // DATETIMEN TDS data type (1/1/1753 to 12/31/9999). If it's not, then
        // throw an exception now so that statement execution is safely canceled.
        // Attempting to put an invalid value on the wire would result in a TDS
        // exception, which would close the connection.
        // These are based on SQL Server algorithms
        if (daysSinceSQLBaseDate < DDC.daysSinceBaseDate(1753, 1, TDS.BASE_YEAR_1900)
                || daysSinceSQLBaseDate >= DDC.daysSinceBaseDate(10000, 1, TDS.BASE_YEAR_1900)) {
            MessageFormat form = new MessageFormat(SQLServerException.getErrString("R_valueOutOfRange"));
            Object[] msgArgs = {SSType.DATETIME};
            throw new SQLServerException(form.format(msgArgs), SQLState.DATA_EXCEPTION_DATETIME_FIELD_OVERFLOW,
                    DriverError.NOT_SET, null);
        }

        // And put it all on the wire...

        // Number of days since the SQL Server Base Date (January 1, 1900)
        writeInt(daysSinceSQLBaseDate);

        // Milliseconds since midnight (at a resolution of three hundredths of a second)
        writeInt((3 * millisSinceMidnight + 5) / 10);
    }

    void writeRPCTime(String sName, GregorianCalendar localCalendar, int subSecondNanos, int scale,
            boolean bOut) throws SQLServerException {
        writeRPCNameValType(sName, bOut, TDSType.TIMEN);
        writeByte((byte) scale);

        if (null == localCalendar) {
            writeByte((byte) 0);
            return;
        }

        writeByte((byte) TDS.timeValueLength(scale));
        writeScaledTemporal(localCalendar, subSecondNanos, scale, SSType.TIME);
    }

    void writeRPCDate(String sName, GregorianCalendar localCalendar, boolean bOut) throws SQLServerException {
        writeRPCNameValType(sName, bOut, TDSType.DATEN);
        if (null == localCalendar) {
            writeByte((byte) 0);
            return;
        }

        writeByte((byte) TDS.DAYS_INTO_CE_LENGTH);
        writeScaledTemporal(localCalendar, 0, // subsecond nanos (none for a date value)
                0, // scale (dates are not scaled)
                SSType.DATE);
    }

    void writeEncryptedRPCTime(String sName, GregorianCalendar localCalendar, int subSecondNanos, int scale,
            boolean bOut) throws SQLServerException {
        if (con.getSendTimeAsDatetime()) {
            throw new SQLServerException(SQLServerException.getErrString("R_sendTimeAsDateTimeForAE"), null);
        }
        writeRPCNameValType(sName, bOut, TDSType.BIGVARBINARY);

        if (null == localCalendar)
            writeEncryptedRPCByteArray(null);
        else
            writeEncryptedRPCByteArray(
                    writeEncryptedScaledTemporal(localCalendar, subSecondNanos, scale, SSType.TIME, (short) 0));

        writeByte(TDSType.TIMEN.byteValue());
        writeByte((byte) scale);
        writeCryptoMetaData();
    }

    void writeEncryptedRPCDate(String sName, GregorianCalendar localCalendar, boolean bOut) throws SQLServerException {
        writeRPCNameValType(sName, bOut, TDSType.BIGVARBINARY);

        if (null == localCalendar)
            writeEncryptedRPCByteArray(null);
        else
            writeEncryptedRPCByteArray(writeEncryptedScaledTemporal(localCalendar, 0, // subsecond nanos (none for a
                                                                                      // date value)
                    0, // scale (dates are not scaled)
                    SSType.DATE, (short) 0));

        writeByte(TDSType.DATEN.byteValue());
        writeCryptoMetaData();
    }

    void writeEncryptedRPCDateTime(String sName, GregorianCalendar cal, int subSecondNanos, boolean bOut,
            JDBCType jdbcType) throws SQLServerException {
        assert (subSecondNanos >= 0) && (subSecondNanos < Nanos.PER_SECOND) : "Invalid subNanoSeconds value: "
                + subSecondNanos;
        assert (cal != null) || (subSecondNanos == 0) : "Invalid subNanoSeconds value when calendar is null: "
                + subSecondNanos;

        writeRPCNameValType(sName, bOut, TDSType.BIGVARBINARY);

        if (null == cal)
            writeEncryptedRPCByteArray(null);
        else
            writeEncryptedRPCByteArray(getEncryptedDateTimeAsBytes(cal, subSecondNanos, jdbcType));

        if (JDBCType.SMALLDATETIME == jdbcType) {
            writeByte(TDSType.DATETIMEN.byteValue());
            writeByte((byte) 4);
        } else {
            writeByte(TDSType.DATETIMEN.byteValue());
            writeByte((byte) 8);
        }
        writeCryptoMetaData();
    }

    // getEncryptedDateTimeAsBytes is called if jdbcType/ssType is SMALLDATETIME or DATETIME
    byte[] getEncryptedDateTimeAsBytes(GregorianCalendar cal, int subSecondNanos,
            JDBCType jdbcType) throws SQLServerException {
        int daysSinceSQLBaseDate = DDC.daysSinceBaseDate(cal.get(Calendar.YEAR), cal.get(Calendar.DAY_OF_YEAR),
                TDS.BASE_YEAR_1900);

        // Next, figure out the number of milliseconds since midnight of the current day.
        int millisSinceMidnight = (subSecondNanos + Nanos.PER_MILLISECOND / 2) / Nanos.PER_MILLISECOND + // Millis into
                                                                                                         // the current
                                                                                                         // second
                1000 * cal.get(Calendar.SECOND) + // Seconds into the current minute
                60 * 1000 * cal.get(Calendar.MINUTE) + // Minutes into the current hour
                60 * 60 * 1000 * cal.get(Calendar.HOUR_OF_DAY); // Hours into the current day

        // The last millisecond of the current day is always rounded to the first millisecond
        // of the next day because DATETIME is only accurate to 1/300th of a second.
        if (millisSinceMidnight >= 1000 * 60 * 60 * 24 - 1) {
            ++daysSinceSQLBaseDate;
            millisSinceMidnight = 0;
        }

        if (JDBCType.SMALLDATETIME == jdbcType) {

            int secondsSinceMidnight = (millisSinceMidnight / 1000);
            int minutesSinceMidnight = (secondsSinceMidnight / 60);

            // Values that are 29.998 seconds or less are rounded down to the nearest minute
            minutesSinceMidnight = ((secondsSinceMidnight % 60) > 29.998) ? minutesSinceMidnight + 1
                                                                          : minutesSinceMidnight;

            // minutesSinceMidnight for (23:59:30)
            int maxMinutesSinceMidnight_SmallDateTime = 1440;
            // Verification for smalldatetime to be within valid range of (1900.01.01) to (2079.06.06)
            // smalldatetime for unencrypted does not allow insertion of 2079.06.06 23:59:59 and it is rounded up
            // to 2079.06.07 00:00:00, therefore, we are checking minutesSinceMidnight for that condition. If it's not
            // within valid range, then
            // throw an exception now so that statement execution is safely canceled.
            // 157 is the calculated day of year from 06-06 , 1440 is minutesince midnight for (23:59:30)
            if ((daysSinceSQLBaseDate < DDC.daysSinceBaseDate(1900, 1, TDS.BASE_YEAR_1900)
                    || daysSinceSQLBaseDate > DDC.daysSinceBaseDate(2079, 157, TDS.BASE_YEAR_1900))
                    || (daysSinceSQLBaseDate == DDC.daysSinceBaseDate(2079, 157, TDS.BASE_YEAR_1900)
                            && minutesSinceMidnight >= maxMinutesSinceMidnight_SmallDateTime)) {
                MessageFormat form = new MessageFormat(SQLServerException.getErrString("R_valueOutOfRange"));
                Object[] msgArgs = {SSType.SMALLDATETIME};
                throw new SQLServerException(form.format(msgArgs), SQLState.DATA_EXCEPTION_DATETIME_FIELD_OVERFLOW,
                        DriverError.NOT_SET, null);
            }

            ByteBuffer days = ByteBuffer.allocate(2).order(ByteOrder.LITTLE_ENDIAN);
            days.putShort((short) daysSinceSQLBaseDate);
            ByteBuffer seconds = ByteBuffer.allocate(2).order(ByteOrder.LITTLE_ENDIAN);
            seconds.putShort((short) minutesSinceMidnight);

            byte[] value = new byte[4];
            System.arraycopy(days.array(), 0, value, 0, 2);
            System.arraycopy(seconds.array(), 0, value, 2, 2);
            return SQLServerSecurityUtility.encryptWithKey(value, cryptoMeta, con);
        } else if (JDBCType.DATETIME == jdbcType) {
            // Last-ditch verification that the value is in the valid range for the
            // DATETIMEN TDS data type (1/1/1753 to 12/31/9999). If it's not, then
            // throw an exception now so that statement execution is safely canceled.
            // Attempting to put an invalid value on the wire would result in a TDS
            // exception, which would close the connection.
            // These are based on SQL Server algorithms
            // And put it all on the wire...
            if (daysSinceSQLBaseDate < DDC.daysSinceBaseDate(1753, 1, TDS.BASE_YEAR_1900)
                    || daysSinceSQLBaseDate >= DDC.daysSinceBaseDate(10000, 1, TDS.BASE_YEAR_1900)) {
                MessageFormat form = new MessageFormat(SQLServerException.getErrString("R_valueOutOfRange"));
                Object[] msgArgs = {SSType.DATETIME};
                throw new SQLServerException(form.format(msgArgs), SQLState.DATA_EXCEPTION_DATETIME_FIELD_OVERFLOW,
                        DriverError.NOT_SET, null);
            }

            // Number of days since the SQL Server Base Date (January 1, 1900)
            ByteBuffer days = ByteBuffer.allocate(4).order(ByteOrder.LITTLE_ENDIAN);
            days.putInt(daysSinceSQLBaseDate);
            ByteBuffer seconds = ByteBuffer.allocate(4).order(ByteOrder.LITTLE_ENDIAN);
            seconds.putInt((3 * millisSinceMidnight + 5) / 10);

            byte[] value = new byte[8];
            System.arraycopy(days.array(), 0, value, 0, 4);
            System.arraycopy(seconds.array(), 0, value, 4, 4);
            return SQLServerSecurityUtility.encryptWithKey(value, cryptoMeta, con);
        }

        assert false : "Unexpected JDBCType type " + jdbcType;
        return null;
    }

    void writeEncryptedRPCDateTime2(String sName, GregorianCalendar localCalendar, int subSecondNanos, int scale,
            boolean bOut) throws SQLServerException {
        writeRPCNameValType(sName, bOut, TDSType.BIGVARBINARY);

        if (null == localCalendar)
            writeEncryptedRPCByteArray(null);
        else
            writeEncryptedRPCByteArray(
                    writeEncryptedScaledTemporal(localCalendar, subSecondNanos, scale, SSType.DATETIME2, (short) 0));

        writeByte(TDSType.DATETIME2N.byteValue());
        writeByte((byte) (scale));
        writeCryptoMetaData();
    }

    void writeEncryptedRPCDateTimeOffset(String sName, GregorianCalendar utcCalendar, int minutesOffset,
            int subSecondNanos, int scale, boolean bOut) throws SQLServerException {
        writeRPCNameValType(sName, bOut, TDSType.BIGVARBINARY);

        if (null == utcCalendar)
            writeEncryptedRPCByteArray(null);
        else {
            assert 0 == utcCalendar.get(Calendar.ZONE_OFFSET);
            writeEncryptedRPCByteArray(writeEncryptedScaledTemporal(utcCalendar, subSecondNanos, scale,
                    SSType.DATETIMEOFFSET, (short) minutesOffset));
        }

        writeByte(TDSType.DATETIMEOFFSETN.byteValue());
        writeByte((byte) (scale));
        writeCryptoMetaData();

    }

    void writeRPCDateTime2(String sName, GregorianCalendar localCalendar, int subSecondNanos, int scale,
            boolean bOut) throws SQLServerException {
        writeRPCNameValType(sName, bOut, TDSType.DATETIME2N);
        writeByte((byte) scale);

        if (null == localCalendar) {
            writeByte((byte) 0);
            return;
        }

        writeByte((byte) TDS.datetime2ValueLength(scale));
        writeScaledTemporal(localCalendar, subSecondNanos, scale, SSType.DATETIME2);
    }

    void writeRPCDateTimeOffset(String sName, GregorianCalendar utcCalendar, int minutesOffset, int subSecondNanos,
            int scale, boolean bOut) throws SQLServerException {
        writeRPCNameValType(sName, bOut, TDSType.DATETIMEOFFSETN);
        writeByte((byte) scale);

        if (null == utcCalendar) {
            writeByte((byte) 0);
            return;
        }

        assert 0 == utcCalendar.get(Calendar.ZONE_OFFSET);

        writeByte((byte) TDS.datetimeoffsetValueLength(scale));
        writeScaledTemporal(utcCalendar, subSecondNanos, scale, SSType.DATETIMEOFFSET);

        writeShort((short) minutesOffset);
    }

    /**
     * Returns subSecondNanos rounded to the maximum precision supported. The maximum fractional scale is
     * MAX_FRACTIONAL_SECONDS_SCALE(7). Eg1: if you pass 456,790,123 the function would return 456,790,100 Eg2: if you
     * pass 456,790,150 the function would return 456,790,200 Eg3: if you pass 999,999,951 the function would return
     * 1,000,000,000 This is done to ensure that we have consistent rounding behaviour in setters and getters. Bug
     * #507919
     */
    private int getRoundedSubSecondNanos(int subSecondNanos) {
        int roundedNanos = ((subSecondNanos + (Nanos.PER_MAX_SCALE_INTERVAL / 2)) / Nanos.PER_MAX_SCALE_INTERVAL)
                * Nanos.PER_MAX_SCALE_INTERVAL;
        return roundedNanos;
    }

    /**
     * Writes to the TDS channel a temporal value as an instance instance of one of the scaled temporal SQL types: DATE,
     * TIME, DATETIME2, or DATETIMEOFFSET.
     *
     * @param cal
     *        Calendar representing the value to write, except for any sub-second nanoseconds
     * @param subSecondNanos
     *        the sub-second nanoseconds (0 - 999,999,999)
     * @param scale
     *        the scale (in digits: 0 - 7) to use for the sub-second nanos component
     * @param ssType
     *        the SQL Server data type (DATE, TIME, DATETIME2, or DATETIMEOFFSET)
     *
     * @throws SQLServerException
     *         if an I/O error occurs or if the value is not in the valid range
     */
    private void writeScaledTemporal(GregorianCalendar cal, int subSecondNanos, int scale,
            SSType ssType) throws SQLServerException {

        assert con.isKatmaiOrLater();

        assert SSType.DATE == ssType || SSType.TIME == ssType || SSType.DATETIME2 == ssType
                || SSType.DATETIMEOFFSET == ssType : "Unexpected SSType: " + ssType;

        // First, for types with a time component, write the scaled nanos since midnight
        if (SSType.TIME == ssType || SSType.DATETIME2 == ssType || SSType.DATETIMEOFFSET == ssType) {
            assert subSecondNanos >= 0;
            assert subSecondNanos < Nanos.PER_SECOND;
            assert scale >= 0;
            assert scale <= TDS.MAX_FRACTIONAL_SECONDS_SCALE;

            int secondsSinceMidnight = cal.get(Calendar.SECOND) + 60 * cal.get(Calendar.MINUTE)
                    + 60 * 60 * cal.get(Calendar.HOUR_OF_DAY);

            // Scale nanos since midnight to the desired scale, rounding the value as necessary
            long divisor = Nanos.PER_MAX_SCALE_INTERVAL * (long) Math.pow(10, TDS.MAX_FRACTIONAL_SECONDS_SCALE - scale);

            // The scaledNanos variable represents the fractional seconds of the value at the scale
            // indicated by the scale variable. So, for example, scaledNanos = 3 means 300 nanoseconds
            // at scale TDS.MAX_FRACTIONAL_SECONDS_SCALE, but 3000 nanoseconds at
            // TDS.MAX_FRACTIONAL_SECONDS_SCALE - 1
            long scaledNanos = ((long) Nanos.PER_SECOND * secondsSinceMidnight
                    + getRoundedSubSecondNanos(subSecondNanos) + divisor / 2) / divisor;

            // SQL Server rounding behavior indicates that it always rounds up unless
            // we are at the max value of the type(NOT every day), in which case it truncates.
            // Side effect on Calendar date:
            // If rounding nanos to the specified scale rolls the value to the next day ...
            if (Nanos.PER_DAY / divisor == scaledNanos) {

                // If the type is time, always truncate
                if (SSType.TIME == ssType) {
                    --scaledNanos;
                }
                // If the type is datetime2 or datetimeoffset, truncate only if its the max value supported
                else {
                    assert SSType.DATETIME2 == ssType || SSType.DATETIMEOFFSET == ssType : "Unexpected SSType: "
                            + ssType;

                    // ... then bump the date, provided that the resulting date is still within
                    // the valid date range.
                    //
                    // Extreme edge case (literally, the VERY edge...):
                    // If nanos overflow rolls the date value out of range (that is, we have a value
                    // a few nanoseconds later than 9999-12-31 23:59:59) then truncate the nanos
                    // instead of rolling.
                    //
                    // This case is very likely never hit by "real world" applications, but exists
                    // here as a security measure to ensure that such values don't result in a
                    // connection-closing TDS exception.
                    cal.add(Calendar.SECOND, 1);

                    if (cal.get(Calendar.YEAR) <= 9999) {
                        scaledNanos = 0;
                    } else {
                        cal.add(Calendar.SECOND, -1);
                        --scaledNanos;
                    }
                }
            }

            // Encode the scaled nanos to TDS
            int encodedLength = TDS.nanosSinceMidnightLength(scale);
            byte[] encodedBytes = scaledNanosToEncodedBytes(scaledNanos, encodedLength);

            writeBytes(encodedBytes);
        }

        // Second, for types with a date component, write the days into the Common Era
        if (SSType.DATE == ssType || SSType.DATETIME2 == ssType || SSType.DATETIMEOFFSET == ssType) {
            // Computation of the number of days into the Common Era assumes that
            // the DAY_OF_YEAR field reflects a pure Gregorian calendar - one that
            // uses Gregorian leap year rules across the entire range of dates.
            //
            // For the DAY_OF_YEAR field to accurately reflect pure Gregorian behavior,
            // we need to use a pure Gregorian calendar for dates that are Julian dates
            // under a standard Gregorian calendar and for (Gregorian) dates later than
            // the cutover date in the cutover year.
            if (cal.getTimeInMillis() < GregorianChange.STANDARD_CHANGE_DATE.getTime()
                    || cal.getActualMaximum(Calendar.DAY_OF_YEAR) < TDS.DAYS_PER_YEAR) {
                int year = cal.get(Calendar.YEAR);
                int month = cal.get(Calendar.MONTH);
                int date = cal.get(Calendar.DATE);

                // Set the cutover as early as possible (pure Gregorian behavior)
                cal.setGregorianChange(GregorianChange.PURE_CHANGE_DATE);

                // Initialize the date field by field (preserving the "wall calendar" value)
                cal.set(year, month, date);
            }

            int daysIntoCE = DDC.daysSinceBaseDate(cal.get(Calendar.YEAR), cal.get(Calendar.DAY_OF_YEAR), 1);

            // Last-ditch verification that the value is in the valid range for the
            // DATE/DATETIME2/DATETIMEOFFSET TDS data type (1/1/0001 to 12/31/9999).
            // If it's not, then throw an exception now so that statement execution
            // is safely canceled. Attempting to put an invalid value on the wire
            // would result in a TDS exception, which would close the connection.
            if (daysIntoCE < 0 || daysIntoCE >= DDC.daysSinceBaseDate(10000, 1, 1)) {
                MessageFormat form = new MessageFormat(SQLServerException.getErrString("R_valueOutOfRange"));
                Object[] msgArgs = {ssType};
                throw new SQLServerException(form.format(msgArgs), SQLState.DATA_EXCEPTION_DATETIME_FIELD_OVERFLOW,
                        DriverError.NOT_SET, null);
            }

            byte encodedBytes[] = new byte[3];
            encodedBytes[0] = (byte) ((daysIntoCE >> 0) & 0xFF);
            encodedBytes[1] = (byte) ((daysIntoCE >> 8) & 0xFF);
            encodedBytes[2] = (byte) ((daysIntoCE >> 16) & 0xFF);
            writeBytes(encodedBytes);
        }
    }

    /**
     * Writes to the TDS channel a temporal value as an instance instance of one of the scaled temporal SQL types: DATE,
     * TIME, DATETIME2, or DATETIMEOFFSET.
     *
     * @param cal
     *        Calendar representing the value to write, except for any sub-second nanoseconds
     * @param subSecondNanos
     *        the sub-second nanoseconds (0 - 999,999,999)
     * @param scale
     *        the scale (in digits: 0 - 7) to use for the sub-second nanos component
     * @param ssType
     *        the SQL Server data type (DATE, TIME, DATETIME2, or DATETIMEOFFSET)
     * @param minutesOffset
     *        the offset value for DATETIMEOFFSET
     * @throws SQLServerException
     *         if an I/O error occurs or if the value is not in the valid range
     */
    byte[] writeEncryptedScaledTemporal(GregorianCalendar cal, int subSecondNanos, int scale, SSType ssType,
            short minutesOffset) throws SQLServerException {
        assert con.isKatmaiOrLater();

        assert SSType.DATE == ssType || SSType.TIME == ssType || SSType.DATETIME2 == ssType
                || SSType.DATETIMEOFFSET == ssType : "Unexpected SSType: " + ssType;

        // store the time and minutesOffset portion of DATETIME2 and DATETIMEOFFSET to be used with date portion
        byte encodedBytesForEncryption[] = null;

        int secondsSinceMidnight = 0;
        long divisor = 0;
        long scaledNanos = 0;

        // First, for types with a time component, write the scaled nanos since midnight
        if (SSType.TIME == ssType || SSType.DATETIME2 == ssType || SSType.DATETIMEOFFSET == ssType) {
            assert subSecondNanos >= 0;
            assert subSecondNanos < Nanos.PER_SECOND;
            assert scale >= 0;
            assert scale <= TDS.MAX_FRACTIONAL_SECONDS_SCALE;

            secondsSinceMidnight = cal.get(Calendar.SECOND) + 60 * cal.get(Calendar.MINUTE)
                    + 60 * 60 * cal.get(Calendar.HOUR_OF_DAY);

            // Scale nanos since midnight to the desired scale, rounding the value as necessary
            divisor = Nanos.PER_MAX_SCALE_INTERVAL * (long) Math.pow(10, TDS.MAX_FRACTIONAL_SECONDS_SCALE - scale);

            // The scaledNanos variable represents the fractional seconds of the value at the scale
            // indicated by the scale variable. So, for example, scaledNanos = 3 means 300 nanoseconds
            // at scale TDS.MAX_FRACTIONAL_SECONDS_SCALE, but 3000 nanoseconds at
            // TDS.MAX_FRACTIONAL_SECONDS_SCALE - 1
            scaledNanos = (((long) Nanos.PER_SECOND * secondsSinceMidnight + getRoundedSubSecondNanos(subSecondNanos)
                    + divisor / 2) / divisor) * divisor / 100;

            // for encrypted time value, SQL server cannot do rounding or casting,
            // So, driver needs to cast it before encryption.
            if (SSType.TIME == ssType && 864000000000L <= scaledNanos) {
                scaledNanos = (((long) Nanos.PER_SECOND * secondsSinceMidnight
                        + getRoundedSubSecondNanos(subSecondNanos)) / divisor) * divisor / 100;
            }

            // SQL Server rounding behavior indicates that it always rounds up unless
            // we are at the max value of the type(NOT every day), in which case it truncates.
            // Side effect on Calendar date:
            // If rounding nanos to the specified scale rolls the value to the next day ...
            if (Nanos.PER_DAY / divisor == scaledNanos) {

                // If the type is time, always truncate
                if (SSType.TIME == ssType) {
                    --scaledNanos;
                }
                // If the type is datetime2 or datetimeoffset, truncate only if its the max value supported
                else {
                    assert SSType.DATETIME2 == ssType || SSType.DATETIMEOFFSET == ssType : "Unexpected SSType: "
                            + ssType;

                    // ... then bump the date, provided that the resulting date is still within
                    // the valid date range.
                    //
                    // Extreme edge case (literally, the VERY edge...):
                    // If nanos overflow rolls the date value out of range (that is, we have a value
                    // a few nanoseconds later than 9999-12-31 23:59:59) then truncate the nanos
                    // instead of rolling.
                    //
                    // This case is very likely never hit by "real world" applications, but exists
                    // here as a security measure to ensure that such values don't result in a
                    // connection-closing TDS exception.
                    cal.add(Calendar.SECOND, 1);

                    if (cal.get(Calendar.YEAR) <= 9999) {
                        scaledNanos = 0;
                    } else {
                        cal.add(Calendar.SECOND, -1);
                        --scaledNanos;
                    }
                }
            }

            // Encode the scaled nanos to TDS
            int encodedLength = TDS.nanosSinceMidnightLength(TDS.MAX_FRACTIONAL_SECONDS_SCALE);
            byte[] encodedBytes = scaledNanosToEncodedBytes(scaledNanos, encodedLength);

            if (SSType.TIME == ssType) {
                byte[] cipherText = SQLServerSecurityUtility.encryptWithKey(encodedBytes, cryptoMeta, con);
                return cipherText;
            } else if (SSType.DATETIME2 == ssType) {
                // for DATETIME2 sends both date and time part together for encryption
                encodedBytesForEncryption = new byte[encodedLength + 3];
                System.arraycopy(encodedBytes, 0, encodedBytesForEncryption, 0, encodedBytes.length);
            } else if (SSType.DATETIMEOFFSET == ssType) {
                // for DATETIMEOFFSET sends date, time and offset part together for encryption
                encodedBytesForEncryption = new byte[encodedLength + 5];
                System.arraycopy(encodedBytes, 0, encodedBytesForEncryption, 0, encodedBytes.length);
            }
        }

        // Second, for types with a date component, write the days into the Common Era
        if (SSType.DATE == ssType || SSType.DATETIME2 == ssType || SSType.DATETIMEOFFSET == ssType) {
            // Computation of the number of days into the Common Era assumes that
            // the DAY_OF_YEAR field reflects a pure Gregorian calendar - one that
            // uses Gregorian leap year rules across the entire range of dates.
            //
            // For the DAY_OF_YEAR field to accurately reflect pure Gregorian behavior,
            // we need to use a pure Gregorian calendar for dates that are Julian dates
            // under a standard Gregorian calendar and for (Gregorian) dates later than
            // the cutover date in the cutover year.
            if (cal.getTimeInMillis() < GregorianChange.STANDARD_CHANGE_DATE.getTime()
                    || cal.getActualMaximum(Calendar.DAY_OF_YEAR) < TDS.DAYS_PER_YEAR) {
                int year = cal.get(Calendar.YEAR);
                int month = cal.get(Calendar.MONTH);
                int date = cal.get(Calendar.DATE);

                // Set the cutover as early as possible (pure Gregorian behavior)
                cal.setGregorianChange(GregorianChange.PURE_CHANGE_DATE);

                // Initialize the date field by field (preserving the "wall calendar" value)
                cal.set(year, month, date);
            }

            int daysIntoCE = DDC.daysSinceBaseDate(cal.get(Calendar.YEAR), cal.get(Calendar.DAY_OF_YEAR), 1);

            // Last-ditch verification that the value is in the valid range for the
            // DATE/DATETIME2/DATETIMEOFFSET TDS data type (1/1/0001 to 12/31/9999).
            // If it's not, then throw an exception now so that statement execution
            // is safely canceled. Attempting to put an invalid value on the wire
            // would result in a TDS exception, which would close the connection.
            if (daysIntoCE < 0 || daysIntoCE >= DDC.daysSinceBaseDate(10000, 1, 1)) {
                MessageFormat form = new MessageFormat(SQLServerException.getErrString("R_valueOutOfRange"));
                Object[] msgArgs = {ssType};
                throw new SQLServerException(form.format(msgArgs), SQLState.DATA_EXCEPTION_DATETIME_FIELD_OVERFLOW,
                        DriverError.NOT_SET, null);
            }

            byte encodedBytes[] = new byte[3];
            encodedBytes[0] = (byte) ((daysIntoCE >> 0) & 0xFF);
            encodedBytes[1] = (byte) ((daysIntoCE >> 8) & 0xFF);
            encodedBytes[2] = (byte) ((daysIntoCE >> 16) & 0xFF);

            byte[] cipherText;
            if (SSType.DATE == ssType) {
                cipherText = SQLServerSecurityUtility.encryptWithKey(encodedBytes, cryptoMeta, con);
            } else if (SSType.DATETIME2 == ssType) {
                // for Max value, does not round up, do casting instead.
                if (3652058 == daysIntoCE) { // 9999-12-31
                    if (864000000000L == scaledNanos) { // 24:00:00 in nanoseconds
                        // does not round up
                        scaledNanos = (((long) Nanos.PER_SECOND * secondsSinceMidnight
                                + getRoundedSubSecondNanos(subSecondNanos)) / divisor) * divisor / 100;

                        int encodedLength = TDS.nanosSinceMidnightLength(TDS.MAX_FRACTIONAL_SECONDS_SCALE);
                        byte[] encodedNanoBytes = scaledNanosToEncodedBytes(scaledNanos, encodedLength);

                        // for DATETIME2 sends both date and time part together for encryption
                        encodedBytesForEncryption = new byte[encodedLength + 3];
                        System.arraycopy(encodedNanoBytes, 0, encodedBytesForEncryption, 0, encodedNanoBytes.length);
                    }
                }
                // Copy the 3 byte date value
                System.arraycopy(encodedBytes, 0, encodedBytesForEncryption, (encodedBytesForEncryption.length - 3), 3);

                cipherText = SQLServerSecurityUtility.encryptWithKey(encodedBytesForEncryption, cryptoMeta, con);
            } else {
                // for Max value, does not round up, do casting instead.
                if (3652058 == daysIntoCE) { // 9999-12-31
                    if (864000000000L == scaledNanos) { // 24:00:00 in nanoseconds
                        // does not round up
                        scaledNanos = (((long) Nanos.PER_SECOND * secondsSinceMidnight
                                + getRoundedSubSecondNanos(subSecondNanos)) / divisor) * divisor / 100;

                        int encodedLength = TDS.nanosSinceMidnightLength(TDS.MAX_FRACTIONAL_SECONDS_SCALE);
                        byte[] encodedNanoBytes = scaledNanosToEncodedBytes(scaledNanos, encodedLength);

                        // for DATETIMEOFFSET sends date, time and offset part together for encryption
                        encodedBytesForEncryption = new byte[encodedLength + 5];
                        System.arraycopy(encodedNanoBytes, 0, encodedBytesForEncryption, 0, encodedNanoBytes.length);
                    }
                }

                // Copy the 3 byte date value
                System.arraycopy(encodedBytes, 0, encodedBytesForEncryption, (encodedBytesForEncryption.length - 5), 3);
                // Copy the 2 byte minutesOffset value
                System.arraycopy(
                        ByteBuffer.allocate(Short.SIZE / Byte.SIZE).order(ByteOrder.LITTLE_ENDIAN)
                                .putShort(minutesOffset).array(),
                        0, encodedBytesForEncryption, (encodedBytesForEncryption.length - 2), 2);

                cipherText = SQLServerSecurityUtility.encryptWithKey(encodedBytesForEncryption, cryptoMeta, con);
            }
            return cipherText;
        }

        // Invalid type ssType. This condition should never happen.
        MessageFormat form = new MessageFormat(SQLServerException.getErrString("R_unknownSSType"));
        Object[] msgArgs = {ssType};
        SQLServerException.makeFromDriverError(null, null, form.format(msgArgs), null, true);

        return null;
    }

    private byte[] scaledNanosToEncodedBytes(long scaledNanos, int encodedLength) {
        byte encodedBytes[] = new byte[encodedLength];
        for (int i = 0; i < encodedLength; i++)
            encodedBytes[i] = (byte) ((scaledNanos >> (8 * i)) & 0xFF);
        return encodedBytes;
    }

    /**
     * Append the data in a stream in RPC transmission format.
     * 
     * @param sName
     *        the optional parameter name
     * @param stream
     *        is the stream
     * @param streamLength
     *        length of the stream (may be unknown)
     * @param bOut
     *        boolean true if the data value is being registered as an output parameter
     * @param jdbcType
     *        The JDBC type used to determine whether the value is textual or non-textual.
     * @param collation
     *        The SQL collation associated with the value. Null for non-textual SQL Server types.
     * @throws SQLServerException
     */
    void writeRPCInputStream(String sName, InputStream stream, long streamLength, boolean bOut, JDBCType jdbcType,
            SQLCollation collation) throws SQLServerException {
        assert null != stream;
        assert DataTypes.UNKNOWN_STREAM_LENGTH == streamLength || streamLength >= 0;

        // Send long values and values with unknown length
        // using PLP chunking on Yukon and later.
        boolean usePLP = (DataTypes.UNKNOWN_STREAM_LENGTH == streamLength
                || streamLength > DataTypes.SHORT_VARTYPE_MAX_BYTES);
        if (usePLP) {
            assert DataTypes.UNKNOWN_STREAM_LENGTH == streamLength || streamLength <= DataTypes.MAX_VARTYPE_MAX_BYTES;

            writeRPCNameValType(sName, bOut, jdbcType.isTextual() ? TDSType.BIGVARCHAR : TDSType.BIGVARBINARY);

            // Handle Yukon v*max type header here.
            writeVMaxHeader(streamLength, false, jdbcType.isTextual() ? collation : null);
        }

        // Send non-PLP in all other cases
        else {
            // If the length of the InputStream is unknown then we need to buffer the entire stream
            // in memory so that we can determine its length and send that length to the server
            // before the stream data itself.
            if (DataTypes.UNKNOWN_STREAM_LENGTH == streamLength) {
                // Create ByteArrayOutputStream with initial buffer size of 8K to handle typical
                // binary field sizes more efficiently. Note we can grow beyond 8000 bytes.
                ByteArrayOutputStream baos = new ByteArrayOutputStream(8000);
                streamLength = 0L;

                // Since Shiloh is limited to 64K TDS packets, that's a good upper bound on the maximum
                // length of InputStream we should try to handle before throwing an exception.
                long maxStreamLength = 65535L * con.getTDSPacketSize();

                try {
                    byte buff[] = new byte[8000];
                    int bytesRead;

                    while (streamLength < maxStreamLength && -1 != (bytesRead = stream.read(buff, 0, buff.length))) {
                        baos.write(buff);
                        streamLength += bytesRead;
                    }
                } catch (IOException e) {
                    throw new SQLServerException(e.getMessage(), SQLState.DATA_EXCEPTION_NOT_SPECIFIC,
                            DriverError.NOT_SET, e);
                }

                if (streamLength >= maxStreamLength) {
                    MessageFormat form = new MessageFormat(SQLServerException.getErrString("R_invalidLength"));
                    Object[] msgArgs = {streamLength};
                    SQLServerException.makeFromDriverError(null, null, form.format(msgArgs), "", true);
                }

                assert streamLength <= Integer.MAX_VALUE;
                stream = new ByteArrayInputStream(baos.toByteArray(), 0, (int) streamLength);
            }

            assert 0 <= streamLength && streamLength <= DataTypes.IMAGE_TEXT_MAX_BYTES;

            boolean useVarType = streamLength <= DataTypes.SHORT_VARTYPE_MAX_BYTES;

            writeRPCNameValType(sName, bOut,
                    jdbcType.isTextual() ? (useVarType ? TDSType.BIGVARCHAR : TDSType.TEXT)
                                         : (useVarType ? TDSType.BIGVARBINARY : TDSType.IMAGE));

            // Write maximum length, optional collation, and actual length
            if (useVarType) {
                writeShort((short) DataTypes.SHORT_VARTYPE_MAX_BYTES);
                if (jdbcType.isTextual())
                    collation.writeCollation(this);
                writeShort((short) streamLength);
            } else {
                writeInt(DataTypes.IMAGE_TEXT_MAX_BYTES);
                if (jdbcType.isTextual())
                    collation.writeCollation(this);
                writeInt((int) streamLength);
            }
        }

        // Write the data
        writeStream(stream, streamLength, usePLP);
    }

    /**
     * Append the XML data in a stream in RPC transmission format.
     * 
     * @param sName
     *        the optional parameter name
     * @param stream
     *        is the stream
     * @param streamLength
     *        length of the stream (may be unknown)
     * @param bOut
     *        boolean true if the data value is being registered as an output parameter
     * @throws SQLServerException
     */
    void writeRPCXML(String sName, InputStream stream, long streamLength, boolean bOut) throws SQLServerException {
        assert DataTypes.UNKNOWN_STREAM_LENGTH == streamLength || streamLength >= 0;
        assert DataTypes.UNKNOWN_STREAM_LENGTH == streamLength || streamLength <= DataTypes.MAX_VARTYPE_MAX_BYTES;

        writeRPCNameValType(sName, bOut, TDSType.XML);
        writeByte((byte) 0); // No schema
        // Handle null here and return, we're done here if it's null.
        if (null == stream) {
            // Null header for v*max types is 0xFFFFFFFFFFFFFFFF.
            writeLong(0xFFFFFFFFFFFFFFFFL);
        } else if (DataTypes.UNKNOWN_STREAM_LENGTH == streamLength) {
            // Append v*max length.
            // UNKNOWN_PLP_LEN is 0xFFFFFFFFFFFFFFFE
            writeLong(0xFFFFFFFFFFFFFFFEL);

            // NOTE: Don't send the first chunk length, this will be calculated by caller.
        } else {
            // For v*max types with known length, length is <totallength8><chunklength4>
            // We're sending same total length as chunk length (as we're sending 1 chunk).
            writeLong(streamLength);
        }
        if (null != stream)
            // Write the data
            writeStream(stream, streamLength, true);
    }

    /**
     * Append the data in a character reader in RPC transmission format.
     * 
     * @param sName
     *        the optional parameter name
     * @param re
     *        the reader
     * @param reLength
     *        the reader data length (in characters)
     * @param bOut
     *        boolean true if the data value is being registered as an output parameter
     * @param collation
     *        The SQL collation associated with the value. Null for non-textual SQL Server types.
     * @throws SQLServerException
     */
    void writeRPCReaderUnicode(String sName, Reader re, long reLength, boolean bOut,
            SQLCollation collation) throws SQLServerException {
        assert null != re;
        assert DataTypes.UNKNOWN_STREAM_LENGTH == reLength || reLength >= 0;

        // Textual RPC requires a collation. If none is provided, as is the case when
        // the SSType is non-textual, then use the database collation by default.
        if (null == collation)
            collation = con.getDatabaseCollation();

        // Send long values and values with unknown length
        // using PLP chunking on Yukon and later.
        boolean usePLP = (DataTypes.UNKNOWN_STREAM_LENGTH == reLength || reLength > DataTypes.SHORT_VARTYPE_MAX_CHARS);
        if (usePLP) {
            assert DataTypes.UNKNOWN_STREAM_LENGTH == reLength || reLength <= DataTypes.MAX_VARTYPE_MAX_CHARS;

            writeRPCNameValType(sName, bOut, TDSType.NVARCHAR);

            // Handle Yukon v*max type header here.
            writeVMaxHeader(
                    (DataTypes.UNKNOWN_STREAM_LENGTH == reLength) ? DataTypes.UNKNOWN_STREAM_LENGTH : 2 * reLength, // Length
                                                                                                                    // (in
                                                                                                                    // bytes)
                    false, collation);
        }

        // Send non-PLP in all other cases
        else {
            // Length must be known if we're not sending PLP-chunked data. Yukon is handled above.
            // For Shiloh, this is enforced in DTV by converting the Reader to some other length-
            // prefixed value in the setter.
            assert 0 <= reLength && reLength <= DataTypes.NTEXT_MAX_CHARS;

            // For non-PLP types, use the long TEXT type rather than the short VARCHAR
            // type if the stream is too long to fit in the latter or if we don't know the length up
            // front so we have to assume that it might be too long.
            boolean useVarType = reLength <= DataTypes.SHORT_VARTYPE_MAX_CHARS;

            writeRPCNameValType(sName, bOut, useVarType ? TDSType.NVARCHAR : TDSType.NTEXT);

            // Write maximum length, collation, and actual length of the data
            if (useVarType) {
                writeShort((short) DataTypes.SHORT_VARTYPE_MAX_BYTES);
                collation.writeCollation(this);
                writeShort((short) (2 * reLength));
            } else {
                writeInt(DataTypes.NTEXT_MAX_CHARS);
                collation.writeCollation(this);
                writeInt((int) (2 * reLength));
            }
        }

        // Write the data
        writeReader(re, reLength, usePLP);
    }

    void sendEnclavePackage(String sql, ArrayList<byte[]> enclaveCEKs) throws SQLServerException {
        if (null != con && con.isAEv2()) {
            if (null != sql && !sql.isEmpty() && null != enclaveCEKs && 0 < enclaveCEKs.size()
                    && con.enclaveEstablished()) {
                byte[] b = con.generateEnclavePackage(sql, enclaveCEKs);
                if (null != b && 0 != b.length) {
                    this.writeShort((short) b.length);
                    this.writeBytes(b);
                } else {
                    this.writeShort((short) 0);
                }
            } else {
                this.writeShort((short) 0);
            }
        }
    }
}


/**
 * TDSPacket provides a mechanism for chaining TDS response packets together in a singly-linked list.
 *
 * Having both the link and the data in the same class allows TDSReader marks (see below) to automatically hold onto
 * exactly as much response data as they need, and no more. Java reference semantics ensure that a mark holds onto its
 * referenced packet and subsequent packets (through next references). When all marked references to a packet go away,
 * the packet, and any linked unmarked packets, can be reclaimed by GC.
 */
final class TDSPacket {
    final byte[] header = new byte[TDS.PACKET_HEADER_SIZE];
    final byte[] payload;
    int payloadLength;
    volatile TDSPacket next;

    final public String toString() {
        return "TDSPacket(SPID:" + Util.readUnsignedShortBigEndian(header, TDS.PACKET_HEADER_SPID) + " Seq:"
                + header[TDS.PACKET_HEADER_SEQUENCE_NUM] + ")";
    }

    TDSPacket(int size) {
        payload = new byte[size];
        payloadLength = 0;
        next = null;
    }

    final boolean isEOM() {
        return TDS.STATUS_BIT_EOM == (header[TDS.PACKET_HEADER_MESSAGE_STATUS] & TDS.STATUS_BIT_EOM);
    }
}


/**
 * TDSReaderMark encapsulates a fixed position in the response data stream.
 *
 * Response data is quantized into a linked chain of packets. A mark refers to a specific location in a specific packet
 * and relies on Java's reference semantics to automatically keep all subsequent packets accessible until the mark is
 * destroyed.
 */
final class TDSReaderMark {
    final TDSPacket packet;
    final int payloadOffset;

    TDSReaderMark(TDSPacket packet, int payloadOffset) {
        this.packet = packet;
        this.payloadOffset = payloadOffset;
    }
}


/**
 * TDSReader encapsulates the TDS response data stream.
 *
 * Bytes are read from SQL Server into a FIFO of packets. Reader methods traverse the packets to access the data.
 */
final class TDSReader implements Serializable {

    /**
     * Always update serialVersionUID when prompted.
     */
    private static final long serialVersionUID = -392905303734809731L;

    private static final Logger logger = Logger.getLogger("com.microsoft.sqlserver.jdbc.internals.TDS.Reader");
    final private String traceID;
    private ScheduledFuture<?> timeout;

    final public String toString() {
        return traceID;
    }

    private final TDSChannel tdsChannel;
    private final SQLServerConnection con;

    private final TDSCommand command;

    final TDSCommand getCommand() {
        assert null != command;
        return command;
    }

    final SQLServerConnection getConnection() {
        return con;
    }

    private TDSPacket currentPacket = new TDSPacket(0);
    private TDSPacket lastPacket = currentPacket;
    private int payloadOffset = 0;
    private int packetNum = 0;

    private boolean isStreaming = true;
    private boolean useColumnEncryption = false;
    private boolean serverSupportsColumnEncryption = false;
    private boolean serverSupportsDataClassification = false;
    private byte serverSupportedDataClassificationVersion = TDS.DATA_CLASSIFICATION_NOT_ENABLED;

    private ColumnEncryptionVersion columnEncryptionVersion;

    private final byte valueBytes[] = new byte[256];

    protected SensitivityClassification sensitivityClassification;

    private static final AtomicInteger lastReaderID = new AtomicInteger(0);

    private static int nextReaderID() {
        return lastReaderID.incrementAndGet();
    }

    TDSReader(TDSChannel tdsChannel, SQLServerConnection con, TDSCommand command) {
        this.tdsChannel = tdsChannel;
        this.con = con;
        this.command = command; // may be null
        // if the logging level is not detailed than fine or more we will not have proper reader IDs.
        if (logger.isLoggable(Level.FINE))
            traceID = "TDSReader@" + nextReaderID() + " (" + con.toString() + ")";
        else
            traceID = con.toString();
        if (con.isColumnEncryptionSettingEnabled()) {
            useColumnEncryption = true;
        }
        serverSupportsColumnEncryption = con.getServerSupportsColumnEncryption();
        columnEncryptionVersion = con.getServerColumnEncryptionVersion();
        serverSupportsDataClassification = con.getServerSupportsDataClassification();
        serverSupportedDataClassificationVersion = con.getServerSupportedDataClassificationVersion();
    }

    final boolean isColumnEncryptionSettingEnabled() {
        return useColumnEncryption;
    }

    final boolean getServerSupportsColumnEncryption() {
        return serverSupportsColumnEncryption;
    }

    final boolean getServerSupportsDataClassification() {
        return serverSupportsDataClassification;
    }

    final byte getServerSupportedDataClassificationVersion() {
        return serverSupportedDataClassificationVersion;
    }

    final void throwInvalidTDS() throws SQLServerException {
        if (logger.isLoggable(Level.SEVERE))
            logger.severe(toString() + " got unexpected value in TDS response at offset:" + payloadOffset);
        con.throwInvalidTDS();
    }

    final void throwInvalidTDSToken(String tokenName) throws SQLServerException {
        if (logger.isLoggable(Level.SEVERE))
            logger.severe(toString() + " got unexpected value in TDS response at offset:" + payloadOffset);
        con.throwInvalidTDSToken(tokenName);
    }

    /**
     * Ensures that payload data is available to be read, automatically advancing to (and possibly reading) the next
     * packet.
     *
     * @return true if additional data is available to be read false if no more data is available
     */
    private boolean ensurePayload() throws SQLServerException {
        if (payloadOffset == currentPacket.payloadLength)
            if (!nextPacket())
                return false;
        assert payloadOffset < currentPacket.payloadLength;
        return true;
    }

    /**
     * Advance (and possibly read) the next packet.
     *
     * @return true if additional data is available to be read false if no more data is available
     */
    private boolean nextPacket() throws SQLServerException {
        assert null != currentPacket;

        // Shouldn't call this function unless we're at the end of the current packet...
        TDSPacket consumedPacket = currentPacket;
        assert payloadOffset == consumedPacket.payloadLength;

        // If no buffered packets are left then maybe we can read one...
        // This action must be synchronized against against another thread calling
        // readAllPackets() to read in ALL of the remaining packets of the current response.
        if (null == consumedPacket.next) {
            readPacket();

            if (null == consumedPacket.next)
                return false;
        }

        // Advance to that packet. If we are streaming through the
        // response, then unlink the current packet from the next
        // before moving to allow the packet to be reclaimed.
        TDSPacket nextPacket = consumedPacket.next;
        if (isStreaming) {
            if (logger.isLoggable(Level.FINEST))
                logger.finest(toString() + " Moving to next packet -- unlinking consumed packet");

            consumedPacket.next = null;
        }
        currentPacket = nextPacket;
        payloadOffset = 0;
        return true;
    }

    /**
     * Reads the next packet of the TDS channel.
     *
     * This method is synchronized to guard against simultaneously reading packets from one thread that is processing
     * the response and another thread that is trying to buffer it with TDSCommand.detach().
     */
    synchronized final boolean readPacket() throws SQLServerException {
        if (null != command && !command.readingResponse())
            return false;

        // Number of packets in should always be less than number of packets out.
        // If the server has been notified for an interrupt, it may be less by
        // more than one packet.
        assert tdsChannel.numMsgsRcvd < tdsChannel.numMsgsSent : "numMsgsRcvd:" + tdsChannel.numMsgsRcvd
                + " should be less than numMsgsSent:" + tdsChannel.numMsgsSent;

        TDSPacket newPacket = new TDSPacket(con.getTDSPacketSize());
        if (null != command) {
            // if cancelQueryTimeout is set, we should wait for the total amount of
            // queryTimeout + cancelQueryTimeout to
            // terminate the connection.
            if ((command.getCancelQueryTimeoutSeconds() > 0 && command.getQueryTimeoutSeconds() > 0)) {
                // if a timeout is configured with this object, add it to the timeout poller
                int seconds = command.getCancelQueryTimeoutSeconds() + command.getQueryTimeoutSeconds();
                this.timeout = con.getSharedTimer().schedule(new TDSTimeoutTask(command, con), seconds);
            }
        }
        // First, read the packet header.
        for (int headerBytesRead = 0; headerBytesRead < TDS.PACKET_HEADER_SIZE;) {
            int bytesRead = tdsChannel.read(newPacket.header, headerBytesRead,
                    TDS.PACKET_HEADER_SIZE - headerBytesRead);
            if (bytesRead < 0) {
                if (logger.isLoggable(Level.FINER))
                    logger.finer(toString() + " Premature EOS in response. packetNum:" + packetNum + " headerBytesRead:"
                            + headerBytesRead);

                con.terminate(SQLServerException.DRIVER_ERROR_IO_FAILED,
                        ((0 == packetNum && 0 == headerBytesRead) ? SQLServerException.getErrString(
                                "R_noServerResponse") : SQLServerException.getErrString("R_truncatedServerResponse")));
            }

            headerBytesRead += bytesRead;
        }

        // if execution was subject to timeout then stop timing
        if (this.timeout != null) {
            this.timeout.cancel(false);
            this.timeout = null;
        }
        // Header size is a 2 byte unsigned short integer in big-endian order.
        int packetLength = Util.readUnsignedShortBigEndian(newPacket.header, TDS.PACKET_HEADER_MESSAGE_LENGTH);

        // Make header size is properly bounded and compute length of the packet payload.
        if (packetLength < TDS.PACKET_HEADER_SIZE || packetLength > con.getTDSPacketSize()) {
            if (logger.isLoggable(Level.WARNING)) {
                logger.warning(toString() + " TDS header contained invalid packet length:" + packetLength
                        + "; packet size:" + con.getTDSPacketSize());
            }
            throwInvalidTDS();
        }

        newPacket.payloadLength = packetLength - TDS.PACKET_HEADER_SIZE;

        // Just grab the SPID for logging (another big-endian unsigned short).
        tdsChannel.setSPID(Util.readUnsignedShortBigEndian(newPacket.header, TDS.PACKET_HEADER_SPID));

        // Packet header looks good enough.
        // When logging, copy the packet header to the log buffer.
        byte[] logBuffer = null;
        if (tdsChannel.isLoggingPackets()) {
            logBuffer = new byte[packetLength];
            System.arraycopy(newPacket.header, 0, logBuffer, 0, TDS.PACKET_HEADER_SIZE);
        }

        // Now for the payload...
        for (int payloadBytesRead = 0; payloadBytesRead < newPacket.payloadLength;) {
            int bytesRead = tdsChannel.read(newPacket.payload, payloadBytesRead,
                    newPacket.payloadLength - payloadBytesRead);
            if (bytesRead < 0)
                con.terminate(SQLServerException.DRIVER_ERROR_IO_FAILED,
                        SQLServerException.getErrString("R_truncatedServerResponse"));

            payloadBytesRead += bytesRead;
        }

        ++packetNum;

        lastPacket.next = newPacket;
        lastPacket = newPacket;

        // When logging, append the payload to the log buffer and write out the whole thing.
        if (tdsChannel.isLoggingPackets()) {
            System.arraycopy(newPacket.payload, 0, logBuffer, TDS.PACKET_HEADER_SIZE, newPacket.payloadLength);
            tdsChannel.logPacket(logBuffer, 0, packetLength,
                    this.toString() + " received Packet:" + packetNum + " (" + newPacket.payloadLength + " bytes)");
        }

        // If end of message, then bump the count of messages received and disable
        // interrupts. If an interrupt happened prior to disabling, then expect
        // to read the attention ack packet as well.
        if (newPacket.isEOM()) {
            ++tdsChannel.numMsgsRcvd;

            // Notify the command (if any) that we've reached the end of the response.
            if (null != command)
                command.onResponseEOM();
        }

        return true;
    }

    final TDSReaderMark mark() {
        TDSReaderMark mark = new TDSReaderMark(currentPacket, payloadOffset);
        isStreaming = false;

        if (logger.isLoggable(Level.FINEST))
            logger.finest(this.toString() + ": Buffering from: " + mark.toString());

        return mark;
    }

    final void reset(TDSReaderMark mark) {
        if (logger.isLoggable(Level.FINEST))
            logger.finest(this.toString() + ": Resetting to: " + mark.toString());

        currentPacket = mark.packet;
        payloadOffset = mark.payloadOffset;
    }

    final void stream() {
        isStreaming = true;
    }

    /**
     * Returns the number of bytes that can be read (or skipped over) from this TDSReader without blocking by the next
     * caller of a method for this TDSReader.
     *
     * @return the actual number of bytes available.
     */
    final int available() {
        // The number of bytes that can be read without blocking is just the number
        // of bytes that are currently buffered. That is the number of bytes left
        // in the current packet plus the number of bytes in the remaining packets.
        int available = currentPacket.payloadLength - payloadOffset;
        for (TDSPacket packet = currentPacket.next; null != packet; packet = packet.next)
            available += packet.payloadLength;
        return available;
    }

    /**
     * 
     * @return number of bytes available in the current packet
     */
    final int availableCurrentPacket() {
        /*
         * The number of bytes that can be read from the current chunk, without including the next chunk that is
         * buffered. This is so the driver can confirm if the next chunk sent is new packet or just continuation
         */
        int available = currentPacket.payloadLength - payloadOffset;
        return available;
    }

    final int peekTokenType() throws SQLServerException {
        // Check whether we're at EOF
        if (!ensurePayload())
            return -1;

        // Peek at the current byte (don't increment payloadOffset!)
        return currentPacket.payload[payloadOffset] & 0xFF;
    }

    final short peekStatusFlag() throws SQLServerException {
        // skip the current packet(i.e, TDS packet type) and peek into the status flag (USHORT)
        if (payloadOffset + 3 <= currentPacket.payloadLength) {
            short value = Util.readShort(currentPacket.payload, payloadOffset + 1);
            return value;
        }

        return 0;
    }

    final int readUnsignedByte() throws SQLServerException {
        // Ensure that we have a packet to read from.
        if (!ensurePayload())
            throwInvalidTDS();

        return currentPacket.payload[payloadOffset++] & 0xFF;
    }

    final short readShort() throws SQLServerException {
        if (payloadOffset + 2 <= currentPacket.payloadLength) {
            short value = Util.readShort(currentPacket.payload, payloadOffset);
            payloadOffset += 2;
            return value;
        }

        return Util.readShort(readWrappedBytes(2), 0);
    }

    final int readUnsignedShort() throws SQLServerException {
        if (payloadOffset + 2 <= currentPacket.payloadLength) {
            int value = Util.readUnsignedShort(currentPacket.payload, payloadOffset);
            payloadOffset += 2;
            return value;
        }

        return Util.readUnsignedShort(readWrappedBytes(2), 0);
    }

    final String readUnicodeString(int length) throws SQLServerException {
        int byteLength = 2 * length;
        byte bytes[] = new byte[byteLength];
        readBytes(bytes, 0, byteLength);
        return Util.readUnicodeString(bytes, 0, byteLength, con);

    }

    final char readChar() throws SQLServerException {
        return (char) readShort();
    }

    final int readInt() throws SQLServerException {
        if (payloadOffset + 4 <= currentPacket.payloadLength) {
            int value = Util.readInt(currentPacket.payload, payloadOffset);
            payloadOffset += 4;
            return value;
        }

        return Util.readInt(readWrappedBytes(4), 0);
    }

    final int readIntBigEndian() throws SQLServerException {
        if (payloadOffset + 4 <= currentPacket.payloadLength) {
            int value = Util.readIntBigEndian(currentPacket.payload, payloadOffset);
            payloadOffset += 4;
            return value;
        }

        return Util.readIntBigEndian(readWrappedBytes(4), 0);
    }

    final long readUnsignedInt() throws SQLServerException {
        return readInt() & 0xFFFFFFFFL;
    }

    final long readLong() throws SQLServerException {
        if (payloadOffset + 8 <= currentPacket.payloadLength) {
            long value = Util.readLong(currentPacket.payload, payloadOffset);
            payloadOffset += 8;
            return value;
        }

        return Util.readLong(readWrappedBytes(8), 0);
    }

    final void readBytes(byte[] value, int valueOffset, int valueLength) throws SQLServerException {
        for (int bytesRead = 0; bytesRead < valueLength;) {
            // Ensure that we have a packet to read from.
            if (!ensurePayload())
                throwInvalidTDS();

            // Figure out how many bytes to copy from the current packet
            // (the lesser of the remaining value bytes and the bytes left in the packet).
            int bytesToCopy = valueLength - bytesRead;
            if (bytesToCopy > currentPacket.payloadLength - payloadOffset)
                bytesToCopy = currentPacket.payloadLength - payloadOffset;

            // Copy some bytes from the current packet to the destination value.
            if (logger.isLoggable(Level.FINEST))
                logger.finest(toString() + " Reading " + bytesToCopy + " bytes from offset " + payloadOffset);

            System.arraycopy(currentPacket.payload, payloadOffset, value, valueOffset + bytesRead, bytesToCopy);
            bytesRead += bytesToCopy;
            payloadOffset += bytesToCopy;
        }
    }

    final byte[] readWrappedBytes(int valueLength) throws SQLServerException {
        assert valueLength <= valueBytes.length;
        readBytes(valueBytes, 0, valueLength);
        return valueBytes;
    }

    final Object readDecimal(int valueLength, TypeInfo typeInfo, JDBCType jdbcType,
            StreamType streamType) throws SQLServerException {
        if (valueLength > valueBytes.length) {
            if (logger.isLoggable(Level.WARNING)) {
                logger.warning(toString() + " Invalid value length:" + valueLength);
            }
            throwInvalidTDS();
        }

        readBytes(valueBytes, 0, valueLength);
        return DDC.convertBigDecimalToObject(Util.readBigDecimal(valueBytes, valueLength, typeInfo.getScale()),
                jdbcType, streamType);
    }

    final Object readMoney(int valueLength, JDBCType jdbcType, StreamType streamType) throws SQLServerException {
        BigInteger bi;
        switch (valueLength) {
            case 8: // money
            {
                int intBitsHi = readInt();
                int intBitsLo = readInt();

                if (JDBCType.BINARY == jdbcType) {
                    byte value[] = new byte[8];
                    Util.writeIntBigEndian(intBitsHi, value, 0);
                    Util.writeIntBigEndian(intBitsLo, value, 4);
                    return value;
                }

                bi = BigInteger.valueOf(((long) intBitsHi << 32) | (intBitsLo & 0xFFFFFFFFL));
                break;
            }

            case 4: // smallmoney
                if (JDBCType.BINARY == jdbcType) {
                    byte value[] = new byte[4];
                    Util.writeIntBigEndian(readInt(), value, 0);
                    return value;
                }

                bi = BigInteger.valueOf(readInt());
                break;

            default:
                throwInvalidTDS();
                return null;
        }

        return DDC.convertBigDecimalToObject(new BigDecimal(bi, 4), jdbcType, streamType);
    }

    final Object readReal(int valueLength, JDBCType jdbcType, StreamType streamType) throws SQLServerException {
        if (4 != valueLength)
            throwInvalidTDS();

        return DDC.convertFloatToObject(Float.intBitsToFloat(readInt()), jdbcType, streamType);
    }

    final Object readFloat(int valueLength, JDBCType jdbcType, StreamType streamType) throws SQLServerException {
        if (8 != valueLength)
            throwInvalidTDS();

        return DDC.convertDoubleToObject(Double.longBitsToDouble(readLong()), jdbcType, streamType);
    }

    final Object readDateTime(int valueLength, Calendar appTimeZoneCalendar, JDBCType jdbcType,
            StreamType streamType) throws SQLServerException {
        // Build and return the right kind of temporal object.
        int daysSinceSQLBaseDate;
        int ticksSinceMidnight;
        int msecSinceMidnight;

        switch (valueLength) {
            case 8:
                // SQL datetime is 4 bytes for days since SQL Base Date
                // (January 1, 1900 00:00:00 GMT) and 4 bytes for
                // the number of three hundredths (1/300) of a second
                // since midnight.
                daysSinceSQLBaseDate = readInt();
                ticksSinceMidnight = readInt();

                if (JDBCType.BINARY == jdbcType) {
                    byte value[] = new byte[8];
                    Util.writeIntBigEndian(daysSinceSQLBaseDate, value, 0);
                    Util.writeIntBigEndian(ticksSinceMidnight, value, 4);
                    return value;
                }

                msecSinceMidnight = (ticksSinceMidnight * 10 + 1) / 3; // Convert to msec (1 tick = 1 300th of a sec = 3
                                                                       // msec)
                break;

            case 4:
                // SQL smalldatetime has less precision. It stores 2 bytes
                // for the days since SQL Base Date and 2 bytes for minutes
                // after midnight.
                daysSinceSQLBaseDate = readUnsignedShort();
                ticksSinceMidnight = readUnsignedShort();

                if (JDBCType.BINARY == jdbcType) {
                    byte value[] = new byte[4];
                    Util.writeShortBigEndian((short) daysSinceSQLBaseDate, value, 0);
                    Util.writeShortBigEndian((short) ticksSinceMidnight, value, 2);
                    return value;
                }

                msecSinceMidnight = ticksSinceMidnight * 60 * 1000; // Convert to msec (1 tick = 1 min = 60,000 msec)
                break;

            default:
                throwInvalidTDS();
                return null;
        }

        // Convert the DATETIME/SMALLDATETIME value to the desired Java type.
        return DDC.convertTemporalToObject(jdbcType, SSType.DATETIME, appTimeZoneCalendar, daysSinceSQLBaseDate,
                msecSinceMidnight, 0); // scale
                                       // (ignored
                                       // for
                                       // fixed-scale
                                       // DATETIME/SMALLDATETIME
                                       // types)
    }

    final Object readDate(int valueLength, Calendar appTimeZoneCalendar, JDBCType jdbcType) throws SQLServerException {
        if (TDS.DAYS_INTO_CE_LENGTH != valueLength)
            throwInvalidTDS();

        // Initialize the date fields to their appropriate values.
        int localDaysIntoCE = readDaysIntoCE();

        // Convert the DATE value to the desired Java type.
        return DDC.convertTemporalToObject(jdbcType, SSType.DATE, appTimeZoneCalendar, localDaysIntoCE, 0, // midnight
                                                                                                           // local to
                                                                                                           // app time
                                                                                                           // zone
                0); // scale (ignored for DATE)
    }

    final Object readTime(int valueLength, TypeInfo typeInfo, Calendar appTimeZoneCalendar,
            JDBCType jdbcType) throws SQLServerException {
        if (TDS.timeValueLength(typeInfo.getScale()) != valueLength)
            throwInvalidTDS();

        // Read the value from the server
        long localNanosSinceMidnight = readNanosSinceMidnight(typeInfo.getScale());

        // Convert the TIME value to the desired Java type.
        return DDC.convertTemporalToObject(jdbcType, SSType.TIME, appTimeZoneCalendar, 0, localNanosSinceMidnight,
                typeInfo.getScale());
    }

    final Object readDateTime2(int valueLength, TypeInfo typeInfo, Calendar appTimeZoneCalendar,
            JDBCType jdbcType) throws SQLServerException {
        if (TDS.datetime2ValueLength(typeInfo.getScale()) != valueLength)
            throwInvalidTDS();

        // Read the value's constituent components
        long localNanosSinceMidnight = readNanosSinceMidnight(typeInfo.getScale());
        int localDaysIntoCE = readDaysIntoCE();

        // Convert the DATETIME2 value to the desired Java type.
        return DDC.convertTemporalToObject(jdbcType, SSType.DATETIME2, appTimeZoneCalendar, localDaysIntoCE,
                localNanosSinceMidnight, typeInfo.getScale());
    }

    final Object readDateTimeOffset(int valueLength, TypeInfo typeInfo, JDBCType jdbcType) throws SQLServerException {
        if (TDS.datetimeoffsetValueLength(typeInfo.getScale()) != valueLength)
            throwInvalidTDS();

        // The nanos since midnight and days into Common Era parts of DATETIMEOFFSET values
        // are in UTC. Use the minutes offset part to convert to local.
        long utcNanosSinceMidnight = readNanosSinceMidnight(typeInfo.getScale());
        int utcDaysIntoCE = readDaysIntoCE();
        int localMinutesOffset = readShort();

        // Convert the DATETIMEOFFSET value to the desired Java type.
        return DDC.convertTemporalToObject(jdbcType, SSType.DATETIMEOFFSET,
                new GregorianCalendar(new SimpleTimeZone(localMinutesOffset * 60 * 1000, ""), Locale.US), utcDaysIntoCE,
                utcNanosSinceMidnight, typeInfo.getScale());
    }

    private int readDaysIntoCE() throws SQLServerException {
        byte value[] = new byte[TDS.DAYS_INTO_CE_LENGTH];
        readBytes(value, 0, value.length);

        int daysIntoCE = 0;
        for (int i = 0; i < value.length; i++)
            daysIntoCE |= ((value[i] & 0xFF) << (8 * i));

        // Theoretically should never encounter a value that is outside of the valid date range
        if (daysIntoCE < 0)
            throwInvalidTDS();

        return daysIntoCE;
    }

    // Scale multipliers used to convert variable-scaled temporal values to a fixed 100ns scale.
    //
    // Using this array is measurably faster than using Math.pow(10, ...)
    private final static int[] SCALED_MULTIPLIERS = {10000000, 1000000, 100000, 10000, 1000, 100, 10, 1};

    private long readNanosSinceMidnight(int scale) throws SQLServerException {
        assert 0 <= scale && scale <= TDS.MAX_FRACTIONAL_SECONDS_SCALE;

        byte value[] = new byte[TDS.nanosSinceMidnightLength(scale)];
        readBytes(value, 0, value.length);

        long hundredNanosSinceMidnight = 0;
        for (int i = 0; i < value.length; i++)
            hundredNanosSinceMidnight |= (value[i] & 0xFFL) << (8 * i);

        hundredNanosSinceMidnight *= SCALED_MULTIPLIERS[scale];

        if (!(0 <= hundredNanosSinceMidnight && hundredNanosSinceMidnight < Nanos.PER_DAY / 100))
            throwInvalidTDS();

        return 100 * hundredNanosSinceMidnight;
    }

    final static String guidTemplate = "NNNNNNNN-NNNN-NNNN-NNNN-NNNNNNNNNNNN";

    final Object readGUID(int valueLength, JDBCType jdbcType, StreamType streamType) throws SQLServerException {
        // GUIDs must be exactly 16 bytes
        if (16 != valueLength)
            throwInvalidTDS();

        // Read in the GUID's binary value
        byte guid[] = new byte[16];
        readBytes(guid, 0, 16);

        switch (jdbcType) {
            case CHAR:
            case VARCHAR:
            case LONGVARCHAR:
            case GUID: {
                StringBuilder sb = new StringBuilder(guidTemplate.length());
                for (int i = 0; i < 4; i++) {
                    sb.append(Util.hexChars[(guid[3 - i] & 0xF0) >> 4]);
                    sb.append(Util.hexChars[guid[3 - i] & 0x0F]);
                }
                sb.append('-');
                for (int i = 0; i < 2; i++) {
                    sb.append(Util.hexChars[(guid[5 - i] & 0xF0) >> 4]);
                    sb.append(Util.hexChars[guid[5 - i] & 0x0F]);
                }
                sb.append('-');
                for (int i = 0; i < 2; i++) {
                    sb.append(Util.hexChars[(guid[7 - i] & 0xF0) >> 4]);
                    sb.append(Util.hexChars[guid[7 - i] & 0x0F]);
                }
                sb.append('-');
                for (int i = 0; i < 2; i++) {
                    sb.append(Util.hexChars[(guid[8 + i] & 0xF0) >> 4]);
                    sb.append(Util.hexChars[guid[8 + i] & 0x0F]);
                }
                sb.append('-');
                for (int i = 0; i < 6; i++) {
                    sb.append(Util.hexChars[(guid[10 + i] & 0xF0) >> 4]);
                    sb.append(Util.hexChars[guid[10 + i] & 0x0F]);
                }

                try {
                    return DDC.convertStringToObject(sb.toString(), Encoding.UNICODE.charset(), jdbcType, streamType);
                } catch (UnsupportedEncodingException e) {
                    MessageFormat form = new MessageFormat(SQLServerException.getErrString("R_errorConvertingValue"));
                    throw new SQLServerException(form.format(new Object[] {"UNIQUEIDENTIFIER", jdbcType}), null, 0, e);
                }
            }

            default: {
                if (StreamType.BINARY == streamType || StreamType.ASCII == streamType)
                    return new ByteArrayInputStream(guid);

                return guid;
            }
        }
    }

    /**
     * Reads a multi-part table name from TDS and returns it as an array of Strings.
     */
    final SQLIdentifier readSQLIdentifier() throws SQLServerException {
        // Multi-part names should have between 1 and 4 parts
        int numParts = readUnsignedByte();
        if (!(1 <= numParts && numParts <= 4))
            throwInvalidTDS();

        // Each part is a length-prefixed Unicode string
        String[] nameParts = new String[numParts];
        for (int i = 0; i < numParts; i++)
            nameParts[i] = readUnicodeString(readUnsignedShort());

        // Build the identifier from the name parts
        SQLIdentifier identifier = new SQLIdentifier();
        identifier.setObjectName(nameParts[numParts - 1]);
        if (numParts >= 2)
            identifier.setSchemaName(nameParts[numParts - 2]);
        if (numParts >= 3)
            identifier.setDatabaseName(nameParts[numParts - 3]);
        if (4 == numParts)
            identifier.setServerName(nameParts[numParts - 4]);

        return identifier;
    }

    final SQLCollation readCollation() throws SQLServerException {
        SQLCollation collation = null;

        try {
            collation = new SQLCollation(this);
        } catch (UnsupportedEncodingException e) {
            con.terminate(SQLServerException.DRIVER_ERROR_INVALID_TDS, e.getMessage(), e);
            // not reached
        }

        return collation;
    }

    final void skip(int bytesToSkip) throws SQLServerException {
        assert bytesToSkip >= 0;

        while (bytesToSkip > 0) {
            // Ensure that we have a packet to read from.
            if (!ensurePayload())
                throwInvalidTDS();

            int bytesSkipped = bytesToSkip;
            if (bytesSkipped > currentPacket.payloadLength - payloadOffset)
                bytesSkipped = currentPacket.payloadLength - payloadOffset;

            bytesToSkip -= bytesSkipped;
            payloadOffset += bytesSkipped;
        }
    }

    final void tryProcessFeatureExtAck(boolean featureExtAckReceived) throws SQLServerException {
        // in case of redirection, do not check if TDS_FEATURE_EXTENSION_ACK is received or not.
        if (null != this.con.getRoutingInfo()) {
            return;
        }

        if (isColumnEncryptionSettingEnabled() && !featureExtAckReceived)
            throw new SQLServerException(this, SQLServerException.getErrString("R_AE_NotSupportedByServer"), null, 0,
                    false);
    }

    final void trySetSensitivityClassification(SensitivityClassification sensitivityClassification) {
        this.sensitivityClassification = sensitivityClassification;
    }
}


/**
 * TDSCommand encapsulates an interruptable TDS conversation.
 *
 * A conversation may consist of one or more TDS request and response messages. A command may be interrupted at any
 * point, from any thread, and for any reason. Acknowledgement and handling of an interrupt is fully encapsulated by
 * this class.
 *
 * Commands may be created with an optional timeout (in seconds). Timeouts are implemented as a form of interrupt, where
 * the interrupt event occurs when the timeout period expires. Currently, only the time to receive the response from the
 * channel counts against the timeout period.
 */
abstract class TDSCommand implements Serializable {
    /**
     * Always update serialVersionUID when prompted.
     */
    private static final long serialVersionUID = 5485075546328951857L;

    abstract boolean doExecute() throws SQLServerException;

    final static Logger logger = Logger.getLogger("com.microsoft.sqlserver.jdbc.internals.TDS.Command");
    private final String logContext;

    final String getLogContext() {
        return logContext;
    }

    private String traceID;

    final public String toString() {
        if (traceID == null)
            traceID = "TDSCommand@" + Integer.toHexString(hashCode()) + " (" + logContext + ")";
        return traceID;
    }

    final void log(Level level, String message) {
        logger.log(level, toString() + ": " + message);
    }

    // TDS channel accessors
    // These are set/reset at command execution time.
    // Volatile ensures visibility to execution thread and interrupt thread
    private volatile TDSWriter tdsWriter;
    private volatile TDSReader tdsReader;

    protected TDSWriter getTDSWriter() {
        return tdsWriter;
    }

    // Lock to ensure atomicity when manipulating more than one of the following
    // shared interrupt state variables below.
    private final Object interruptLock = new Object();

    // Flag set when this command starts execution, indicating that it is
    // ready to respond to interrupts; and cleared when its last response packet is
    // received, indicating that it is no longer able to respond to interrupts.
    // If the command is interrupted after interrupts have been disabled, then the
    // interrupt is ignored.
    private volatile boolean interruptsEnabled = false;

    protected boolean getInterruptsEnabled() {
        return interruptsEnabled;
    }

    protected void setInterruptsEnabled(boolean interruptsEnabled) {
        synchronized (interruptLock) {
            this.interruptsEnabled = interruptsEnabled;
        }
    }

    // Flag set to indicate that an interrupt has happened.
    private volatile boolean wasInterrupted = false;

    private boolean wasInterrupted() {
        return wasInterrupted;
    }

    // The reason for the interrupt.
    private volatile String interruptReason = null;

    // Flag set when this command's request to the server is complete.
    // If a command is interrupted before its request is complete, it is the executing
    // thread's responsibility to send the attention signal to the server if necessary.
    // After the request is complete, the interrupting thread must send the attention signal.
    private volatile boolean requestComplete;

    protected boolean getRequestComplete() {
        return requestComplete;
    }

    protected void setRequestComplete(boolean requestComplete) {
        synchronized (interruptLock) {
            this.requestComplete = requestComplete;
        }
    }

    // Flag set when an attention signal has been sent to the server, indicating that a
    // TDS packet containing the attention ack message is to be expected in the response.
    // This flag is cleared after the attention ack message has been received and processed.
    private volatile boolean attentionPending = false;

    boolean attentionPending() {
        return attentionPending;
    }

    // Flag set when this command's response has been processed. Until this flag is set,
    // there may be unprocessed information left in the response, such as transaction
    // ENVCHANGE notifications.
    private volatile boolean processedResponse;

    protected boolean getProcessedResponse() {
        return processedResponse;
    }

    protected void setProcessedResponse(boolean processedResponse) {
        synchronized (interruptLock) {
            this.processedResponse = processedResponse;
        }
    }

    // Flag set when this command's response is ready to be read from the server and cleared
    // after its response has been received, but not necessarily processed, up to and including
    // any attention ack. The command's response is read either on demand as it is processed,
    // or by detaching.
    private volatile boolean readingResponse;
    private int queryTimeoutSeconds;
    private int cancelQueryTimeoutSeconds;
    private ScheduledFuture<?> timeout;

    protected int getQueryTimeoutSeconds() {
        return this.queryTimeoutSeconds;
    }

    protected int getCancelQueryTimeoutSeconds() {
        return this.cancelQueryTimeoutSeconds;
    }

    final boolean readingResponse() {
        return readingResponse;
    }

    protected ArrayList<byte[]> enclaveCEKs;

    /**
     * Creates this command with an optional timeout.
     *
     * @param logContext
     *        the string describing the context for this command.
     * @param queryTimeoutSeconds
     *        the time before which the command must complete before it is interrupted. A value of 0 means no timeout.
     * @param cancelQueryTimeoutSeconds
     *        the time to cancel the query timeout A value of 0 means no timeout.
     */
    TDSCommand(String logContext, int queryTimeoutSeconds, int cancelQueryTimeoutSeconds) {
        this.logContext = logContext;
        this.queryTimeoutSeconds = queryTimeoutSeconds;
        this.cancelQueryTimeoutSeconds = cancelQueryTimeoutSeconds;
    }

    /**
     * Executes this command.
     *
     * @param tdsWriter
     * @param tdsReader
     * @throws SQLServerException
     *         on any error executing the command, including cancel or timeout.
     */

    boolean execute(TDSWriter tdsWriter, TDSReader tdsReader) throws SQLServerException {
        this.tdsWriter = tdsWriter;
        this.tdsReader = tdsReader;
        assert null != tdsReader;
        try {
            return doExecute(); // Derived classes implement the execution details
        } catch (SQLServerException e) {
            try {
                // If command execution threw an exception for any reason before the request
                // was complete then interrupt the command (it may already be interrupted)
                // and close it out to ensure that any response to the error/interrupt
                // is processed.
                // no point in trying to cancel on a closed connection.
                if (!requestComplete && !tdsReader.getConnection().isClosed()) {
                    interrupt(e.getMessage());
                    onRequestComplete();
                    close();
                }
            } catch (SQLServerException interruptException) {
                if (logger.isLoggable(Level.FINE))
                    logger.fine(this.toString() + ": Ignoring error in sending attention: "
                            + interruptException.getMessage());
            }
            // throw the original exception even if trying to interrupt fails even in the case
            // of trying to send a cancel to the server.
            throw e;
        }
    }

    /**
     * Provides sane default response handling.
     *
     * This default implementation just consumes everything in the response message.
     */
    void processResponse(TDSReader tdsReader) throws SQLServerException {
        if (logger.isLoggable(Level.FINEST))
            logger.finest(this.toString() + ": Processing response");
        try {
            TDSParser.parse(tdsReader, getLogContext());
        } catch (SQLServerException e) {
            if (SQLServerException.DRIVER_ERROR_FROM_DATABASE != e.getDriverErrorCode())
                throw e;

            if (logger.isLoggable(Level.FINEST))
                logger.finest(this.toString() + ": Ignoring error from database: " + e.getMessage());
        }
    }

    /**
     * Clears this command from the TDS channel so that another command can execute.
     *
     * This method does not process the response. It just buffers it in memory, including any attention ack that may be
     * present.
     */
    final void detach() throws SQLServerException {
        if (logger.isLoggable(Level.FINEST))
            logger.finest(this + ": detaching...");

        // Read any remaining response packets from the server.
        // This operation may be timed out or cancelled from another thread.
        while (tdsReader.readPacket());

        // Postcondition: the entire response has been read
        assert !readingResponse;
    }

    final void close() {
        if (logger.isLoggable(Level.FINEST))
            logger.finest(this + ": closing...");

        if (logger.isLoggable(Level.FINEST))
            logger.finest(this + ": processing response...");

        while (!processedResponse) {
            try {
                processResponse(tdsReader);
            } catch (SQLServerException e) {
                if (logger.isLoggable(Level.FINEST))
                    logger.finest(this + ": close ignoring error processing response: " + e.getMessage());

                if (tdsReader.getConnection().isSessionUnAvailable()) {
                    processedResponse = true;
                    attentionPending = false;
                }
            }
        }

        if (attentionPending) {
            if (logger.isLoggable(Level.FINEST))
                logger.finest(this + ": processing attention ack...");

            try {
                TDSParser.parse(tdsReader, "attention ack");
            } catch (SQLServerException e) {
                if (tdsReader.getConnection().isSessionUnAvailable()) {
                    if (logger.isLoggable(Level.FINEST))
                        logger.finest(this + ": giving up on attention ack after connection closed by exception: " + e);
                    attentionPending = false;
                } else {
                    if (logger.isLoggable(Level.FINEST))
                        logger.finest(this + ": ignored exception: " + e);
                }
            }

            // If the parser returns to us without processing the expected attention ack,
            // then assume that no attention ack is forthcoming from the server and
            // terminate the connection to prevent any other command from executing.
            if (attentionPending) {
                if (logger.isLoggable(Level.SEVERE)) {
                    logger.severe(this.toString()
                            + ": expected attn ack missing or not processed; terminating connection...");
                }

                try {
                    tdsReader.throwInvalidTDS();
                } catch (SQLServerException e) {
                    if (logger.isLoggable(Level.FINEST))
                        logger.finest(this + ": ignored expected invalid TDS exception: " + e);

                    assert tdsReader.getConnection().isSessionUnAvailable();
                    attentionPending = false;
                }
            }
        }

        // Postcondition:
        // Response has been processed and there is no attention pending -- the command is closed.
        // Of course the connection may be closed too, but the command is done regardless...
        assert processedResponse && !attentionPending;
    }

    /**
     * Interrupts execution of this command, typically from another thread.
     *
     * Only the first interrupt has any effect. Subsequent interrupts are ignored. Interrupts are also ignored until
     * enabled. If interrupting the command requires an attention signal to be sent to the server, then this method
     * sends that signal if the command's request is already complete.
     *
     * Signalling mechanism is "fire and forget". It is up to either the execution thread or, possibly, a detaching
     * thread, to ensure that any pending attention ack later will be received and processed.
     *
     * @param reason
     *        the reason for the interrupt, typically cancel or timeout.
     * @throws SQLServerException
     *         if interrupting fails for some reason. This call does not throw the reason for the interrupt.
     */
    void interrupt(String reason) throws SQLServerException {
        // Multiple, possibly simultaneous, interrupts may occur.
        // Only the first one should be recognized and acted upon.
        synchronized (interruptLock) {
            if (interruptsEnabled && !wasInterrupted()) {
                if (logger.isLoggable(Level.FINEST))
                    logger.finest(this + ": Raising interrupt for reason:" + reason);

                wasInterrupted = true;
                interruptReason = reason;
                if (requestComplete)
                    attentionPending = tdsWriter.sendAttention();

            }
        }
    }

    private boolean interruptChecked = false;

    /**
     * Checks once whether an interrupt has occurred, and, if it has, throws an exception indicating that fact.
     *
     * Any calls after the first to check for interrupts are no-ops. This method is called periodically from this
     * command's execution thread to notify the app when an interrupt has happened.
     *
     * It should only be called from places where consistent behavior can be ensured after the exception is thrown. For
     * example, it should not be called at arbitrary times while processing the response, as doing so could leave the
     * response token stream in an inconsistent state. Currently, response processing only checks for interrupts after
     * every result or OUT parameter.
     *
     * Request processing checks for interrupts before writing each packet.
     *
     * @throws SQLServerException
     *         if this command was interrupted, throws the reason for the interrupt.
     */
    final void checkForInterrupt() throws SQLServerException {
        // Throw an exception with the interrupt reason if this command was interrupted.
        // Note that the interrupt reason may be null. Checking whether the
        // command was interrupted does not require the interrupt lock since only one
        // of the shared state variables is being manipulated; interruptChecked is not
        // shared with the interrupt thread.
        if (wasInterrupted() && !interruptChecked) {
            interruptChecked = true;

            if (logger.isLoggable(Level.FINEST))
                logger.finest(this + ": throwing interrupt exception, reason: " + interruptReason);

            throw new SQLServerException(interruptReason, SQLState.STATEMENT_CANCELED, DriverError.NOT_SET, null);
        }
    }

    /**
     * Notifies this command when no more request packets are to be sent to the server.
     *
     * After the last packet has been sent, the only way to interrupt the request is to send an attention signal from
     * the interrupt() method.
     *
     * Note that this method is called when the request completes normally (last packet sent with EOM bit) or when it
     * completes after being interrupted (0 or more packets sent with no EOM bit).
     */
    final void onRequestComplete() throws SQLServerException {
        synchronized (interruptLock) {
            assert !requestComplete;

            if (logger.isLoggable(Level.FINEST))
                logger.finest(this + ": request complete");

            requestComplete = true;

            // If this command was interrupted before its request was complete then
            // we need to send the attention signal if necessary. Note that if no
            // attention signal is sent (i.e. no packets were sent to the server before
            // the interrupt happened), then don't expect an attention ack or any
            // other response.
            if (!interruptsEnabled) {
                assert !attentionPending;
                assert !processedResponse;
                assert !readingResponse;
                processedResponse = true;
            } else if (wasInterrupted()) {

                if (tdsWriter.isEOMSent()) {
                    attentionPending = tdsWriter.sendAttention();
                    readingResponse = attentionPending;
                } else {
                    assert !attentionPending;
                    readingResponse = tdsWriter.ignoreMessage();
                }

                processedResponse = !readingResponse;
            } else {
                assert !attentionPending;
                assert !processedResponse;
                readingResponse = true;
            }
        }
    }

    /**
     * Notifies this command when the last packet of the response has been read.
     *
     * When the last packet is read, interrupts are disabled. If an interrupt occurred prior to disabling that caused an
     * attention signal to be sent to the server, then an extra packet containing the attention ack is read.
     *
     * This ensures that on return from this method, the TDS channel is clear of all response packets for this command.
     *
     * Note that this method is called for the attention ack message itself as well, so we need to be sure not to expect
     * more than one attention ack...
     */
    final void onResponseEOM() throws SQLServerException {
        boolean readAttentionAck = false;

        // Atomically disable interrupts and check for a previous interrupt requiring
        // an attention ack to be read.
        synchronized (interruptLock) {
            if (interruptsEnabled) {
                if (logger.isLoggable(Level.FINEST))
                    logger.finest(this + ": disabling interrupts");

                // Determine whether we still need to read the attention ack packet.
                //
                // When a command is interrupted, Yukon (and later) always sends a response
                // containing at least a DONE(ERROR) token before it sends the attention ack,
                // even if the command's request was not complete.
                readAttentionAck = attentionPending;

                interruptsEnabled = false;
            }
        }

        // If an attention packet needs to be read then read it. This should
        // be done outside of the interrupt lock to avoid unnecessarily blocking
        // interrupting threads. Note that it is remotely possible that the call
        // to readPacket won't actually read anything if the attention ack was
        // already read by TDSCommand.detach(), in which case this method could
        // be called from multiple threads, leading to a benign followup process
        // to clear the readingResponse flag.
        if (readAttentionAck)
            tdsReader.readPacket();

        readingResponse = false;
    }

    /**
     * Notifies this command when the end of its response token stream has been reached.
     *
     * After this call, we are guaranteed that tokens in the response have been processed.
     */
    final void onTokenEOF() {
        processedResponse = true;
    }

    /**
     * Notifies this command when the attention ack (a DONE token with a special flag) has been processed.
     *
     * After this call, the attention ack should no longer be expected.
     */
    final void onAttentionAck() {
        assert attentionPending;
        attentionPending = false;
    }

    /**
     * Starts sending this command's TDS request to the server.
     *
     * @param tdsMessageType
     *        the type of the TDS message (RPC, QUERY, etc.)
     * @return the TDS writer used to write the request.
     * @throws SQLServerException
     *         on any error, including acknowledgement of an interrupt.
     */
    final TDSWriter startRequest(byte tdsMessageType) throws SQLServerException {
        if (logger.isLoggable(Level.FINEST))
            logger.finest(this + ": starting request...");

        // Start this command's request message
        try {
            tdsWriter.startMessage(this, tdsMessageType);
        } catch (SQLServerException e) {
            if (logger.isLoggable(Level.FINEST))
                logger.finest(this + ": starting request: exception: " + e.getMessage());

            throw e;
        }

        // (Re)initialize this command's interrupt state for its current execution.
        // To ensure atomically consistent behavior, do not leave the interrupt lock
        // until interrupts have been (re)enabled.
        synchronized (interruptLock) {
            requestComplete = false;
            readingResponse = false;
            processedResponse = false;
            attentionPending = false;
            wasInterrupted = false;
            interruptReason = null;
            interruptsEnabled = true;
        }

        return tdsWriter;
    }

    /**
     * Finishes the TDS request and then starts reading the TDS response from the server.
     *
     * @return the TDS reader used to read the response.
     * @throws SQLServerException
     *         if there is any kind of error.
     */
    final TDSReader startResponse() throws SQLServerException {
        return startResponse(false);
    }

    final TDSReader startResponse(boolean isAdaptive) throws SQLServerException {
        // Finish sending the request message. If this command was interrupted
        // at any point before endMessage() returns, then endMessage() throws an
        // exception with the reason for the interrupt. Request interrupts
        // are disabled by the time endMessage() returns.
        if (logger.isLoggable(Level.FINEST))
            logger.finest(this + ": finishing request");

        try {
            tdsWriter.endMessage();
        } catch (SQLServerException e) {
            if (logger.isLoggable(Level.FINEST))
                logger.finest(this + ": finishing request: endMessage threw exception: " + e.getMessage());

            throw e;
        }

        // If command execution is subject to timeout then start timing until
        // the server returns the first response packet.
        if (queryTimeoutSeconds > 0) {
            SQLServerConnection conn = tdsReader != null ? tdsReader.getConnection() : null;
            this.timeout = tdsWriter.getSharedTimer().schedule(new TDSTimeoutTask(this, conn), queryTimeoutSeconds);
        }

        if (logger.isLoggable(Level.FINEST))
            logger.finest(this.toString() + ": Reading response...");

        try {
            // Wait for the server to execute the request and read the first packet
            // (responseBuffering=adaptive) or all packets (responseBuffering=full)
            // of the response.
            if (isAdaptive) {
                tdsReader.readPacket();
            } else {
                while (tdsReader.readPacket());
            }
        } catch (SQLServerException e) {
            if (logger.isLoggable(Level.FINEST))
                logger.finest(this.toString() + ": Exception reading response: " + e.getMessage());

            throw e;
        } finally {
            // If command execution was subject to timeout then stop timing as soon
            // as the server returns the first response packet or errors out.
            if (this.timeout != null) {
                this.timeout.cancel(false);
                this.timeout = null;
            }
        }

        return tdsReader;
    }
}


/**
 * UninterruptableTDSCommand encapsulates an uninterruptable TDS conversation.
 *
 * TDSCommands have interruptability built in. However, some TDSCommands such as DTC commands, connection commands,
 * cursor close and prepared statement handle close shouldn't be interruptable. This class provides a base
 * implementation for such commands.
 */
abstract class UninterruptableTDSCommand extends TDSCommand {
    /**
     * Always update serialVersionUID when prompted.
     */
    private static final long serialVersionUID = -6457195977162963793L;

    UninterruptableTDSCommand(String logContext) {
        super(logContext, 0, 0);
    }

    final void interrupt(String reason) throws SQLServerException {
        // Interrupting an uninterruptable command is a no-op. That is,
        // it can happen, but it should have no effect.
        if (logger.isLoggable(Level.FINEST)) {
            logger.finest(toString() + " Ignoring interrupt of uninterruptable TDS command; Reason:" + reason);
        }
    }
}<|MERGE_RESOLUTION|>--- conflicted
+++ resolved
@@ -126,10 +126,7 @@
     static final byte TDS_FEATURE_EXT_DATACLASSIFICATION = 0x09;
     static final byte DATA_CLASSIFICATION_NOT_ENABLED = 0x00;
     static final byte MAX_SUPPORTED_DATA_CLASSIFICATION_VERSION = 0x02;
-<<<<<<< HEAD
     static final byte DATA_CLASSIFICATION_VERSION_ADDED_RANK_SUPPORT = 0x02;
-=======
->>>>>>> 99138fa1
 
     static final int AES_256_CBC = 1;
     static final int AEAD_AES_256_CBC_HMAC_SHA256 = 2;
