--- conflicted
+++ resolved
@@ -3358,13 +3358,9 @@
     }
 
     void writeSmalldatetime(String value) throws SQLServerException {
-<<<<<<< HEAD
         GregorianCalendar calendar = initializeCalender(con.getServerTimeZone());
         long utcMillis;    // Value to which the calendar is to be set (in milliseconds 1/1/1970 00:00:00 GMT)
-=======
-        GregorianCalendar calendar = initializeCalender(TimeZone.getDefault());
-        long utcMillis; // Value to which the calendar is to be set (in milliseconds 1/1/1970 00:00:00 GMT)
->>>>>>> 6580deee
+
         java.sql.Timestamp timestampValue = java.sql.Timestamp.valueOf(value);
         utcMillis = timestampValue.getTime();
 
@@ -3401,13 +3397,9 @@
     }
 
     void writeDatetime(String value) throws SQLServerException {
-<<<<<<< HEAD
         GregorianCalendar calendar = initializeCalender(con.getServerTimeZone());
         long utcMillis;    // Value to which the calendar is to be set (in milliseconds 1/1/1970 00:00:00 GMT)
-=======
-        GregorianCalendar calendar = initializeCalender(TimeZone.getDefault());
-        long utcMillis; // Value to which the calendar is to be set (in milliseconds 1/1/1970 00:00:00 GMT)
->>>>>>> 6580deee
+
         int subSecondNanos;
         java.sql.Timestamp timestampValue = java.sql.Timestamp.valueOf(value);
         utcMillis = timestampValue.getTime();
@@ -3471,16 +3463,11 @@
                 SSType.DATE);
     }
 
-<<<<<<< HEAD
     void writeTime(java.sql.Timestamp value,
             int scale) throws SQLServerException {
         GregorianCalendar calendar = initializeCalender(con.getServerTimeZone());
         long utcMillis;    // Value to which the calendar is to be set (in milliseconds 1/1/1970 00:00:00 GMT)
-=======
-    void writeTime(java.sql.Timestamp value, int scale) throws SQLServerException {
-        GregorianCalendar calendar = initializeCalender(TimeZone.getDefault());
-        long utcMillis; // Value to which the calendar is to be set (in milliseconds 1/1/1970 00:00:00 GMT)
->>>>>>> 6580deee
+
         int subSecondNanos;
         utcMillis = value.getTime();
         subSecondNanos = value.getNanos();
@@ -6747,22 +6734,12 @@
         }
 
         // Convert the DATETIME/SMALLDATETIME value to the desired Java type.
-<<<<<<< HEAD
         return DDC.convertTemporalToObject(jdbcType, SSType.DATETIME, appTimeZoneCalendar, con.getServerTimeZone(), daysSinceSQLBaseDate, msecSinceMidnight, 0); // scale
                                                                                                                                         // (ignored
                                                                                                                                         // for
                                                                                                                                         // fixed-scale
                                                                                                                                         // DATETIME/SMALLDATETIME
                                                                                                                                         // types)
-=======
-        return DDC.convertTemporalToObject(jdbcType, SSType.DATETIME, appTimeZoneCalendar, daysSinceSQLBaseDate,
-                msecSinceMidnight, 0); // scale
-                                       // (ignored
-                                       // for
-                                       // fixed-scale
-                                       // DATETIME/SMALLDATETIME
-                                       // types)
->>>>>>> 6580deee
     }
 
     final Object readDate(int valueLength, Calendar appTimeZoneCalendar, JDBCType jdbcType) throws SQLServerException {
@@ -6773,14 +6750,7 @@
         int localDaysIntoCE = readDaysIntoCE();
 
         // Convert the DATE value to the desired Java type.
-<<<<<<< HEAD
         return DDC.convertTemporalToObject(jdbcType, SSType.DATE, appTimeZoneCalendar, con.getServerTimeZone(), localDaysIntoCE, 0,  // midnight local to app time zone
-=======
-        return DDC.convertTemporalToObject(jdbcType, SSType.DATE, appTimeZoneCalendar, localDaysIntoCE, 0, // midnight
-                                                                                                           // local to
-                                                                                                           // app time
-                                                                                                           // zone
->>>>>>> 6580deee
                 0); // scale (ignored for DATE)
     }
 
@@ -6793,12 +6763,7 @@
         long localNanosSinceMidnight = readNanosSinceMidnight(typeInfo.getScale());
 
         // Convert the TIME value to the desired Java type.
-<<<<<<< HEAD
         return DDC.convertTemporalToObject(jdbcType, SSType.TIME, appTimeZoneCalendar, con.getServerTimeZone(), 0, localNanosSinceMidnight, typeInfo.getScale());
-=======
-        return DDC.convertTemporalToObject(jdbcType, SSType.TIME, appTimeZoneCalendar, 0, localNanosSinceMidnight,
-                typeInfo.getScale());
->>>>>>> 6580deee
     }
 
     final Object readDateTime2(int valueLength, TypeInfo typeInfo, Calendar appTimeZoneCalendar,
@@ -6811,13 +6776,8 @@
         int localDaysIntoCE = readDaysIntoCE();
 
         // Convert the DATETIME2 value to the desired Java type.
-<<<<<<< HEAD
         return DDC.convertTemporalToObject(jdbcType, SSType.DATETIME2, appTimeZoneCalendar, con.getServerTimeZone(), localDaysIntoCE, localNanosSinceMidnight,
                 typeInfo.getScale());
-=======
-        return DDC.convertTemporalToObject(jdbcType, SSType.DATETIME2, appTimeZoneCalendar, localDaysIntoCE,
-                localNanosSinceMidnight, typeInfo.getScale());
->>>>>>> 6580deee
     }
 
     final Object readDateTimeOffset(int valueLength, TypeInfo typeInfo, JDBCType jdbcType) throws SQLServerException {
@@ -6832,14 +6792,9 @@
 
         // Convert the DATETIMEOFFSET value to the desired Java type.
         return DDC.convertTemporalToObject(jdbcType, SSType.DATETIMEOFFSET,
-<<<<<<< HEAD
                 new GregorianCalendar(new SimpleTimeZone(localMinutesOffset * 60 * 1000, ""), Locale.US),
                 con.getServerTimeZone(), utcDaysIntoCE, utcNanosSinceMidnight,
                 typeInfo.getScale());
-=======
-                new GregorianCalendar(new SimpleTimeZone(localMinutesOffset * 60 * 1000, ""), Locale.US), utcDaysIntoCE,
-                utcNanosSinceMidnight, typeInfo.getScale());
->>>>>>> 6580deee
     }
 
     private int readDaysIntoCE() throws SQLServerException {
