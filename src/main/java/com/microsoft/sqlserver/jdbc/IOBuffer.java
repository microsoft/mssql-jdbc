--- conflicted
+++ resolved
@@ -3225,19 +3225,10 @@
         if ((TDS.PKT_QUERY == tdsMessageType || TDS.PKT_DTC == tdsMessageType || TDS.PKT_RPC == tdsMessageType)) {
             boolean includeTraceHeader = false;
             int totalHeaderLength = TDS.MESSAGE_HEADER_LENGTH;
-<<<<<<< HEAD
             if (TDS.PKT_QUERY == tdsMessageType || TDS.PKT_RPC == tdsMessageType && (con.isDenaliOrLater()
-                    && !ActivityCorrelator.getCurrent().IsSentToServer() && Util.IsActivityTraceOn())) {
+                    && !ActivityCorrelator.getCurrent().isSentToServer() && Util.IsActivityTraceOn())) {
                 includeTraceHeader = true;
                 totalHeaderLength += TDS.TRACE_HEADER_LENGTH;
-=======
-            if (TDS.PKT_QUERY == tdsMessageType || TDS.PKT_RPC == tdsMessageType) {
-                if (con.isDenaliOrLater() && !ActivityCorrelator.getCurrent().isSentToServer()
-                        && Util.IsActivityTraceOn()) {
-                    includeTraceHeader = true;
-                    totalHeaderLength += TDS.TRACE_HEADER_LENGTH;
-                }
->>>>>>> 7f379961
             }
             writeInt(totalHeaderLength); // allHeaders.TotalLength (DWORD)
             writeInt(TDS.MARS_HEADER_LENGTH); // MARS header length (DWORD)
