--- conflicted
+++ resolved
@@ -1363,52 +1363,6 @@
                 return false;
             }
 
-<<<<<<< HEAD
-            int wildcardIndex = nameInCert.indexOf("*");
-
-            // Respect wildcard. If wildcardIndex is larger than -1, then we have a wildcard.
-            if (wildcardIndex >= 0) {
-                // We do not allow wildcards to exist past the first period.
-                if (wildcardIndex > nameInCert.indexOf(".")) {
-                    return false;
-                }
-                
-                // We do not allow wildcards in IDNs.
-                if (nameInCert.startsWith("xn--")) {
-                    return false;
-                }
-                
-                /* We do not allow * plus a top-level domain.
-                 * This if statement counts the number of .s in the nameInCert. If it's 1 or less, then reject it.
-                 * This also catches cases where nameInCert is just *
-                 */
-                if ((nameInCert.length() - nameInCert.replace(".", "").length()) <= 1) {
-                    return false;
-                }
-                
-                String certBeforeWildcard = nameInCert.substring(0, wildcardIndex);
-                int firstPeriodAfterWildcard = nameInCert.indexOf(".", wildcardIndex);
-                String certAfterWildcard;
-
-                if (firstPeriodAfterWildcard < 0) {
-                    /* if we get something like peter.database.c*, then make certAfterWildcard empty so that we accept
-                    * anything after *.
-                    * both startsWith("") and endswith("") will always resolve to "true".
-                    */
-                    certAfterWildcard = "";
-                } else {
-                    certAfterWildcard = nameInCert.substring(firstPeriodAfterWildcard);
-                }
-
-                if (hostName.startsWith(certBeforeWildcard) && hostName.endsWith(certAfterWildcard)) {
-                    // now, find the string that the wildcard covers. If it contains any periods, reject it.
-                    int wildcardCoveredStringIndexStart = hostName.indexOf(certBeforeWildcard) + certBeforeWildcard.length();
-                    int wildcardCoveredStringIndexEnd = hostName.lastIndexOf(certAfterWildcard);
-                    if (!hostName.substring(wildcardCoveredStringIndexStart, wildcardCoveredStringIndexEnd).contains(".")) {
-                        return true;
-                    }
-                }
-=======
             boolean periodFound = false;
             boolean respectWildcard = false;
             int j = 0;
@@ -1458,7 +1412,6 @@
                 }
                 logSuccessMessage(nameInCert);
                 return true;
->>>>>>> 6daf7e95
             }
 
             // Verify that the name in certificate matches exactly with the host name
