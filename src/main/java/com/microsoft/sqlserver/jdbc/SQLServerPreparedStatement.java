--- conflicted
+++ resolved
@@ -90,8 +90,6 @@
     /** The prepared statement handle returned by the server */
     private int prepStmtHandle = 0;
 
-<<<<<<< HEAD
-=======
     private void setPreparedStatementHandle(int handle) {
         this.prepStmtHandle = handle;
     }
@@ -122,7 +120,6 @@
         prepStmtHandle = 0;
     }
 
->>>>>>> 3bd68b5d
     /** Flag set to true when statement execution is expected to return the prepared statement handle */
     private boolean expectPrepStmtHandle = false;
     
@@ -158,47 +155,65 @@
             int nRSConcur,
             SQLServerStatementColumnEncryptionSetting stmtColEncSetting) throws SQLServerException {
         super(conn, nRSType, nRSConcur, stmtColEncSetting);
+
+        if (null == sql) {
+            MessageFormat form = new MessageFormat(SQLServerException.getErrString("R_NullValue"));
+            Object[] msgArgs1 = {"Statement SQL"};
+            throw new SQLServerException(form.format(msgArgs1), null);
+        }
+
         stmtPoolable = true;
-        sqlCommand = sql;
-
-        JDBCSyntaxTranslator translator = new JDBCSyntaxTranslator();
-        sql = translator.translate(sql);
-        procedureName = translator.getProcedureName(); // may return null
-        bReturnValueSyntax = translator.hasReturnValueSyntax();
-
-        userSQL = sql;
-        initParams(userSQL);
+
+        // Create a cache key for this statement.
+        sqlTextCacheKey = new Sha1HashKey(sql);
+
+        // Parse or fetch SQL metadata from cache.
+        ParsedSQLCacheItem parsedSQL = getCachedParsedSQL(sqlTextCacheKey);
+        if(null != parsedSQL) {
+            isExecutedAtLeastOnce = true;
+        }
+        else {
+            parsedSQL = parseAndCacheSQL(sqlTextCacheKey, sql);
+        }
+
+        // Retrieve meta data from cache item.
+        procedureName = parsedSQL.procedureName;
+        bReturnValueSyntax = parsedSQL.bReturnValueSyntax;
+        userSQL = parsedSQL.processedSQL;
+        initParams(parsedSQL.parameterCount);
     }
 
     /**
      * Close the prepared statement's prepared handle.
      */
     private void closePreparedHandle() {
-        if (0 == prepStmtHandle)
+        if (!hasPreparedStatementHandle())
             return;
 
         // If the connection is already closed, don't bother trying to close
         // the prepared handle. We won't be able to, and it's already closed
         // on the server anyway.
         if (connection.isSessionUnAvailable()) {
-            if (getStatementLogger().isLoggable(java.util.logging.Level.FINER))
-                getStatementLogger().finer(this + ": Not closing PreparedHandle:" + prepStmtHandle + "; connection is already closed.");
+            if (loggerExternal.isLoggable(java.util.logging.Level.FINER))
+                loggerExternal.finer(this + ": Not closing PreparedHandle:" + prepStmtHandle + "; connection is already closed.");
         }
         else {
             isExecutedAtLeastOnce = false;
             final int handleToClose = prepStmtHandle;
-            prepStmtHandle = 0;
-
-            // Using batched clean-up? If not, use old method of calling sp_unprepare.
-            if(1 < connection.getServerPreparedStatementDiscardThreshold()) {
-                // Handle unprepare actions through batching @ connection level. 
-                connection.enqueuePreparedStatementDiscardItem(handleToClose, executedSqlDirectly);
-                connection.handlePreparedStatementDiscardActions(false);
+            resetPrepStmtHandle();
+
+            // Handle unprepare actions through statement pooling.
+            if (null != cachedPreparedStatementHandle) {
+                connection.returnCachedPreparedStatementHandle(cachedPreparedStatementHandle);
+            }
+            // If no reference to a statement pool cache item is found handle unprepare actions through batching @ connection level. 
+            else if(connection.isPreparedStatementUnprepareBatchingEnabled()) {
+                connection.enqueueUnprepareStatementHandle(connection.new PreparedStatementHandle(null, handleToClose, executedSqlDirectly, true));
             }
             else {
-                // Non batched behavior (same as pre batch impl.)
-                if (getStatementLogger().isLoggable(java.util.logging.Level.FINER))
-                    getStatementLogger().finer(this + ": Closing PreparedHandle:" + handleToClose);
+                // Non batched behavior (same as pre batch clean-up implementation)
+                if (loggerExternal.isLoggable(java.util.logging.Level.FINER))
+                    loggerExternal.finer(this + ": Closing PreparedHandle:" + handleToClose);
 
                 final class PreparedHandleClose extends UninterruptableTDSCommand {
                     PreparedHandleClose() {
@@ -222,13 +237,16 @@
                     executeCommand(new PreparedHandleClose());
                 }
                 catch (SQLServerException e) {
-                    if (getStatementLogger().isLoggable(java.util.logging.Level.FINER))
-                        getStatementLogger().log(Level.FINER, this + ": Error (ignored) closing PreparedHandle:" + handleToClose, e);
+                    if (loggerExternal.isLoggable(java.util.logging.Level.FINER))
+                        loggerExternal.log(Level.FINER, this + ": Error (ignored) closing PreparedHandle:" + handleToClose, e);
                 }
 
-                if (getStatementLogger().isLoggable(java.util.logging.Level.FINER))
-                    getStatementLogger().finer(this + ": Closed PreparedHandle:" + handleToClose);
-            }
+                if (loggerExternal.isLoggable(java.util.logging.Level.FINER))
+                    loggerExternal.finer(this + ": Closed PreparedHandle:" + handleToClose);
+            }
+
+            // Always run any outstanding discard actions as statement pooling always uses batched sp_unprepare.
+            connection.unprepareUnreferencedPreparedStatementHandles(false);
         }
     }
 
@@ -249,21 +267,13 @@
         batchParamValues = null;
     }
 
-    /**
+   /**
      * Intialize the statement parameters.
      * 
-     * @param sql
-     */
-    /* L0 */ final void initParams(String sql) {
-        encryptionMetadataIsRetrieved = false;
-        int nParams = 0;
-
-        // Figure out the expected number of parameters by counting the
-        // parameter placeholders in the SQL string.
-        int offset = -1;
-        while ((offset = ParameterUtils.scanSQLForChar('?', sql, ++offset)) < sql.length())
-            ++nParams;
-
+     * @param nParams 
+     *          Number of parameters to Intialize.
+     */
+    /* L0 */ final void initParams(int nParams) {
         inOutParam = new Parameter[nParams];
         for (int i = 0; i < nParams; i++) {
             inOutParam[i] = new Parameter(Util.shouldHonorAEForParameters(stmtColumnEncriptionSetting, connection));
@@ -489,15 +499,32 @@
             hasNewTypeDefinitions = buildPreparedStrings(inOutParam, true);
         }
 
-        // Start the request and detach the response reader so that we can
-        // continue using it after we return.
-        TDSWriter tdsWriter = command.startRequest(TDS.PKT_RPC);
-
-        doPrepExec(tdsWriter, inOutParam, hasNewTypeDefinitions);
-
-        ensureExecuteResultsReader(command.startResponse(getIsResponseBufferingAdaptive()));
-        startResults();
-        getNextResult();
+        // Retry execution if existing handle could not be re-used.
+        for(int attempt = 1; attempt <= 2; ++attempt) {
+            try {
+    			// Re-use handle if available, requires parameter definitions which are not available until here.
+    			if (reuseCachedHandle(hasNewTypeDefinitions, 1 < attempt)) {
+    				hasNewTypeDefinitions = false;
+    			}
+    	
+    	        // Start the request and detach the response reader so that we can
+    	        // continue using it after we return.
+    	        TDSWriter tdsWriter = command.startRequest(TDS.PKT_RPC);
+    	
+    	        doPrepExec(tdsWriter, inOutParam, hasNewTypeDefinitions, hasExistingTypeDefinitions);
+    	
+    	        ensureExecuteResultsReader(command.startResponse(getIsResponseBufferingAdaptive()));
+    	        startResults();
+    	        getNextResult();
+        	}
+        	catch(SQLException e) {
+        		if (retryBasedOnFailedReuseOfCachedHandle(e, attempt))
+    				continue;
+                else
+    				throw e;
+        	}
+        	break;	
+        }
 
         if (EXECUTE_QUERY == executeMethod && null == resultSet) {
             SQLServerException.makeFromDriverError(connection, this, SQLServerException.getErrString("R_noResultset"), null, true);
@@ -505,6 +532,15 @@
         else if (EXECUTE_UPDATE == executeMethod && null != resultSet) {
             SQLServerException.makeFromDriverError(connection, this, SQLServerException.getErrString("R_resultsetGeneratedForUpdate"), null, false);
         }
+    }
+
+    /** Should the execution be retried because the re-used cached handle could not be re-used due to server side state changes? */
+    private boolean retryBasedOnFailedReuseOfCachedHandle(SQLException e, int attempt) {
+        // Only retry based on these error codes:
+        // 586: The prepared statement handle %d is not valid in this context.  Please verify that current database, user default schema, and ANSI_NULLS and QUOTED_IDENTIFIER set options are not changed since the handle is prepared.
+        // 8179: Could not find prepared statement with handle %d.
+        // 99586: Error used for testing.
+        return 1 == attempt && (586 == e.getErrorCode() || 8179 == e.getErrorCode() || 99586 == e.getErrorCode());
     }
 
     /**
@@ -527,7 +563,14 @@
                 expectPrepStmtHandle = false;
                 Parameter param = new Parameter(Util.shouldHonorAEForParameters(stmtColumnEncriptionSetting, connection));
                 param.skipRetValStatus(tdsReader);
-                prepStmtHandle = param.getInt(tdsReader);
+
+                setPreparedStatementHandle(param.getInt(tdsReader));
+
+                // Cache the reference to the newly created handle, NOT for cursorable handles.
+                if (null == cachedPreparedStatementHandle && !isCursorable(executeMethod)) {
+                    cachedPreparedStatementHandle = connection.registerCachedPreparedStatementHandle(new Sha1HashKey(preparedSQL, preparedTypeDefinitions), prepStmtHandle, executedSqlDirectly);
+                }
+                
                 param.skipValue(tdsReader, true);
                 if (getStatementLogger().isLoggable(java.util.logging.Level.FINER))
                     getStatementLogger().finer(toString() + ": Setting PreparedHandle:" + prepStmtHandle);
@@ -563,7 +606,7 @@
 
     private void buildServerCursorPrepExecParams(TDSWriter tdsWriter) throws SQLServerException {
         if (getStatementLogger().isLoggable(java.util.logging.Level.FINE))
-            getStatementLogger().fine(toString() + ": calling sp_cursorprepexec: PreparedHandle:" + prepStmtHandle + ", SQL:" + preparedSQL);
+            getStatementLogger().fine(toString() + ": calling sp_cursorprepexec: PreparedHandle:" + getPreparedStatementHandle() + ", SQL:" + preparedSQL);
 
         expectPrepStmtHandle = true;
         executedSqlDirectly = false;
@@ -578,8 +621,8 @@
         // <prepared handle>
         // IN (reprepare): Old handle to unprepare before repreparing
         // OUT: The newly prepared handle
-        tdsWriter.writeRPCInt(null, new Integer(prepStmtHandle), true);
-        prepStmtHandle = 0;
+        tdsWriter.writeRPCInt(null, new Integer(getPreparedStatementHandle()), true);
+        resetPrepStmtHandle();
 
         // <cursor> OUT
         tdsWriter.writeRPCInt(null, new Integer(0), true); // cursor ID (OUTPUT)
@@ -605,7 +648,7 @@
 
     private void buildPrepExecParams(TDSWriter tdsWriter) throws SQLServerException {
         if (getStatementLogger().isLoggable(java.util.logging.Level.FINE))
-            getStatementLogger().fine(toString() + ": calling sp_prepexec: PreparedHandle:" + prepStmtHandle + ", SQL:" + preparedSQL);
+            getStatementLogger().fine(toString() + ": calling sp_prepexec: PreparedHandle:" + getPreparedStatementHandle() + ", SQL:" + preparedSQL);
 
         expectPrepStmtHandle = true;
         executedSqlDirectly = true;
@@ -620,8 +663,8 @@
         // <prepared handle>
         // IN (reprepare): Old handle to unprepare before repreparing
         // OUT: The newly prepared handle
-        tdsWriter.writeRPCInt(null, new Integer(prepStmtHandle), true);
-        prepStmtHandle = 0;
+        tdsWriter.writeRPCInt(null, new Integer(getPreparedStatementHandle()), true);
+        resetPrepStmtHandle();
 
         // <formal parameter defn> IN
         tdsWriter.writeRPCStringUnicode((preparedTypeDefinitions.length() > 0) ? preparedTypeDefinitions : null);
@@ -645,7 +688,7 @@
         tdsWriter.writeByte((byte) 0);  // RPC procedure option 2
 
         // No handle used.
-        prepStmtHandle = 0;
+        resetPrepStmtHandle();
 
         // <stmt> IN
         tdsWriter.writeRPCStringUnicode(preparedSQL);
@@ -656,7 +699,7 @@
 
     private void buildServerCursorExecParams(TDSWriter tdsWriter) throws SQLServerException {
         if (getStatementLogger().isLoggable(java.util.logging.Level.FINE))
-            getStatementLogger().fine(toString() + ": calling sp_cursorexecute: PreparedHandle:" + prepStmtHandle + ", SQL:" + preparedSQL);
+            getStatementLogger().fine(toString() + ": calling sp_cursorexecute: PreparedHandle:" + getPreparedStatementHandle() + ", SQL:" + preparedSQL);
 
         expectPrepStmtHandle = false;
         executedSqlDirectly = false;
@@ -669,8 +712,8 @@
         tdsWriter.writeByte((byte) 0);  // RPC procedure option 2 */
 
         // <handle> IN
-        assert 0 != prepStmtHandle;
-        tdsWriter.writeRPCInt(null, new Integer(prepStmtHandle), false);
+        assert hasPreparedStatementHandle();
+        tdsWriter.writeRPCInt(null, new Integer(getPreparedStatementHandle()), false);
 
         // <cursor> OUT
         tdsWriter.writeRPCInt(null, new Integer(0), true);
@@ -687,7 +730,7 @@
 
     private void buildExecParams(TDSWriter tdsWriter) throws SQLServerException {
         if (getStatementLogger().isLoggable(java.util.logging.Level.FINE))
-            getStatementLogger().fine(toString() + ": calling sp_execute: PreparedHandle:" + prepStmtHandle + ", SQL:" + preparedSQL);
+            getStatementLogger().fine(toString() + ": calling sp_execute: PreparedHandle:" + getPreparedStatementHandle() + ", SQL:" + preparedSQL);
 
         expectPrepStmtHandle = false;
         executedSqlDirectly = true;
@@ -700,8 +743,8 @@
         tdsWriter.writeByte((byte) 0);  // RPC procedure option 2 */
 
         // <handle> IN
-        assert 0 != prepStmtHandle;
-        tdsWriter.writeRPCInt(null, new Integer(prepStmtHandle), false);
+        assert hasPreparedStatementHandle();
+        tdsWriter.writeRPCInt(null, new Integer(getPreparedStatementHandle()), false);
     }
 
     private void getParameterEncryptionMetadata(Parameter[] params) throws SQLServerException {
@@ -845,8 +888,6 @@
         connection.resetCurrentCommand();
     }
 
-<<<<<<< HEAD
-=======
 	/** Manage re-using cached handles */
 	private boolean reuseCachedHandle(boolean hasNewTypeDefinitions, boolean discardCurrentCacheItem) {
 		
@@ -894,15 +935,16 @@
         return false;
 	}
 
->>>>>>> 3bd68b5d
     private boolean doPrepExec(TDSWriter tdsWriter,
             Parameter[] params,
-            boolean hasNewTypeDefinitions) throws SQLServerException {
-       
-        boolean needsPrepare = hasNewTypeDefinitions || 0 == prepStmtHandle;
-
-        // Cursors never go the non-prepared statement route.
+            boolean hasNewTypeDefinitions,
+            boolean hasExistingTypeDefinitions) throws SQLServerException {
+        
+        boolean needsPrepare = (hasNewTypeDefinitions && hasExistingTypeDefinitions) || !hasPreparedStatementHandle();
+
+        // Cursors don't use statement pooling.
         if (isCursorable(executeMethod)) {
+            
             if (needsPrepare) 
                 buildServerCursorPrepExecParams(tdsWriter);
             else
@@ -911,7 +953,10 @@
         else {
             // Move overhead of needing to do prepare & unprepare to only use cases that need more than one execution.
             // First execution, use sp_executesql, optimizing for asumption we will not re-use statement.
-            if (!connection.getEnablePrepareOnFirstPreparedStatementCall() && !isExecutedAtLeastOnce) {
+            if (needsPrepare 
+                && !connection.getEnablePrepareOnFirstPreparedStatementCall() 
+                && !isExecutedAtLeastOnce
+            ) {
                 buildExecSQLParams(tdsWriter);
                 isExecutedAtLeastOnce = true;
             }
@@ -960,10 +1005,7 @@
      * @return the result set containing the meta data
      */
     /* L0 */ private ResultSet buildExecuteMetaData() throws SQLServerException {
-        String fmtSQL = sqlCommand;
-        if (fmtSQL.indexOf(LEFT_CURLY_BRACKET) >= 0) {
-            fmtSQL = (new JDBCSyntaxTranslator()).translate(fmtSQL);
-        }
+        String fmtSQL = userSQL;
 
         ResultSet emptyResultSet = null;
         try {
@@ -2505,8 +2547,10 @@
             assert paramValues.length == batchParam.length;
             for (int i = 0; i < paramValues.length; i++)
                 batchParam[i] = paramValues[i];
-
+            
+            boolean hasExistingTypeDefinitions = preparedTypeDefinitions != null;
             boolean hasNewTypeDefinitions = buildPreparedStrings(batchParam, false);
+
             // Get the encryption metadata for the first batch only.
             if ((0 == numBatchesExecuted) && (Util.shouldHonorAEForParameters(stmtColumnEncriptionSetting, connection)) && (0 < batchParam.length)
                     && !isInternalEncryptionQuery && !encryptionMetadataIsRetrieved) {
@@ -2529,73 +2573,108 @@
                 }
             }
 
-            if (numBatchesExecuted < numBatchesPrepared) {
-                // assert null != tdsWriter;
-                tdsWriter.writeByte((byte) nBatchStatementDelimiter);
-            }
-            else {
-                resetForReexecute();
-                tdsWriter = batchCommand.startRequest(TDS.PKT_RPC);
-            }
-
-            // If we have to (re)prepare the statement then we must execute it so
-            // that we get back a (new) prepared statement handle to use to
-            // execute additional batches.
-            //
-            // We must always prepare the statement the first time through.
-            // But we may also need to reprepare the statement if, for example,
-            // the size of a batch's string parameter values changes such
-            // that repreparation is necessary.
-            ++numBatchesPrepared;
-            if (doPrepExec(tdsWriter, batchParam, hasNewTypeDefinitions) || numBatchesPrepared == numBatches) {
-                ensureExecuteResultsReader(batchCommand.startResponse(getIsResponseBufferingAdaptive()));
-
-                while (numBatchesExecuted < numBatchesPrepared) {
-                    // NOTE:
-                    // When making changes to anything below, consider whether similar changes need
-                    // to be made to Statement batch execution.
-
-                    startResults();
-
-                    try {
-                        // Get the first result from the batch. If there is no result for this batch
-                        // then bail, leaving EXECUTE_FAILED in the current and remaining slots of
-                        // the update count array.
-                        if (!getNextResult())
-                            return;
-
-                        // If the result is a ResultSet (rather than an update count) then throw an
-                        // exception for this result. The exception gets caught immediately below and
-                        // translated into (or added to) a BatchUpdateException.
-                        if (null != resultSet) {
-                            SQLServerException.makeFromDriverError(connection, this, SQLServerException.getErrString("R_resultsetGeneratedForUpdate"),
-                                    null, false);
+            // Retry execution if existing handle could not be re-used.
+            for(int attempt = 1; attempt <= 2; ++attempt) {
+
+                try {
+
+                    // Re-use handle if available, requires parameter definitions which are not available until here.
+                    if (reuseCachedHandle(hasNewTypeDefinitions, 1 < attempt)) {
+                        hasNewTypeDefinitions = false;
+                    }
+                    
+                    if (numBatchesExecuted < numBatchesPrepared) {
+                        // assert null != tdsWriter;
+                        tdsWriter.writeByte((byte) nBatchStatementDelimiter);
+                    }
+                    else {
+                        resetForReexecute();
+                        tdsWriter = batchCommand.startRequest(TDS.PKT_RPC);
+                    }
+
+                    // If we have to (re)prepare the statement then we must execute it so
+                    // that we get back a (new) prepared statement handle to use to
+                    // execute additional batches.
+                    //
+                    // We must always prepare the statement the first time through.
+                    // But we may also need to reprepare the statement if, for example,
+                    // the size of a batch's string parameter values changes such
+                    // that repreparation is necessary.
+                    ++numBatchesPrepared;
+
+                    if (doPrepExec(tdsWriter, batchParam, hasNewTypeDefinitions, hasExistingTypeDefinitions) || numBatchesPrepared == numBatches) {
+                        ensureExecuteResultsReader(batchCommand.startResponse(getIsResponseBufferingAdaptive()));
+
+                        boolean retry = false;
+                        while (numBatchesExecuted < numBatchesPrepared) {
+                            // NOTE:
+                            // When making changes to anything below, consider whether similar changes need
+                            // to be made to Statement batch execution.
+
+                            startResults();
+
+                            try {
+                                // Get the first result from the batch. If there is no result for this batch
+                                // then bail, leaving EXECUTE_FAILED in the current and remaining slots of
+                                // the update count array.
+                                if (!getNextResult())
+                                    return;
+
+                                // If the result is a ResultSet (rather than an update count) then throw an
+                                // exception for this result. The exception gets caught immediately below and
+                                // translated into (or added to) a BatchUpdateException.
+                                if (null != resultSet) {
+                                    SQLServerException.makeFromDriverError(connection, this, SQLServerException.getErrString("R_resultsetGeneratedForUpdate"),
+                                            null, false);
+                                }
+                            }
+                            catch (SQLServerException e) {
+                                // If the failure was severe enough to close the connection or roll back a
+                                // manual transaction, then propagate the error up as a SQLServerException
+                                // now, rather than continue with the batch.
+                                if (connection.isSessionUnAvailable() || connection.rolledBackTransaction())
+                                    throw e;
+
+                                // Retry if invalid handle exception.
+                                if (retryBasedOnFailedReuseOfCachedHandle(e, attempt)) {
+                                    // Reset number of batches prepared.
+                                    numBatchesPrepared = numBatchesExecuted;
+                                    retry = true;
+                                    break;
+                                }
+
+                                // Otherwise, the connection is OK and the transaction is still intact,
+                                // so just record the failure for the particular batch item.
+                                updateCount = Statement.EXECUTE_FAILED;
+                                if (null == batchCommand.batchException)
+                                    batchCommand.batchException = e;
+                            }
+
+                            // In batch execution, we have a special update count
+                            // to indicate that no information was returned
+                            batchCommand.updateCounts[numBatchesExecuted] = (-1 == updateCount) ? Statement.SUCCESS_NO_INFO : updateCount;
+                            processBatch();
+
+                            numBatchesExecuted++;
                         }
+                        if(retry)
+                            continue; 
+
+                        // Only way to proceed with preparing the next set of batches is if
+                        // we successfully executed the previously prepared set.
+                        assert numBatchesExecuted == numBatchesPrepared;
                     }
-                    catch (SQLServerException e) {
-                        // If the failure was severe enough to close the connection or roll back a
-                        // manual transaction, then propagate the error up as a SQLServerException
-                        // now, rather than continue with the batch.
-                        if (connection.isSessionUnAvailable() || connection.rolledBackTransaction())
-                            throw e;
-
-                        // Otherwise, the connection is OK and the transaction is still intact,
-                        // so just record the failure for the particular batch item.
-                        updateCount = Statement.EXECUTE_FAILED;
-                        if (null == batchCommand.batchException)
-                            batchCommand.batchException = e;
+                }
+                catch(SQLException e) {
+                    if (retryBasedOnFailedReuseOfCachedHandle(e, attempt)) {
+                        // Reset number of batches prepared.
+                        numBatchesPrepared = numBatchesExecuted;
+                        continue;
                     }
-
-                    // In batch execution, we have a special update count
-                    // to indicate that no information was returned
-                    batchCommand.updateCounts[numBatchesExecuted++] = (-1 == updateCount) ? Statement.SUCCESS_NO_INFO : updateCount;
-
-                    processBatch();
+                    else
+                        throw e;
                 }
-
-                // Only way to proceed with preparing the next set of batches is if
-                // we successfully executed the previously prepared set.
-                assert numBatchesExecuted == numBatchesPrepared;
+                break;	
             }
         }
     }
@@ -2873,8 +2952,6 @@
         loggerExternal.exiting(getClassNameLogging(), "setNull");
     }
 
-<<<<<<< HEAD
-=======
     /**
      * Returns parameter metadata for the prepared statement.
      * 
@@ -2906,15 +2983,10 @@
         }
     }
 
->>>>>>> 3bd68b5d
     /* JDBC 3.0 */
 
     /* L3 */ public final ParameterMetaData getParameterMetaData() throws SQLServerException {
-        loggerExternal.entering(getClassNameLogging(), "getParameterMetaData");
-        checkClosed();
-        SQLServerParameterMetaData pmd = new SQLServerParameterMetaData(this, userSQL);
-        loggerExternal.exiting(getClassNameLogging(), "getParameterMetaData", pmd);
-        return pmd;
+            return getParameterMetaData(false);
     }
 
     /* L3 */ public final void setURL(int parameterIndex,
