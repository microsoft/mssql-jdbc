--- conflicted
+++ resolved
@@ -423,7 +423,6 @@
      */
     private String buildParamTypeDefinitions(Parameter[] params, boolean renewDefinition) throws SQLServerException {
         int nCols = params.length;
-<<<<<<< HEAD
         if (nCols == 0)
             return "";
 
@@ -456,10 +455,6 @@
         StringBuilder sb = new StringBuilder(stringLen);
         char[] cParamName = new char[10];
         parameterNames = new ArrayList<>(nCols);
-=======
-        char[] cParamName = new char[10];
-        parameterNames = new ArrayList<>();
->>>>>>> 4ff4e7ed
 
         for (int i = 0; i < nCols; i++) {
             if (i > 0)
