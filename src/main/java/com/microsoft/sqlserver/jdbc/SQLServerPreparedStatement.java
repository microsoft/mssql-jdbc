/*
 * Microsoft JDBC Driver for SQL Server Copyright(c) Microsoft Corporation All rights reserved. This program is made
 * available under the terms of the MIT License. See the LICENSE file in the project root for more information.
 */

package com.microsoft.sqlserver.jdbc;

import static com.microsoft.sqlserver.jdbc.SQLServerConnection.getCachedParsedSQL;
import static com.microsoft.sqlserver.jdbc.SQLServerConnection.parseAndCacheSQL;

import java.io.InputStream;
import java.io.Reader;
import java.math.BigDecimal;
import java.sql.BatchUpdateException;
import java.sql.NClob;
import java.sql.ParameterMetaData;
import java.sql.ResultSet;
import java.sql.RowId;
import java.sql.SQLException;
import java.sql.SQLTimeoutException;
import java.sql.SQLType;
import java.sql.SQLXML;
import java.sql.Statement;
import java.text.MessageFormat;
import java.util.ArrayList;
import java.util.Calendar;
import java.util.HashMap;
import java.util.Map;
import java.util.Map.Entry;
import java.util.Vector;
import java.util.logging.Level;

import com.microsoft.sqlserver.jdbc.SQLServerConnection.CityHash128Key;
import com.microsoft.sqlserver.jdbc.SQLServerConnection.PreparedStatementHandle;


/**
 * Provides an implementation of java.sql.PreparedStatement interface that assists in preparing Statements for SQL
 * Server.
 * <p>
 * SQLServerPreparedStatement prepares a statement using SQL Server's sp_prepexec and re-uses the returned statement
 * handle for each subsequent execution of the statement (typically using different parameters provided by the user)
 * <p>
 * SQLServerPreparedStatement supports batching whereby a set of prepared statements are executed in a single database
 * round trip to improve runtime performance.
 * <p>
 * The API javadoc for JDBC API methods that this class implements are not repeated here. Please see Sun's JDBC API
 * interfaces javadoc for those details.
 */
public class SQLServerPreparedStatement extends SQLServerStatement implements ISQLServerPreparedStatement {
    /**
     * Always update serialVersionUID when prompted.
     */
    private static final long serialVersionUID = -6292257029445685221L;

    /** delimiter for multiple statements in a single batch */
    @SuppressWarnings("unused")
    private static final int BATCH_STATEMENT_DELIMITER_TDS_71 = 0x80;
    private static final int BATCH_STATEMENT_DELIMITER_TDS_72 = 0xFF;

    private static final String EXECUTE_BATCH_STRING = "executeBatch";
    private static final String ACTIVITY_ID = " ActivityId: ";

    /** batch statement delimiter */
    static final int NBATCH_STATEMENT_DELIMITER = BATCH_STATEMENT_DELIMITER_TDS_72;

    /** The prepared type definitions */
    private String preparedTypeDefinitions;
<<<<<<< HEAD
    
=======

>>>>>>> f455ac9d
    /** Processed SQL statement text, may not be same as what user initially passed. */
    final String userSQL;

    /** Parameter positions in processed SQL statement text. */
    final int[] userSQLParamPositions;

    /** SQL statement with expanded parameter tokens */
    private String preparedSQL;

    /** True if this execute has been called for this statement at least once */
    private boolean isExecutedAtLeastOnce = false;

    /** True if sp_prepare was called **/
    private boolean isSpPrepareExecuted = false;

    /** Reference to cache item for statement handle pooling. Only used to decrement ref count on statement close. */
    private transient PreparedStatementHandle cachedPreparedStatementHandle;

    /** Hash of user supplied SQL statement used for various cache lookups */
    private CityHash128Key sqlTextCacheKey;

    /**
     * Array with parameter names generated in buildParamTypeDefinitions For mapping encryption information to
     * parameters, as the second result set returned by sp_describe_parameter_encryption doesn't depend on order of
     * input parameter
     **/
    private ArrayList<String> parameterNames;

    /** Set to true if the statement is a stored procedure call that expects a return value */
    final boolean bReturnValueSyntax;

    /** user FMTOnly flag */
    private boolean useFmtOnly = this.connection.getUseFmtOnly();

    /**
     * The number of OUT parameters to skip in the response to get to the first app-declared OUT parameter.
     *
     * When executing prepared and callable statements and/or statements that produce cursored results, the first OUT
     * parameters returned by the server contain the internal values like the prepared statement handle and the cursor
     * ID and row count. This value indicates how many of those internal OUT parameters were in the response.
     */
    int outParamIndexAdjustment;

    /** Set of parameter values in the current batch */
    ArrayList<Parameter[]> batchParamValues;

    /** The prepared statement handle returned by the server */
    private int prepStmtHandle = 0;

    /** Statement used for getMetadata(). Declared as a field to facilitate closing the statement. */
    private SQLServerStatement internalStmt = null;

    private void setPreparedStatementHandle(int handle) {
        this.prepStmtHandle = handle;
    }

    /**
     * boolean value for deciding if the driver should use bulk copy API for batch inserts
     */
    private boolean useBulkCopyForBatchInsert;

    /**
     * For caching data related to batch insert with bulkcopy
     */
    private SQLServerBulkCopy bcOperation = null;

    /**
     * Bulkcopy operation table name
     */
    private String bcOperationTableName = null;

    /**
     * Bulkcopy operation column list
     */
    private ArrayList<String> bcOperationColumnList = null;

    /**
     * Bulkcopy operation value list
     */
    private ArrayList<String> bcOperationValueList = null;

    /** Returns the prepared statement SQL */
    @Override
    public String toString() {
        return "sp_executesql SQL: " + preparedSQL;
    }

    /**
     * Returns the prepared statement's useBulkCopyForBatchInsert value.
     * 
     * @return Per the description.
     * @throws SQLServerException
     *         when an error occurs
     */
    @SuppressWarnings("unused")
    private boolean getUseBulkCopyForBatchInsert() throws SQLServerException {
        checkClosed();
        return useBulkCopyForBatchInsert;
    }

    /**
     * Sets the prepared statement's useBulkCopyForBatchInsert value.
     * 
     * @param useBulkCopyForBatchInsert
     *        the boolean value
     * @throws SQLServerException
     *         when an error occurs
     */
    @SuppressWarnings("unused")
    private void setUseBulkCopyForBatchInsert(boolean useBulkCopyForBatchInsert) throws SQLServerException {
        checkClosed();
        this.useBulkCopyForBatchInsert = useBulkCopyForBatchInsert;
    }

    @Override
    public int getPreparedStatementHandle() throws SQLServerException {
        checkClosed();
        return prepStmtHandle;
    }

    /**
     * Returns true if this statement has a server handle.
     * 
     * @return Per the description.
     */
    private boolean hasPreparedStatementHandle() {
        return 0 < prepStmtHandle;
    }

    /**
     * Resets the server handle for this prepared statement to no handle.
     */
    private boolean resetPrepStmtHandle(boolean discardCurrentCacheItem) {
        boolean statementPoolingUsed = null != cachedPreparedStatementHandle;
        // Return to pool and decrement reference count
        // Make sure the cached handle does not get re-used more.
        if (statementPoolingUsed && discardCurrentCacheItem) {
            cachedPreparedStatementHandle.setIsExplicitlyDiscarded();
        }
        prepStmtHandle = 0;
        return statementPoolingUsed;
    }

    /** Flag set to true when statement execution is expected to return the prepared statement handle */
    private boolean expectPrepStmtHandle = false;

    /**
     * Flag set to true when all encryption metadata of inOutParam is retrieved
     */
    private boolean encryptionMetadataIsRetrieved = false;

    /**
     * local user SQL
     */
    private String localUserSQL;

    /**
     * crypto meta batch
     */
    private Vector<CryptoMetadata> cryptoMetaBatch = new Vector<>();

    /**
     * Listener to clear the {@link SQLServerPreparedStatement#prepStmtHandle} and
     * {@link SQLServerPreparedStatement#cachedPreparedStatementHandle} before reconnecting.
     */
    private ReconnectListener clearPrepStmtHandleOnReconnectListener;

    /**
     * Constructs a SQLServerPreparedStatement.
     * 
     * @param conn
     *        the connection
     * @param sql
     *        the user's sql
     * @param nRSType
     *        the result set type
     * @param nRSConcur
     *        the result set concurrency
     * @param stmtColEncSetting
     *        the statement column encryption setting
     * @throws SQLServerException
     *         when an error occurs
     */
    SQLServerPreparedStatement(SQLServerConnection conn, String sql, int nRSType, int nRSConcur,
            SQLServerStatementColumnEncryptionSetting stmtColEncSetting) throws SQLServerException {
        super(conn, nRSType, nRSConcur, stmtColEncSetting);

        clearPrepStmtHandleOnReconnectListener = this::clearPrepStmtHandle;
        connection.registerBeforeReconnectListener(clearPrepStmtHandleOnReconnectListener);

        if (null == sql) {
            MessageFormat form = new MessageFormat(SQLServerException.getErrString("R_NullValue"));
            Object[] msgArgs1 = {"Statement SQL"};
            throw new SQLServerException(form.format(msgArgs1), null);
        }

        stmtPoolable = true;

        // Create a cache key for this statement.
        sqlTextCacheKey = new CityHash128Key(sql);

        // Parse or fetch SQL metadata from cache.
        ParsedSQLCacheItem parsedSQL = getCachedParsedSQL(sqlTextCacheKey);
        if (null != parsedSQL) {
            if (null != connection && connection.isStatementPoolingEnabled()) {
                isExecutedAtLeastOnce = true;
            }
        } else {
            parsedSQL = parseAndCacheSQL(sqlTextCacheKey, sql);
        }

        // Retrieve meta data from cache item.
        procedureName = parsedSQL.procedureName;
        bReturnValueSyntax = parsedSQL.bReturnValueSyntax;
        userSQL = parsedSQL.processedSQL;
        userSQLParamPositions = parsedSQL.parameterPositions;
        initParams(userSQLParamPositions.length);
        useBulkCopyForBatchInsert = conn.getUseBulkCopyForBatchInsert();
    }

    /**
     * Closes the prepared statement's prepared handle.
     */
    private void closePreparedHandle() {
        connection.removeBeforeReconnectListener(clearPrepStmtHandleOnReconnectListener);

        if (!hasPreparedStatementHandle())
            return;

        // If the connection is already closed, don't bother trying to close
        // the prepared handle. We won't be able to, and it's already closed
        // on the server anyway.
        if (connection.isSessionUnAvailable()) {
            if (loggerExternal.isLoggable(java.util.logging.Level.FINER))
                loggerExternal.finer(
                        this + ": Not closing PreparedHandle:" + prepStmtHandle + "; connection is already closed.");
        } else {
            isExecutedAtLeastOnce = false;
            final int handleToClose = prepStmtHandle;

            // Handle unprepare actions through statement pooling.
            if (resetPrepStmtHandle(false)) {
                connection.returnCachedPreparedStatementHandle(cachedPreparedStatementHandle);
            }
            // If no reference to a statement pool cache item is found handle unprepare actions through batching @
            // connection level.
            else if (connection.isPreparedStatementUnprepareBatchingEnabled()) {
                connection.enqueueUnprepareStatementHandle(
                        connection.new PreparedStatementHandle(null, handleToClose, executedSqlDirectly, true));
            } else {
                // Non batched behavior (same as pre batch clean-up implementation)
                if (loggerExternal.isLoggable(java.util.logging.Level.FINER))
                    loggerExternal.finer(this + ": Closing PreparedHandle:" + handleToClose);

                final class PreparedHandleClose extends UninterruptableTDSCommand {
                    /**
                     * Always update serialVersionUID when prompted.
                     */
                    private static final long serialVersionUID = -8944096664249990764L;

                    PreparedHandleClose() {
                        super("closePreparedHandle");
                    }

                    final boolean doExecute() throws SQLServerException {
                        TDSWriter tdsWriter = startRequest(TDS.PKT_RPC);
                        tdsWriter.writeShort((short) 0xFFFF); // procedure name length -> use ProcIDs
                        tdsWriter.writeShort(
                                executedSqlDirectly ? TDS.PROCID_SP_UNPREPARE : TDS.PROCID_SP_CURSORUNPREPARE);
                        tdsWriter.writeByte((byte) 0); // RPC procedure option 1
                        tdsWriter.writeByte((byte) 0); // RPC procedure option 2
                        tdsWriter.sendEnclavePackage(null, null);
                        tdsWriter.writeRPCInt(null, handleToClose, false);
                        TDSParser.parse(startResponse(), getLogContext());
                        return true;
                    }
                }

                // Try to close the server cursor. Any failure is caught, logged, and ignored.
                try {
                    executeCommand(new PreparedHandleClose());
                } catch (SQLServerException e) {
                    if (loggerExternal.isLoggable(java.util.logging.Level.FINER))
                        loggerExternal.log(Level.FINER,
                                this + ": Error (ignored) closing PreparedHandle:" + handleToClose, e);
                }

                if (loggerExternal.isLoggable(java.util.logging.Level.FINER))
                    loggerExternal.finer(this + ": Closed PreparedHandle:" + handleToClose);
            }

            // Always run any outstanding discard actions as statement pooling always uses batched sp_unprepare.
            connection.unprepareUnreferencedPreparedStatementHandles(false);
        }
    }

    /**
     * Closes this prepared statement.
     *
     * Note that the public Statement.close() method performs all of the cleanup work through this internal method which
     * cannot throw any exceptions. This is done deliberately to ensure that ALL of the object's client-side and
     * server-side state is cleaned up as best as possible, even under conditions which would normally result in
     * exceptions being thrown.
     */
    @Override
    final void closeInternal() {
        super.closeInternal();

        // If we have a prepared statement handle, close it.
        closePreparedHandle();

        // Close the statement that was used to generate empty statement from getMetadata().
        try {
            if (null != internalStmt)
                internalStmt.close();
        } catch (SQLServerException e) {
            if (loggerExternal.isLoggable(java.util.logging.Level.FINER))
                loggerExternal
                        .finer("Ignored error closing internal statement: " + e.getErrorCode() + " " + e.getMessage());
        } finally {
            internalStmt = null;
        }

        // Clean up client-side state
        batchParamValues = null;

        if (null != bcOperation) {
            bcOperation.close();
        }
    }

    /**
     * Initializes the statement parameters.
     * 
     * @param nParams
     *        Number of parameters to initialize.
     */
    final void initParams(int nParams) {
        inOutParam = new Parameter[nParams];
        for (int i = 0; i < nParams; i++) {
            inOutParam[i] = new Parameter(Util.shouldHonorAEForParameters(stmtColumnEncriptionSetting, connection));
        }
    }

    @Override
    public final void clearParameters() throws SQLServerException {
        loggerExternal.entering(getClassNameLogging(), "clearParameters");
        checkClosed();
        encryptionMetadataIsRetrieved = false;
        cryptoMetaBatch.clear();
        int i;
        if (inOutParam == null)
            return;
        for (i = 0; i < inOutParam.length; i++) {
            inOutParam[i].clearInputValue();
        }
        loggerExternal.exiting(getClassNameLogging(), "clearParameters");
    }

    /**
     * Determines whether the statement needs to be reprepared based on a change in any of the type definitions of any
     * of the parameters due to changes in scale, length, etc., and, if so, sets the new type definition string.
     */
    private boolean buildPreparedStrings(Parameter[] params, boolean renewDefinition) throws SQLServerException {
        String newTypeDefinitions = buildParamTypeDefinitions(params, renewDefinition);
<<<<<<< HEAD

=======
>>>>>>> f455ac9d
        if (null != preparedTypeDefinitions && newTypeDefinitions.equalsIgnoreCase(preparedTypeDefinitions))
            return false;

        preparedTypeDefinitions = newTypeDefinitions;

        /* Replace the parameter marker '?' with the param numbers @p1, @p2 etc */
        preparedSQL = connection.replaceParameterMarkers(userSQL, userSQLParamPositions, params, bReturnValueSyntax);
        if (bRequestedGeneratedKeys)
            preparedSQL = preparedSQL + IDENTITY_QUERY;

        return true;
    }

    /**
     * Builds the parameter type definitons for a JDBC prepared statement that will be used to prepare the statement.
     * 
     * @param params
     *        the statement parameters
     * @param renewDefinition
     *        True if renewing parameter definition, False otherwise
     * @throws SQLServerException
     *         when an error occurs.
     * @return the required data type definitions.
     */
    private String buildParamTypeDefinitions(Parameter[] params, boolean renewDefinition) throws SQLServerException {
        int nCols = params.length;
        if (nCols == 0)
            return "";

        // Output looks like @P0 timestamp, @P1 varchar
        int stringLen = nCols * 2; // @P
        stringLen += nCols; // spaces
        stringLen += nCols - 1; // commas
        if (nCols > 10)
            stringLen += 10 + ((nCols - 10) * 2); // @P{0-99} Numbers after p
        else
            stringLen += nCols; // @P{0-9} Numbers after p less than 10

        // Computing the type definitions up front, so we can get exact string lengths needed for the string builder.
        String[] typeDefinitions = new String[nCols];
        for (int i = 0; i < nCols; i++) {
            Parameter param = params[i];
            param.renewDefinition = renewDefinition;
            String typeDefinition = param.getTypeDefinition(connection, resultsReader());
            if (null == typeDefinition) {
                MessageFormat form = new MessageFormat(SQLServerException.getErrString("R_valueNotSetForParameter"));
                Object[] msgArgs = {i + 1};
                SQLServerException.makeFromDriverError(connection, this, form.format(msgArgs), null, false);
            }
            typeDefinitions[i] = typeDefinition;
            stringLen += typeDefinition.length();

            // While we are getting type definitions, check if the params are output and extend the builder if so.
            stringLen += param.isOutput() ? 7 : 0;
        }

        StringBuilder sb = new StringBuilder(stringLen);
        char[] cParamName = new char[10];
        parameterNames = new ArrayList<>(nCols);

        for (int i = 0; i < nCols; i++) {
            if (i > 0)
                sb.append(',');

            int l = SQLServerConnection.makeParamName(i, cParamName, 0, false);
            String parameterName = String.valueOf(cParamName, 0, l);
            sb.append(parameterName);
            sb.append(' ');

            parameterNames.add(parameterName);
            sb.append(typeDefinitions[i]);

            if (params[i].isOutput())
                sb.append(" OUTPUT");
        }
        return sb.toString();
    }

    @Override
    public java.sql.ResultSet executeQuery() throws SQLServerException, SQLTimeoutException {
        loggerExternal.entering(getClassNameLogging(), "executeQuery");
        if (loggerExternal.isLoggable(Level.FINER) && Util.isActivityTraceOn()) {
            loggerExternal.finer(toString() + ACTIVITY_ID + ActivityCorrelator.getCurrent().toString());
        }
        checkClosed();
        connection.unprepareUnreferencedPreparedStatementHandles(false);
        executeStatement(new PrepStmtExecCmd(this, EXECUTE_QUERY));
        loggerExternal.exiting(getClassNameLogging(), "executeQuery");
        return resultSet;
    }

    /**
     * Executes a query without cursoring for metadata.
     *
     * @throws SQLServerException
     * @return ResultSet
     * @throws SQLTimeoutException
     */
    final java.sql.ResultSet executeQueryInternal() throws SQLServerException, SQLTimeoutException {
        checkClosed();
        connection.unprepareUnreferencedPreparedStatementHandles(false);
        executeStatement(new PrepStmtExecCmd(this, EXECUTE_QUERY_INTERNAL));
        return resultSet;
    }

    @Override
    public int executeUpdate() throws SQLServerException, SQLTimeoutException {
        loggerExternal.entering(getClassNameLogging(), "executeUpdate");
        if (loggerExternal.isLoggable(Level.FINER) && Util.isActivityTraceOn()) {
            loggerExternal.finer(toString() + ACTIVITY_ID + ActivityCorrelator.getCurrent().toString());
        }

        checkClosed();
        connection.unprepareUnreferencedPreparedStatementHandles(false);
        executeStatement(new PrepStmtExecCmd(this, EXECUTE_UPDATE));

        // this shouldn't happen, caller probably meant to call executeLargeUpdate
        if (updateCount < Integer.MIN_VALUE || updateCount > Integer.MAX_VALUE)
            SQLServerException.makeFromDriverError(connection, this,
                    SQLServerException.getErrString("R_updateCountOutofRange"), null, true);

        loggerExternal.exiting(getClassNameLogging(), "executeUpdate", updateCount);

        return (int) updateCount;
    }

    @Override
    public long executeLargeUpdate() throws SQLServerException, SQLTimeoutException {

        loggerExternal.entering(getClassNameLogging(), "executeLargeUpdate");
        if (loggerExternal.isLoggable(Level.FINER) && Util.isActivityTraceOn()) {
            loggerExternal.finer(toString() + ACTIVITY_ID + ActivityCorrelator.getCurrent().toString());
        }
        checkClosed();
        connection.unprepareUnreferencedPreparedStatementHandles(false);
        executeStatement(new PrepStmtExecCmd(this, EXECUTE_UPDATE));
        loggerExternal.exiting(getClassNameLogging(), "executeLargeUpdate", updateCount);
        return updateCount;
    }

    @Override
    public boolean execute() throws SQLServerException, SQLTimeoutException {
        loggerExternal.entering(getClassNameLogging(), "execute");
        if (loggerExternal.isLoggable(Level.FINER) && Util.isActivityTraceOn()) {
            loggerExternal.finer(toString() + ACTIVITY_ID + ActivityCorrelator.getCurrent().toString());
        }
        checkClosed();
        ConfigurableRetryLogic.getInstance().storeLastQuery(this.userSQL);
        connection.unprepareUnreferencedPreparedStatementHandles(false);
        executeStatement(new PrepStmtExecCmd(this, EXECUTE));
        loggerExternal.exiting(getClassNameLogging(), "execute", null != resultSet);
        return null != resultSet;
    }

    /**
     * Prepare statement exec command
     */
    private final class PrepStmtExecCmd extends TDSCommand {
        /**
         * Always update serialVersionUID when prompted.
         */
        private static final long serialVersionUID = 4098801171124750861L;

        private final SQLServerPreparedStatement stmt;

        PrepStmtExecCmd(SQLServerPreparedStatement stmt, int executeMethod) {
            super(stmt.toString() + " executeXXX", queryTimeout, cancelQueryTimeoutSeconds);
            this.stmt = stmt;
            stmt.executeMethod = executeMethod;
        }

        final boolean doExecute() throws SQLServerException {
            stmt.doExecutePreparedStatement(this);
            return false;
        }

        @Override
        final void processResponse(TDSReader tdsReader) throws SQLServerException {
            ensureExecuteResultsReader(tdsReader);
            processExecuteResults();
        }
    }

    final void doExecutePreparedStatement(PrepStmtExecCmd command) throws SQLServerException {
        resetForReexecute();

        // If this request might be a query (as opposed to an update) then make
        // sure we set the max number of rows and max field size for any ResultSet
        // that may be returned.
        //
        // If the app uses Statement.execute to execute an UPDATE or DELETE statement
        // and has called Statement.setMaxRows to limit the number of rows from an
        // earlier query, then the number of rows updated/deleted will be limited as
        // well.
        //
        // Note: similar logic in SQLServerStatement.doExecuteStatement
        setMaxRowsAndMaxFieldSize();

        if (loggerExternal.isLoggable(Level.FINER) && Util.isActivityTraceOn()) {
            loggerExternal.finer(toString() + ACTIVITY_ID + ActivityCorrelator.getCurrent().toString());
        }

        boolean hasExistingTypeDefinitions = preparedTypeDefinitions != null;
        boolean hasNewTypeDefinitions = true;
        boolean inRetry = false; // Used to indicate if this execution is a retry
        if (!encryptionMetadataIsRetrieved) {
            hasNewTypeDefinitions = buildPreparedStrings(inOutParam, false);
        }

        if (connection.isAEv2() && !isInternalEncryptionQuery) {
            this.enclaveCEKs = connection.initEnclaveParameters(this, preparedSQL, preparedTypeDefinitions, inOutParam,
                    parameterNames);
            encryptionMetadataIsRetrieved = true;
            setMaxRowsAndMaxFieldSize();
<<<<<<< HEAD
            buildPreparedStrings(inOutParam, true);
=======
            hasNewTypeDefinitions = buildPreparedStrings(inOutParam, true);
>>>>>>> f455ac9d
        }

        if ((Util.shouldHonorAEForParameters(stmtColumnEncriptionSetting, connection)) && (0 < inOutParam.length)
                && !isInternalEncryptionQuery) {

            // retrieve parameter encryption metadata if they are not retrieved yet
            if (!encryptionMetadataIsRetrieved) {
                getParameterEncryptionMetadata(inOutParam);
                encryptionMetadataIsRetrieved = true;

                // maxRows is set to 0 when retrieving encryption metadata,
                // need to set it back
                setMaxRowsAndMaxFieldSize();
            }

            // fix an issue when inserting unicode into non-encrypted nchar column using setString() and AE is on on
            // Connection
<<<<<<< HEAD
            buildPreparedStrings(inOutParam, true);
=======
            hasNewTypeDefinitions = buildPreparedStrings(inOutParam, true);
>>>>>>> f455ac9d
        }

        boolean needsPrepare = true;
        // Retry execution if existing handle could not be re-used.
        for (int attempt = 1; attempt <= 2; ++attempt) {
            try {
                // Re-use handle if available, requires parameter definitions which are not available until here.
                if (reuseCachedHandle(hasNewTypeDefinitions, 1 < attempt)) {
                    hasNewTypeDefinitions = false;
                }

                // Start the request and detach the response reader so that we can
                // continue using it after we return.
                TDSWriter tdsWriter = command.startRequest(TDS.PKT_RPC);

                needsPrepare = doPrepExec(tdsWriter, inOutParam, hasNewTypeDefinitions, hasExistingTypeDefinitions,
                        command);

                ensureExecuteResultsReader(command.startResponse(getIsResponseBufferingAdaptive()));
                startResults();
                getNextResult(true);
            } catch (SQLException e) {
                if (connection.isAEv2() && (e.getErrorCode() == SQLServerException.INVAID_ENCLAVE_SESSION_HANDLE_ERROR)) {
                    //If the exception received is as below then just invalidate the cache 
                    //code = '33195', SQL state = 'S0001': Internal enclave error. Enclave was provided with an invalid session handle. For more information, contact Customer Support Services..
                    //
                    connection.invalidateEnclaveSessionCache();
                }
                if (retryBasedOnFailedReuseOfCachedHandle(e, attempt, needsPrepare, false)) {
                    continue;
                } else if (!inRetry && connection.doesServerSupportEnclaveRetry()) {
                    // We only want to retry once, so no retrying if we're already in the second pass.
                    // If we are AE_v3, remove the failed entry and try again.
                    ParameterMetaDataCache.removeCacheEntry(connection, preparedSQL);
                    inRetry = true;
                    doExecutePreparedStatement(command);
                } else {
                    throw e;
                }
            }
            break;
        }

        if (EXECUTE_QUERY == executeMethod && null == resultSet) {
            SQLServerException.makeFromDriverError(connection, this, SQLServerException.getErrString("R_noResultset"),
                    null, true);
        } else if ((EXECUTE_UPDATE == executeMethod) && (null != resultSet) && !bRequestedGeneratedKeys) {
            SQLServerException.makeFromDriverError(connection, this,
                    SQLServerException.getErrString("R_resultsetGeneratedForUpdate"), null, false);
        }
    }

    /**
     * Returns if the execution should be retried because the re-used cached handle could not be re-used due to server
     * side state changes.
     */
    private boolean retryBasedOnFailedReuseOfCachedHandle(SQLException e, int attempt, boolean needsPrepare,
            boolean isBatch) {
        // Only retry based on these error codes and if statementPooling is enabled:
        // 586: The prepared statement handle %d is not valid in this context. Please verify that current database, user
        // default schema, and
        // ANSI_NULLS and QUOTED_IDENTIFIER set options are not changed since the handle is prepared.
        // 8179: Could not find prepared statement with handle %d.
        if (needsPrepare && !isBatch)
            return false;
        return 1 == attempt && (586 == e.getErrorCode() || 8179 == e.getErrorCode())
                && connection.isStatementPoolingEnabled();
    }

    /**
     * Consumes the OUT parameter for the statement object itself.
     *
     * When a prepared statement handle is expected as the first OUT parameter from PreparedStatement or
     * CallableStatement execution, then it gets consumed here.
     */
    @Override
    boolean consumeExecOutParam(TDSReader tdsReader) throws SQLServerException {
        final class PrepStmtExecOutParamHandler extends StmtExecOutParamHandler {

            PrepStmtExecOutParamHandler(SQLServerStatement statement) {
                super(statement);
            }

            @Override
            boolean onRetValue(TDSReader tdsReader) throws SQLServerException {
                // If no prepared statement handle is expected at this time
                // then don't consume this OUT parameter as it does not contain
                // a prepared statement handle.
                if (!expectPrepStmtHandle)
                    return super.onRetValue(tdsReader);

                // If a prepared statement handle is expected then consume it
                // and continue processing.
                expectPrepStmtHandle = false;
                Parameter param = new Parameter(
                        Util.shouldHonorAEForParameters(stmtColumnEncriptionSetting, connection));
                param.skipRetValStatus(tdsReader);

                setPreparedStatementHandle(param.getInt(tdsReader, statement));

                // Cache the reference to the newly created handle, NOT for cursorable handles.
                if (null == cachedPreparedStatementHandle && !isCursorable(executeMethod)) {
                    cachedPreparedStatementHandle = connection.registerCachedPreparedStatementHandle(
                            new CityHash128Key(preparedSQL, preparedTypeDefinitions), prepStmtHandle,
                            executedSqlDirectly);
                }

                param.skipValue(tdsReader, true);
                if (getStatementLogger().isLoggable(java.util.logging.Level.FINER))
                    getStatementLogger().finer(toString() + ": Setting PreparedHandle:" + prepStmtHandle);

                return true;
            }
        }

        if (expectPrepStmtHandle || expectCursorOutParams) {
            TDSParser.parse(tdsReader, new PrepStmtExecOutParamHandler(this));
            return true;
        }

        return false;
    }

    /**
     * Sends the statement parameters by RPC.
     */
    void sendParamsByRPC(TDSWriter tdsWriter, Parameter[] params) throws SQLServerException {
        char[] cParamName;
        for (int index = 0; index < params.length; index++) {
            if (JDBCType.TVP == params[index].getJdbcType()) {
                cParamName = new char[10];
                int paramNameLen = SQLServerConnection.makeParamName(index, cParamName, 0, false);
                tdsWriter.writeByte((byte) paramNameLen);
                tdsWriter.writeString(new String(cParamName, 0, paramNameLen));
            }
            params[index].sendByRPC(tdsWriter, this);
        }
    }

    private void buildServerCursorPrepExecParams(TDSWriter tdsWriter) throws SQLServerException {
        if (getStatementLogger().isLoggable(java.util.logging.Level.FINE))
            getStatementLogger().fine(toString() + ": calling sp_cursorprepexec: PreparedHandle:"
                    + getPreparedStatementHandle() + ", SQL:" + preparedSQL);

        expectPrepStmtHandle = true;
        executedSqlDirectly = false;
        expectCursorOutParams = true;
        outParamIndexAdjustment = 7;

        tdsWriter.writeShort((short) 0xFFFF); // procedure name length -> use ProcIDs
        tdsWriter.writeShort(TDS.PROCID_SP_CURSORPREPEXEC);
        tdsWriter.writeByte((byte) 0); // RPC procedure option 1
        tdsWriter.writeByte((byte) 0); // RPC procedure option 2
        tdsWriter.sendEnclavePackage(preparedSQL, enclaveCEKs);

        // <prepared handle>
        // IN (reprepare): Old handle to unprepare before repreparing
        // OUT: The newly prepared handle
        tdsWriter.writeRPCInt(null, getPreparedStatementHandle(), true);
        resetPrepStmtHandle(false);

        // <cursor> OUT
        tdsWriter.writeRPCInt(null, 0, true); // cursor ID (OUTPUT)

        // <formal parameter defn> IN
        tdsWriter.writeRPCStringUnicode((preparedTypeDefinitions.length() > 0) ? preparedTypeDefinitions : null);

        // <stmt> IN
        tdsWriter.writeRPCStringUnicode(preparedSQL);

        // <scrollopt> IN
        // Note: we must strip out SCROLLOPT_PARAMETERIZED_STMT if we don't
        // actually have any parameters.
        tdsWriter.writeRPCInt(null, getResultSetScrollOpt()
                & ~((0 == preparedTypeDefinitions.length()) ? TDS.SCROLLOPT_PARAMETERIZED_STMT : 0), false);

        // <ccopt> IN
        tdsWriter.writeRPCInt(null, getResultSetCCOpt(), false);

        // <rowcount> OUT
        tdsWriter.writeRPCInt(null, 0, true);
    }

    private void buildPrepParams(TDSWriter tdsWriter) throws SQLServerException {
        if (getStatementLogger().isLoggable(java.util.logging.Level.FINE))
            getStatementLogger().fine(toString() + ": calling sp_prepare: PreparedHandle:"
                    + getPreparedStatementHandle() + ", SQL:" + preparedSQL);

        expectPrepStmtHandle = true;
        executedSqlDirectly = false;
        expectCursorOutParams = false;
        outParamIndexAdjustment = 4;

        tdsWriter.writeShort((short) 0xFFFF); // procedure name length -> use ProcIDs
        tdsWriter.writeShort(TDS.PROCID_SP_PREPARE);
        tdsWriter.writeByte((byte) 0);
        tdsWriter.writeByte((byte) 0);
        tdsWriter.sendEnclavePackage(preparedSQL, enclaveCEKs);

        tdsWriter.writeRPCInt(null, getPreparedStatementHandle(), true);
        resetPrepStmtHandle(false);

        tdsWriter.writeRPCStringUnicode((preparedTypeDefinitions.length() > 0) ? preparedTypeDefinitions : null);

        tdsWriter.writeRPCStringUnicode(preparedSQL);
        tdsWriter.writeRPCInt(null, 1, false);
    }

    private void buildPrepExecParams(TDSWriter tdsWriter) throws SQLServerException {
        if (getStatementLogger().isLoggable(java.util.logging.Level.FINE))
            getStatementLogger().fine(toString() + ": calling sp_prepexec: PreparedHandle:"
                    + getPreparedStatementHandle() + ", SQL:" + preparedSQL);

        expectPrepStmtHandle = true;
        executedSqlDirectly = true;
        expectCursorOutParams = false;
        outParamIndexAdjustment = 3;

        tdsWriter.writeShort((short) 0xFFFF); // procedure name length -> use ProcIDs
        tdsWriter.writeShort(TDS.PROCID_SP_PREPEXEC);
        tdsWriter.writeByte((byte) 0); // RPC procedure option 1
        tdsWriter.writeByte((byte) 0); // RPC procedure option 2
        tdsWriter.sendEnclavePackage(preparedSQL, enclaveCEKs);

        // <prepared handle>
        // IN (reprepare): Old handle to unprepare before repreparing
        // OUT: The newly prepared handle
        tdsWriter.writeRPCInt(null, getPreparedStatementHandle(), true);
        resetPrepStmtHandle(false);

        // <formal parameter defn> IN
        tdsWriter.writeRPCStringUnicode((preparedTypeDefinitions.length() > 0) ? preparedTypeDefinitions : null);

        // <stmt> IN
        tdsWriter.writeRPCStringUnicode(preparedSQL);
    }

    private void buildExecSQLParams(TDSWriter tdsWriter) throws SQLServerException {
        if (getStatementLogger().isLoggable(java.util.logging.Level.FINE))
            getStatementLogger().fine(toString() + ": calling sp_executesql: SQL:" + preparedSQL);

        expectPrepStmtHandle = false;
        executedSqlDirectly = true;
        expectCursorOutParams = false;
        outParamIndexAdjustment = 2;

        tdsWriter.writeShort((short) 0xFFFF); // procedure name length -> use ProcIDs
        tdsWriter.writeShort(TDS.PROCID_SP_EXECUTESQL);
        tdsWriter.writeByte((byte) 0); // RPC procedure option 1
        tdsWriter.writeByte((byte) 0); // RPC procedure option 2
        tdsWriter.sendEnclavePackage(preparedSQL, enclaveCEKs);

        // No handle used.
        resetPrepStmtHandle(false);

        // <stmt> IN
        tdsWriter.writeRPCStringUnicode(preparedSQL);

        // <formal parameter defn> IN
        if (preparedTypeDefinitions.length() > 0)
            tdsWriter.writeRPCStringUnicode(preparedTypeDefinitions);
    }

    private void buildServerCursorExecParams(TDSWriter tdsWriter) throws SQLServerException {
        if (getStatementLogger().isLoggable(java.util.logging.Level.FINE))
            getStatementLogger().fine(toString() + ": calling sp_cursorexecute: PreparedHandle:"
                    + getPreparedStatementHandle() + ", SQL:" + preparedSQL);

        expectPrepStmtHandle = false;
        executedSqlDirectly = false;
        expectCursorOutParams = true;
        outParamIndexAdjustment = 5;

        tdsWriter.writeShort((short) 0xFFFF); // procedure name length -> use ProcIDs
        tdsWriter.writeShort(TDS.PROCID_SP_CURSOREXECUTE);
        tdsWriter.writeByte((byte) 0); // RPC procedure option 1
        tdsWriter.writeByte((byte) 0); // RPC procedure option 2 */
        tdsWriter.sendEnclavePackage(preparedSQL, enclaveCEKs);

        // <handle> IN
        assert hasPreparedStatementHandle();
        tdsWriter.writeRPCInt(null, getPreparedStatementHandle(), false);

        // <cursor> OUT
        tdsWriter.writeRPCInt(null, 0, true);

        // <scrollopt> IN
        tdsWriter.writeRPCInt(null, getResultSetScrollOpt() & ~TDS.SCROLLOPT_PARAMETERIZED_STMT, false);

        // <ccopt> IN
        tdsWriter.writeRPCInt(null, getResultSetCCOpt(), false);

        // <rowcount> OUT
        tdsWriter.writeRPCInt(null, 0, true);
    }

    private void buildExecParams(TDSWriter tdsWriter) throws SQLServerException {
        if (getStatementLogger().isLoggable(java.util.logging.Level.FINE))
            getStatementLogger().fine(toString() + ": calling sp_execute: PreparedHandle:"
                    + getPreparedStatementHandle() + ", SQL:" + preparedSQL);

        expectPrepStmtHandle = false;
        executedSqlDirectly = true;
        expectCursorOutParams = false;
        outParamIndexAdjustment = 1;

        tdsWriter.writeShort((short) 0xFFFF); // procedure name length -> use ProcIDs
        tdsWriter.writeShort(TDS.PROCID_SP_EXECUTE);
        tdsWriter.writeByte((byte) 0); // RPC procedure option 1
        tdsWriter.writeByte((byte) 0); // RPC procedure option 2 */
        tdsWriter.sendEnclavePackage(preparedSQL, enclaveCEKs);

        // <handle> IN
        assert hasPreparedStatementHandle();
        tdsWriter.writeRPCInt(null, getPreparedStatementHandle(), false);
    }

    private void getParameterEncryptionMetadata(Parameter[] params) throws SQLServerException {
        /*
         * The parameter list is created from the data types provided by the user for the parameters. the data types do
         * not need to be the same as in the table definition. Also, when string is sent to an int field, the parameter
         * is defined as nvarchar(<size of string>). Same for varchar datatypes, exact length is used.
         */
        assert connection != null : "Connection should not be null";

        try (Statement stmt = connection.prepareCall("exec sp_describe_parameter_encryption ?,?")) {
            if (getStatementLogger().isLoggable(java.util.logging.Level.FINE)) {
                getStatementLogger().fine(
                        "Calling stored procedure sp_describe_parameter_encryption to get parameter encryption information.");
            }

            // pass registered custom provider to stmt
            if (this.hasColumnEncryptionKeyStoreProvidersRegistered()) {
                ((SQLServerCallableStatement) stmt).registerColumnEncryptionKeyStoreProvidersOnStatement(
                        this.statementColumnEncryptionKeyStoreProviders);
            }

            ((SQLServerCallableStatement) stmt).isInternalEncryptionQuery = true;
            ((SQLServerCallableStatement) stmt).setNString(1, preparedSQL);
            ((SQLServerCallableStatement) stmt).setNString(2, preparedTypeDefinitions);
            try (ResultSet rs = ((SQLServerCallableStatement) stmt).executeQueryInternal()) {
                if (null == rs) {
                    // No results. Meaning no parameter.
                    // Should never happen.
                    return;
                }

                Map<Integer, CekTableEntry> cekList = new HashMap<>();
                CekTableEntry cekEntry = null;
                while (rs.next()) {
                    int currentOrdinal = rs.getInt(DescribeParameterEncryptionResultSet1.KEYORDINAL.value());
                    if (!cekList.containsKey(currentOrdinal)) {
                        cekEntry = new CekTableEntry(currentOrdinal);
                        cekList.put(cekEntry.ordinal, cekEntry);
                    } else {
                        cekEntry = cekList.get(currentOrdinal);
                    }
                    cekEntry.add(rs.getBytes(DescribeParameterEncryptionResultSet1.ENCRYPTEDKEY.value()),
                            rs.getInt(DescribeParameterEncryptionResultSet1.DBID.value()),
                            rs.getInt(DescribeParameterEncryptionResultSet1.KEYID.value()),
                            rs.getInt(DescribeParameterEncryptionResultSet1.KEYVERSION.value()),
                            rs.getBytes(DescribeParameterEncryptionResultSet1.KEYMDVERSION.value()),
                            rs.getString(DescribeParameterEncryptionResultSet1.KEYPATH.value()),
                            rs.getString(DescribeParameterEncryptionResultSet1.PROVIDERNAME.value()),
                            rs.getString(DescribeParameterEncryptionResultSet1.KEYENCRYPTIONALGORITHM.value()));
                }
                if (getStatementLogger().isLoggable(java.util.logging.Level.FINE)) {
                    getStatementLogger().fine("Matadata of CEKs is retrieved.");
                }

                // Process the second resultset.
                if (!stmt.getMoreResults()) {
                    throw new SQLServerException(this,
                            SQLServerException.getErrString("R_UnexpectedDescribeParamFormat"), null, 0, false);
                }

                // Parameter count in the result set.
                int paramCount = 0;
                try (ResultSet secondRs = stmt.getResultSet()) {
                    while (secondRs.next()) {
                        paramCount++;
                        String paramName = secondRs
                                .getString(DescribeParameterEncryptionResultSet2.PARAMETERNAME.value());
                        int paramIndex = parameterNames.indexOf(paramName);
                        int cekOrdinal = secondRs
                                .getInt(DescribeParameterEncryptionResultSet2.COLUMNENCRYPTIONKEYORDINAL.value());
                        cekEntry = cekList.get(cekOrdinal);

                        // cekEntry will be null if none of the parameters are encrypted.
                        if ((null != cekEntry) && (cekList.size() < cekOrdinal)) {
                            MessageFormat form = new MessageFormat(
                                    SQLServerException.getErrString("R_InvalidEncryptionKeyOrdinal"));
                            Object[] msgArgs = {cekOrdinal, cekEntry.getSize()};
                            throw new SQLServerException(this, form.format(msgArgs), null, 0, false);
                        }
                        SQLServerEncryptionType encType = SQLServerEncryptionType.of((byte) secondRs
                                .getInt(DescribeParameterEncryptionResultSet2.COLUMNENCRYPTIONTYPE.value()));
                        if (SQLServerEncryptionType.PLAINTEXT != encType) {
                            params[paramIndex].cryptoMeta = new CryptoMetadata(cekEntry, (short) cekOrdinal,
                                    (byte) secondRs.getInt(
                                            DescribeParameterEncryptionResultSet2.COLUMNENCRYPTIONALGORITHM.value()),
                                    null, encType.value, (byte) secondRs.getInt(
                                            DescribeParameterEncryptionResultSet2.NORMALIZATIONRULEVERSION.value()));

                            SQLServerStatement statement = (SQLServerStatement) stmt;
                            // Decrypt the symmetric key.(This will also validate and throw if needed).
                            SQLServerSecurityUtility.decryptSymmetricKey(params[paramIndex].cryptoMeta, connection,
                                    statement);
                        } else {
                            if (params[paramIndex].getForceEncryption()) {
                                MessageFormat form = new MessageFormat(SQLServerException
                                        .getErrString("R_ForceEncryptionTrue_HonorAETrue_UnencryptedColumn"));
                                Object[] msgArgs = {userSQL, paramIndex + 1};
                                SQLServerException.makeFromDriverError(connection, this, form.format(msgArgs), null,
                                        true);
                            }
                        }
                    }
                    if (getStatementLogger().isLoggable(java.util.logging.Level.FINE)) {
                        getStatementLogger().fine("Parameter encryption metadata is set.");
                    }
                }

                if (paramCount != params.length) {
                    // Encryption metadata wasn't sent by the server.
                    // We expect the metadata to be sent for all the parameters in the original
                    // sp_describe_parameter_encryption.
                    // For parameters that don't need encryption, the encryption type is set to plaintext.
                    MessageFormat form = new MessageFormat(
                            SQLServerException.getErrString("R_MissingParamEncryptionMetadata"));
                    Object[] msgArgs = {userSQL};
                    throw new SQLServerException(this, form.format(msgArgs), null, 0, false);
                }
            }
        } catch (SQLException e) {
            if (e instanceof SQLServerException) {
                throw (SQLServerException) e;
            } else {
                throw new SQLServerException(SQLServerException.getErrString("R_UnableRetrieveParameterMetadata"), null,
                        0, e);
            }
        }

        connection.resetCurrentCommand();
    }

    /**
     * Manages re-using cached handles.
     */
    private boolean reuseCachedHandle(boolean hasNewTypeDefinitions, boolean discardCurrentCacheItem) {
        // No re-use of caching for cursorable statements (statements that WILL use sp_cursor*)
        if (isCursorable(executeMethod))
            return false;

        // If current cache items needs to be discarded or New type definitions found with existing cached handle
        // reference then deregister cached
        // handle.
        if (discardCurrentCacheItem || hasNewTypeDefinitions) {
            if (null != cachedPreparedStatementHandle && (discardCurrentCacheItem
                    || (hasPreparedStatementHandle() && prepStmtHandle == cachedPreparedStatementHandle.getHandle()))) {
                cachedPreparedStatementHandle.removeReference();
            }

            // Make sure the cached handle does not get re-used more if it should be discarded
            resetPrepStmtHandle(discardCurrentCacheItem);
            cachedPreparedStatementHandle = null;
            if (discardCurrentCacheItem)
                return false;
        }

        // Check for new cache reference.
        if (null == cachedPreparedStatementHandle) {
            PreparedStatementHandle cachedHandle = connection
                    .getCachedPreparedStatementHandle(new CityHash128Key(preparedSQL, preparedTypeDefinitions));
            // If handle was found then re-use, only if AE is not on and is not a batch query with new type definitions
            // (We shouldn't reuse handle
            // if it is batch query and has new type definition, or if it is on, make sure encryptionMetadataIsRetrieved
            // is retrieved.
            if ((null != cachedHandle)
                    && (!connection.isColumnEncryptionSettingEnabled()
                            || (connection.isColumnEncryptionSettingEnabled() && encryptionMetadataIsRetrieved))
                    && cachedHandle.tryAddReference()) {
                setPreparedStatementHandle(cachedHandle.getHandle());
                cachedPreparedStatementHandle = cachedHandle;
                return true;
            }
        }
        return false;
    }

    /**
     * enclave CEKs
     */
    private ArrayList<byte[]> enclaveCEKs;

    private boolean doPrepExec(TDSWriter tdsWriter, Parameter[] params, boolean hasNewTypeDefinitions,
            boolean hasExistingTypeDefinitions, TDSCommand command) throws SQLServerException {

        boolean needsPrepare = (hasNewTypeDefinitions && hasExistingTypeDefinitions) || !hasPreparedStatementHandle();
        boolean isPrepareMethodSpPrepExec = connection.getPrepareMethod().equals(PrepareMethod.PREPEXEC.toString());

        // Cursors don't use statement pooling.
        if (isCursorable(executeMethod)) {
            if (needsPrepare)
                buildServerCursorPrepExecParams(tdsWriter);
            else
                buildServerCursorExecParams(tdsWriter);
        } else {
            // Move overhead of needing to do prepare & unprepare to only use cases that need more than one execution.
            // First execution, use sp_executesql, optimizing for assumption we will not re-use statement.
            if (needsPrepare && !connection.getEnablePrepareOnFirstPreparedStatementCall() && !isExecutedAtLeastOnce) {
                buildExecSQLParams(tdsWriter);
                isExecutedAtLeastOnce = true;
            } else if (needsPrepare) { // Second execution, use prepared statements since we seem to be re-using it.
                if (isPrepareMethodSpPrepExec) { // If true, we're using sp_prepexec.
                    buildPrepExecParams(tdsWriter);
                } else { // Otherwise, we're using sp_prepare instead of sp_prepexec.
                    isSpPrepareExecuted = true;
                    // If we're preparing for a statement in a batch we just need to call sp_prepare because in the
                    // "batching" code it will start another tds request to execute the statement after preparing.
                    if (executeMethod == EXECUTE_BATCH) {
                        buildPrepParams(tdsWriter);
                        return needsPrepare;
                    } else { // Otherwise, if it is not a batch query, then prepare and start new TDS request to execute
                             // the statement.
                        isSpPrepareExecuted = false;
                        doPrep(tdsWriter, command);
                        command.startRequest(TDS.PKT_RPC);
                        buildExecParams(tdsWriter);
                    }
                }
            } else {
                buildExecParams(tdsWriter);
            }
        }

        sendParamsByRPC(tdsWriter, params);

        return needsPrepare;
    }

    /**
     * Executes sp_prepare to prepare a parameterized statement and sets the prepared statement handle
     *
     * @param tdsWriter
     *        TDS writer to write sp_prepare params to
     * @throws SQLServerException
     */
    private void doPrep(TDSWriter tdsWriter, TDSCommand command) throws SQLServerException {
        buildPrepParams(tdsWriter);
        ensureExecuteResultsReader(command.startResponse(getIsResponseBufferingAdaptive()));
        command.processResponse(resultsReader());
    }

    @Override
    public final java.sql.ResultSetMetaData getMetaData() throws SQLServerException, SQLTimeoutException {
        loggerExternal.entering(getClassNameLogging(), "getMetaData");
        checkClosed();
        boolean rsclosed = false;
        java.sql.ResultSetMetaData rsmd = null;
        try {
            // if the result is closed, cant get the metadata from it.
            if (resultSet != null)
                resultSet.checkClosed();
        } catch (SQLServerException e) {
            rsclosed = true;
        }
        if (resultSet == null || rsclosed) {
            SQLServerResultSet emptyResultSet = buildExecuteMetaData();
            if (null != emptyResultSet)
                rsmd = emptyResultSet.getMetaData();
        } else {
            rsmd = resultSet.getMetaData();
        }
        loggerExternal.exiting(getClassNameLogging(), "getMetaData", rsmd);
        return rsmd;
    }

    /**
     * Returns meta data for the statement before executing it. This is called in cases where the driver needs the meta
     * data prior to executing the statement.
     * 
     * @throws SQLServerException
     * @return the result set containing the meta data
     */
    private SQLServerResultSet buildExecuteMetaData() throws SQLServerException, SQLTimeoutException {
        String fmtSQL = userSQL;
 
        SQLServerResultSet emptyResultSet = null;
        try {
            internalStmt = (SQLServerStatement) connection.createStatement();
            emptyResultSet = internalStmt.executeQueryInternal("set fmtonly on " + fmtSQL + "\nset fmtonly off");
        } catch (SQLServerException sqle) {
            // Ignore empty result set errors, otherwise propagate the server error.
            if (!sqle.getMessage().equals(SQLServerException.getErrString("R_noResultset"))) {
                //try by replacing ? characters in case that was an issue 
                       try {
                          fmtSQL = replaceMarkerWithNull(fmtSQL);
                          internalStmt = (SQLServerStatement) connection.createStatement();
                          emptyResultSet = internalStmt.executeQueryInternal("set fmtonly on " + fmtSQL + "\nset fmtonly off");
                       } catch (SQLServerException ex) {
                          // Ignore empty result set errors, otherwise propagate the server error.
                          if (!ex.getMessage().equals(SQLServerException.getErrString("R_noResultset"))) {
                             throw ex;
                          }
               }
            }
        }
        return emptyResultSet;
    }

    /* -------------- JDBC API Implementation ------------------ */

    /**
     * Sets the parameter value for a statement.
     *
     * @param index
     *        The index of the parameter to set starting at 1.
     * @return A reference the to Parameter object created or referenced.
     * @exception SQLServerException
     *            The index specified was outside the number of parameters for the statement.
     */
    final Parameter setterGetParam(int index) throws SQLServerException {
        if (index < 1 || index > inOutParam.length) {
            MessageFormat form = new MessageFormat(SQLServerException.getErrString("R_indexOutOfRange"));
            Object[] msgArgs = {index};
            SQLServerException.makeFromDriverError(connection, this, form.format(msgArgs), "07009", false);
        }

        return inOutParam[index - 1];
    }

    final void setValue(int parameterIndex, JDBCType jdbcType, Object value, JavaType javaType,
            String tvpName) throws SQLServerException {
        setterGetParam(parameterIndex).setValue(jdbcType, value, javaType, null, null, null, null, connection, false,
                stmtColumnEncriptionSetting, parameterIndex, userSQL, tvpName);
    }

    final void setValue(int parameterIndex, JDBCType jdbcType, Object value, JavaType javaType,
            boolean forceEncrypt) throws SQLServerException {
        setterGetParam(parameterIndex).setValue(jdbcType, value, javaType, null, null, null, null, connection,
                forceEncrypt, stmtColumnEncriptionSetting, parameterIndex, userSQL, null);
    }

    final void setValue(int parameterIndex, JDBCType jdbcType, Object value, JavaType javaType, Integer precision,
            Integer scale, boolean forceEncrypt) throws SQLServerException {
        setterGetParam(parameterIndex).setValue(jdbcType, value, javaType, null, null, precision, scale, connection,
                forceEncrypt, stmtColumnEncriptionSetting, parameterIndex, userSQL, null);
    }

    final void setValue(int parameterIndex, JDBCType jdbcType, Object value, JavaType javaType, Calendar cal,
            boolean forceEncrypt) throws SQLServerException {
        setterGetParam(parameterIndex).setValue(jdbcType, value, javaType, null, cal, null, null, connection,
                forceEncrypt, stmtColumnEncriptionSetting, parameterIndex, userSQL, null);
    }

    final void setStream(int parameterIndex, StreamType streamType, Object streamValue, JavaType javaType,
            long length) throws SQLServerException {
        setterGetParam(parameterIndex).setValue(streamType.getJDBCType(), streamValue, javaType,
                new StreamSetterArgs(streamType, length), null, null, null, connection, false,
                stmtColumnEncriptionSetting, parameterIndex, userSQL, null);
    }

    final void setSQLXMLInternal(int parameterIndex, SQLXML value) throws SQLServerException {
        setterGetParam(parameterIndex).setValue(JDBCType.SQLXML, value, JavaType.SQLXML,
                new StreamSetterArgs(StreamType.SQLXML, DataTypes.UNKNOWN_STREAM_LENGTH), null, null, null, connection,
                false, stmtColumnEncriptionSetting, parameterIndex, userSQL, null);
    }

    @Override
    public final void setAsciiStream(int parameterIndex, InputStream x) throws SQLException {
        if (loggerExternal.isLoggable(java.util.logging.Level.FINER))
            loggerExternal.entering(getClassNameLogging(), "setAsciiStream", new Object[] {parameterIndex, x});
        checkClosed();
        setStream(parameterIndex, StreamType.ASCII, x, JavaType.INPUTSTREAM, DataTypes.UNKNOWN_STREAM_LENGTH);
        loggerExternal.exiting(getClassNameLogging(), "setAsciiStream");
    }

    @Override
    public final void setAsciiStream(int n, java.io.InputStream x, int length) throws SQLServerException {
        if (loggerExternal.isLoggable(java.util.logging.Level.FINER))
            loggerExternal.entering(getClassNameLogging(), "setAsciiStream", new Object[] {n, x, length});
        checkClosed();
        setStream(n, StreamType.ASCII, x, JavaType.INPUTSTREAM, length);
        loggerExternal.exiting(getClassNameLogging(), "setAsciiStream");
    }

    @Override
    public final void setAsciiStream(int parameterIndex, InputStream x, long length) throws SQLException {
        if (loggerExternal.isLoggable(java.util.logging.Level.FINER))
            loggerExternal.entering(getClassNameLogging(), "setAsciiStream", new Object[] {parameterIndex, x, length});
        checkClosed();
        setStream(parameterIndex, StreamType.ASCII, x, JavaType.INPUTSTREAM, length);
        loggerExternal.exiting(getClassNameLogging(), "setAsciiStream");
    }

    @Override
    public final void setBigDecimal(int parameterIndex, BigDecimal x) throws SQLServerException {
        if (loggerExternal.isLoggable(java.util.logging.Level.FINER))
            loggerExternal.entering(getClassNameLogging(), "setBigDecimal", new Object[] {parameterIndex, x});
        checkClosed();
        setValue(parameterIndex, JDBCType.DECIMAL, x, JavaType.BIGDECIMAL, false);
        loggerExternal.exiting(getClassNameLogging(), "setBigDecimal");
    }

    @Override
    public final void setBigDecimal(int parameterIndex, BigDecimal x, int precision,
            int scale) throws SQLServerException {
        if (loggerExternal.isLoggable(java.util.logging.Level.FINER))
            loggerExternal.entering(getClassNameLogging(), "setBigDecimal",
                    new Object[] {parameterIndex, x, precision, scale});
        checkClosed();
        setValue(parameterIndex, JDBCType.DECIMAL, x, JavaType.BIGDECIMAL, precision, scale, false);
        loggerExternal.exiting(getClassNameLogging(), "setBigDecimal");
    }

    @Override
    public final void setBigDecimal(int parameterIndex, BigDecimal x, int precision, int scale,
            boolean forceEncrypt) throws SQLServerException {
        if (loggerExternal.isLoggable(java.util.logging.Level.FINER))
            loggerExternal.entering(getClassNameLogging(), "setBigDecimal",
                    new Object[] {parameterIndex, x, precision, scale, forceEncrypt});
        checkClosed();
        setValue(parameterIndex, JDBCType.DECIMAL, x, JavaType.BIGDECIMAL, precision, scale, forceEncrypt);
        loggerExternal.exiting(getClassNameLogging(), "setBigDecimal");
    }

    @Override
    public final void setMoney(int n, BigDecimal x) throws SQLServerException {
        if (loggerExternal.isLoggable(java.util.logging.Level.FINER))
            loggerExternal.entering(getClassNameLogging(), "setMoney", new Object[] {n, x});
        checkClosed();
        setValue(n, JDBCType.MONEY, x, JavaType.BIGDECIMAL, false);
        loggerExternal.exiting(getClassNameLogging(), "setMoney");
    }

    @Override
    public final void setMoney(int n, BigDecimal x, boolean forceEncrypt) throws SQLServerException {
        if (loggerExternal.isLoggable(java.util.logging.Level.FINER))
            loggerExternal.entering(getClassNameLogging(), "setMoney", new Object[] {n, x, forceEncrypt});
        checkClosed();
        setValue(n, JDBCType.MONEY, x, JavaType.BIGDECIMAL, forceEncrypt);
        loggerExternal.exiting(getClassNameLogging(), "setMoney");
    }

    @Override
    public final void setSmallMoney(int n, BigDecimal x) throws SQLServerException {
        if (loggerExternal.isLoggable(java.util.logging.Level.FINER))
            loggerExternal.entering(getClassNameLogging(), "setSmallMoney", new Object[] {n, x});
        checkClosed();
        setValue(n, JDBCType.SMALLMONEY, x, JavaType.BIGDECIMAL, false);
        loggerExternal.exiting(getClassNameLogging(), "setSmallMoney");
    }

    @Override
    public final void setSmallMoney(int n, BigDecimal x, boolean forceEncrypt) throws SQLServerException {
        if (loggerExternal.isLoggable(java.util.logging.Level.FINER))
            loggerExternal.entering(getClassNameLogging(), "setSmallMoney", new Object[] {n, x, forceEncrypt});
        checkClosed();
        setValue(n, JDBCType.SMALLMONEY, x, JavaType.BIGDECIMAL, forceEncrypt);
        loggerExternal.exiting(getClassNameLogging(), "setSmallMoney");
    }

    @Override
    public final void setBinaryStream(int parameterIndex, InputStream x) throws SQLException {
        if (loggerExternal.isLoggable(java.util.logging.Level.FINER))
            loggerExternal.entering(getClassNameLogging(), "setBinaryStreaml", new Object[] {parameterIndex, x});
        checkClosed();
        setStream(parameterIndex, StreamType.BINARY, x, JavaType.INPUTSTREAM, DataTypes.UNKNOWN_STREAM_LENGTH);
        loggerExternal.exiting(getClassNameLogging(), "setBinaryStream");
    }

    @Override
    public final void setBinaryStream(int n, java.io.InputStream x, int length) throws SQLServerException {
        if (loggerExternal.isLoggable(java.util.logging.Level.FINER))
            loggerExternal.entering(getClassNameLogging(), "setBinaryStream", new Object[] {n, x, length});
        checkClosed();
        setStream(n, StreamType.BINARY, x, JavaType.INPUTSTREAM, length);
        loggerExternal.exiting(getClassNameLogging(), "setBinaryStream");
    }

    @Override
    public final void setBinaryStream(int parameterIndex, InputStream x, long length) throws SQLException {
        if (loggerExternal.isLoggable(java.util.logging.Level.FINER))
            loggerExternal.entering(getClassNameLogging(), "setBinaryStream", new Object[] {parameterIndex, x, length});
        checkClosed();
        setStream(parameterIndex, StreamType.BINARY, x, JavaType.INPUTSTREAM, length);
        loggerExternal.exiting(getClassNameLogging(), "setBinaryStream");
    }

    @Override
    public final void setBoolean(int n, boolean x) throws SQLServerException {
        if (loggerExternal.isLoggable(java.util.logging.Level.FINER))
            loggerExternal.entering(getClassNameLogging(), "setBoolean", new Object[] {n, x});
        checkClosed();
        setValue(n, JDBCType.BIT, x, JavaType.BOOLEAN, false);
        loggerExternal.exiting(getClassNameLogging(), "setBoolean");
    }

    @Override
    public final void setBoolean(int n, boolean x, boolean forceEncrypt) throws SQLServerException {
        if (loggerExternal.isLoggable(java.util.logging.Level.FINER))
            loggerExternal.entering(getClassNameLogging(), "setBoolean", new Object[] {n, x, forceEncrypt});
        checkClosed();
        setValue(n, JDBCType.BIT, x, JavaType.BOOLEAN, forceEncrypt);
        loggerExternal.exiting(getClassNameLogging(), "setBoolean");
    }

    @Override
    public final void setByte(int n, byte x) throws SQLServerException {
        if (loggerExternal.isLoggable(java.util.logging.Level.FINER))
            loggerExternal.entering(getClassNameLogging(), "setByte", new Object[] {n, x});
        checkClosed();
        setValue(n, JDBCType.TINYINT, x, JavaType.BYTE, false);
        loggerExternal.exiting(getClassNameLogging(), "setByte");
    }

    @Override
    public final void setByte(int n, byte x, boolean forceEncrypt) throws SQLServerException {
        if (loggerExternal.isLoggable(java.util.logging.Level.FINER))
            loggerExternal.entering(getClassNameLogging(), "setByte", new Object[] {n, x, forceEncrypt});
        checkClosed();
        setValue(n, JDBCType.TINYINT, x, JavaType.BYTE, forceEncrypt);
        loggerExternal.exiting(getClassNameLogging(), "setByte");
    }

    @Override
    public final void setBytes(int n, byte[] x) throws SQLServerException {
        if (loggerExternal.isLoggable(java.util.logging.Level.FINER))
            loggerExternal.entering(getClassNameLogging(), "setBytes", new Object[] {n, x});
        checkClosed();
        setValue(n, JDBCType.BINARY, x, JavaType.BYTEARRAY, false);
        loggerExternal.exiting(getClassNameLogging(), "setBytes");
    }

    @Override
    public final void setBytes(int n, byte[] x, boolean forceEncrypt) throws SQLServerException {
        if (loggerExternal.isLoggable(java.util.logging.Level.FINER))
            loggerExternal.entering(getClassNameLogging(), "setBytes", new Object[] {n, x, forceEncrypt});
        checkClosed();
        setValue(n, JDBCType.BINARY, x, JavaType.BYTEARRAY, forceEncrypt);
        loggerExternal.exiting(getClassNameLogging(), "setBytes");
    }

    @Override
    public final void setUniqueIdentifier(int index, String guid) throws SQLServerException {
        if (loggerExternal.isLoggable(java.util.logging.Level.FINER))
            loggerExternal.entering(getClassNameLogging(), "setUniqueIdentifier", new Object[] {index, guid});
        checkClosed();
        setValue(index, JDBCType.GUID, guid, JavaType.STRING, false);
        loggerExternal.exiting(getClassNameLogging(), "setUniqueIdentifier");
    }

    @Override
    public final void setUniqueIdentifier(int index, String guid, boolean forceEncrypt) throws SQLServerException {
        if (loggerExternal.isLoggable(java.util.logging.Level.FINER))
            loggerExternal.entering(getClassNameLogging(), "setUniqueIdentifier",
                    new Object[] {index, guid, forceEncrypt});
        checkClosed();
        setValue(index, JDBCType.GUID, guid, JavaType.STRING, forceEncrypt);
        loggerExternal.exiting(getClassNameLogging(), "setUniqueIdentifier");
    }

    @Override
    public final void setDouble(int n, double x) throws SQLServerException {
        if (loggerExternal.isLoggable(java.util.logging.Level.FINER))
            loggerExternal.entering(getClassNameLogging(), "setDouble", new Object[] {n, x});
        checkClosed();
        setValue(n, JDBCType.DOUBLE, x, JavaType.DOUBLE, false);
        loggerExternal.exiting(getClassNameLogging(), "setDouble");
    }

    @Override
    public final void setDouble(int n, double x, boolean forceEncrypt) throws SQLServerException {
        if (loggerExternal.isLoggable(java.util.logging.Level.FINER))
            loggerExternal.entering(getClassNameLogging(), "setDouble", new Object[] {n, x, forceEncrypt});
        checkClosed();
        setValue(n, JDBCType.DOUBLE, x, JavaType.DOUBLE, forceEncrypt);
        loggerExternal.exiting(getClassNameLogging(), "setDouble");
    }

    @Override
    public final void setFloat(int n, float x) throws SQLServerException {
        if (loggerExternal.isLoggable(java.util.logging.Level.FINER))
            loggerExternal.entering(getClassNameLogging(), "setFloat", new Object[] {n, x});
        checkClosed();
        setValue(n, JDBCType.REAL, x, JavaType.FLOAT, false);
        loggerExternal.exiting(getClassNameLogging(), "setFloat");
    }

    @Override
    public final void setFloat(int n, float x, boolean forceEncrypt) throws SQLServerException {
        if (loggerExternal.isLoggable(java.util.logging.Level.FINER))
            loggerExternal.entering(getClassNameLogging(), "setFloat", new Object[] {n, x, forceEncrypt});
        checkClosed();
        setValue(n, JDBCType.REAL, x, JavaType.FLOAT, forceEncrypt);
        loggerExternal.exiting(getClassNameLogging(), "setFloat");
    }

    @Override
    public final void setGeometry(int n, Geometry x) throws SQLServerException {
        if (loggerExternal.isLoggable(java.util.logging.Level.FINER))
            loggerExternal.entering(getClassNameLogging(), "setGeometry", new Object[] {n, x});
        checkClosed();
        setValue(n, JDBCType.GEOMETRY, x, JavaType.STRING, false);
        loggerExternal.exiting(getClassNameLogging(), "setGeometry");
    }

    @Override
    public final void setGeography(int n, Geography x) throws SQLServerException {
        if (loggerExternal.isLoggable(java.util.logging.Level.FINER))
            loggerExternal.entering(getClassNameLogging(), "setGeography", new Object[] {n, x});
        checkClosed();
        setValue(n, JDBCType.GEOGRAPHY, x, JavaType.STRING, false);
        loggerExternal.exiting(getClassNameLogging(), "setGeography");
    }

    @Override
    public final void setInt(int n, int value) throws SQLServerException {
        if (loggerExternal.isLoggable(java.util.logging.Level.FINER))
            loggerExternal.entering(getClassNameLogging(), "setInt", new Object[] {n, value});
        checkClosed();
        setValue(n, JDBCType.INTEGER, value, JavaType.INTEGER, false);
        loggerExternal.exiting(getClassNameLogging(), "setInt");
    }

    @Override
    public final void setInt(int n, int value, boolean forceEncrypt) throws SQLServerException {
        if (loggerExternal.isLoggable(java.util.logging.Level.FINER))
            loggerExternal.entering(getClassNameLogging(), "setInt", new Object[] {n, value, forceEncrypt});
        checkClosed();
        setValue(n, JDBCType.INTEGER, value, JavaType.INTEGER, forceEncrypt);
        loggerExternal.exiting(getClassNameLogging(), "setInt");
    }

    @Override
    public final void setLong(int n, long x) throws SQLServerException {
        if (loggerExternal.isLoggable(java.util.logging.Level.FINER))
            loggerExternal.entering(getClassNameLogging(), "setLong", new Object[] {n, x});
        checkClosed();
        setValue(n, JDBCType.BIGINT, x, JavaType.LONG, false);
        loggerExternal.exiting(getClassNameLogging(), "setLong");
    }

    @Override
    public final void setLong(int n, long x, boolean forceEncrypt) throws SQLServerException {
        if (loggerExternal.isLoggable(java.util.logging.Level.FINER))
            loggerExternal.entering(getClassNameLogging(), "setLong", new Object[] {n, x, forceEncrypt});
        checkClosed();
        setValue(n, JDBCType.BIGINT, x, JavaType.LONG, forceEncrypt);
        loggerExternal.exiting(getClassNameLogging(), "setLong");
    }

    @Override
    public final void setNull(int index, int jdbcType) throws SQLServerException {
        if (loggerExternal.isLoggable(java.util.logging.Level.FINER))
            loggerExternal.entering(getClassNameLogging(), "setNull", new Object[] {index, jdbcType});
        checkClosed();
        setObject(setterGetParam(index), null, JavaType.OBJECT, JDBCType.of(jdbcType), null, null, false, index, null);
        loggerExternal.exiting(getClassNameLogging(), "setNull");
    }

    final void setObjectNoType(int index, Object obj, boolean forceEncrypt) throws SQLServerException {
        // Default to the JDBC type of the parameter, determined by a previous setter call or through registerOutParam.
        // This avoids repreparing unnecessarily for null values.
        Parameter param = setterGetParam(index);
        JDBCType targetJDBCType = param.getJdbcType();
        String tvpName = null;

        if (null == obj) {
            // If the JDBC type of the parameter is UNKNOWN (i.e. this is the first time the parameter is being set),
            // then use a JDBC type the converts to most server types with a null value.
            if (JDBCType.UNKNOWN == targetJDBCType)
                targetJDBCType = JDBCType.CHAR;

            setObject(param, null, JavaType.OBJECT, targetJDBCType, null, null, forceEncrypt, index, null);
        } else {
            JavaType javaType = JavaType.of(obj);
            if (JavaType.TVP == javaType) {
                // May return null if called from preparedStatement.
                tvpName = getTVPNameFromObject(index, obj);

                if ((null == tvpName) && (obj instanceof ResultSet)) {
                    throw new SQLServerException(SQLServerException.getErrString("R_TVPnotWorkWithSetObjectResultSet"),
                            null);
                }
            }
            targetJDBCType = javaType.getJDBCType(SSType.UNKNOWN, targetJDBCType);

            if (JDBCType.UNKNOWN == targetJDBCType && obj instanceof java.util.UUID) {
                javaType = JavaType.STRING;
                targetJDBCType = JDBCType.GUID;
            }

            setObject(param, obj, javaType, targetJDBCType, null, null, forceEncrypt, index, tvpName);
        }
    }

    @Override
    public final void setObject(int index, Object obj) throws SQLServerException {
        if (loggerExternal.isLoggable(java.util.logging.Level.FINER))
            loggerExternal.entering(getClassNameLogging(), "setObject", new Object[] {index, obj});
        checkClosed();
        setObjectNoType(index, obj, false);
        loggerExternal.exiting(getClassNameLogging(), "setObject");
    }

    @Override
    public final void setObject(int n, Object obj, int jdbcType) throws SQLServerException {
        String tvpName = null;
        if (loggerExternal.isLoggable(java.util.logging.Level.FINER))
            loggerExternal.entering(getClassNameLogging(), "setObject", new Object[] {n, obj, jdbcType});
        checkClosed();
        if (microsoft.sql.Types.STRUCTURED == jdbcType) {
            tvpName = getTVPNameFromObject(n, obj);
        }
        setObject(setterGetParam(n), obj, JavaType.of(obj), JDBCType.of(jdbcType), null, null, false, n, tvpName);
        loggerExternal.exiting(getClassNameLogging(), "setObject");
    }

    @Override
    public final void setObject(int parameterIndex, Object x, int targetSqlType,
            int scaleOrLength) throws SQLServerException {
        if (loggerExternal.isLoggable(java.util.logging.Level.FINER))
            loggerExternal.entering(getClassNameLogging(), "setObject",
                    new Object[] {parameterIndex, x, targetSqlType, scaleOrLength});
        checkClosed();

        // scaleOrLength - for java.sql.Types.DECIMAL, java.sql.Types.NUMERIC or temporal types,
        // this is the number of digits after the decimal point. For Java Object types
        // InputStream and Reader, this is the length of the data in the stream or reader.
        // For all other types, this value will be ignored.

        setObject(setterGetParam(parameterIndex), x, JavaType.of(x), JDBCType.of(targetSqlType),
                (java.sql.Types.NUMERIC == targetSqlType || java.sql.Types.DECIMAL == targetSqlType
                        || java.sql.Types.TIMESTAMP == targetSqlType || java.sql.Types.TIME == targetSqlType
                        || microsoft.sql.Types.DATETIMEOFFSET == targetSqlType || InputStream.class.isInstance(x)
                        || Reader.class.isInstance(x)) ? scaleOrLength : null,
                null, false, parameterIndex, null);

        loggerExternal.exiting(getClassNameLogging(), "setObject");
    }

    @Override
    public final void setObject(int parameterIndex, Object x, int targetSqlType, Integer precision,
            int scale) throws SQLServerException {
        if (loggerExternal.isLoggable(java.util.logging.Level.FINER))
            loggerExternal.entering(getClassNameLogging(), "setObject",
                    new Object[] {parameterIndex, x, targetSqlType, precision, scale});
        checkClosed();

        // scale - for java.sql.Types.DECIMAL or java.sql.Types.NUMERIC types,
        // this is the number of digits after the decimal point. For Java Object types
        // InputStream and Reader, this is the length of the data in the stream or reader.
        // For all other types, this value will be ignored.

        setObject(setterGetParam(parameterIndex), x, JavaType.of(x), JDBCType.of(targetSqlType),
                (java.sql.Types.NUMERIC == targetSqlType || java.sql.Types.DECIMAL == targetSqlType
                        || InputStream.class.isInstance(x) || Reader.class.isInstance(x)) ? scale : null,
                precision, false, parameterIndex, null);

        loggerExternal.exiting(getClassNameLogging(), "setObject");
    }

    @Override
    public final void setObject(int parameterIndex, Object x, int targetSqlType, Integer precision, int scale,
            boolean forceEncrypt) throws SQLServerException {
        if (loggerExternal.isLoggable(java.util.logging.Level.FINER))
            loggerExternal.entering(getClassNameLogging(), "setObject",
                    new Object[] {parameterIndex, x, targetSqlType, precision, scale, forceEncrypt});
        checkClosed();

        // scale - for java.sql.Types.DECIMAL or java.sql.Types.NUMERIC types,
        // this is the number of digits after the decimal point. For Java Object types
        // InputStream and Reader, this is the length of the data in the stream or reader.
        // For all other types, this value will be ignored.

        setObject(setterGetParam(parameterIndex), x, JavaType.of(x), JDBCType.of(targetSqlType),
                (java.sql.Types.NUMERIC == targetSqlType || java.sql.Types.DECIMAL == targetSqlType
                        || InputStream.class.isInstance(x) || Reader.class.isInstance(x)) ? scale : null,
                precision, forceEncrypt, parameterIndex, null);

        loggerExternal.exiting(getClassNameLogging(), "setObject");
    }

    final void setObject(Parameter param, Object obj, JavaType javaType, JDBCType jdbcType, Integer scale,
            Integer precision, boolean forceEncrypt, int parameterIndex, String tvpName) throws SQLServerException {
        assert JDBCType.UNKNOWN != jdbcType;

        // For non-null values, infer the object's JDBC type from its Java type
        // and check whether the object is settable via the specified JDBC type.
        if ((null != obj) || (JavaType.TVP == javaType)) {
            // Returns the static JDBC type that is assigned to this java type (the parameters has no effect)
            JDBCType objectJDBCType = javaType.getJDBCType(SSType.UNKNOWN, jdbcType);

            // Check convertability of the value to the desired JDBC type.
            if (!objectJDBCType.convertsTo(jdbcType))
                DataTypes.throwConversionError(objectJDBCType.toString(), jdbcType.toString());

            StreamSetterArgs streamSetterArgs = null;

            switch (javaType) {
                case READER:
                    streamSetterArgs = new StreamSetterArgs(StreamType.CHARACTER, DataTypes.UNKNOWN_STREAM_LENGTH);
                    break;

                case INPUTSTREAM:
                    streamSetterArgs = new StreamSetterArgs(
                            jdbcType.isTextual() ? StreamType.CHARACTER : StreamType.BINARY,
                            DataTypes.UNKNOWN_STREAM_LENGTH);
                    break;

                case SQLXML:
                    streamSetterArgs = new StreamSetterArgs(StreamType.SQLXML, DataTypes.UNKNOWN_STREAM_LENGTH);
                    break;
                default:
                    // Do nothing
                    break;
            }

            // typeInfo is set as null
            param.setValue(jdbcType, obj, javaType, streamSetterArgs, null, precision, scale, connection, forceEncrypt,
                    stmtColumnEncriptionSetting, parameterIndex, userSQL, tvpName);
        }

        // For null values, use the specified JDBC type directly, with the exception
        // of unsupported JDBC types, which are mapped to BINARY so that they are minimally supported.
        else {
            assert JavaType.OBJECT == javaType;

            if (jdbcType.isUnsupported())
                jdbcType = JDBCType.BINARY;

            // typeInfo is set as null
            param.setValue(jdbcType, null, JavaType.OBJECT, null, null, precision, scale, connection, false,
                    stmtColumnEncriptionSetting, parameterIndex, userSQL, tvpName);
        }
    }

    @Override
    public final void setObject(int index, Object obj, SQLType jdbcType) throws SQLServerException {
        setObject(index, obj, jdbcType.getVendorTypeNumber());
    }

    @Override
    public final void setObject(int parameterIndex, Object x, SQLType targetSqlType,
            int scaleOrLength) throws SQLServerException {
        setObject(parameterIndex, x, targetSqlType.getVendorTypeNumber(), scaleOrLength);
    }

    @Override
    public final void setObject(int parameterIndex, Object x, SQLType targetSqlType, Integer precision,
            Integer scale) throws SQLServerException {
        setObject(parameterIndex, x, targetSqlType.getVendorTypeNumber(), precision, scale);
    }

    @Override
    public final void setObject(int parameterIndex, Object x, SQLType targetSqlType, Integer precision, Integer scale,
            boolean forceEncrypt) throws SQLServerException {
        setObject(parameterIndex, x, targetSqlType.getVendorTypeNumber(), precision, scale, forceEncrypt);
    }

    @Override
    public final void setShort(int index, short x) throws SQLServerException {
        if (loggerExternal.isLoggable(java.util.logging.Level.FINER))
            loggerExternal.entering(getClassNameLogging(), "setShort", new Object[] {index, x});
        checkClosed();
        setValue(index, JDBCType.SMALLINT, x, JavaType.SHORT, false);
        loggerExternal.exiting(getClassNameLogging(), "setShort");
    }

    @Override
    public final void setShort(int index, short x, boolean forceEncrypt) throws SQLServerException {
        if (loggerExternal.isLoggable(java.util.logging.Level.FINER))
            loggerExternal.entering(getClassNameLogging(), "setShort", new Object[] {index, x, forceEncrypt});
        checkClosed();
        setValue(index, JDBCType.SMALLINT, x, JavaType.SHORT, forceEncrypt);
        loggerExternal.exiting(getClassNameLogging(), "setShort");
    }

    @Override
    public final void setString(int index, String str) throws SQLServerException {
        if (loggerExternal.isLoggable(java.util.logging.Level.FINER))
            loggerExternal.entering(getClassNameLogging(), "setString", new Object[] {index, str});
        checkClosed();
        setValue(index, JDBCType.VARCHAR, str, JavaType.STRING, false);
        loggerExternal.exiting(getClassNameLogging(), "setString");
    }

    @Override
    public final void setString(int index, String str, boolean forceEncrypt) throws SQLServerException {
        if (loggerExternal.isLoggable(java.util.logging.Level.FINER))
            loggerExternal.entering(getClassNameLogging(), "setString", new Object[] {index, str, forceEncrypt});
        checkClosed();
        setValue(index, JDBCType.VARCHAR, str, JavaType.STRING, forceEncrypt);
        loggerExternal.exiting(getClassNameLogging(), "setString");
    }

    @Override
    public final void setNString(int parameterIndex, String value) throws SQLException {
        if (loggerExternal.isLoggable(java.util.logging.Level.FINER))
            loggerExternal.entering(getClassNameLogging(), "setNString", new Object[] {parameterIndex, value});
        checkClosed();
        setValue(parameterIndex, JDBCType.NVARCHAR, value, JavaType.STRING, false);
        loggerExternal.exiting(getClassNameLogging(), "setNString");
    }

    @Override
    public final void setNString(int parameterIndex, String value, boolean forceEncrypt) throws SQLServerException {
        if (loggerExternal.isLoggable(java.util.logging.Level.FINER))
            loggerExternal.entering(getClassNameLogging(), "setNString",
                    new Object[] {parameterIndex, value, forceEncrypt});
        checkClosed();
        setValue(parameterIndex, JDBCType.NVARCHAR, value, JavaType.STRING, forceEncrypt);
        loggerExternal.exiting(getClassNameLogging(), "setNString");
    }

    @Override
    public final void setTime(int n, java.sql.Time x) throws SQLServerException {
        if (loggerExternal.isLoggable(java.util.logging.Level.FINER))
            loggerExternal.entering(getClassNameLogging(), "setTime", new Object[] {n, x});
        checkClosed();
        setValue(n, JDBCType.TIME, x, JavaType.TIME, false);
        loggerExternal.exiting(getClassNameLogging(), "setTime");
    }

    @Override
    public final void setTime(int n, java.sql.Time x, int scale) throws SQLServerException {
        if (loggerExternal.isLoggable(java.util.logging.Level.FINER))
            loggerExternal.entering(getClassNameLogging(), "setTime", new Object[] {n, x, scale});
        checkClosed();
        setValue(n, JDBCType.TIME, x, JavaType.TIME, null, scale, false);
        loggerExternal.exiting(getClassNameLogging(), "setTime");
    }

    @Override
    public final void setTime(int n, java.sql.Time x, int scale, boolean forceEncrypt) throws SQLServerException {
        if (loggerExternal.isLoggable(java.util.logging.Level.FINER))
            loggerExternal.entering(getClassNameLogging(), "setTime", new Object[] {n, x, scale, forceEncrypt});
        checkClosed();
        setValue(n, JDBCType.TIME, x, JavaType.TIME, null, scale, forceEncrypt);
        loggerExternal.exiting(getClassNameLogging(), "setTime");
    }

    @Override
    public final void setTimestamp(int n, java.sql.Timestamp x) throws SQLServerException {
        if (loggerExternal.isLoggable(java.util.logging.Level.FINER))
            loggerExternal.entering(getClassNameLogging(), "setTimestamp", new Object[] {n, x});
        checkClosed();
        setValue(n, JDBCType.TIMESTAMP, x, JavaType.TIMESTAMP, false);
        loggerExternal.exiting(getClassNameLogging(), "setTimestamp");
    }

    @Override
    public final void setTimestamp(int n, java.sql.Timestamp x, int scale) throws SQLServerException {
        if (loggerExternal.isLoggable(java.util.logging.Level.FINER))
            loggerExternal.entering(getClassNameLogging(), "setTimestamp", new Object[] {n, x, scale});
        checkClosed();
        setValue(n, JDBCType.TIMESTAMP, x, JavaType.TIMESTAMP, null, scale, false);
        loggerExternal.exiting(getClassNameLogging(), "setTimestamp");
    }

    @Override
    public final void setTimestamp(int n, java.sql.Timestamp x, int scale,
            boolean forceEncrypt) throws SQLServerException {
        if (loggerExternal.isLoggable(java.util.logging.Level.FINER))
            loggerExternal.entering(getClassNameLogging(), "setTimestamp", new Object[] {n, x, scale, forceEncrypt});
        checkClosed();
        setValue(n, JDBCType.TIMESTAMP, x, JavaType.TIMESTAMP, null, scale, forceEncrypt);
        loggerExternal.exiting(getClassNameLogging(), "setTimestamp");
    }

    @Override
    public final void setDateTimeOffset(int n, microsoft.sql.DateTimeOffset x) throws SQLServerException {
        if (loggerExternal.isLoggable(java.util.logging.Level.FINER))
            loggerExternal.entering(getClassNameLogging(), "setDateTimeOffset", new Object[] {n, x});
        checkClosed();
        setValue(n, JDBCType.DATETIMEOFFSET, x, JavaType.DATETIMEOFFSET, false);
        loggerExternal.exiting(getClassNameLogging(), "setDateTimeOffset");
    }

    @Override
    public final void setDateTimeOffset(int n, microsoft.sql.DateTimeOffset x, int scale) throws SQLServerException {
        if (loggerExternal.isLoggable(java.util.logging.Level.FINER))
            loggerExternal.entering(getClassNameLogging(), "setDateTimeOffset", new Object[] {n, x, scale});
        checkClosed();
        setValue(n, JDBCType.DATETIMEOFFSET, x, JavaType.DATETIMEOFFSET, null, scale, false);
        loggerExternal.exiting(getClassNameLogging(), "setDateTimeOffset");
    }

    @Override
    public final void setDateTimeOffset(int n, microsoft.sql.DateTimeOffset x, int scale,
            boolean forceEncrypt) throws SQLServerException {
        if (loggerExternal.isLoggable(java.util.logging.Level.FINER))
            loggerExternal.entering(getClassNameLogging(), "setDateTimeOffset",
                    new Object[] {n, x, scale, forceEncrypt});
        checkClosed();
        setValue(n, JDBCType.DATETIMEOFFSET, x, JavaType.DATETIMEOFFSET, null, scale, forceEncrypt);
        loggerExternal.exiting(getClassNameLogging(), "setDateTimeOffset");
    }

    @Override
    public final void setDate(int n, java.sql.Date x) throws SQLServerException {
        if (loggerExternal.isLoggable(java.util.logging.Level.FINER))
            loggerExternal.entering(getClassNameLogging(), "setDate", new Object[] {n, x});
        checkClosed();
        setValue(n, JDBCType.DATE, x, JavaType.DATE, false);
        loggerExternal.exiting(getClassNameLogging(), "setDate");
    }

    @Override
    public final void setDateTime(int n, java.sql.Timestamp x) throws SQLServerException {
        if (loggerExternal.isLoggable(java.util.logging.Level.FINER))
            loggerExternal.entering(getClassNameLogging(), "setDateTime", new Object[] {n, x});
        checkClosed();
        setValue(n, JDBCType.DATETIME, x, JavaType.TIMESTAMP, false);
        loggerExternal.exiting(getClassNameLogging(), "setDateTime");
    }

    @Override
    public final void setDateTime(int n, java.sql.Timestamp x, boolean forceEncrypt) throws SQLServerException {
        if (loggerExternal.isLoggable(java.util.logging.Level.FINER))
            loggerExternal.entering(getClassNameLogging(), "setDateTime", new Object[] {n, x, forceEncrypt});
        checkClosed();
        setValue(n, JDBCType.DATETIME, x, JavaType.TIMESTAMP, forceEncrypt);
        loggerExternal.exiting(getClassNameLogging(), "setDateTime");
    }

    @Override
    public final void setSmallDateTime(int n, java.sql.Timestamp x) throws SQLServerException {
        if (loggerExternal.isLoggable(java.util.logging.Level.FINER))
            loggerExternal.entering(getClassNameLogging(), "setSmallDateTime", new Object[] {n, x});
        checkClosed();
        setValue(n, JDBCType.SMALLDATETIME, x, JavaType.TIMESTAMP, false);
        loggerExternal.exiting(getClassNameLogging(), "setSmallDateTime");
    }

    @Override
    public final void setSmallDateTime(int n, java.sql.Timestamp x, boolean forceEncrypt) throws SQLServerException {
        if (loggerExternal.isLoggable(java.util.logging.Level.FINER))
            loggerExternal.entering(getClassNameLogging(), "setSmallDateTime", new Object[] {n, x, forceEncrypt});
        checkClosed();
        setValue(n, JDBCType.SMALLDATETIME, x, JavaType.TIMESTAMP, forceEncrypt);
        loggerExternal.exiting(getClassNameLogging(), "setSmallDateTime");
    }

    @Override
    public final void setStructured(int n, String tvpName, SQLServerDataTable tvpDataTable) throws SQLServerException {
        tvpName = getTVPNameIfNull(n, tvpName);
        if (loggerExternal.isLoggable(java.util.logging.Level.FINER))
            loggerExternal.entering(getClassNameLogging(), "setStructured", new Object[] {n, tvpName, tvpDataTable});
        checkClosed();
        setValue(n, JDBCType.TVP, tvpDataTable, JavaType.TVP, tvpName);
        loggerExternal.exiting(getClassNameLogging(), "setStructured");
    }

    @Override
    public final void setStructured(int n, String tvpName, ResultSet tvpResultSet) throws SQLServerException {
        tvpName = getTVPNameIfNull(n, tvpName);
        if (loggerExternal.isLoggable(java.util.logging.Level.FINER))
            loggerExternal.entering(getClassNameLogging(), "setStructured", new Object[] {n, tvpName, tvpResultSet});
        checkClosed();
        setValue(n, JDBCType.TVP, tvpResultSet, JavaType.TVP, tvpName);
        loggerExternal.exiting(getClassNameLogging(), "setStructured");
    }

    @Override
    public final void setStructured(int n, String tvpName,
            ISQLServerDataRecord tvpBulkRecord) throws SQLServerException {
        tvpName = getTVPNameIfNull(n, tvpName);
        if (loggerExternal.isLoggable(java.util.logging.Level.FINER))
            loggerExternal.entering(getClassNameLogging(), "setStructured", new Object[] {n, tvpName, tvpBulkRecord});
        checkClosed();
        setValue(n, JDBCType.TVP, tvpBulkRecord, JavaType.TVP, tvpName);
        loggerExternal.exiting(getClassNameLogging(), "setStructured");
    }

    String getTVPNameFromObject(int n, Object obj) throws SQLServerException {
        String tvpName = null;
        if (obj instanceof SQLServerDataTable) {
            tvpName = ((SQLServerDataTable) obj).getTvpName();
        }
        // Get TVP name from SQLServerParameterMetaData if it is still null.
        return getTVPNameIfNull(n, tvpName);
    }

    String getTVPNameIfNull(int n, String tvpName) throws SQLServerException {
        if (((null == tvpName) || (0 == tvpName.length())) &&
        // Check if the CallableStatement/PreparedStatement is a stored procedure call
                (null != this.procedureName)) {
            SQLServerParameterMetaData pmd = (SQLServerParameterMetaData) this.getParameterMetaData();
            pmd.isTVP = true;

            if (!pmd.procedureIsFound) {
                MessageFormat form = new MessageFormat(SQLServerException.getErrString("R_StoredProcedureNotFound"));
                Object[] msgArgs = {this.procedureName};
                SQLServerException.makeFromDriverError(connection, pmd, form.format(msgArgs), null, false);
            }

            try {
                String tvpNameWithoutSchema = pmd.getParameterTypeName(n);
                String tvpSchema = pmd.getTVPSchemaFromStoredProcedure(n);

                if (null != tvpSchema) {
                    tvpName = "[" + tvpSchema + "].[" + tvpNameWithoutSchema + "]";
                } else {
                    tvpName = tvpNameWithoutSchema;
                }
            } catch (SQLException e) {
                throw new SQLServerException(SQLServerException.getErrString("R_metaDataErrorForParameter"), null, 0,
                        e);
            }
        }

        return tvpName;
    }

    /**
     * @deprecated
     */
    @Deprecated
    @Override
    public final void setUnicodeStream(int n, java.io.InputStream x, int length) throws SQLException {
        SQLServerException.throwNotSupportedException(connection, this);
    }

    @Override
    public final void addBatch() throws SQLServerException {
        loggerExternal.entering(getClassNameLogging(), "addBatch");
        checkClosed();

        // Create the list of batch parameter values first time through
        if (batchParamValues == null)
            batchParamValues = new ArrayList<>();

        final int numParams = inOutParam.length;
        Parameter[] paramValues = new Parameter[numParams];
        for (int i = 0; i < numParams; i++)
            paramValues[i] = inOutParam[i].cloneForBatch();
        batchParamValues.add(paramValues);
        loggerExternal.exiting(getClassNameLogging(), "addBatch");
    }

    @Override
    public final void clearBatch() throws SQLServerException {
        loggerExternal.entering(getClassNameLogging(), "clearBatch");
        checkClosed();
        batchParamValues = null;
        loggerExternal.exiting(getClassNameLogging(), "clearBatch");
    }

    @Override
    public int[] executeBatch() throws SQLServerException, BatchUpdateException, SQLTimeoutException {
        loggerExternal.entering(getClassNameLogging(), EXECUTE_BATCH_STRING);
        if (loggerExternal.isLoggable(Level.FINER) && Util.isActivityTraceOn()) {
            loggerExternal.finer(toString() + ACTIVITY_ID + ActivityCorrelator.getCurrent().toString());
        }
        checkClosed();
        connection.unprepareUnreferencedPreparedStatementHandles(false);
        discardLastExecutionResults();

        try {
            int[] updateCounts;

            localUserSQL = userSQL;

            try {
                if (this.useBulkCopyForBatchInsert && isInsert(localUserSQL)) {
                    if (null == batchParamValues) {
                        updateCounts = new int[0];
                        loggerExternal.exiting(getClassNameLogging(), EXECUTE_BATCH_STRING, updateCounts);
                        return updateCounts;
                    }

                    // From the JDBC spec, section 9.1.4 - Making Batch Updates:
                    // The CallableStatement.executeBatch method (inherited from PreparedStatement) will
                    // throw a BatchUpdateException if the stored procedure returns anything other than an
                    // update count or takes OUT or INOUT parameters.
                    //
                    // Non-update count results (e.g. ResultSets) are treated as individual batch errors
                    // when they are encountered in the response.
                    //
                    // OUT and INOUT parameter checking is done here, before executing the batch. If any
                    // OUT or INOUT are present, the entire batch fails.
                    for (Parameter[] paramValues : batchParamValues) {
                        for (Parameter paramValue : paramValues) {
                            if (paramValue.isOutput()) {
                                throw new BatchUpdateException(
                                        SQLServerException.getErrString("R_outParamsNotPermittedinBatch"), null, 0,
                                        null);
                            }
                        }
                    }

                    if (null == bcOperationTableName) {
                        bcOperationTableName = parseUserSQLForTableNameDW(false, false, false, false);
                    }

                    if (null == bcOperationColumnList) {
                        bcOperationColumnList = parseUserSQLForColumnListDW();
                    }

                    if (null == bcOperationValueList) {
                        bcOperationValueList = parseUserSQLForValueListDW(false);
                    }

                    checkAdditionalQuery();

                    try (SQLServerStatement stmt = (SQLServerStatement) connection.createStatement(
                            ResultSet.TYPE_FORWARD_ONLY, ResultSet.CONCUR_READ_ONLY, connection.getHoldability(),
                            stmtColumnEncriptionSetting);
                            SQLServerResultSet rs = stmt
                                    .executeQueryInternal("sp_executesql N'SET FMTONLY ON SELECT * FROM "
                                            + Util.escapeSingleQuotes(bcOperationTableName) + " '")) {
                        Map<Integer, Integer> columnMappings = null;
                        if (null != bcOperationColumnList && !bcOperationColumnList.isEmpty()) {
                            if (bcOperationColumnList.size() != bcOperationValueList.size()) {

                                MessageFormat form = new MessageFormat(
                                        SQLServerException.getErrString("R_colNotMatchTable"));
                                Object[] msgArgs = {bcOperationColumnList.size(), bcOperationValueList.size()};
                                throw new IllegalArgumentException(form.format(msgArgs));
                            }
                            columnMappings = new HashMap<>(bcOperationColumnList.size());
                        } else {
                            if (rs.getColumnCount() != bcOperationValueList.size()) {
                                MessageFormat form = new MessageFormat(
                                        SQLServerException.getErrString("R_colNotMatchTable"));
                                Object[] msgArgs = {rs.getColumnCount(), bcOperationValueList.size()};
                                throw new IllegalArgumentException(form.format(msgArgs));
                            }
                        }

                        SQLServerBulkBatchInsertRecord batchRecord = new SQLServerBulkBatchInsertRecord(
                                batchParamValues, bcOperationColumnList, bcOperationValueList, null);

                        for (int i = 1; i <= rs.getColumnCount(); i++) {
                            Column c = rs.getColumn(i);
                            CryptoMetadata cryptoMetadata = c.getCryptoMetadata();
                            int jdbctype;
                            TypeInfo ti = c.getTypeInfo();
                            if (ti.getUpdatability() == 0) { // Skip read only columns
                                continue;
                            }
                            checkValidColumns(ti);
                            if (null != cryptoMetadata) {
                                jdbctype = cryptoMetadata.getBaseTypeInfo().getSSType().getJDBCType().getIntValue();
                            } else {
                                jdbctype = ti.getSSType().getJDBCType().getIntValue();
                            }
                            if (null != bcOperationColumnList && !bcOperationColumnList.isEmpty()) {
                                int columnIndex = bcOperationColumnList.indexOf(c.getColumnName());
                                if (columnIndex > -1) {
                                    columnMappings.put(columnIndex + 1, i);
                                    batchRecord.addColumnMetadata(columnIndex + 1, c.getColumnName(), jdbctype,
                                            ti.getPrecision(), ti.getScale());
                                }
                            } else {
                                batchRecord.addColumnMetadata(i, c.getColumnName(), jdbctype, ti.getPrecision(),
                                        ti.getScale());
                            }
                        }

                        if (null == bcOperation) {
                            bcOperation = new SQLServerBulkCopy(connection);
                            SQLServerBulkCopyOptions option = new SQLServerBulkCopyOptions(connection);
                            option.setBulkCopyTimeout(queryTimeout);
                            bcOperation.setBulkCopyOptions(option);
                            bcOperation.setDestinationTableName(bcOperationTableName);
                            if (columnMappings != null) {
                                for (Entry<Integer, Integer> pair : columnMappings.entrySet()) {
                                    bcOperation.addColumnMapping(pair.getKey(), pair.getValue());
                                }
                            }
                            bcOperation.setStmtColumnEncriptionSetting(this.getStmtColumnEncriptionSetting());
                            bcOperation.setDestinationTableMetadata(rs);
                        }

                        bcOperation.writeToServer(batchRecord);

                        updateCounts = new int[batchParamValues.size()];
                        for (int i = 0; i < batchParamValues.size(); ++i) {
                            updateCounts[i] = 1;
                        }

                        loggerExternal.exiting(getClassNameLogging(), EXECUTE_BATCH_STRING, updateCounts);
                        return updateCounts;
                    }
                }
            } catch (SQLException e) {
                // throw a BatchUpdateException with the given error message, and return null for the updateCounts.
                throw new BatchUpdateException(e.getMessage(), null, 0, null);
            } catch (IllegalArgumentException e) {
                // If we fail with IllegalArgumentException, fall back to the original batch insert logic.
                if (getStatementLogger().isLoggable(java.util.logging.Level.FINE)) {
                    getStatementLogger().fine("Parsing user's Batch Insert SQL Query failed: " + e.getMessage());
                    getStatementLogger().fine("Falling back to the original implementation for Batch Insert.");
                }
            }

            if (null == batchParamValues)
                updateCounts = new int[0];
            else {
                // From the JDBC spec, section 9.1.4 - Making Batch Updates:
                // The CallableStatement.executeBatch method (inherited from PreparedStatement) will
                // throw a BatchUpdateException if the stored procedure returns anything other than an
                // update count or takes OUT or INOUT parameters.
                //
                // Non-update count results (e.g. ResultSets) are treated as individual batch errors
                // when they are encountered in the response.
                //
                // OUT and INOUT parameter checking is done here, before executing the batch. If any
                // OUT or INOUT are present, the entire batch fails.
                for (Parameter[] paramValues : batchParamValues) {
                    for (Parameter paramValue : paramValues) {
                        if (paramValue.isOutput()) {
                            throw new BatchUpdateException(
                                    SQLServerException.getErrString("R_outParamsNotPermittedinBatch"), null, 0, null);
                        }
                    }
                }

                PrepStmtBatchExecCmd batchCommand = new PrepStmtBatchExecCmd(this);

                executeStatement(batchCommand);

                updateCounts = new int[batchCommand.updateCounts.length];
                for (int i = 0; i < batchCommand.updateCounts.length; ++i)
                    updateCounts[i] = (int) batchCommand.updateCounts[i];

                // Transform the SQLException into a BatchUpdateException with the update counts.
                if (null != batchCommand.batchException) {
                    throw new BatchUpdateException(batchCommand.batchException.getMessage(),
                            batchCommand.batchException.getSQLState(), batchCommand.batchException.getErrorCode(),
                            updateCounts);

                }
            }

            loggerExternal.exiting(getClassNameLogging(), EXECUTE_BATCH_STRING, updateCounts);
            return updateCounts;
        } finally {
            batchParamValues = null;
        }
    }

    @Override
    public long[] executeLargeBatch() throws SQLServerException, BatchUpdateException, SQLTimeoutException {
        loggerExternal.entering(getClassNameLogging(), "executeLargeBatch");
        if (loggerExternal.isLoggable(Level.FINER) && Util.isActivityTraceOn()) {
            loggerExternal.finer(toString() + ACTIVITY_ID + ActivityCorrelator.getCurrent().toString());
        }
        checkClosed();
        connection.unprepareUnreferencedPreparedStatementHandles(false);
        discardLastExecutionResults();

        try {
            long[] updateCounts;

            localUserSQL = userSQL;

            try {
                if (this.useBulkCopyForBatchInsert && isInsert(localUserSQL)) {
                    if (null == batchParamValues) {
                        updateCounts = new long[0];
                        loggerExternal.exiting(getClassNameLogging(), "executeLargeBatch", updateCounts);
                        return updateCounts;
                    }

                    // From the JDBC spec, section 9.1.4 - Making Batch Updates:
                    // The CallableStatement.executeBatch method (inherited from PreparedStatement) will
                    // throw a BatchUpdateException if the stored procedure returns anything other than an
                    // update count or takes OUT or INOUT parameters.
                    //
                    // Non-update count results (e.g. ResultSets) are treated as individual batch errors
                    // when they are encountered in the response.
                    //
                    // OUT and INOUT parameter checking is done here, before executing the batch. If any
                    // OUT or INOUT are present, the entire batch fails.
                    for (Parameter[] paramValues : batchParamValues) {
                        for (Parameter paramValue : paramValues) {
                            if (paramValue.isOutput()) {
                                throw new BatchUpdateException(
                                        SQLServerException.getErrString("R_outParamsNotPermittedinBatch"), null, 0,
                                        null);
                            }
                        }
                    }

                    if (null == bcOperationTableName) {
                        bcOperationTableName = parseUserSQLForTableNameDW(false, false, false, false);
                    }

                    if (null == bcOperationColumnList) {
                        bcOperationColumnList = parseUserSQLForColumnListDW();
                    }

                    if (null == bcOperationValueList) {
                        bcOperationValueList = parseUserSQLForValueListDW(false);
                    }

                    checkAdditionalQuery();

                    try (SQLServerStatement stmt = (SQLServerStatement) connection.createStatement(
                            ResultSet.TYPE_FORWARD_ONLY, ResultSet.CONCUR_READ_ONLY, connection.getHoldability(),
                            stmtColumnEncriptionSetting);
                            SQLServerResultSet rs = stmt
                                    .executeQueryInternal("sp_executesql N'SET FMTONLY ON SELECT * FROM "
                                            + Util.escapeSingleQuotes(bcOperationTableName) + " '")) {
                        if (null != bcOperationColumnList && !bcOperationColumnList.isEmpty()) {
                            if (bcOperationColumnList.size() != bcOperationValueList.size()) {
                                MessageFormat form = new MessageFormat(
                                        SQLServerException.getErrString("R_colNotMatchTable"));
                                Object[] msgArgs = {bcOperationColumnList.size(), bcOperationValueList.size()};
                                throw new IllegalArgumentException(form.format(msgArgs));
                            }
                        } else {
                            if (rs.getColumnCount() != bcOperationValueList.size()) {
                                MessageFormat form = new MessageFormat(
                                        SQLServerException.getErrString("R_colNotMatchTable"));
                                Object[] msgArgs = {bcOperationColumnList != null ? bcOperationColumnList.size() : 0,
                                        bcOperationValueList.size()};
                                throw new IllegalArgumentException(form.format(msgArgs));
                            }
                        }

                        SQLServerBulkBatchInsertRecord batchRecord = new SQLServerBulkBatchInsertRecord(
                                batchParamValues, bcOperationColumnList, bcOperationValueList, null);

                        for (int i = 1; i <= rs.getColumnCount(); i++) {
                            Column c = rs.getColumn(i);
                            CryptoMetadata cryptoMetadata = c.getCryptoMetadata();
                            int jdbctype;
                            TypeInfo ti = c.getTypeInfo();
                            checkValidColumns(ti);
                            if (null != cryptoMetadata) {
                                jdbctype = cryptoMetadata.getBaseTypeInfo().getSSType().getJDBCType().getIntValue();
                            } else {
                                jdbctype = ti.getSSType().getJDBCType().getIntValue();
                            }
                            batchRecord.addColumnMetadata(i, c.getColumnName(), jdbctype, ti.getPrecision(),
                                    ti.getScale());
                        }

                        if (null == bcOperation) {
                            bcOperation = new SQLServerBulkCopy(connection);
                            SQLServerBulkCopyOptions option = new SQLServerBulkCopyOptions(connection);
                            option.setBulkCopyTimeout(queryTimeout);
                            bcOperation.setBulkCopyOptions(option);
                            bcOperation.setDestinationTableName(bcOperationTableName);
                            bcOperation.setStmtColumnEncriptionSetting(this.getStmtColumnEncriptionSetting());
                            bcOperation.setDestinationTableMetadata(rs);
                        }

                        bcOperation.writeToServer(batchRecord);

                        updateCounts = new long[batchParamValues.size()];
                        for (int i = 0; i < batchParamValues.size(); ++i) {
                            updateCounts[i] = 1;
                        }

                        loggerExternal.exiting(getClassNameLogging(), "executeLargeBatch", updateCounts);
                        return updateCounts;
                    }
                }
            } catch (SQLException e) {
                // throw a BatchUpdateException with the given error message, and return null for the updateCounts.
                throw new BatchUpdateException(e.getMessage(), null, 0, null);
            } catch (IllegalArgumentException e) {
                // If we fail with IllegalArgumentException, fall back to the original batch insert logic.
                if (getStatementLogger().isLoggable(java.util.logging.Level.FINE)) {
                    getStatementLogger().fine("Parsing user's Batch Insert SQL Query failed: " + e.getMessage());
                    getStatementLogger().fine("Falling back to the original implementation for Batch Insert.");
                }
            }

            if (null == batchParamValues)
                updateCounts = new long[0];
            else {
                // From the JDBC spec, section 9.1.4 - Making Batch Updates:
                // The CallableStatement.executeBatch method (inherited from PreparedStatement) will
                // throw a BatchUpdateException if the stored procedure returns anything other than an
                // update count or takes OUT or INOUT parameters.
                //
                // Non-update count results (e.g. ResultSets) are treated as individual batch errors
                // when they are encountered in the response.
                //
                // OUT and INOUT parameter checking is done here, before executing the batch. If any
                // OUT or INOUT are present, the entire batch fails.
                for (Parameter[] paramValues : batchParamValues) {
                    for (Parameter paramValue : paramValues) {
                        if (paramValue.isOutput()) {
                            throw new BatchUpdateException(
                                    SQLServerException.getErrString("R_outParamsNotPermittedinBatch"), null, 0, null);
                        }
                    }
                }

                PrepStmtBatchExecCmd batchCommand = new PrepStmtBatchExecCmd(this);

                executeStatement(batchCommand);

                updateCounts = new long[batchCommand.updateCounts.length];

                System.arraycopy(batchCommand.updateCounts, 0, updateCounts, 0, batchCommand.updateCounts.length);

                // Transform the SQLException into a BatchUpdateException with the update counts.
                if (null != batchCommand.batchException) {
                    DriverJDBCVersion.throwBatchUpdateException(batchCommand.batchException, updateCounts);
                }
            }

            loggerExternal.exiting(getClassNameLogging(), "executeLargeBatch", updateCounts);
            return updateCounts;
        } finally {
            batchParamValues = null;
        }
    }

    private void checkValidColumns(TypeInfo ti) throws SQLServerException {
        int jdbctype = ti.getSSType().getJDBCType().getIntValue();
        String typeName;
        MessageFormat form;
        switch (jdbctype) {
            case microsoft.sql.Types.MONEY:
            case microsoft.sql.Types.SMALLMONEY:
            case java.sql.Types.DATE:
            case microsoft.sql.Types.DATETIME:
            case microsoft.sql.Types.DATETIMEOFFSET:
            case microsoft.sql.Types.SMALLDATETIME:
            case java.sql.Types.TIME:
                typeName = ti.getSSTypeName();
                form = new MessageFormat(SQLServerException.getErrString("R_BulkTypeNotSupportedDW"));
                throw new IllegalArgumentException(form.format(new Object[] {typeName}));
            case java.sql.Types.INTEGER:
            case java.sql.Types.SMALLINT:
            case java.sql.Types.BIGINT:
            case java.sql.Types.BIT:
            case java.sql.Types.TINYINT:
            case java.sql.Types.DOUBLE:
            case java.sql.Types.REAL:
            case java.sql.Types.DECIMAL:
            case java.sql.Types.NUMERIC:
            case microsoft.sql.Types.GUID:
            case java.sql.Types.CHAR:
            case java.sql.Types.NCHAR:
            case java.sql.Types.LONGVARCHAR:
            case java.sql.Types.VARCHAR:
            case java.sql.Types.LONGNVARCHAR:
            case java.sql.Types.NVARCHAR:
            case java.sql.Types.BINARY:
            case java.sql.Types.LONGVARBINARY:
            case java.sql.Types.VARBINARY:
                // Spatial datatypes fall under Varbinary, check if the UDT is geometry/geography.
                typeName = ti.getSSTypeName();
                if ("geometry".equalsIgnoreCase(typeName) || "geography".equalsIgnoreCase(typeName)) {
                    form = new MessageFormat(SQLServerException.getErrString("R_BulkTypeNotSupported"));
                    throw new IllegalArgumentException(form.format(new Object[] {typeName}));
                }
            case java.sql.Types.TIMESTAMP:
            case 2013: // java.sql.Types.TIME_WITH_TIMEZONE
            case 2014: // java.sql.Types.TIMESTAMP_WITH_TIMEZONE
            case microsoft.sql.Types.SQL_VARIANT:
                return;
            default: {
                form = new MessageFormat(SQLServerException.getErrString("R_BulkTypeNotSupported"));
                String unsupportedDataType = JDBCType.of(jdbctype).toString();
                throw new IllegalArgumentException(form.format(new Object[] {unsupportedDataType}));
            }
        }
    }

    private void checkAdditionalQuery() {
        while (checkAndRemoveCommentsAndSpace(true)) {}
    }

    private String parseUserSQLForTableNameDW(boolean hasInsertBeenFound, boolean hasIntoBeenFound,
            boolean hasTableBeenFound, boolean isExpectingTableName) throws SQLServerException {
        // As far as finding the table name goes, There are two cases:
        // Insert into <tableName> and Insert <tableName>
        // And there could be in-line comments (with /* and */) in between.
        // This method assumes the localUserSQL string starts with "insert".
        while (checkAndRemoveCommentsAndSpace(false)) {}

        StringBuilder sb = new StringBuilder();

        // If table has been found and the next character is not a . at this point, we've finished parsing the table
        // name.
        // This if statement is needed to handle the case where the user has something like:
        // [dbo] . /* random comment */ [tableName]
        if (hasTableBeenFound && !isExpectingTableName) {
            if (checkSQLLength(1) && ".".equalsIgnoreCase(localUserSQL.substring(0, 1))) {
                sb.append(".");
                localUserSQL = localUserSQL.substring(1);
                return sb.toString() + parseUserSQLForTableNameDW(true, true, true, true);
            } else {
                return "";
            }
        }

        if (!hasInsertBeenFound && checkSQLLength(6) && "insert".equalsIgnoreCase(localUserSQL.substring(0, 6))) {
            localUserSQL = localUserSQL.substring(6);
            return parseUserSQLForTableNameDW(true, hasIntoBeenFound, hasTableBeenFound, isExpectingTableName);
        }

        if (!hasIntoBeenFound && checkSQLLength(6) && "into".equalsIgnoreCase(localUserSQL.substring(0, 4))) {
            // is it really "into"?
            // if the "into" is followed by a blank space or /*, then yes.
            if (Character.isWhitespace(localUserSQL.charAt(4))
                    || (localUserSQL.charAt(4) == '/' && localUserSQL.charAt(5) == '*')) {
                localUserSQL = localUserSQL.substring(4);
                return parseUserSQLForTableNameDW(hasInsertBeenFound, true, hasTableBeenFound, isExpectingTableName);
            }

            // otherwise, we found the token that either contains the databasename.tablename or tablename.
            // Recursively handle this, but into has been found. (or rather, it's absent in the query - the "into"
            // keyword is optional)
            return parseUserSQLForTableNameDW(hasInsertBeenFound, true, hasTableBeenFound, isExpectingTableName);
        }

        // At this point, the next token has to be the table name.
        // It could be encapsulated in [], "", or have a database name preceding the table name.
        // If it's encapsulated in [] or "", we need be more careful with parsing as anything could go into []/"".
        // For ] or ", they can be escaped by ]] or "", watch out for this too.
        if (checkSQLLength(1) && "[".equalsIgnoreCase(localUserSQL.substring(0, 1))) {
            int tempint = localUserSQL.indexOf(']', 1);

            // ] has not been found, this is wrong.
            if (tempint < 0) {
                MessageFormat form = new MessageFormat(SQLServerException.getErrString("R_invalidSQL"));
                Object[] msgArgs = {localUserSQL};
                throw new IllegalArgumentException(form.format(msgArgs));
            }

            // keep checking if it's escaped
            while (tempint >= 0 && checkSQLLength(tempint + 2) && localUserSQL.charAt(tempint + 1) == ']') {
                tempint = localUserSQL.indexOf(']', tempint + 2);
            }

            // we've found a ] that is actually trying to close the square bracket.
            // return tablename + potentially more that's part of the table name
            sb.append(localUserSQL.substring(0, tempint + 1));
            localUserSQL = localUserSQL.substring(tempint + 1);
            return sb.toString() + parseUserSQLForTableNameDW(true, true, true, false);
        }

        // do the same for ""
        if (checkSQLLength(1) && "\"".equalsIgnoreCase(localUserSQL.substring(0, 1))) {
            int tempint = localUserSQL.indexOf('"', 1);

            // \" has not been found, this is wrong.
            if (tempint < 0) {
                MessageFormat form = new MessageFormat(SQLServerException.getErrString("R_invalidSQL"));
                Object[] msgArgs = {localUserSQL};
                throw new IllegalArgumentException(form.format(msgArgs));
            }

            // keep checking if it's escaped
            while (tempint >= 0 && checkSQLLength(tempint + 2) && localUserSQL.charAt(tempint + 1) == '\"') {
                tempint = localUserSQL.indexOf('"', tempint + 2);
            }

            // we've found a " that is actually trying to close the quote.
            // return tablename + potentially more that's part of the table name
            sb.append(localUserSQL.substring(0, tempint + 1));
            localUserSQL = localUserSQL.substring(tempint + 1);
            return sb.toString() + parseUserSQLForTableNameDW(true, true, true, false);
        }

        // At this point, the next chunk of string is the table name, without starting with [ or ".
        while (localUserSQL.length() > 0) {
            // Keep going until the end of the table name is signalled - either a ., whitespace, bracket ; or comment is
            // encountered.
            if (localUserSQL.charAt(0) == '.' || localUserSQL.charAt(0) == '('
                    || Character.isWhitespace(localUserSQL.charAt(0)) || checkAndRemoveCommentsAndSpace(false)) {
                return sb.toString() + parseUserSQLForTableNameDW(true, true, true, false);
            } else if (localUserSQL.charAt(0) == ';') {
                throw new IllegalArgumentException(SQLServerException.getErrString("R_endOfQueryDetected"));
            } else {
                sb.append(localUserSQL.charAt(0));
                localUserSQL = localUserSQL.substring(1);
            }
        }

        // It shouldn't come here. If we did, something is wrong.
        MessageFormat form = new MessageFormat(SQLServerException.getErrString("R_invalidSQL"));
        Object[] msgArgs = {localUserSQL};
        throw new IllegalArgumentException(form.format(msgArgs));
    }

    private ArrayList<String> parseUserSQLForColumnListDW() {
        // ignore all comments
        while (checkAndRemoveCommentsAndSpace(false)) {}

        // check if optional column list was provided
        // Columns can have the form of c1, [c1] or "c1". It can escape ] or " by ]] or "".
        if (checkSQLLength(1) && "(".equalsIgnoreCase(localUserSQL.substring(0, 1))) {
            localUserSQL = localUserSQL.substring(1);
            return parseUserSQLForColumnListDWHelper(new ArrayList<String>());
        }
        return null;
    }

    private ArrayList<String> parseUserSQLForColumnListDWHelper(ArrayList<String> listOfColumns) {
        // ignore all comments
        while (checkAndRemoveCommentsAndSpace(false)) {}

        StringBuilder sb = new StringBuilder();
        while (localUserSQL.length() > 0) {
            while (checkAndRemoveCommentsAndSpace(false)) {}

            // exit condition
            if (checkSQLLength(1) && localUserSQL.charAt(0) == ')') {
                localUserSQL = localUserSQL.substring(1);
                return listOfColumns;
            }

            // ignore ,
            // we've confirmed length is more than 0.
            if (localUserSQL.charAt(0) == ',') {
                localUserSQL = localUserSQL.substring(1);
                while (checkAndRemoveCommentsAndSpace(false)) {}
            }

            // handle [] case
            if (localUserSQL.charAt(0) == '[') {
                int tempint = localUserSQL.indexOf(']', 1);

                // ] has not been found, this is wrong.
                if (tempint < 0) {
                    MessageFormat form = new MessageFormat(SQLServerException.getErrString("R_invalidSQL"));
                    Object[] msgArgs = {localUserSQL};
                    throw new IllegalArgumentException(form.format(msgArgs));
                }

                // keep checking if it's escaped
                while (tempint >= 0 && checkSQLLength(tempint + 2) && localUserSQL.charAt(tempint + 1) == ']') {
                    localUserSQL = localUserSQL.substring(0, tempint) + localUserSQL.substring(tempint + 1);
                    tempint = localUserSQL.indexOf(']', tempint + 1);
                }

                // we've found a ] that is actually trying to close the square bracket.
                String tempstr = localUserSQL.substring(1, tempint);
                localUserSQL = localUserSQL.substring(tempint + 1);
                listOfColumns.add(tempstr);
                continue; // proceed with the rest of the string
            }

            // handle "" case
            if (localUserSQL.charAt(0) == '\"') {
                int tempint = localUserSQL.indexOf('"', 1);

                // \" has not been found, this is wrong.
                if (tempint < 0) {
                    MessageFormat form = new MessageFormat(SQLServerException.getErrString("R_invalidSQL"));
                    Object[] msgArgs = {localUserSQL};
                    throw new IllegalArgumentException(form.format(msgArgs));
                }

                // keep checking if it's escaped
                while (tempint >= 0 && checkSQLLength(tempint + 2) && localUserSQL.charAt(tempint + 1) == '\"') {
                    localUserSQL = localUserSQL.substring(0, tempint) + localUserSQL.substring(tempint + 1);
                    tempint = localUserSQL.indexOf('"', tempint + 1);
                }

                // we've found a " that is actually trying to close the quote.
                String tempstr = localUserSQL.substring(1, tempint);
                localUserSQL = localUserSQL.substring(tempint + 1);
                listOfColumns.add(tempstr);
                continue; // proceed with the rest of the string
            }

            // At this point, the next chunk of string is the column name, without starting with [ or ".
            while (localUserSQL.length() > 0) {
                if (checkAndRemoveCommentsAndSpace(false)) {
                    continue;
                }
                if (localUserSQL.charAt(0) == ',') {
                    localUserSQL = localUserSQL.substring(1);
                    listOfColumns.add(sb.toString());
                    sb.setLength(0);
                    break; // exit this while loop, but continue parsing.
                } else if (localUserSQL.charAt(0) == ')') {
                    localUserSQL = localUserSQL.substring(1);
                    listOfColumns.add(sb.toString());
                    return listOfColumns; // reached exit condition.
                } else {
                    sb.append(localUserSQL.charAt(0));
                    localUserSQL = localUserSQL.substring(1);
                    localUserSQL = localUserSQL.trim(); // add an entry.
                }
            }
        }

        // It shouldn't come here. If we did, something is wrong.
        // most likely we couldn't hit the exit condition and just parsed until the end of the string.
        MessageFormat form = new MessageFormat(SQLServerException.getErrString("R_invalidSQL"));
        Object[] msgArgs = {localUserSQL};
        throw new IllegalArgumentException(form.format(msgArgs));
    }

    private ArrayList<String> parseUserSQLForValueListDW(boolean hasValuesBeenFound) {
        // ignore all comments
        if (checkAndRemoveCommentsAndSpace(false)) {}

        if (!hasValuesBeenFound) {
            // look for keyword "VALUES"
            if (checkSQLLength(6) && "VALUES".equalsIgnoreCase(localUserSQL.substring(0, 6))) {
                localUserSQL = localUserSQL.substring(6);

                // ignore all comments
                while (checkAndRemoveCommentsAndSpace(false)) {}

                if (checkSQLLength(1) && "(".equalsIgnoreCase(localUserSQL.substring(0, 1))) {
                    localUserSQL = localUserSQL.substring(1);
                    return parseUserSQLForValueListDWHelper(new ArrayList<String>());
                }
            }
        } else {
            // ignore all comments
            while (checkAndRemoveCommentsAndSpace(false)) {}

            if (checkSQLLength(1) && "(".equalsIgnoreCase(localUserSQL.substring(0, 1))) {
                localUserSQL = localUserSQL.substring(1);
                return parseUserSQLForValueListDWHelper(new ArrayList<String>());
            }
        }

        // shouldn't come here, as the list of values is mandatory.
        MessageFormat form = new MessageFormat(SQLServerException.getErrString("R_invalidSQL"));
        Object[] msgArgs = {localUserSQL};
        throw new IllegalArgumentException(form.format(msgArgs));
    }

    private ArrayList<String> parseUserSQLForValueListDWHelper(ArrayList<String> listOfValues) {
        // ignore all comments
        while (checkAndRemoveCommentsAndSpace(false)) {}

        // At this point, the next chunk of string is the value, without starting with ' (most likely a ?).
        StringBuilder sb = new StringBuilder();
        while (localUserSQL.length() > 0) {
            if (checkAndRemoveCommentsAndSpace(false)) {
                continue;
            }
            if (localUserSQL.charAt(0) == ',' || localUserSQL.charAt(0) == ')') {
                if (localUserSQL.charAt(0) == ',') {
                    localUserSQL = localUserSQL.substring(1);
                    if (!"?".equals(sb.toString())) {
                        // throw IllegalArgumentException and fallback to original logic for batch insert
                        throw new IllegalArgumentException(SQLServerException.getErrString("R_onlyFullParamAllowed"));
                    }
                    listOfValues.add(sb.toString());
                    sb.setLength(0);
                } else {
                    localUserSQL = localUserSQL.substring(1);
                    listOfValues.add(sb.toString());
                    return listOfValues; // reached exit condition.
                }
            } else {
                sb.append(localUserSQL.charAt(0));
                localUserSQL = localUserSQL.substring(1);
                localUserSQL = localUserSQL.trim(); // add entry.
            }
        }

        // It shouldn't come here. If we did, something is wrong.
        MessageFormat form = new MessageFormat(SQLServerException.getErrString("R_invalidSQL"));
        Object[] msgArgs = {localUserSQL};
        throw new IllegalArgumentException(form.format(msgArgs));
    }

    private boolean checkAndRemoveCommentsAndSpace(boolean checkForSemicolon) {
        localUserSQL = localUserSQL.trim();

        while (checkForSemicolon && null != localUserSQL && localUserSQL.length() > 0
                && localUserSQL.charAt(0) == ';') {
            localUserSQL = localUserSQL.substring(1);
        }

        if (null == localUserSQL || localUserSQL.length() < 2) {
            return false;
        }

        if ("/*".equalsIgnoreCase(localUserSQL.substring(0, 2))) {
            int temp = localUserSQL.indexOf("*/") + 2;
            if (temp <= 0) {
                localUserSQL = "";
                return false;
            }
            localUserSQL = localUserSQL.substring(temp);
            return true;
        }

        if ("--".equalsIgnoreCase(localUserSQL.substring(0, 2))) {
            int temp = localUserSQL.indexOf('\n') + 1;
            if (temp <= 0) {
                localUserSQL = "";
                return false;
            }
            localUserSQL = localUserSQL.substring(temp);
            return true;
        }

        return false;
    }

    private boolean checkSQLLength(int length) {
        if (null == localUserSQL || localUserSQL.length() < length) {
            MessageFormat form = new MessageFormat(SQLServerException.getErrString("R_invalidSQL"));
            Object[] msgArgs = {localUserSQL};
            throw new IllegalArgumentException(form.format(msgArgs));
        }
        return true;
    }

    /**
     * Prepare statement batch execute command
     */
    private final class PrepStmtBatchExecCmd extends TDSCommand {
        /**
         * Always update serialVersionUID when prompted.
         */
        private static final long serialVersionUID = 5225705304799552318L;

        private final SQLServerPreparedStatement stmt;
        SQLServerException batchException;
        long[] updateCounts;

        PrepStmtBatchExecCmd(SQLServerPreparedStatement stmt) {
            super(stmt.toString() + " executeBatch", queryTimeout, cancelQueryTimeoutSeconds);
            this.stmt = stmt;
        }

        final boolean doExecute() throws SQLServerException {
            stmt.doExecutePreparedStatementBatch(this);
            return true;
        }

        @Override
        final void processResponse(TDSReader tdsReader) throws SQLServerException {
            ensureExecuteResultsReader(tdsReader);
            processExecuteResults();
        }
    }

    final void doExecutePreparedStatementBatch(PrepStmtBatchExecCmd batchCommand) throws SQLServerException {
        executeMethod = EXECUTE_BATCH;
        batchCommand.batchException = null;
        final int numBatches = batchParamValues.size();
        batchCommand.updateCounts = new long[numBatches];
        for (int i = 0; i < numBatches; i++)
            batchCommand.updateCounts[i] = Statement.EXECUTE_FAILED; // Init to unknown status EXECUTE_FAILED

        int numBatchesPrepared = 0;
        int numBatchesExecuted = 0;

        if (isSelect(userSQL)) {
            SQLServerException.makeFromDriverError(connection, this,
                    SQLServerException.getErrString("R_selectNotPermittedinBatch"), null, true);
        }

        // Make sure any previous maxRows limitation on the connection is removed.
        connection.setMaxRows(0);

        if (loggerExternal.isLoggable(Level.FINER) && Util.isActivityTraceOn()) {
            loggerExternal.finer(toString() + ACTIVITY_ID + ActivityCorrelator.getCurrent().toString());
        }
        // Create the parameter array that we'll use for all the items in this batch.
        Parameter[] batchParam = new Parameter[inOutParam.length];

        TDSWriter tdsWriter = null;
        while (numBatchesExecuted < numBatches) {
            // Fill in the parameter values for this batch
            Parameter[] paramValues = batchParamValues.get(numBatchesPrepared);
            assert paramValues.length == batchParam.length;
            System.arraycopy(paramValues, 0, batchParam, 0, paramValues.length);

            boolean hasExistingTypeDefinitions = preparedTypeDefinitions != null;
            boolean hasNewTypeDefinitions = buildPreparedStrings(batchParam, false);

            if ((0 == numBatchesExecuted) && !isInternalEncryptionQuery && connection.isAEv2()
                    && !encryptionMetadataIsRetrieved) {
                this.enclaveCEKs = connection.initEnclaveParameters(this, preparedSQL, preparedTypeDefinitions,
                        batchParam, parameterNames);
                encryptionMetadataIsRetrieved = true;

                /*
                 * fix an issue when inserting unicode into non-encrypted nchar column using setString() and AE is on
                 * one Connection
                 */
                buildPreparedStrings(batchParam, true);

                /*
                 * Save the crypto metadata retrieved for the first batch. We will re-use these for the rest of the
                 * batches.
                 */
                for (Parameter aBatchParam : batchParam) {
                    cryptoMetaBatch.add(aBatchParam.cryptoMeta);
                }
            }

            // Get the encryption metadata for the first batch only.
            if ((0 == numBatchesExecuted) && (Util.shouldHonorAEForParameters(stmtColumnEncriptionSetting, connection))
                    && (0 < batchParam.length) && !isInternalEncryptionQuery && !encryptionMetadataIsRetrieved) {
                encryptionMetadataIsRetrieved = true;
                getParameterEncryptionMetadata(batchParam);

                /*
                 * fix an issue when inserting unicode into non-encrypted nchar column using setString() and AE is on
                 * one Connection
                 */
                buildPreparedStrings(batchParam, true);

                /*
                 * Save the crypto metadata retrieved for the first batch. We will re-use these for the rest of the
                 * batches.
                 */
                for (Parameter aBatchParam : batchParam) {
                    cryptoMetaBatch.add(aBatchParam.cryptoMeta);
                }
            } else {
                // cryptoMetaBatch will be empty for non-AE connections/statements.
                for (int i = 0; i < cryptoMetaBatch.size(); i++) {
                    batchParam[i].cryptoMeta = cryptoMetaBatch.get(i);
                }
            }

            boolean needsPrepare = true;
            // Retry execution if existing handle could not be re-used.
            for (int attempt = 1; attempt <= 2; ++attempt) {
                try {

                    // If the command was interrupted, that means the TDS.PKT_CANCEL_REQ was sent to the server.
                    // Since the cancellation request was sent, stop processing the batch query and process the
                    // cancellation request and then return.
                    //
                    // Otherwise, if we do continue processing the batch query, in the case where a query requires
                    // prepexec/sp_prepare, the TDS request for prepexec/sp_prepare will be sent regardless of
                    // query cancellation. This will cause a TDS token error in the post processing when we
                    // close the query.
                    if (batchCommand.wasInterrupted()) {
                        ensureExecuteResultsReader(batchCommand.startResponse(getIsResponseBufferingAdaptive()));
                        startResults();
                        getNextResult(true);
                        return;
                    }

                    // Re-use handle if available, requires parameter definitions which are not available until here.
                    if (reuseCachedHandle(hasNewTypeDefinitions, 1 < attempt)) {
                        hasNewTypeDefinitions = false;
                    }

                    if (numBatchesExecuted < numBatchesPrepared) {
                        // assert null != tdsWriter;
                        tdsWriter.writeByte((byte) NBATCH_STATEMENT_DELIMITER);
                    } else {
                        resetForReexecute();
                        tdsWriter = batchCommand.startRequest(TDS.PKT_RPC);
                    }

                    // If we have to (re)prepare the statement then we must execute it so
                    // that we get back a (new) prepared statement handle to use to
                    // execute additional batches.
                    //
                    // We must always prepare the statement the first time through.
                    // But we may also need to reprepare the statement if, for example,
                    // the size of a batch's string parameter values changes such
                    // that repreparation is necessary.
                    ++numBatchesPrepared;
                    needsPrepare = doPrepExec(tdsWriter, batchParam, hasNewTypeDefinitions, hasExistingTypeDefinitions,
                            batchCommand);
                    if (needsPrepare || numBatchesPrepared == numBatches) {
                        ensureExecuteResultsReader(batchCommand.startResponse(getIsResponseBufferingAdaptive()));

                        boolean retry = false;
                        while (numBatchesExecuted < numBatchesPrepared) {
                            // NOTE:
                            // When making changes to anything below, consider whether similar changes need
                            // to be made to Statement batch execution.

                            startResults();

                            try {
                                // Get the first result from the batch. If there is no result for this batch
                                // then bail, leaving EXECUTE_FAILED in the current and remaining slots of
                                // the update count array.
                                if (!getNextResult(true))
                                    return;

                                // If sp_prepare was executed, but a handle doesn't exist that means
                                // the TDS response for sp_prepare has not been processed yet. Rather, it means
                                // that another result was processed from a sp_execute query instead. Therefore, we
                                // skip the if-block below and continue until the handle is set from the processed
                                // sp_prepare TDS response.
                                if (isSpPrepareExecuted && hasPreparedStatementHandle()) {
                                    isSpPrepareExecuted = false;
                                    resetForReexecute();
                                    tdsWriter = batchCommand.startRequest(TDS.PKT_RPC);
                                    buildExecParams(tdsWriter);
                                    sendParamsByRPC(tdsWriter, batchParam);
                                    ensureExecuteResultsReader(
                                            batchCommand.startResponse(getIsResponseBufferingAdaptive()));
                                    startResults();
                                    if (!getNextResult(true))
                                        return;
                                }

                                // If the result is a ResultSet (rather than an update count) then throw an
                                // exception for this result. The exception gets caught immediately below and
                                // translated into (or added to) a BatchUpdateException.
                                if (null != resultSet) {
                                    SQLServerException.makeFromDriverError(connection, this,
                                            SQLServerException.getErrString("R_resultsetGeneratedForUpdate"), null,
                                            false);
                                }
                            } catch (SQLServerException e) {
                                // If the failure was severe enough to close the connection or roll back a
                                // manual transaction, then propagate the error up as a SQLServerException
                                // now, rather than continue with the batch.
                                if (connection.isSessionUnAvailable() || connection.rolledBackTransaction())
                                    throw e;

                                // Retry if invalid handle exception.
                                if (retryBasedOnFailedReuseOfCachedHandle(e, attempt, needsPrepare, true)) {
                                    // reset number of batches prepare
                                    numBatchesPrepared = numBatchesExecuted;
                                    retry = true;
                                    break;
                                }

                                // Otherwise, the connection is OK and the transaction is still intact,
                                // so just record the failure for the particular batch item.
                                updateCount = Statement.EXECUTE_FAILED;
                                if (null == batchCommand.batchException)
                                    batchCommand.batchException = e;

                                String sqlState = batchCommand.batchException.getSQLState();
                                if (null != sqlState
                                        && sqlState.equals(SQLState.STATEMENT_CANCELED.getSQLStateCode())) {
                                    processBatch();
                                    continue;
                                }
                            }

                            // In batch execution, we have a special update count
                            // to indicate that no information was returned
                            batchCommand.updateCounts[numBatchesExecuted] = (-1 == updateCount) ? Statement.SUCCESS_NO_INFO
                                                                                                : updateCount;
                            processBatch();

                            numBatchesExecuted++;
                        }
                        if (retry)
                            continue;

                        // Only way to proceed with preparing the next set of batches is if
                        // we successfully executed the previously prepared set.
                        assert numBatchesExecuted == numBatchesPrepared;
                    }
                } catch (SQLException e) {
                    if (connection.isAEv2() && (e.getErrorCode() == SQLServerException.INVAID_ENCLAVE_SESSION_HANDLE_ERROR)) {
                        //If the exception received is as below then just invalidate the cache 
                        //code = '33195', SQL state = 'S0001': Internal enclave error. Enclave was provided with an invalid session handle. For more information, contact Customer Support Services..
                        //
                        connection.invalidateEnclaveSessionCache();
                    }
                    if (retryBasedOnFailedReuseOfCachedHandle(e, attempt, needsPrepare, true)
                            && connection.isStatementPoolingEnabled()) {
                        // Reset number of batches prepared.
                        numBatchesPrepared = numBatchesExecuted;
                        continue;
                    } else if (null != batchCommand.batchException) {
                        // if batch exception occurred, loop out to throw the initial batchException
                        numBatchesExecuted = numBatchesPrepared;
                        attempt++;
                        continue;
                    } else {
                        throw e;
                    }
                }
                break;
            }
        }
    }

    @Override
    public final void setUseFmtOnly(boolean useFmtOnly) throws SQLServerException {
        checkClosed();
        this.useFmtOnly = useFmtOnly;
    }

    @Override
    public final boolean getUseFmtOnly() throws SQLServerException {
        checkClosed();
        return this.useFmtOnly;
    }

    @Override
    public final void setCharacterStream(int parameterIndex, Reader reader) throws SQLException {
        if (loggerExternal.isLoggable(java.util.logging.Level.FINER))
            loggerExternal.entering(getClassNameLogging(), "setCharacterStream", new Object[] {parameterIndex, reader});
        checkClosed();
        setStream(parameterIndex, StreamType.CHARACTER, reader, JavaType.READER, DataTypes.UNKNOWN_STREAM_LENGTH);
        loggerExternal.exiting(getClassNameLogging(), "setCharacterStream");
    }

    @Override
    public final void setCharacterStream(int n, java.io.Reader reader, int length) throws SQLServerException {
        if (loggerExternal.isLoggable(java.util.logging.Level.FINER))
            loggerExternal.entering(getClassNameLogging(), "setCharacterStream", new Object[] {n, reader, length});
        checkClosed();
        setStream(n, StreamType.CHARACTER, reader, JavaType.READER, length);
        loggerExternal.exiting(getClassNameLogging(), "setCharacterStream");
    }

    @Override
    public final void setCharacterStream(int parameterIndex, Reader reader, long length) throws SQLException {
        if (loggerExternal.isLoggable(java.util.logging.Level.FINER))
            loggerExternal.entering(getClassNameLogging(), "setCharacterStream",
                    new Object[] {parameterIndex, reader, length});
        checkClosed();
        setStream(parameterIndex, StreamType.CHARACTER, reader, JavaType.READER, length);
        loggerExternal.exiting(getClassNameLogging(), "setCharacterStream");
    }

    @Override
    public final void setNCharacterStream(int parameterIndex, Reader value) throws SQLException {
        if (loggerExternal.isLoggable(java.util.logging.Level.FINER))
            loggerExternal.entering(getClassNameLogging(), "setNCharacterStream", new Object[] {parameterIndex, value});
        checkClosed();
        setStream(parameterIndex, StreamType.NCHARACTER, value, JavaType.READER, DataTypes.UNKNOWN_STREAM_LENGTH);
        loggerExternal.exiting(getClassNameLogging(), "setNCharacterStream");
    }

    @Override
    public final void setNCharacterStream(int parameterIndex, Reader value, long length) throws SQLException {
        if (loggerExternal.isLoggable(java.util.logging.Level.FINER))
            loggerExternal.entering(getClassNameLogging(), "setNCharacterStream",
                    new Object[] {parameterIndex, value, length});
        checkClosed();
        setStream(parameterIndex, StreamType.NCHARACTER, value, JavaType.READER, length);
        loggerExternal.exiting(getClassNameLogging(), "setNCharacterStream");
    }

    @Override
    public final void setRef(int i, java.sql.Ref x) throws SQLException {
        SQLServerException.throwNotSupportedException(connection, this);
    }

    @Override
    public final void setBlob(int i, java.sql.Blob x) throws SQLException {
        if (loggerExternal.isLoggable(java.util.logging.Level.FINER))
            loggerExternal.entering(getClassNameLogging(), "setBlob", new Object[] {i, x});
        checkClosed();
        setValue(i, JDBCType.BLOB, x, JavaType.BLOB, false);
        loggerExternal.exiting(getClassNameLogging(), "setBlob");
    }

    @Override
    public final void setBlob(int parameterIndex, InputStream inputStream) throws SQLException {
        if (loggerExternal.isLoggable(java.util.logging.Level.FINER))
            loggerExternal.entering(getClassNameLogging(), "setBlob", new Object[] {parameterIndex, inputStream});
        checkClosed();
        setStream(parameterIndex, StreamType.BINARY, inputStream, JavaType.INPUTSTREAM,
                DataTypes.UNKNOWN_STREAM_LENGTH);
        loggerExternal.exiting(getClassNameLogging(), "setBlob");
    }

    @Override
    public final void setBlob(int parameterIndex, InputStream inputStream, long length) throws SQLException {
        if (loggerExternal.isLoggable(java.util.logging.Level.FINER))
            loggerExternal.entering(getClassNameLogging(), "setBlob",
                    new Object[] {parameterIndex, inputStream, length});
        checkClosed();
        setStream(parameterIndex, StreamType.BINARY, inputStream, JavaType.INPUTSTREAM, length);
        loggerExternal.exiting(getClassNameLogging(), "setBlob");
    }

    @Override
    public final void setClob(int parameterIndex, java.sql.Clob clobValue) throws SQLException {
        if (loggerExternal.isLoggable(java.util.logging.Level.FINER))
            loggerExternal.entering(getClassNameLogging(), "setClob", new Object[] {parameterIndex, clobValue});
        checkClosed();
        setValue(parameterIndex, JDBCType.CLOB, clobValue, JavaType.CLOB, false);
        loggerExternal.exiting(getClassNameLogging(), "setClob");
    }

    @Override
    public final void setClob(int parameterIndex, Reader reader) throws SQLException {
        if (loggerExternal.isLoggable(java.util.logging.Level.FINER))
            loggerExternal.entering(getClassNameLogging(), "setClob", new Object[] {parameterIndex, reader});
        checkClosed();
        setStream(parameterIndex, StreamType.CHARACTER, reader, JavaType.READER, DataTypes.UNKNOWN_STREAM_LENGTH);
        loggerExternal.exiting(getClassNameLogging(), "setClob");
    }

    @Override
    public final void setClob(int parameterIndex, Reader reader, long length) throws SQLException {
        if (loggerExternal.isLoggable(java.util.logging.Level.FINER))
            loggerExternal.entering(getClassNameLogging(), "setClob", new Object[] {parameterIndex, reader, length});
        checkClosed();
        setStream(parameterIndex, StreamType.CHARACTER, reader, JavaType.READER, length);
        loggerExternal.exiting(getClassNameLogging(), "setClob");
    }

    @Override
    public final void setNClob(int parameterIndex, NClob value) throws SQLException {
        if (loggerExternal.isLoggable(java.util.logging.Level.FINER))
            loggerExternal.entering(getClassNameLogging(), "setNClob", new Object[] {parameterIndex, value});
        checkClosed();
        setValue(parameterIndex, JDBCType.NCLOB, value, JavaType.NCLOB, false);
        loggerExternal.exiting(getClassNameLogging(), "setNClob");
    }

    @Override
    public final void setNClob(int parameterIndex, Reader reader) throws SQLException {
        if (loggerExternal.isLoggable(java.util.logging.Level.FINER))
            loggerExternal.entering(getClassNameLogging(), "setNClob", new Object[] {parameterIndex, reader});
        checkClosed();
        setStream(parameterIndex, StreamType.NCHARACTER, reader, JavaType.READER, DataTypes.UNKNOWN_STREAM_LENGTH);
        loggerExternal.exiting(getClassNameLogging(), "setNClob");
    }

    @Override
    public final void setNClob(int parameterIndex, Reader reader, long length) throws SQLException {
        if (loggerExternal.isLoggable(java.util.logging.Level.FINER))
            loggerExternal.entering(getClassNameLogging(), "setNClob", new Object[] {parameterIndex, reader, length});
        checkClosed();
        setStream(parameterIndex, StreamType.NCHARACTER, reader, JavaType.READER, length);
        loggerExternal.exiting(getClassNameLogging(), "setNClob");
    }

    @Override
    public final void setArray(int i, java.sql.Array x) throws SQLException {
        SQLServerException.throwNotSupportedException(connection, this);
    }

    @Override
    public final void setDate(int n, java.sql.Date x, java.util.Calendar cal) throws SQLServerException {
        if (loggerExternal.isLoggable(java.util.logging.Level.FINER))
            loggerExternal.entering(getClassNameLogging(), "setDate", new Object[] {n, x, cal});
        checkClosed();
        setValue(n, JDBCType.DATE, x, JavaType.DATE, cal, false);
        loggerExternal.exiting(getClassNameLogging(), "setDate");
    }

    @Override
    public final void setDate(int n, java.sql.Date x, java.util.Calendar cal,
            boolean forceEncrypt) throws SQLServerException {
        if (loggerExternal.isLoggable(java.util.logging.Level.FINER))
            loggerExternal.entering(getClassNameLogging(), "setDate", new Object[] {n, x, cal, forceEncrypt});
        checkClosed();
        setValue(n, JDBCType.DATE, x, JavaType.DATE, cal, forceEncrypt);
        loggerExternal.exiting(getClassNameLogging(), "setDate");
    }

    @Override
    public final void setTime(int n, java.sql.Time x, java.util.Calendar cal) throws SQLServerException {
        if (loggerExternal.isLoggable(java.util.logging.Level.FINER))
            loggerExternal.entering(getClassNameLogging(), "setTime", new Object[] {n, x, cal});
        checkClosed();
        setValue(n, JDBCType.TIME, x, JavaType.TIME, cal, false);
        loggerExternal.exiting(getClassNameLogging(), "setTime");
    }

    @Override
    public final void setTime(int n, java.sql.Time x, java.util.Calendar cal,
            boolean forceEncrypt) throws SQLServerException {
        if (loggerExternal.isLoggable(java.util.logging.Level.FINER))
            loggerExternal.entering(getClassNameLogging(), "setTime", new Object[] {n, x, cal, forceEncrypt});
        checkClosed();
        setValue(n, JDBCType.TIME, x, JavaType.TIME, cal, forceEncrypt);
        loggerExternal.exiting(getClassNameLogging(), "setTime");
    }

    @Override
    public final void setTimestamp(int n, java.sql.Timestamp x, java.util.Calendar cal) throws SQLServerException {
        if (loggerExternal.isLoggable(java.util.logging.Level.FINER))
            loggerExternal.entering(getClassNameLogging(), "setTimestamp", new Object[] {n, x, cal});
        checkClosed();

        setValue(n, JDBCType.TIMESTAMP, x, JavaType.TIMESTAMP, cal, false);
        loggerExternal.exiting(getClassNameLogging(), "setTimestamp");
    }

    @Override
    public final void setTimestamp(int n, java.sql.Timestamp x, java.util.Calendar cal,
            boolean forceEncrypt) throws SQLServerException {
        if (loggerExternal.isLoggable(java.util.logging.Level.FINER))
            loggerExternal.entering(getClassNameLogging(), "setTimestamp", new Object[] {n, x, cal, forceEncrypt});
        checkClosed();

        setValue(n, JDBCType.TIMESTAMP, x, JavaType.TIMESTAMP, cal, forceEncrypt);
        loggerExternal.exiting(getClassNameLogging(), "setTimestamp");
    }

    @Override
    public final void setNull(int paramIndex, int sqlType, String typeName) throws SQLServerException {
        if (loggerExternal.isLoggable(java.util.logging.Level.FINER))
            loggerExternal.entering(getClassNameLogging(), "setNull", new Object[] {paramIndex, sqlType, typeName});
        checkClosed();
        if (microsoft.sql.Types.STRUCTURED == sqlType) {
            setObject(setterGetParam(paramIndex), null, JavaType.TVP, JDBCType.of(sqlType), null, null, false,
                    paramIndex, typeName);
        } else {
            setObject(setterGetParam(paramIndex), null, JavaType.OBJECT, JDBCType.of(sqlType), null, null, false,
                    paramIndex, typeName);
        }
        loggerExternal.exiting(getClassNameLogging(), "setNull");
    }

    @Override
    public final ParameterMetaData getParameterMetaData(boolean forceRefresh) throws SQLServerException {

        SQLServerParameterMetaData pmd = this.connection.getCachedParameterMetadata(sqlTextCacheKey);

        if (!forceRefresh && null != pmd) {
            return pmd;
        } else {
            loggerExternal.entering(getClassNameLogging(), "getParameterMetaData");
            checkClosed();
            pmd = new SQLServerParameterMetaData(this, userSQL);
            connection.registerCachedParameterMetadata(sqlTextCacheKey, pmd);
            loggerExternal.exiting(getClassNameLogging(), "getParameterMetaData", pmd);
            return pmd;
        }
    }

    /* JDBC 3.0 */

    @Override
    public final ParameterMetaData getParameterMetaData() throws SQLServerException {
        return getParameterMetaData(false);
    }

    @Override
    public final void setURL(int parameterIndex, java.net.URL x) throws SQLException {
        SQLServerException.throwNotSupportedException(connection, this);
    }

    @Override
    public final void setRowId(int parameterIndex, RowId x) throws SQLException {
        SQLServerException.throwNotSupportedException(connection, this);
    }

    @Override
    public final void setSQLXML(int parameterIndex, SQLXML xmlObject) throws SQLException {
        if (loggerExternal.isLoggable(java.util.logging.Level.FINER))
            loggerExternal.entering(getClassNameLogging(), "setSQLXML", new Object[] {parameterIndex, xmlObject});
        checkClosed();
        setSQLXMLInternal(parameterIndex, xmlObject);
        loggerExternal.exiting(getClassNameLogging(), "setSQLXML");
    }

    @Override
    public final int executeUpdate(String sql) throws SQLServerException {
        loggerExternal.entering(getClassNameLogging(), "executeUpdate", sql);
        MessageFormat form = new MessageFormat(
                SQLServerException.getErrString("R_cannotTakeArgumentsPreparedOrCallable"));
        Object[] msgArgs = {"executeUpdate()"};
        throw new SQLServerException(this, form.format(msgArgs), null, 0, false);
    }

    @Override
    public final boolean execute(String sql) throws SQLServerException {
        loggerExternal.entering(getClassNameLogging(), "execute", sql);
        MessageFormat form = new MessageFormat(
                SQLServerException.getErrString("R_cannotTakeArgumentsPreparedOrCallable"));
        Object[] msgArgs = {"execute()"};
        throw new SQLServerException(this, form.format(msgArgs), null, 0, false);
    }

    @Override
    public final java.sql.ResultSet executeQuery(String sql) throws SQLServerException {
        loggerExternal.entering(getClassNameLogging(), "executeQuery", sql);
        MessageFormat form = new MessageFormat(
                SQLServerException.getErrString("R_cannotTakeArgumentsPreparedOrCallable"));
        Object[] msgArgs = {"executeQuery()"};
        throw new SQLServerException(this, form.format(msgArgs), null, 0, false);
    }

    @Override
    public void addBatch(String sql) throws SQLServerException {
        loggerExternal.entering(getClassNameLogging(), "addBatch", sql);
        MessageFormat form = new MessageFormat(
                SQLServerException.getErrString("R_cannotTakeArgumentsPreparedOrCallable"));
        Object[] msgArgs = {"addBatch()"};
        throw new SQLServerException(this, form.format(msgArgs), null, 0, false);
    }

    private void clearPrepStmtHandle() {
        prepStmtHandle = 0;
        cachedPreparedStatementHandle = null;
        if (getStatementLogger().isLoggable(Level.FINER)) {
            getStatementLogger().finer(toString() + " cleared cachedPrepStmtHandle!");
        }
    }
}<|MERGE_RESOLUTION|>--- conflicted
+++ resolved
@@ -66,11 +66,6 @@
 
     /** The prepared type definitions */
     private String preparedTypeDefinitions;
-<<<<<<< HEAD
-    
-=======
-
->>>>>>> f455ac9d
     /** Processed SQL statement text, may not be same as what user initially passed. */
     final String userSQL;
 
@@ -436,10 +431,6 @@
      */
     private boolean buildPreparedStrings(Parameter[] params, boolean renewDefinition) throws SQLServerException {
         String newTypeDefinitions = buildParamTypeDefinitions(params, renewDefinition);
-<<<<<<< HEAD
-
-=======
->>>>>>> f455ac9d
         if (null != preparedTypeDefinitions && newTypeDefinitions.equalsIgnoreCase(preparedTypeDefinitions))
             return false;
 
@@ -654,11 +645,7 @@
                     parameterNames);
             encryptionMetadataIsRetrieved = true;
             setMaxRowsAndMaxFieldSize();
-<<<<<<< HEAD
-            buildPreparedStrings(inOutParam, true);
-=======
             hasNewTypeDefinitions = buildPreparedStrings(inOutParam, true);
->>>>>>> f455ac9d
         }
 
         if ((Util.shouldHonorAEForParameters(stmtColumnEncriptionSetting, connection)) && (0 < inOutParam.length)
@@ -676,11 +663,7 @@
 
             // fix an issue when inserting unicode into non-encrypted nchar column using setString() and AE is on on
             // Connection
-<<<<<<< HEAD
-            buildPreparedStrings(inOutParam, true);
-=======
             hasNewTypeDefinitions = buildPreparedStrings(inOutParam, true);
->>>>>>> f455ac9d
         }
 
         boolean needsPrepare = true;
