--- conflicted
+++ resolved
@@ -91,20 +91,12 @@
 
     /** Set to true if the statement is a stored procedure call that expects a return value */
     final boolean bReturnValueSyntax;
-<<<<<<< HEAD
-    
-    /** Check if statement contains TVP Type*/
-    static boolean isTVPType = false;
-    
-    static boolean validRPC = false;
-=======
 
     /** Check if statement contains TVP Type */
     static boolean isTVPType = false;
 
     static boolean validRPC = false;
 
->>>>>>> 634f7cc0
     /**
      * The number of OUT parameters to skip in the response to get to the first app-declared OUT parameter.
      *
@@ -125,7 +117,7 @@
 
     private void setPreparedStatementHandle(int handle) {
         this.prepStmtHandle = handle;
-    }   
+    }
 
     /**
      * boolean value for deciding if the driver should use bulk copy API for batch inserts
@@ -693,36 +685,24 @@
     /**
      * Sends the statement parameters by RPC.
      */
-<<<<<<< HEAD
-    void sendParamsByRPC(TDSWriter tdsWriter,
-            Parameter[] params, boolean bReturnValueSyntax) throws SQLServerException {
-        char cParamName[];
-        int index = 0;
-        if (bReturnValueSyntax  && !isCursorable(executeMethod) && !isTVPType && SQLServerConnection.isCallRemoteProcDirectValid(userSQL, params.length, bReturnValueSyntax)) { 
-=======
     void sendParamsByRPC(TDSWriter tdsWriter, Parameter[] params,
             boolean bReturnValueSyntax) throws SQLServerException {
         char cParamName[];
         int index = 0;
         if (bReturnValueSyntax && !isCursorable(executeMethod) && !isTVPType
                 && SQLServerConnection.isCallRemoteProcDirectValid(userSQL, params.length, bReturnValueSyntax)) {
->>>>>>> 634f7cc0
             returnParam = params[index];
             params[index].setReturnValue(true);
             index++;
         }
-<<<<<<< HEAD
-        for (; index < params.length ; index++) {
-=======
         for (; index < params.length; index++) {
->>>>>>> 634f7cc0
             if (JDBCType.TVP == params[index].getJdbcType()) {
                 cParamName = new char[10];
                 int paramNameLen = SQLServerConnection.makeParamName(index, cParamName, 0);
                 tdsWriter.writeByte((byte) paramNameLen);
                 tdsWriter.writeString(new String(cParamName, 0, paramNameLen));
             }
-            params[index].sendByRPC(tdsWriter, connection); 
+            params[index].sendByRPC(tdsWriter, connection);
         }
     }
 
@@ -872,22 +852,6 @@
         // <handle> IN
         assert hasPreparedStatementHandle();
         tdsWriter.writeRPCInt(null, getPreparedStatementHandle(), false);
-    }
-    
-    private void buildRPCExecParams(TDSWriter tdsWriter) throws SQLServerException {
-        if (getStatementLogger().isLoggable(java.util.logging.Level.FINE))
-            getStatementLogger().fine(toString() + ": calling PROC" + ", SQL:" + preparedSQL);
-
-        expectPrepStmtHandle = false;
-        executedSqlDirectly = true;
-        expectCursorOutParams = false;
-        outParamIndexAdjustment = 0; 
-        tdsWriter.writeShort((short)procedureName.length()); // procedure name length 
-        tdsWriter.writeString(procedureName);
-
-        tdsWriter.writeByte((byte) 0);  // RPC procedure option 1
-        tdsWriter.writeByte((byte) 0);  // RPC procedure option 2 */
-
     }
 
     private void buildRPCExecParams(TDSWriter tdsWriter) throws SQLServerException {
@@ -1101,84 +1065,35 @@
 
         // Cursors don't use statement pooling.
         if (isCursorable(executeMethod)) {
-<<<<<<< HEAD
-            if (needsPrepare)
-=======
 
             if (needsPrepare) {
->>>>>>> 634f7cc0
                 buildServerCursorPrepExecParams(tdsWriter);
             } else {
                 buildServerCursorExecParams(tdsWriter);
-<<<<<<< HEAD
-        }
-        else {
-            if (needsPrepare && callRPCDirectly(params, bReturnValueSyntax)) { 
-                // if it is a parameterized stored procedure call and is not TVP, use sp_execute directly. 
-=======
             }
         } else {
             if (needsPrepare && callRPCDirectly(params, bReturnValueSyntax)) {
                 // if it is a parameterized stored procedure call and is not TVP, use sp_execute directly.
->>>>>>> 634f7cc0
                 buildRPCExecParams(tdsWriter);
             }
             // Move overhead of needing to do prepare & unprepare to only use cases that need more than one execution.
             // First execution, use sp_executesql, optimizing for asumption we will not re-use statement.
-            else
-                if (needsPrepare && !connection.getEnablePrepareOnFirstPreparedStatementCall() && !isExecutedAtLeastOnce) {
-                    buildExecSQLParams(tdsWriter);
-                    isExecutedAtLeastOnce = true;
-                }
+            else if (needsPrepare && !connection.getEnablePrepareOnFirstPreparedStatementCall()
+                    && !isExecutedAtLeastOnce) {
+                buildExecSQLParams(tdsWriter);
+                isExecutedAtLeastOnce = true;
+            }
             // Second execution, use prepared statements since we seem to be re-using it.
             else if (needsPrepare) {
                 buildPrepExecParams(tdsWriter);
-<<<<<<< HEAD
-            else 
-=======
             } else {
->>>>>>> 634f7cc0
                 buildExecParams(tdsWriter);
             }
         }
-<<<<<<< HEAD
-        
-=======
-
->>>>>>> 634f7cc0
+
         sendParamsByRPC(tdsWriter, params, bReturnValueSyntax);
 
         return needsPrepare;
-    }
-    
-    /**
-     * Checks if we should call RPC directly for stored procedures
-     * @param params
-     * @return
-     * @throws SQLServerException
-     */
-    boolean callRPCDirectly(Parameter[] params,
-            boolean isReturnSyntax) throws SQLServerException {
-        int paramCount = SQLServerConnection.countParams(userSQL);
-        return (null != procedureName && paramCount != 0 && !isTVPType(params)
-                && SQLServerConnection.isCallRemoteProcDirectValid(userSQL, paramCount, isReturnSyntax));
-    }
-    
-    /**
-     * Checks if the parameter is a TVP type.
-     * 
-     * @param params
-     * @return
-     * @throws SQLServerException
-     */
-    private boolean isTVPType(Parameter[] params) throws SQLServerException {
-        for (int i = 0; i < params.length; i++) {
-            if (JDBCType.TVP == params[i].getJdbcType()) {
-                isTVPType = true;
-                return true;
-            }
-        }
-        return false;
     }
 
     /**
