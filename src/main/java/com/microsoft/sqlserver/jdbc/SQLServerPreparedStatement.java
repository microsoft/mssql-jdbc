--- conflicted
+++ resolved
@@ -971,11 +971,12 @@
 
     private boolean doPrepExec(TDSWriter tdsWriter,
             Parameter[] params,
-<<<<<<< HEAD
             boolean hasNewTypeDefinitions,
             boolean hasExistingTypeDefinitions) throws SQLServerException {
-        
-        boolean needsPrepare = (hasNewTypeDefinitions && hasExistingTypeDefinitions) || !hasPreparedStatementHandle();
+        UUID currentClientConnectionId = connection.getClientConnectionId();
+
+        // this condition is modified to account for connection id.
+        boolean needsPrepare = (hasNewTypeDefinitions && hasExistingTypeDefinitions) || !hasPreparedStatementHandle() || preparedClientConnectionId != currentClientConnectionId;
 
         // Cursors don't use statement pooling.
         if (isCursorable(executeMethod)) {
@@ -984,22 +985,6 @@
                 buildServerCursorPrepExecParams(tdsWriter);
             else
                 buildServerCursorExecParams(tdsWriter);
-=======
-            boolean hasNewTypeDefinitions) throws SQLServerException {
-        UUID currentClientConnectionId = connection.getClientConnectionId();
-        // this condition is modified to account for connection id.
-        boolean needsPrepare = hasNewTypeDefinitions || 0 == prepStmtHandle || preparedClientConnectionId != currentClientConnectionId;
-
-        // boolean needsPrepare = buildPreparedStrings(params) || 0 == prepStmtHandle || preparedClientConnectionId != currentClientConnectionId;
-
-        if (needsPrepare) {
-            if (isCursorable(executeMethod))
-                buildServerCursorPrepExecParams(tdsWriter);
-            else
-                buildPrepExecParams(tdsWriter);
-
-            preparedClientConnectionId = currentClientConnectionId;
->>>>>>> 57b292c5
         }
         else {
             // Move overhead of needing to do prepare & unprepare to only use cases that need more than one execution.
