/*
 * Microsoft JDBC Driver for SQL Server Copyright(c) Microsoft Corporation All rights reserved. This program is made
 * available under the terms of the MIT License. See the LICENSE file in the project root for more information.
 */

package com.microsoft.sqlserver.jdbc;

import static com.microsoft.sqlserver.jdbc.SQLServerConnection.getCachedParsedSQL;
import static com.microsoft.sqlserver.jdbc.SQLServerConnection.parseAndCacheSQL;

<<<<<<< HEAD
import java.io.IOException;
import java.io.InputStream;
import java.io.Reader;
import java.math.BigDecimal;
import java.security.cert.CertificateException;
=======
import java.io.InputStream;
import java.io.Reader;
import java.math.BigDecimal;
>>>>>>> aa113480
import java.sql.BatchUpdateException;
import java.sql.NClob;
import java.sql.ParameterMetaData;
import java.sql.ResultSet;
import java.sql.RowId;
import java.sql.SQLException;
import java.sql.SQLTimeoutException;
import java.sql.SQLType;
import java.sql.SQLXML;
import java.sql.Statement;
import java.text.MessageFormat;
import java.util.ArrayList;
import java.util.Calendar;
import java.util.HashMap;
import java.util.Map;
import java.util.Vector;
import java.util.logging.Level;

import com.microsoft.sqlserver.jdbc.SQLServerConnection.CityHash128Key;
import com.microsoft.sqlserver.jdbc.SQLServerConnection.PreparedStatementHandle;


/**
 * Provides an implementation of java.sql.PreparedStatement interface that assists in preparing Statements for SQL
 * Server.
 * <p>
 * SQLServerPreparedStatement prepares a statement using SQL Server's sp_prepexec and re-uses the returned statement
 * handle for each subsequent execution of the statement (typically using different parameters provided by the user)
 * <p>
 * SQLServerPreparedStatement supports batching whereby a set of prepared statements are executed in a single database
 * round trip to improve runtime performance.
 * <p>
 * The API javadoc for JDBC API methods that this class implements are not repeated here. Please see Sun's JDBC API
 * interfaces javadoc for those details.
 */
public class SQLServerPreparedStatement extends SQLServerStatement implements ISQLServerPreparedStatement {
    /**
     * Always update serialVersionUID when prompted.
     */
    private static final long serialVersionUID = -6292257029445685221L;

    /** Flag to indicate that it is an internal query to retrieve encryption metadata. */
    boolean isInternalEncryptionQuery = false;

    /** delimiter for multiple statements in a single batch */
    @SuppressWarnings("unused")
    private static final int BATCH_STATEMENT_DELIMITER_TDS_71 = 0x80;
    private static final int BATCH_STATEMENT_DELIMITER_TDS_72 = 0xFF;
    final int nBatchStatementDelimiter = BATCH_STATEMENT_DELIMITER_TDS_72;

    /** The prepared type definitions */
    private String preparedTypeDefinitions;

    /** Processed SQL statement text, may not be same as what user initially passed. */
    final String userSQL;

    /** Parameter positions in processed SQL statement text. */
    final int[] userSQLParamPositions;

    /** SQL statement with expanded parameter tokens */
    private String preparedSQL;

    /** True if this execute has been called for this statement at least once */
    private boolean isExecutedAtLeastOnce = false;

    /** Reference to cache item for statement handle pooling. Only used to decrement ref count on statement close. */
    private PreparedStatementHandle cachedPreparedStatementHandle;

    /** Hash of user supplied SQL statement used for various cache lookups */
    private CityHash128Key sqlTextCacheKey;

    /**
     * Array with parameter names generated in buildParamTypeDefinitions For mapping encryption information to
     * parameters, as the second result set returned by sp_describe_parameter_encryption doesn't depend on order of
     * input parameter
     **/
    private ArrayList<String> parameterNames;

    /** Set to true if the statement is a stored procedure call that expects a return value */
    final boolean bReturnValueSyntax;

    private boolean useFmtOnly = this.connection.getUseFmtOnly();

    /**
     * The number of OUT parameters to skip in the response to get to the first app-declared OUT parameter.
     *
     * When executing prepared and callable statements and/or statements that produce cursored results, the first OUT
     * parameters returned by the server contain the internal values like the prepared statement handle and the cursor
     * ID and row count. This value indicates how many of those internal OUT parameters were in the response.
     */
    int outParamIndexAdjustment;

    /** Set of parameter values in the current batch */
    ArrayList<Parameter[]> batchParamValues;

    /** The prepared statement handle returned by the server */
    private int prepStmtHandle = 0;

    /** Statement used for getMetadata(). Declared as a field to facilitate closing the statement. */
    private SQLServerStatement internalStmt = null;

    private void setPreparedStatementHandle(int handle) {
        this.prepStmtHandle = handle;
    }

    /**
     * boolean value for deciding if the driver should use bulk copy API for batch inserts
     */
    private boolean useBulkCopyForBatchInsert;

    /**
     * Returns the prepared statement's useBulkCopyForBatchInsert value.
     * 
     * @return Per the description.
     * @throws SQLServerException
     *         when an error occurs
     */
    @SuppressWarnings("unused")
    private boolean getUseBulkCopyForBatchInsert() throws SQLServerException {
        checkClosed();
        return useBulkCopyForBatchInsert;
    }

    /**
     * Sets the prepared statement's useBulkCopyForBatchInsert value.
     * 
     * @param useBulkCopyForBatchInsert
     *        the boolean value
     * @throws SQLServerException
     *         when an error occurs
     */
    @SuppressWarnings("unused")
    private void setUseBulkCopyForBatchInsert(boolean useBulkCopyForBatchInsert) throws SQLServerException {
        checkClosed();
        this.useBulkCopyForBatchInsert = useBulkCopyForBatchInsert;
    }

    @Override
    public int getPreparedStatementHandle() throws SQLServerException {
        checkClosed();
        return prepStmtHandle;
    }

    /**
     * Returns true if this statement has a server handle.
     * 
     * @return Per the description.
     */
    private boolean hasPreparedStatementHandle() {
        return 0 < prepStmtHandle;
    }

    /**
     * Resets the server handle for this prepared statement to no handle.
     */
    private boolean resetPrepStmtHandle(boolean discardCurrentCacheItem) {
        boolean statementPoolingUsed = null != cachedPreparedStatementHandle;
        // Return to pool and decrement reference count
        if (statementPoolingUsed) {
            // Make sure the cached handle does not get re-used more.
            if (discardCurrentCacheItem)
                cachedPreparedStatementHandle.setIsExplicitlyDiscarded();
        }
        prepStmtHandle = 0;
        return statementPoolingUsed;
    }

    /** Flag set to true when statement execution is expected to return the prepared statement handle */
    private boolean expectPrepStmtHandle = false;

    /**
     * Flag set to true when all encryption metadata of inOutParam is retrieved
     */
    private boolean encryptionMetadataIsRetrieved = false;

    private String localUserSQL;

    // Internal function used in tracing
    String getClassNameInternal() {
        return "SQLServerPreparedStatement";
    }

    /**
     * Constructs a SQLServerPreparedStatement.
     * 
     * @param conn
     *        the connection
     * @param sql
     *        the user's sql
     * @param nRSType
     *        the result set type
     * @param nRSConcur
     *        the result set concurrency
     * @param stmtColEncSetting
     *        the statement column encryption setting
     * @throws SQLServerException
     *         when an error occurs
     */
    SQLServerPreparedStatement(SQLServerConnection conn, String sql, int nRSType, int nRSConcur,
            SQLServerStatementColumnEncryptionSetting stmtColEncSetting) throws SQLServerException {
        super(conn, nRSType, nRSConcur, stmtColEncSetting);

        if (null == sql) {
            MessageFormat form = new MessageFormat(SQLServerException.getErrString("R_NullValue"));
            Object[] msgArgs1 = {"Statement SQL"};
            throw new SQLServerException(form.format(msgArgs1), null);
        }

        stmtPoolable = true;

        // Create a cache key for this statement.
        sqlTextCacheKey = new CityHash128Key(sql);

        // Parse or fetch SQL metadata from cache.
        ParsedSQLCacheItem parsedSQL = getCachedParsedSQL(sqlTextCacheKey);
        if (null != parsedSQL) {
            if (null != connection && connection.isStatementPoolingEnabled()) {
                isExecutedAtLeastOnce = true;
            }
        } else {
            parsedSQL = parseAndCacheSQL(sqlTextCacheKey, sql);
        }

        // Retrieve meta data from cache item.
        procedureName = parsedSQL.procedureName;
        bReturnValueSyntax = parsedSQL.bReturnValueSyntax;
        userSQL = parsedSQL.processedSQL;
        userSQLParamPositions = parsedSQL.parameterPositions;
        initParams(userSQLParamPositions.length);
        useBulkCopyForBatchInsert = conn.getUseBulkCopyForBatchInsert();
    }

    /**
     * Closes the prepared statement's prepared handle.
     */
    private void closePreparedHandle() {
        if (!hasPreparedStatementHandle())
            return;

        // If the connection is already closed, don't bother trying to close
        // the prepared handle. We won't be able to, and it's already closed
        // on the server anyway.
        if (connection.isSessionUnAvailable()) {
            if (loggerExternal.isLoggable(java.util.logging.Level.FINER))
                loggerExternal.finer(
                        this + ": Not closing PreparedHandle:" + prepStmtHandle + "; connection is already closed.");
        } else {
            isExecutedAtLeastOnce = false;
            final int handleToClose = prepStmtHandle;

            // Handle unprepare actions through statement pooling.
            if (resetPrepStmtHandle(false)) {
                connection.returnCachedPreparedStatementHandle(cachedPreparedStatementHandle);
            }
            // If no reference to a statement pool cache item is found handle unprepare actions through batching @
            // connection level.
            else if (connection.isPreparedStatementUnprepareBatchingEnabled()) {
                connection.enqueueUnprepareStatementHandle(
                        connection.new PreparedStatementHandle(null, handleToClose, executedSqlDirectly, true));
            } else {
                // Non batched behavior (same as pre batch clean-up implementation)
                if (loggerExternal.isLoggable(java.util.logging.Level.FINER))
                    loggerExternal.finer(this + ": Closing PreparedHandle:" + handleToClose);

                final class PreparedHandleClose extends UninterruptableTDSCommand {
                    /**
                     * Always update serialVersionUID when prompted.
                     */
                    private static final long serialVersionUID = -8944096664249990764L;

                    PreparedHandleClose() {
                        super("closePreparedHandle");
                    }

                    final boolean doExecute() throws SQLServerException {
                        TDSWriter tdsWriter = startRequest(TDS.PKT_RPC);
                        tdsWriter.writeShort((short) 0xFFFF); // procedure name length -> use ProcIDs
                        tdsWriter.writeShort(
                                executedSqlDirectly ? TDS.PROCID_SP_UNPREPARE : TDS.PROCID_SP_CURSORUNPREPARE);
                        tdsWriter.writeByte((byte) 0); // RPC procedure option 1
                        tdsWriter.writeByte((byte) 0); // RPC procedure option 2
                        tdsWriter.writeRPCInt(null, handleToClose, false);
                        TDSParser.parse(startResponse(), getLogContext());
                        return true;
                    }
                }

                // Try to close the server cursor. Any failure is caught, logged, and ignored.
                try {
                    executeCommand(new PreparedHandleClose());
                } catch (SQLServerException e) {
                    if (loggerExternal.isLoggable(java.util.logging.Level.FINER))
                        loggerExternal.log(Level.FINER,
                                this + ": Error (ignored) closing PreparedHandle:" + handleToClose, e);
                }

                if (loggerExternal.isLoggable(java.util.logging.Level.FINER))
                    loggerExternal.finer(this + ": Closed PreparedHandle:" + handleToClose);
            }

            // Always run any outstanding discard actions as statement pooling always uses batched sp_unprepare.
            connection.unprepareUnreferencedPreparedStatementHandles(false);
        }
    }

    /**
     * Closes this prepared statement.
     *
     * Note that the public Statement.close() method performs all of the cleanup work through this internal method which
     * cannot throw any exceptions. This is done deliberately to ensure that ALL of the object's client-side and
     * server-side state is cleaned up as best as possible, even under conditions which would normally result in
     * exceptions being thrown.
     */
    final void closeInternal() {
        super.closeInternal();

        // If we have a prepared statement handle, close it.
        closePreparedHandle();

        // Close the statement that was used to generate empty statement from getMetadata().
        try {
            if (null != internalStmt)
                internalStmt.close();
        } catch (SQLServerException e) {
            if (loggerExternal.isLoggable(java.util.logging.Level.FINER))
                loggerExternal
                        .finer("Ignored error closing internal statement: " + e.getErrorCode() + " " + e.getMessage());
        } finally {
            internalStmt = null;
        }

        // Clean up client-side state
        batchParamValues = null;
    }

    /**
     * Initializes the statement parameters.
     * 
     * @param nParams
     *        Number of parameters to initialize.
     */
    final void initParams(int nParams) {
        inOutParam = new Parameter[nParams];
        for (int i = 0; i < nParams; i++) {
            inOutParam[i] = new Parameter(Util.shouldHonorAEForParameters(stmtColumnEncriptionSetting, connection));
        }
    }

    @Override
    public final void clearParameters() throws SQLServerException {
        loggerExternal.entering(getClassNameLogging(), "clearParameters");
        checkClosed();
        encryptionMetadataIsRetrieved = false;
        int i;
        if (inOutParam == null)
            return;
        for (i = 0; i < inOutParam.length; i++) {
            inOutParam[i].clearInputValue();
        }
        loggerExternal.exiting(getClassNameLogging(), "clearParameters");
    }

    /**
     * Determines whether the statement needs to be reprepared based on a change in any of the type definitions of any
     * of the parameters due to changes in scale, length, etc., and, if so, sets the new type definition string.
     */
    private boolean buildPreparedStrings(Parameter[] params, boolean renewDefinition) throws SQLServerException {
        String newTypeDefinitions = buildParamTypeDefinitions(params, renewDefinition);
        if (null != preparedTypeDefinitions && newTypeDefinitions.equalsIgnoreCase(preparedTypeDefinitions))
            return false;

        preparedTypeDefinitions = newTypeDefinitions;

        /* Replace the parameter marker '?' with the param numbers @p1, @p2 etc */
        preparedSQL = connection.replaceParameterMarkers(userSQL, userSQLParamPositions, params, bReturnValueSyntax);
        if (bRequestedGeneratedKeys)
            preparedSQL = preparedSQL + identityQuery;

        return true;
    }

    /**
     * Builds the parameter type definitons for a JDBC prepared statement that will be used to prepare the statement.
     * 
     * @param params
     *        the statement parameters
     * @param renewDefinition
     *        True if renewing parameter definition, False otherwise
     * @throws SQLServerException
     *         when an error occurs.
     * @return the required data type definitions.
     */
    private String buildParamTypeDefinitions(Parameter[] params, boolean renewDefinition) throws SQLServerException {
        StringBuilder sb = new StringBuilder();
        int nCols = params.length;
        char cParamName[] = new char[10];
        parameterNames = new ArrayList<>();

        for (int i = 0; i < nCols; i++) {
            if (i > 0)
                sb.append(',');

            int l = SQLServerConnection.makeParamName(i, cParamName, 0);
            for (int j = 0; j < l; j++)
                sb.append(cParamName[j]);
            sb.append(' ');

            parameterNames.add(i, (new String(cParamName)).trim());

            params[i].renewDefinition = renewDefinition;
            String typeDefinition = params[i].getTypeDefinition(connection, resultsReader());
            if (null == typeDefinition) {
                MessageFormat form = new MessageFormat(SQLServerException.getErrString("R_valueNotSetForParameter"));
                Object[] msgArgs = {i + 1};
                SQLServerException.makeFromDriverError(connection, this, form.format(msgArgs), null, false);
            }

            sb.append(typeDefinition);

            if (params[i].isOutput())
                sb.append(" OUTPUT");
        }
        return sb.toString();
    }

    @Override
    public java.sql.ResultSet executeQuery() throws SQLServerException, SQLTimeoutException {
        loggerExternal.entering(getClassNameLogging(), "executeQuery");
        if (loggerExternal.isLoggable(Level.FINER) && Util.isActivityTraceOn()) {
            loggerExternal.finer(toString() + " ActivityId: " + ActivityCorrelator.getNext().toString());
        }
        checkClosed();
        executeStatement(new PrepStmtExecCmd(this, EXECUTE_QUERY));
        loggerExternal.exiting(getClassNameLogging(), "executeQuery");
        return resultSet;
    }

    /**
     * Executes a query without cursoring for metadata.
     *
     * @throws SQLServerException
     * @return ResultSet
     * @throws SQLTimeoutException
     */
    final java.sql.ResultSet executeQueryInternal() throws SQLServerException, SQLTimeoutException {
        checkClosed();
        executeStatement(new PrepStmtExecCmd(this, EXECUTE_QUERY_INTERNAL));
        return resultSet;
    }

    @Override
    public int executeUpdate() throws SQLServerException, SQLTimeoutException {
        loggerExternal.entering(getClassNameLogging(), "executeUpdate");
        if (loggerExternal.isLoggable(Level.FINER) && Util.isActivityTraceOn()) {
            loggerExternal.finer(toString() + " ActivityId: " + ActivityCorrelator.getNext().toString());
        }

        checkClosed();

        executeStatement(new PrepStmtExecCmd(this, EXECUTE_UPDATE));

        // this shouldn't happen, caller probably meant to call executeLargeUpdate
        if (updateCount < Integer.MIN_VALUE || updateCount > Integer.MAX_VALUE)
            SQLServerException.makeFromDriverError(connection, this,
                    SQLServerException.getErrString("R_updateCountOutofRange"), null, true);

        loggerExternal.exiting(getClassNameLogging(), "executeUpdate", updateCount);

        return (int) updateCount;
    }

    @Override
    public long executeLargeUpdate() throws SQLServerException, SQLTimeoutException {

        loggerExternal.entering(getClassNameLogging(), "executeLargeUpdate");
        if (loggerExternal.isLoggable(Level.FINER) && Util.isActivityTraceOn()) {
            loggerExternal.finer(toString() + " ActivityId: " + ActivityCorrelator.getNext().toString());
        }
        checkClosed();
        executeStatement(new PrepStmtExecCmd(this, EXECUTE_UPDATE));
        loggerExternal.exiting(getClassNameLogging(), "executeLargeUpdate", updateCount);
        return updateCount;
    }

    @Override
    public boolean execute() throws SQLServerException, SQLTimeoutException {
        loggerExternal.entering(getClassNameLogging(), "execute");
        if (loggerExternal.isLoggable(Level.FINER) && Util.isActivityTraceOn()) {
            loggerExternal.finer(toString() + " ActivityId: " + ActivityCorrelator.getNext().toString());
        }
        checkClosed();
        executeStatement(new PrepStmtExecCmd(this, EXECUTE));
        loggerExternal.exiting(getClassNameLogging(), "execute", null != resultSet);
        return null != resultSet;
    }

    private final class PrepStmtExecCmd extends TDSCommand {
        /**
         * Always update serialVersionUID when prompted.
         */
        private static final long serialVersionUID = 4098801171124750861L;
        private final SQLServerPreparedStatement stmt;

        PrepStmtExecCmd(SQLServerPreparedStatement stmt, int executeMethod) {
            super(stmt.toString() + " executeXXX", queryTimeout, cancelQueryTimeoutSeconds);
            this.stmt = stmt;
            stmt.executeMethod = executeMethod;
        }

        final boolean doExecute() throws SQLServerException {
            stmt.doExecutePreparedStatement(this);
            return false;
        }

        final void processResponse(TDSReader tdsReader) throws SQLServerException {
            ensureExecuteResultsReader(tdsReader);
            processExecuteResults();
        }
    }

    final void doExecutePreparedStatement(PrepStmtExecCmd command) throws SQLServerException {
        resetForReexecute();

        // If this request might be a query (as opposed to an update) then make
        // sure we set the max number of rows and max field size for any ResultSet
        // that may be returned.
        //
        // If the app uses Statement.execute to execute an UPDATE or DELETE statement
        // and has called Statement.setMaxRows to limit the number of rows from an
        // earlier query, then the number of rows updated/deleted will be limited as
        // well.
        //
        // Note: similar logic in SQLServerStatement.doExecuteStatement
        setMaxRowsAndMaxFieldSize();

        if (loggerExternal.isLoggable(Level.FINER) && Util.isActivityTraceOn()) {
            loggerExternal.finer(toString() + " ActivityId: " + ActivityCorrelator.getNext().toString());
        }

        boolean hasExistingTypeDefinitions = preparedTypeDefinitions != null;
        boolean hasNewTypeDefinitions = true;
        if (!encryptionMetadataIsRetrieved) {
            hasNewTypeDefinitions = buildPreparedStrings(inOutParam, false);
        }

        if (!isInternalEncryptionQuery) {

            // retrieve parameter encryption metadata if they are not retrieved yet
            if (!encryptionMetadataIsRetrieved) {
                getParameterEncryptionMetadata(inOutParam);
                encryptionMetadataIsRetrieved = true;

                // maxRows is set to 0 when retreving encryption metadata,
                // need to set it back
                setMaxRowsAndMaxFieldSize();
            }

            // fix an issue when inserting unicode into non-encrypted nchar column using setString() and AE is on on
            // Connection
            hasNewTypeDefinitions = buildPreparedStrings(inOutParam, true);
        }

        boolean needsPrepare = true;
        // Retry execution if existing handle could not be re-used.
        for (int attempt = 1; attempt <= 2; ++attempt) {
            try {
                // Re-use handle if available, requires parameter definitions which are not available until here.
                if (reuseCachedHandle(hasNewTypeDefinitions, 1 < attempt)) {
                    hasNewTypeDefinitions = false;
                }

                // Start the request and detach the response reader so that we can
                // continue using it after we return.
                TDSWriter tdsWriter = command.startRequest(TDS.PKT_RPC);

                needsPrepare = doPrepExec(tdsWriter, inOutParam, hasNewTypeDefinitions, hasExistingTypeDefinitions);

                ensureExecuteResultsReader(command.startResponse(getIsResponseBufferingAdaptive()));
                startResults();
                getNextResult(true);
            } catch (SQLException e) {
                if (retryBasedOnFailedReuseOfCachedHandle(e, attempt, needsPrepare, false))
                    continue;
                else
                    throw e;
            }
            break;
        }

        if (EXECUTE_QUERY == executeMethod && null == resultSet) {
            SQLServerException.makeFromDriverError(connection, this, SQLServerException.getErrString("R_noResultset"),
                    null, true);
        } else if (EXECUTE_UPDATE == executeMethod && null != resultSet) {
            SQLServerException.makeFromDriverError(connection, this,
                    SQLServerException.getErrString("R_resultsetGeneratedForUpdate"), null, false);
        }
    }

    /**
     * Returns if the execution should be retried because the re-used cached handle could not be re-used due to server
     * side state changes.
     */
    private boolean retryBasedOnFailedReuseOfCachedHandle(SQLException e, int attempt, boolean needsPrepare,
            boolean isBatch) {
        // Only retry based on these error codes and if statementPooling is enabled:
        // 586: The prepared statement handle %d is not valid in this context. Please verify that current database, user
        // default schema, and
        // ANSI_NULLS and QUOTED_IDENTIFIER set options are not changed since the handle is prepared.
        // 8179: Could not find prepared statement with handle %d.
        if (needsPrepare && !isBatch)
            return false;
        return 1 == attempt && (586 == e.getErrorCode() || 8179 == e.getErrorCode())
                && connection.isStatementPoolingEnabled();
    }

    /**
     * Consumes the OUT parameter for the statement object itself.
     *
     * When a prepared statement handle is expected as the first OUT parameter from PreparedStatement or
     * CallableStatement execution, then it gets consumed here.
     */
    boolean consumeExecOutParam(TDSReader tdsReader) throws SQLServerException {
        final class PrepStmtExecOutParamHandler extends StmtExecOutParamHandler {
            boolean onRetValue(TDSReader tdsReader) throws SQLServerException {
                // If no prepared statement handle is expected at this time
                // then don't consume this OUT parameter as it does not contain
                // a prepared statement handle.
                if (!expectPrepStmtHandle)
                    return super.onRetValue(tdsReader);

                // If a prepared statement handle is expected then consume it
                // and continue processing.
                expectPrepStmtHandle = false;
                Parameter param = new Parameter(
                        Util.shouldHonorAEForParameters(stmtColumnEncriptionSetting, connection));
                param.skipRetValStatus(tdsReader);

                setPreparedStatementHandle(param.getInt(tdsReader));

                // Cache the reference to the newly created handle, NOT for cursorable handles.
                if (null == cachedPreparedStatementHandle && !isCursorable(executeMethod)) {
                    cachedPreparedStatementHandle = connection.registerCachedPreparedStatementHandle(
                            new CityHash128Key(preparedSQL, preparedTypeDefinitions), prepStmtHandle,
                            executedSqlDirectly);
                }

                param.skipValue(tdsReader, true);
                if (getStatementLogger().isLoggable(java.util.logging.Level.FINER))
                    getStatementLogger().finer(toString() + ": Setting PreparedHandle:" + prepStmtHandle);

                return true;
            }
        }

        if (expectPrepStmtHandle || expectCursorOutParams) {
            TDSParser.parse(tdsReader, new PrepStmtExecOutParamHandler());
            return true;
        }

        return false;
    }

    /**
     * Sends the statement parameters by RPC.
     */
    void sendParamsByRPC(TDSWriter tdsWriter, Parameter[] params) throws SQLServerException {
        char cParamName[];
        for (int index = 0; index < params.length; index++) {
            if (JDBCType.TVP == params[index].getJdbcType()) {
                cParamName = new char[10];
                int paramNameLen = SQLServerConnection.makeParamName(index, cParamName, 0);
                tdsWriter.writeByte((byte) paramNameLen);
                tdsWriter.writeString(new String(cParamName, 0, paramNameLen));
            }
            params[index].sendByRPC(tdsWriter, connection);
        }
    }

    private void buildServerCursorPrepExecParams(TDSWriter tdsWriter) throws SQLServerException {
        if (getStatementLogger().isLoggable(java.util.logging.Level.FINE))
            getStatementLogger().fine(toString() + ": calling sp_cursorprepexec: PreparedHandle:"
                    + getPreparedStatementHandle() + ", SQL:" + preparedSQL);

        expectPrepStmtHandle = true;
        executedSqlDirectly = false;
        expectCursorOutParams = true;
        outParamIndexAdjustment = 7;

        tdsWriter.writeShort((short) 0xFFFF); // procedure name length -> use ProcIDs
        tdsWriter.writeShort(TDS.PROCID_SP_CURSORPREPEXEC);
        tdsWriter.writeByte((byte) 0); // RPC procedure option 1
        tdsWriter.writeByte((byte) 0); // RPC procedure option 2

        // <prepared handle>
        // IN (reprepare): Old handle to unprepare before repreparing
        // OUT: The newly prepared handle
        tdsWriter.writeRPCInt(null, getPreparedStatementHandle(), true);
        resetPrepStmtHandle(false);

        // <cursor> OUT
        tdsWriter.writeRPCInt(null, 0, true); // cursor ID (OUTPUT)

        // <formal parameter defn> IN
        tdsWriter.writeRPCStringUnicode((preparedTypeDefinitions.length() > 0) ? preparedTypeDefinitions : null);

        // <stmt> IN
        tdsWriter.writeRPCStringUnicode(preparedSQL);

        // <scrollopt> IN
        // Note: we must strip out SCROLLOPT_PARAMETERIZED_STMT if we don't
        // actually have any parameters.
        tdsWriter.writeRPCInt(null, getResultSetScrollOpt()
                & ~((0 == preparedTypeDefinitions.length()) ? TDS.SCROLLOPT_PARAMETERIZED_STMT : 0), false);

        // <ccopt> IN
        tdsWriter.writeRPCInt(null, getResultSetCCOpt(), false);

        // <rowcount> OUT
        tdsWriter.writeRPCInt(null, 0, true);
    }

    private void buildPrepExecParams(TDSWriter tdsWriter) throws SQLServerException {
        if (getStatementLogger().isLoggable(java.util.logging.Level.FINE))
            getStatementLogger().fine(toString() + ": calling sp_prepexec: PreparedHandle:"
                    + getPreparedStatementHandle() + ", SQL:" + preparedSQL);

        expectPrepStmtHandle = true;
        executedSqlDirectly = true;
        expectCursorOutParams = false;
        outParamIndexAdjustment = 3;

        tdsWriter.writeShort((short) 0xFFFF); // procedure name length -> use ProcIDs
        tdsWriter.writeShort(TDS.PROCID_SP_PREPEXEC);
        tdsWriter.writeByte((byte) 0); // RPC procedure option 1
        tdsWriter.writeByte((byte) 0); // RPC procedure option 2

        // <prepared handle>
        // IN (reprepare): Old handle to unprepare before repreparing
        // OUT: The newly prepared handle
        tdsWriter.writeRPCInt(null, getPreparedStatementHandle(), true);
        resetPrepStmtHandle(false);

        // <formal parameter defn> IN
        tdsWriter.writeRPCStringUnicode((preparedTypeDefinitions.length() > 0) ? preparedTypeDefinitions : null);

        // <stmt> IN
        tdsWriter.writeRPCStringUnicode(preparedSQL);
    }

    private void buildExecSQLParams(TDSWriter tdsWriter) throws SQLServerException {
        if (getStatementLogger().isLoggable(java.util.logging.Level.FINE))
            getStatementLogger().fine(toString() + ": calling sp_executesql: SQL:" + preparedSQL);

        expectPrepStmtHandle = false;
        executedSqlDirectly = true;
        expectCursorOutParams = false;
        outParamIndexAdjustment = 2;

        tdsWriter.writeShort((short) 0xFFFF); // procedure name length -> use ProcIDs
        tdsWriter.writeShort(TDS.PROCID_SP_EXECUTESQL);
        tdsWriter.writeByte((byte) 0); // RPC procedure option 1
        tdsWriter.writeByte((byte) 0); // RPC procedure option 2

        // No handle used.
        resetPrepStmtHandle(false);

        if (this.connection.enclaveAttestationUrl != null) {
            tdsWriter.writeBytes(new byte[] {0x0, 0x0});
        }

        // <stmt> IN
        tdsWriter.writeRPCStringUnicode(preparedSQL);

        // <formal parameter defn> IN
        if (preparedTypeDefinitions.length() > 0)
            tdsWriter.writeRPCStringUnicode(preparedTypeDefinitions);
    }

    private void buildServerCursorExecParams(TDSWriter tdsWriter) throws SQLServerException {
        if (getStatementLogger().isLoggable(java.util.logging.Level.FINE))
            getStatementLogger().fine(toString() + ": calling sp_cursorexecute: PreparedHandle:"
                    + getPreparedStatementHandle() + ", SQL:" + preparedSQL);

        expectPrepStmtHandle = false;
        executedSqlDirectly = false;
        expectCursorOutParams = true;
        outParamIndexAdjustment = 5;

        tdsWriter.writeShort((short) 0xFFFF); // procedure name length -> use ProcIDs
        tdsWriter.writeShort(TDS.PROCID_SP_CURSOREXECUTE);
        tdsWriter.writeByte((byte) 0); // RPC procedure option 1
        tdsWriter.writeByte((byte) 0); // RPC procedure option 2 */

        // <handle> IN
        assert hasPreparedStatementHandle();
        tdsWriter.writeRPCInt(null, getPreparedStatementHandle(), false);

        // <cursor> OUT
        tdsWriter.writeRPCInt(null, 0, true);

        // <scrollopt> IN
        tdsWriter.writeRPCInt(null, getResultSetScrollOpt() & ~TDS.SCROLLOPT_PARAMETERIZED_STMT, false);

        // <ccopt> IN
        tdsWriter.writeRPCInt(null, getResultSetCCOpt(), false);

        // <rowcount> OUT
        tdsWriter.writeRPCInt(null, 0, true);
    }

    private void buildExecParams(TDSWriter tdsWriter) throws SQLServerException {
        if (getStatementLogger().isLoggable(java.util.logging.Level.FINE))
            getStatementLogger().fine(toString() + ": calling sp_execute: PreparedHandle:"
                    + getPreparedStatementHandle() + ", SQL:" + preparedSQL);

        expectPrepStmtHandle = false;
        executedSqlDirectly = true;
        expectCursorOutParams = false;
        outParamIndexAdjustment = 1;

        tdsWriter.writeShort((short) 0xFFFF); // procedure name length -> use ProcIDs
        tdsWriter.writeShort(TDS.PROCID_SP_EXECUTE);
        tdsWriter.writeByte((byte) 0); // RPC procedure option 1
        tdsWriter.writeByte((byte) 0); // RPC procedure option 2 */

        // <handle> IN
        assert hasPreparedStatementHandle();
        tdsWriter.writeRPCInt(null, getPreparedStatementHandle(), false);
    }

    private void getParameterEncryptionMetadata(Parameter[] params) throws SQLServerException {
        /*
         * The parameter list is created from the data types provided by the user for the parameters. the data types do
         * not need to be the same as in the table definition. Also, when string is sent to an int field, the parameter
         * is defined as nvarchar(<size of string>). Same for varchar datatypes, exact length is used.
         */
        SQLServerResultSet rs = null;
        SQLServerPreparedStatement stmt = null;

        assert connection != null : "Connection should not be null";

        try {
            if (getStatementLogger().isLoggable(java.util.logging.Level.FINE)) {
                getStatementLogger().fine(
                        "Calling stored procedure sp_describe_parameter_encryption to get parameter encryption information.");
            }

            stmt = (SQLServerPreparedStatement) connection
                    .prepareStatement("EXEC sp_describe_parameter_encryption ?,?,?");
            stmt.isInternalEncryptionQuery = true;
            stmt.setNString(1, this.preparedSQL);
            if (preparedTypeDefinitions != null && preparedTypeDefinitions.length() != 0) {
                stmt.setNString(2, preparedTypeDefinitions);
            } else {
                stmt.setNString(2, "");
            }
            stmt.setBytes(3, this.connection.getAttestationParameters());
            rs = (SQLServerResultSet) stmt.executeQueryInternal();
        } catch (SQLException e) {
            if (e instanceof SQLServerException) {
                throw (SQLServerException) e;
            } else {
                throw new SQLServerException(SQLServerException.getErrString("R_UnableRetrieveParameterMetadata"), null,
                        0, e);
            }
        }

        if (null == rs) {
            // No results. Meaning no parameter.
            // Should never happen.
            return;
        }

        Map<Integer, CekTableEntry> cekList = new HashMap<>();
        CekTableEntry cekEntry = null;
        boolean isRequestedByEnclave = false;
        try {
            while (rs.next()) {
                int currentOrdinal = rs.getInt(DescribeParameterEncryptionResultSet1.KeyOrdinal.value());
                if (!cekList.containsKey(currentOrdinal)) {
                    cekEntry = new CekTableEntry(currentOrdinal);
                    cekList.put(cekEntry.ordinal, cekEntry);
                } else {
                    cekEntry = cekList.get(currentOrdinal);
                }
<<<<<<< HEAD

                String keyStoreName = rs.getString(DescribeParameterEncryptionResultSet1.ProviderName.value());
                String algo = rs.getString(DescribeParameterEncryptionResultSet1.KeyEncryptionAlgorithm.value());
                String keyPath = rs.getString(DescribeParameterEncryptionResultSet1.KeyPath.value());

                cekEntry.add(rs.getBytes(DescribeParameterEncryptionResultSet1.EncryptedKey.value()),
                        rs.getInt(DescribeParameterEncryptionResultSet1.DbId.value()),
                        rs.getInt(DescribeParameterEncryptionResultSet1.KeyId.value()),
                        rs.getInt(DescribeParameterEncryptionResultSet1.KeyVersion.value()),
                        rs.getBytes(DescribeParameterEncryptionResultSet1.KeyMdVersion.value()), keyPath, keyStoreName,
                        algo);

                // servers supporting enclave computations should always return a boolean indicating whether the key is
                // required by enclave or not.
                if (ColumnEncryptionVersion.AE_v2.value() <= connection.getServerColumnEncryptionVersion().value()) {
                    isRequestedByEnclave = rs
                            .getBoolean(DescribeParameterEncryptionResultSet1.IsRequestedByEnclave.value());
                }

                if (isRequestedByEnclave) {
                    byte[] keySignature = rs
                            .getBytes(DescribeParameterEncryptionResultSet1.EnclaveCMKSignature.value());
                    String serverName = connection.getTrustedServerNameAE();
                    SQLServerSecurityUtility.verifyColumnMasterKeyMetadata(connection, keyStoreName, keyPath,
                            serverName, isRequestedByEnclave, keySignature);
=======
                if (this.connection.isAEv2()) {
                    cekEntry.add(rs.getBytes(DescribeParameterEncryptionResultSet1.EncryptedKey.value()),
                            rs.getInt(DescribeParameterEncryptionResultSet1.DbId.value()),
                            rs.getInt(DescribeParameterEncryptionResultSet1.KeyId.value()),
                            rs.getInt(DescribeParameterEncryptionResultSet1.KeyVersion.value()),
                            rs.getBytes(DescribeParameterEncryptionResultSet1.KeyMdVersion.value()),
                            rs.getString(DescribeParameterEncryptionResultSet1.KeyPath.value()),
                            rs.getString(DescribeParameterEncryptionResultSet1.ProviderName.value()),
                            rs.getString(DescribeParameterEncryptionResultSet1.KeyEncryptionAlgorithm.value()),
                            rs.getByte(DescribeParameterEncryptionResultSet1.KeyRequestedByEnclave.value()),
                            rs.getBytes(DescribeParameterEncryptionResultSet1.EnclaveCMKSignature.value()));
                } else {
                    cekEntry.add(rs.getBytes(DescribeParameterEncryptionResultSet1.EncryptedKey.value()),
                            rs.getInt(DescribeParameterEncryptionResultSet1.DbId.value()),
                            rs.getInt(DescribeParameterEncryptionResultSet1.KeyId.value()),
                            rs.getInt(DescribeParameterEncryptionResultSet1.KeyVersion.value()),
                            rs.getBytes(DescribeParameterEncryptionResultSet1.KeyMdVersion.value()),
                            rs.getString(DescribeParameterEncryptionResultSet1.KeyPath.value()),
                            rs.getString(DescribeParameterEncryptionResultSet1.ProviderName.value()),
                            rs.getString(DescribeParameterEncryptionResultSet1.KeyEncryptionAlgorithm.value()));
>>>>>>> aa113480
                }
            }
            if (getStatementLogger().isLoggable(java.util.logging.Level.FINE)) {
                getStatementLogger().fine("Matadata of CEKs is retrieved.");
            }
        } catch (SQLException e) {
            if (e instanceof SQLServerException) {
                throw (SQLServerException) e;
            } else {
                throw new SQLServerException(SQLServerException.getErrString("R_UnableRetrieveParameterMetadata"), null,
                        0, e);
            }
        }

        // Process the second resultset.
        if (!stmt.getMoreResults() && !this.connection.isAEv2()) {
            throw new SQLServerException(this, SQLServerException.getErrString("R_UnexpectedDescribeParamFormat"), null,
                    0, false);
        }

        // Parameter count in the result set.
        int paramCount = 0;
        try {
            rs = (SQLServerResultSet) stmt.getResultSet();
            while (rs.next()) {
                paramCount++;
                String paramName = rs.getString(DescribeParameterEncryptionResultSet2.ParameterName.value());
                int paramIndex = parameterNames.indexOf(paramName);
                int cekOrdinal = rs.getInt(DescribeParameterEncryptionResultSet2.ColumnEncryptionKeyOrdinal.value());
                cekEntry = cekList.get(cekOrdinal);

                // cekEntry will be null if none of the parameters are encrypted.
                if ((null != cekEntry) && (cekList.size() < cekOrdinal)) {
                    MessageFormat form = new MessageFormat(
                            SQLServerException.getErrString("R_InvalidEncryptionKeyOridnal"));
                    Object[] msgArgs = {cekOrdinal, cekEntry.getSize()};
                    throw new SQLServerException(this, form.format(msgArgs), null, 0, false);
                }
                SQLServerEncryptionType encType = SQLServerEncryptionType
                        .of((byte) rs.getInt(DescribeParameterEncryptionResultSet2.ColumnEncrytionType.value()));
                if (SQLServerEncryptionType.PlainText != encType) {
                    params[paramIndex].cryptoMeta = new CryptoMetadata(cekEntry, (short) cekOrdinal,
                            (byte) rs.getInt(DescribeParameterEncryptionResultSet2.ColumnEncryptionAlgorithm.value()),
                            null, encType.value,
                            (byte) rs.getInt(DescribeParameterEncryptionResultSet2.NormalizationRuleVersion.value()));
                    // Decrypt the symmetric key.(This will also validate and throw if needed).
                    SQLServerSecurityUtility.decryptSymmetricKey(params[paramIndex].cryptoMeta, connection);
                } else {
                    if (params[paramIndex].getForceEncryption()) {
                        MessageFormat form = new MessageFormat(
                                SQLServerException.getErrString("R_ForceEncryptionTrue_HonorAETrue_UnencryptedColumn"));
                        Object[] msgArgs = {userSQL, paramIndex + 1};
                        SQLServerException.makeFromDriverError(connection, this, form.format(msgArgs), null, true);
                    }
                }
            }
            if (getStatementLogger().isLoggable(java.util.logging.Level.FINE)) {
                getStatementLogger().fine("Parameter encryption metadata is set.");
            }
        } catch (SQLException e) {
            if (e instanceof SQLServerException) {
                throw (SQLServerException) e;
            } else {
                throw new SQLServerException(SQLServerException.getErrString("R_UnableRetrieveParameterMetadata"), null,
                        0, e);
            }
        }

        if (paramCount != params.length) {
            // Encryption metadata wasn't sent by the server.
            // We expect the metadata to be sent for all the parameters in the original
            // sp_describe_parameter_encryption.
            // For parameters that don't need encryption, the encryption type is set to plaintext.
            MessageFormat form = new MessageFormat(SQLServerException.getErrString("R_MissingParamEncryptionMetadata"));
            Object[] msgArgs = {userSQL};
            throw new SQLServerException(this, form.format(msgArgs), null, 0, false);
        }

        // Process the third resultset.
        if (this.connection.isAEv2() && stmt.getMoreResults()) {
            rs = (SQLServerResultSet) stmt.getResultSet();
            while (rs.next()) {
                // This validates and establishes the enclave session if valid
                this.connection.validateAttestationResponse(rs.getBytes(1));
            }
        }

        // Null check for rs is done already.
        rs.close();

        if (null != stmt) {
            stmt.close();
        }
        connection.resetCurrentCommand();
    }

    /**
     * Manages re-using cached handles.
     */
    private boolean reuseCachedHandle(boolean hasNewTypeDefinitions, boolean discardCurrentCacheItem) {
        // No re-use of caching for cursorable statements (statements that WILL use sp_cursor*)
        if (isCursorable(executeMethod))
            return false;

        // If current cache items needs to be discarded or New type definitions found with existing cached handle
        // reference then deregister cached
        // handle.
        if (discardCurrentCacheItem || hasNewTypeDefinitions) {
            if (null != cachedPreparedStatementHandle && (discardCurrentCacheItem
                    || (hasPreparedStatementHandle() && prepStmtHandle == cachedPreparedStatementHandle.getHandle()))) {
                cachedPreparedStatementHandle.removeReference();
            }

            // Make sure the cached handle does not get re-used more if it should be discarded
            resetPrepStmtHandle(discardCurrentCacheItem);
            cachedPreparedStatementHandle = null;
            if (discardCurrentCacheItem)
                return false;
        }

        // Check for new cache reference.
        if (null == cachedPreparedStatementHandle) {
            PreparedStatementHandle cachedHandle = connection
                    .getCachedPreparedStatementHandle(new CityHash128Key(preparedSQL, preparedTypeDefinitions));
            // If handle was found then re-use, only if AE is not on and is not a batch query with new type definitions
            // (We shouldn't reuse handle
            // if it is batch query and has new type definition, or if it is on, make sure encryptionMetadataIsRetrieved
            // is retrieved.
            if (null != cachedHandle) {
                if (!connection.isColumnEncryptionSettingEnabled()
                        || (connection.isColumnEncryptionSettingEnabled() && encryptionMetadataIsRetrieved)) {
                    if (cachedHandle.tryAddReference()) {
                        setPreparedStatementHandle(cachedHandle.getHandle());
                        cachedPreparedStatementHandle = cachedHandle;
                        return true;
                    }
                }
            }
        }
        return false;
    }

    private boolean doPrepExec(TDSWriter tdsWriter, Parameter[] params, boolean hasNewTypeDefinitions,
            boolean hasExistingTypeDefinitions) throws SQLServerException {

        boolean needsPrepare = (hasNewTypeDefinitions && hasExistingTypeDefinitions) || !hasPreparedStatementHandle();

        // Cursors don't use statement pooling.
        if (isCursorable(executeMethod)) {

            if (needsPrepare)
                buildServerCursorPrepExecParams(tdsWriter);
            else
                buildServerCursorExecParams(tdsWriter);
        } else {
            // Move overhead of needing to do prepare & unprepare to only use cases that need more than one execution.
            // First execution, use sp_executesql, optimizing for asumption we will not re-use statement.
            if (needsPrepare && !connection.getEnablePrepareOnFirstPreparedStatementCall() && !isExecutedAtLeastOnce) {
                buildExecSQLParams(tdsWriter);
                isExecutedAtLeastOnce = true;
            }
            // Second execution, use prepared statements since we seem to be re-using it.
            else if (needsPrepare)
                buildPrepExecParams(tdsWriter);
            else
                buildExecParams(tdsWriter);
        }

        sendParamsByRPC(tdsWriter, params);

        return needsPrepare;
    }

    @Override
    public final java.sql.ResultSetMetaData getMetaData() throws SQLServerException {
        loggerExternal.entering(getClassNameLogging(), "getMetaData");
        checkClosed();
        boolean rsclosed = false;
        java.sql.ResultSetMetaData rsmd = null;
        try {
            // if the result is closed, cant get the metadata from it.
            if (resultSet != null)
                resultSet.checkClosed();
        } catch (SQLServerException e) {
            rsclosed = true;
        }
        if (resultSet == null || rsclosed) {
            SQLServerResultSet emptyResultSet = (SQLServerResultSet) buildExecuteMetaData();
            if (null != emptyResultSet)
                rsmd = emptyResultSet.getMetaData();
        } else if (resultSet != null) {
            rsmd = resultSet.getMetaData();
        }
        loggerExternal.exiting(getClassNameLogging(), "getMetaData", rsmd);
        return rsmd;
    }

    /**
     * Returns meta data for the statement before executing it. This is called in cases where the driver needs the meta
     * data prior to executing the statement.
     * 
     * @throws SQLServerException
     * @return the result set containing the meta data
     */
    private ResultSet buildExecuteMetaData() throws SQLServerException {
        String fmtSQL = userSQL;

        ResultSet emptyResultSet = null;
        try {
            fmtSQL = replaceMarkerWithNull(fmtSQL);
            internalStmt = (SQLServerStatement) connection.createStatement();
            emptyResultSet = internalStmt.executeQueryInternal("set fmtonly on " + fmtSQL + "\nset fmtonly off");
        } catch (SQLException sqle) {
            if (!sqle.getMessage().equals(SQLServerException.getErrString("R_noResultset"))) {
                // if the error is not no resultset then throw a processings error.
                MessageFormat form = new MessageFormat(SQLServerException.getErrString("R_processingError"));
                Object[] msgArgs = {sqle.getMessage()};

                SQLServerException.makeFromDriverError(connection, this, form.format(msgArgs), null, true);
            }
        }
        return emptyResultSet;
    }

    /* -------------- JDBC API Implementation ------------------ */

    /**
     * Sets the parameter value for a statement.
     *
     * @param index
     *        The index of the parameter to set starting at 1.
     * @return A reference the to Parameter object created or referenced.
     * @exception SQLServerException
     *            The index specified was outside the number of parameters for the statement.
     */
    final Parameter setterGetParam(int index) throws SQLServerException {
        if (index < 1 || index > inOutParam.length) {
            MessageFormat form = new MessageFormat(SQLServerException.getErrString("R_indexOutOfRange"));
            Object[] msgArgs = {index};
            SQLServerException.makeFromDriverError(connection, this, form.format(msgArgs), "07009", false);
        }

        return inOutParam[index - 1];
    }

    final void setValue(int parameterIndex, JDBCType jdbcType, Object value, JavaType javaType,
            String tvpName) throws SQLServerException {
        setterGetParam(parameterIndex).setValue(jdbcType, value, javaType, null, null, null, null, connection, false,
                stmtColumnEncriptionSetting, parameterIndex, userSQL, tvpName);
    }

    final void setValue(int parameterIndex, JDBCType jdbcType, Object value, JavaType javaType,
            boolean forceEncrypt) throws SQLServerException {
        setterGetParam(parameterIndex).setValue(jdbcType, value, javaType, null, null, null, null, connection,
                forceEncrypt, stmtColumnEncriptionSetting, parameterIndex, userSQL, null);
    }

    final void setValue(int parameterIndex, JDBCType jdbcType, Object value, JavaType javaType, Integer precision,
            Integer scale, boolean forceEncrypt) throws SQLServerException {
        setterGetParam(parameterIndex).setValue(jdbcType, value, javaType, null, null, precision, scale, connection,
                forceEncrypt, stmtColumnEncriptionSetting, parameterIndex, userSQL, null);
    }

    final void setValue(int parameterIndex, JDBCType jdbcType, Object value, JavaType javaType, Calendar cal,
            boolean forceEncrypt) throws SQLServerException {
        setterGetParam(parameterIndex).setValue(jdbcType, value, javaType, null, cal, null, null, connection,
                forceEncrypt, stmtColumnEncriptionSetting, parameterIndex, userSQL, null);
    }

    final void setStream(int parameterIndex, StreamType streamType, Object streamValue, JavaType javaType,
            long length) throws SQLServerException {
        setterGetParam(parameterIndex).setValue(streamType.getJDBCType(), streamValue, javaType,
                new StreamSetterArgs(streamType, length), null, null, null, connection, false,
                stmtColumnEncriptionSetting, parameterIndex, userSQL, null);
    }

    final void setSQLXMLInternal(int parameterIndex, SQLXML value) throws SQLServerException {
        setterGetParam(parameterIndex).setValue(JDBCType.SQLXML, value, JavaType.SQLXML,
                new StreamSetterArgs(StreamType.SQLXML, DataTypes.UNKNOWN_STREAM_LENGTH), null, null, null, connection,
                false, stmtColumnEncriptionSetting, parameterIndex, userSQL, null);
    }

    @Override
    public final void setAsciiStream(int parameterIndex, InputStream x) throws SQLException {
        if (loggerExternal.isLoggable(java.util.logging.Level.FINER))
            loggerExternal.entering(getClassNameLogging(), "setAsciiStream", new Object[] {parameterIndex, x});
        checkClosed();
        setStream(parameterIndex, StreamType.ASCII, x, JavaType.INPUTSTREAM, DataTypes.UNKNOWN_STREAM_LENGTH);
        loggerExternal.exiting(getClassNameLogging(), "setAsciiStream");
    }

    @Override
    public final void setAsciiStream(int n, java.io.InputStream x, int length) throws SQLServerException {
        if (loggerExternal.isLoggable(java.util.logging.Level.FINER))
            loggerExternal.entering(getClassNameLogging(), "setAsciiStream", new Object[] {n, x, length});
        checkClosed();
        setStream(n, StreamType.ASCII, x, JavaType.INPUTSTREAM, length);
        loggerExternal.exiting(getClassNameLogging(), "setAsciiStream");
    }

    @Override
    public final void setAsciiStream(int parameterIndex, InputStream x, long length) throws SQLException {
        if (loggerExternal.isLoggable(java.util.logging.Level.FINER))
            loggerExternal.entering(getClassNameLogging(), "setAsciiStream", new Object[] {parameterIndex, x, length});
        checkClosed();
        setStream(parameterIndex, StreamType.ASCII, x, JavaType.INPUTSTREAM, length);
        loggerExternal.exiting(getClassNameLogging(), "setAsciiStream");
    }

    @Override
    public final void setBigDecimal(int parameterIndex, BigDecimal x) throws SQLServerException {
        if (loggerExternal.isLoggable(java.util.logging.Level.FINER))
            loggerExternal.entering(getClassNameLogging(), "setBigDecimal", new Object[] {parameterIndex, x});
        checkClosed();
        setValue(parameterIndex, JDBCType.DECIMAL, x, JavaType.BIGDECIMAL, false);
        loggerExternal.exiting(getClassNameLogging(), "setBigDecimal");
    }

    @Override
    public final void setBigDecimal(int parameterIndex, BigDecimal x, int precision,
            int scale) throws SQLServerException {
        if (loggerExternal.isLoggable(java.util.logging.Level.FINER))
            loggerExternal.entering(getClassNameLogging(), "setBigDecimal",
                    new Object[] {parameterIndex, x, precision, scale});
        checkClosed();
        setValue(parameterIndex, JDBCType.DECIMAL, x, JavaType.BIGDECIMAL, precision, scale, false);
        loggerExternal.exiting(getClassNameLogging(), "setBigDecimal");
    }

    @Override
    public final void setBigDecimal(int parameterIndex, BigDecimal x, int precision, int scale,
            boolean forceEncrypt) throws SQLServerException {
        if (loggerExternal.isLoggable(java.util.logging.Level.FINER))
            loggerExternal.entering(getClassNameLogging(), "setBigDecimal",
                    new Object[] {parameterIndex, x, precision, scale, forceEncrypt});
        checkClosed();
        setValue(parameterIndex, JDBCType.DECIMAL, x, JavaType.BIGDECIMAL, precision, scale, forceEncrypt);
        loggerExternal.exiting(getClassNameLogging(), "setBigDecimal");
    }

    @Override
    public final void setMoney(int n, BigDecimal x) throws SQLServerException {
        if (loggerExternal.isLoggable(java.util.logging.Level.FINER))
            loggerExternal.entering(getClassNameLogging(), "setMoney", new Object[] {n, x});
        checkClosed();
        setValue(n, JDBCType.MONEY, x, JavaType.BIGDECIMAL, false);
        loggerExternal.exiting(getClassNameLogging(), "setMoney");
    }

    @Override
    public final void setMoney(int n, BigDecimal x, boolean forceEncrypt) throws SQLServerException {
        if (loggerExternal.isLoggable(java.util.logging.Level.FINER))
            loggerExternal.entering(getClassNameLogging(), "setMoney", new Object[] {n, x, forceEncrypt});
        checkClosed();
        setValue(n, JDBCType.MONEY, x, JavaType.BIGDECIMAL, forceEncrypt);
        loggerExternal.exiting(getClassNameLogging(), "setMoney");
    }

    @Override
    public final void setSmallMoney(int n, BigDecimal x) throws SQLServerException {
        if (loggerExternal.isLoggable(java.util.logging.Level.FINER))
            loggerExternal.entering(getClassNameLogging(), "setSmallMoney", new Object[] {n, x});
        checkClosed();
        setValue(n, JDBCType.SMALLMONEY, x, JavaType.BIGDECIMAL, false);
        loggerExternal.exiting(getClassNameLogging(), "setSmallMoney");
    }

    @Override
    public final void setSmallMoney(int n, BigDecimal x, boolean forceEncrypt) throws SQLServerException {
        if (loggerExternal.isLoggable(java.util.logging.Level.FINER))
            loggerExternal.entering(getClassNameLogging(), "setSmallMoney", new Object[] {n, x, forceEncrypt});
        checkClosed();
        setValue(n, JDBCType.SMALLMONEY, x, JavaType.BIGDECIMAL, forceEncrypt);
        loggerExternal.exiting(getClassNameLogging(), "setSmallMoney");
    }

    @Override
    public final void setBinaryStream(int parameterIndex, InputStream x) throws SQLException {
        if (loggerExternal.isLoggable(java.util.logging.Level.FINER))
            loggerExternal.entering(getClassNameLogging(), "setBinaryStreaml", new Object[] {parameterIndex, x});
        checkClosed();
        setStream(parameterIndex, StreamType.BINARY, x, JavaType.INPUTSTREAM, DataTypes.UNKNOWN_STREAM_LENGTH);
        loggerExternal.exiting(getClassNameLogging(), "setBinaryStream");
    }

    @Override
    public final void setBinaryStream(int n, java.io.InputStream x, int length) throws SQLServerException {
        if (loggerExternal.isLoggable(java.util.logging.Level.FINER))
            loggerExternal.entering(getClassNameLogging(), "setBinaryStream", new Object[] {n, x, length});
        checkClosed();
        setStream(n, StreamType.BINARY, x, JavaType.INPUTSTREAM, length);
        loggerExternal.exiting(getClassNameLogging(), "setBinaryStream");
    }

    @Override
    public final void setBinaryStream(int parameterIndex, InputStream x, long length) throws SQLException {
        if (loggerExternal.isLoggable(java.util.logging.Level.FINER))
            loggerExternal.entering(getClassNameLogging(), "setBinaryStream", new Object[] {parameterIndex, x, length});
        checkClosed();
        setStream(parameterIndex, StreamType.BINARY, x, JavaType.INPUTSTREAM, length);
        loggerExternal.exiting(getClassNameLogging(), "setBinaryStream");
    }

    @Override
    public final void setBoolean(int n, boolean x) throws SQLServerException {
        if (loggerExternal.isLoggable(java.util.logging.Level.FINER))
            loggerExternal.entering(getClassNameLogging(), "setBoolean", new Object[] {n, x});
        checkClosed();
        setValue(n, JDBCType.BIT, x, JavaType.BOOLEAN, false);
        loggerExternal.exiting(getClassNameLogging(), "setBoolean");
    }

    @Override
    public final void setBoolean(int n, boolean x, boolean forceEncrypt) throws SQLServerException {
        if (loggerExternal.isLoggable(java.util.logging.Level.FINER))
            loggerExternal.entering(getClassNameLogging(), "setBoolean", new Object[] {n, x, forceEncrypt});
        checkClosed();
        setValue(n, JDBCType.BIT, x, JavaType.BOOLEAN, forceEncrypt);
        loggerExternal.exiting(getClassNameLogging(), "setBoolean");
    }

    @Override
    public final void setByte(int n, byte x) throws SQLServerException {
        if (loggerExternal.isLoggable(java.util.logging.Level.FINER))
            loggerExternal.entering(getClassNameLogging(), "setByte", new Object[] {n, x});
        checkClosed();
        setValue(n, JDBCType.TINYINT, x, JavaType.BYTE, false);
        loggerExternal.exiting(getClassNameLogging(), "setByte");
    }

    @Override
    public final void setByte(int n, byte x, boolean forceEncrypt) throws SQLServerException {
        if (loggerExternal.isLoggable(java.util.logging.Level.FINER))
            loggerExternal.entering(getClassNameLogging(), "setByte", new Object[] {n, x, forceEncrypt});
        checkClosed();
        setValue(n, JDBCType.TINYINT, x, JavaType.BYTE, forceEncrypt);
        loggerExternal.exiting(getClassNameLogging(), "setByte");
    }

    @Override
    public final void setBytes(int n, byte x[]) throws SQLServerException {
        if (loggerExternal.isLoggable(java.util.logging.Level.FINER))
            loggerExternal.entering(getClassNameLogging(), "setBytes", new Object[] {n, x});
        checkClosed();
        setValue(n, JDBCType.BINARY, x, JavaType.BYTEARRAY, false);
        loggerExternal.exiting(getClassNameLogging(), "setBytes");
    }

    @Override
    public final void setBytes(int n, byte x[], boolean forceEncrypt) throws SQLServerException {
        if (loggerExternal.isLoggable(java.util.logging.Level.FINER))
            loggerExternal.entering(getClassNameLogging(), "setBytes", new Object[] {n, x, forceEncrypt});
        checkClosed();
        setValue(n, JDBCType.BINARY, x, JavaType.BYTEARRAY, forceEncrypt);
        loggerExternal.exiting(getClassNameLogging(), "setBytes");
    }

    @Override
    public final void setUniqueIdentifier(int index, String guid) throws SQLServerException {
        if (loggerExternal.isLoggable(java.util.logging.Level.FINER))
            loggerExternal.entering(getClassNameLogging(), "setUniqueIdentifier", new Object[] {index, guid});
        checkClosed();
        setValue(index, JDBCType.GUID, guid, JavaType.STRING, false);
        loggerExternal.exiting(getClassNameLogging(), "setUniqueIdentifier");
    }

    @Override
    public final void setUniqueIdentifier(int index, String guid, boolean forceEncrypt) throws SQLServerException {
        if (loggerExternal.isLoggable(java.util.logging.Level.FINER))
            loggerExternal.entering(getClassNameLogging(), "setUniqueIdentifier",
                    new Object[] {index, guid, forceEncrypt});
        checkClosed();
        setValue(index, JDBCType.GUID, guid, JavaType.STRING, forceEncrypt);
        loggerExternal.exiting(getClassNameLogging(), "setUniqueIdentifier");
    }

    @Override
    public final void setDouble(int n, double x) throws SQLServerException {
        if (loggerExternal.isLoggable(java.util.logging.Level.FINER))
            loggerExternal.entering(getClassNameLogging(), "setDouble", new Object[] {n, x});
        checkClosed();
        setValue(n, JDBCType.DOUBLE, x, JavaType.DOUBLE, false);
        loggerExternal.exiting(getClassNameLogging(), "setDouble");
    }

    @Override
    public final void setDouble(int n, double x, boolean forceEncrypt) throws SQLServerException {
        if (loggerExternal.isLoggable(java.util.logging.Level.FINER))
            loggerExternal.entering(getClassNameLogging(), "setDouble", new Object[] {n, x, forceEncrypt});
        checkClosed();
        setValue(n, JDBCType.DOUBLE, x, JavaType.DOUBLE, forceEncrypt);
        loggerExternal.exiting(getClassNameLogging(), "setDouble");
    }

    @Override
    public final void setFloat(int n, float x) throws SQLServerException {
        if (loggerExternal.isLoggable(java.util.logging.Level.FINER))
            loggerExternal.entering(getClassNameLogging(), "setFloat", new Object[] {n, x});
        checkClosed();
        setValue(n, JDBCType.REAL, x, JavaType.FLOAT, false);
        loggerExternal.exiting(getClassNameLogging(), "setFloat");
    }

    @Override
    public final void setFloat(int n, float x, boolean forceEncrypt) throws SQLServerException {
        if (loggerExternal.isLoggable(java.util.logging.Level.FINER))
            loggerExternal.entering(getClassNameLogging(), "setFloat", new Object[] {n, x, forceEncrypt});
        checkClosed();
        setValue(n, JDBCType.REAL, x, JavaType.FLOAT, forceEncrypt);
        loggerExternal.exiting(getClassNameLogging(), "setFloat");
    }

    @Override
    public final void setGeometry(int n, Geometry x) throws SQLServerException {
        if (loggerExternal.isLoggable(java.util.logging.Level.FINER))
            loggerExternal.entering(getClassNameLogging(), "setGeometry", new Object[] {n, x});
        checkClosed();
        setValue(n, JDBCType.GEOMETRY, x, JavaType.STRING, false);
        loggerExternal.exiting(getClassNameLogging(), "setGeometry");
    }

    @Override
    public final void setGeography(int n, Geography x) throws SQLServerException {
        if (loggerExternal.isLoggable(java.util.logging.Level.FINER))
            loggerExternal.entering(getClassNameLogging(), "setGeography", new Object[] {n, x});
        checkClosed();
        setValue(n, JDBCType.GEOGRAPHY, x, JavaType.STRING, false);
        loggerExternal.exiting(getClassNameLogging(), "setGeography");
    }

    @Override
    public final void setInt(int n, int value) throws SQLServerException {
        if (loggerExternal.isLoggable(java.util.logging.Level.FINER))
            loggerExternal.entering(getClassNameLogging(), "setInt", new Object[] {n, value});
        checkClosed();
        setValue(n, JDBCType.INTEGER, value, JavaType.INTEGER, false);
        loggerExternal.exiting(getClassNameLogging(), "setInt");
    }

    @Override
    public final void setInt(int n, int value, boolean forceEncrypt) throws SQLServerException {
        if (loggerExternal.isLoggable(java.util.logging.Level.FINER))
            loggerExternal.entering(getClassNameLogging(), "setInt", new Object[] {n, value, forceEncrypt});
        checkClosed();
        setValue(n, JDBCType.INTEGER, value, JavaType.INTEGER, forceEncrypt);
        loggerExternal.exiting(getClassNameLogging(), "setInt");
    }

    @Override
    public final void setLong(int n, long x) throws SQLServerException {
        if (loggerExternal.isLoggable(java.util.logging.Level.FINER))
            loggerExternal.entering(getClassNameLogging(), "setLong", new Object[] {n, x});
        checkClosed();
        setValue(n, JDBCType.BIGINT, x, JavaType.LONG, false);
        loggerExternal.exiting(getClassNameLogging(), "setLong");
    }

    @Override
    public final void setLong(int n, long x, boolean forceEncrypt) throws SQLServerException {
        if (loggerExternal.isLoggable(java.util.logging.Level.FINER))
            loggerExternal.entering(getClassNameLogging(), "setLong", new Object[] {n, x, forceEncrypt});
        checkClosed();
        setValue(n, JDBCType.BIGINT, x, JavaType.LONG, forceEncrypt);
        loggerExternal.exiting(getClassNameLogging(), "setLong");
    }

    @Override
    public final void setNull(int index, int jdbcType) throws SQLServerException {
        if (loggerExternal.isLoggable(java.util.logging.Level.FINER))
            loggerExternal.entering(getClassNameLogging(), "setNull", new Object[] {index, jdbcType});
        checkClosed();
        setObject(setterGetParam(index), null, JavaType.OBJECT, JDBCType.of(jdbcType), null, null, false, index, null);
        loggerExternal.exiting(getClassNameLogging(), "setNull");
    }

    final void setObjectNoType(int index, Object obj, boolean forceEncrypt) throws SQLServerException {
        // Default to the JDBC type of the parameter, determined by a previous setter call or through registerOutParam.
        // This avoids repreparing unnecessarily for null values.
        Parameter param = setterGetParam(index);
        JDBCType targetJDBCType = param.getJdbcType();
        String tvpName = null;

        if (null == obj) {
            // If the JDBC type of the parameter is UNKNOWN (i.e. this is the first time the parameter is being set),
            // then use a JDBC type the converts to most server types with a null value.
            if (JDBCType.UNKNOWN == targetJDBCType)
                targetJDBCType = JDBCType.CHAR;

            setObject(param, null, JavaType.OBJECT, targetJDBCType, null, null, forceEncrypt, index, null);
        } else {
            JavaType javaType = JavaType.of(obj);
            if (JavaType.TVP == javaType) {
                tvpName = getTVPNameIfNull(index, null); // will return null if called from preparedStatement

                if ((null == tvpName) && (obj instanceof ResultSet)) {
                    throw new SQLServerException(SQLServerException.getErrString("R_TVPnotWorkWithSetObjectResultSet"),
                            null);
                }
            }
            targetJDBCType = javaType.getJDBCType(SSType.UNKNOWN, targetJDBCType);

            if (JDBCType.UNKNOWN == targetJDBCType) {
                if (obj instanceof java.util.UUID) {
                    javaType = JavaType.STRING;
                    targetJDBCType = JDBCType.GUID;
                }
            }

            setObject(param, obj, javaType, targetJDBCType, null, null, forceEncrypt, index, tvpName);
        }
    }

    @Override
    public final void setObject(int index, Object obj) throws SQLServerException {
        if (loggerExternal.isLoggable(java.util.logging.Level.FINER))
            loggerExternal.entering(getClassNameLogging(), "setObject", new Object[] {index, obj});
        checkClosed();
        setObjectNoType(index, obj, false);
        loggerExternal.exiting(getClassNameLogging(), "setObject");
    }

    @Override
    public final void setObject(int n, Object obj, int jdbcType) throws SQLServerException {
        String tvpName = null;
        if (loggerExternal.isLoggable(java.util.logging.Level.FINER))
            loggerExternal.entering(getClassNameLogging(), "setObject", new Object[] {n, obj, jdbcType});
        checkClosed();
        if (microsoft.sql.Types.STRUCTURED == jdbcType)
            tvpName = getTVPNameIfNull(n, null);
        setObject(setterGetParam(n), obj, JavaType.of(obj), JDBCType.of(jdbcType), null, null, false, n, tvpName);
        loggerExternal.exiting(getClassNameLogging(), "setObject");
    }

    @Override
    public final void setObject(int parameterIndex, Object x, int targetSqlType,
            int scaleOrLength) throws SQLServerException {
        if (loggerExternal.isLoggable(java.util.logging.Level.FINER))
            loggerExternal.entering(getClassNameLogging(), "setObject",
                    new Object[] {parameterIndex, x, targetSqlType, scaleOrLength});
        checkClosed();

        // scaleOrLength - for java.sql.Types.DECIMAL, java.sql.Types.NUMERIC or temporal types,
        // this is the number of digits after the decimal point. For Java Object types
        // InputStream and Reader, this is the length of the data in the stream or reader.
        // For all other types, this value will be ignored.

        setObject(setterGetParam(parameterIndex), x, JavaType.of(x), JDBCType.of(targetSqlType),
                (java.sql.Types.NUMERIC == targetSqlType || java.sql.Types.DECIMAL == targetSqlType
                        || java.sql.Types.TIMESTAMP == targetSqlType || java.sql.Types.TIME == targetSqlType
                        || microsoft.sql.Types.DATETIMEOFFSET == targetSqlType || InputStream.class.isInstance(x)
                        || Reader.class.isInstance(x)) ? scaleOrLength : null,
                null, false, parameterIndex, null);

        loggerExternal.exiting(getClassNameLogging(), "setObject");
    }

    @Override
    public final void setObject(int parameterIndex, Object x, int targetSqlType, Integer precision,
            int scale) throws SQLServerException {
        if (loggerExternal.isLoggable(java.util.logging.Level.FINER))
            loggerExternal.entering(getClassNameLogging(), "setObject",
                    new Object[] {parameterIndex, x, targetSqlType, precision, scale});
        checkClosed();

        // scale - for java.sql.Types.DECIMAL or java.sql.Types.NUMERIC types,
        // this is the number of digits after the decimal point. For Java Object types
        // InputStream and Reader, this is the length of the data in the stream or reader.
        // For all other types, this value will be ignored.

        setObject(setterGetParam(parameterIndex), x, JavaType.of(x), JDBCType.of(targetSqlType),
                (java.sql.Types.NUMERIC == targetSqlType || java.sql.Types.DECIMAL == targetSqlType
                        || InputStream.class.isInstance(x) || Reader.class.isInstance(x)) ? scale : null,
                precision, false, parameterIndex, null);

        loggerExternal.exiting(getClassNameLogging(), "setObject");
    }

    @Override
    public final void setObject(int parameterIndex, Object x, int targetSqlType, Integer precision, int scale,
            boolean forceEncrypt) throws SQLServerException {
        if (loggerExternal.isLoggable(java.util.logging.Level.FINER))
            loggerExternal.entering(getClassNameLogging(), "setObject",
                    new Object[] {parameterIndex, x, targetSqlType, precision, scale, forceEncrypt});
        checkClosed();

        // scale - for java.sql.Types.DECIMAL or java.sql.Types.NUMERIC types,
        // this is the number of digits after the decimal point. For Java Object types
        // InputStream and Reader, this is the length of the data in the stream or reader.
        // For all other types, this value will be ignored.

        setObject(setterGetParam(parameterIndex), x, JavaType.of(x), JDBCType.of(targetSqlType),
                (java.sql.Types.NUMERIC == targetSqlType || java.sql.Types.DECIMAL == targetSqlType
                        || InputStream.class.isInstance(x) || Reader.class.isInstance(x)) ? scale : null,
                precision, forceEncrypt, parameterIndex, null);

        loggerExternal.exiting(getClassNameLogging(), "setObject");
    }

    final void setObject(Parameter param, Object obj, JavaType javaType, JDBCType jdbcType, Integer scale,
            Integer precision, boolean forceEncrypt, int parameterIndex, String tvpName) throws SQLServerException {
        assert JDBCType.UNKNOWN != jdbcType;

        // For non-null values, infer the object's JDBC type from its Java type
        // and check whether the object is settable via the specified JDBC type.
        if ((null != obj) || (JavaType.TVP == javaType)) {
            // Returns the static JDBC type that is assigned to this java type (the parameters has no effect)
            JDBCType objectJDBCType = javaType.getJDBCType(SSType.UNKNOWN, jdbcType);

            // Check convertability of the value to the desired JDBC type.
            if (!objectJDBCType.convertsTo(jdbcType))
                DataTypes.throwConversionError(objectJDBCType.toString(), jdbcType.toString());

            StreamSetterArgs streamSetterArgs = null;

            switch (javaType) {
                case READER:
                    streamSetterArgs = new StreamSetterArgs(StreamType.CHARACTER, DataTypes.UNKNOWN_STREAM_LENGTH);
                    break;

                case INPUTSTREAM:
                    streamSetterArgs = new StreamSetterArgs(
                            jdbcType.isTextual() ? StreamType.CHARACTER : StreamType.BINARY,
                            DataTypes.UNKNOWN_STREAM_LENGTH);
                    break;

                case SQLXML:
                    streamSetterArgs = new StreamSetterArgs(StreamType.SQLXML, DataTypes.UNKNOWN_STREAM_LENGTH);
                    break;
                default:
                    // Do nothing
                    break;
            }

            // typeInfo is set as null
            param.setValue(jdbcType, obj, javaType, streamSetterArgs, null, precision, scale, connection, forceEncrypt,
                    stmtColumnEncriptionSetting, parameterIndex, userSQL, tvpName);
        }

        // For null values, use the specified JDBC type directly, with the exception
        // of unsupported JDBC types, which are mapped to BINARY so that they are minimally supported.
        else {
            assert JavaType.OBJECT == javaType;

            if (jdbcType.isUnsupported())
                jdbcType = JDBCType.BINARY;

            // typeInfo is set as null
            param.setValue(jdbcType, null, JavaType.OBJECT, null, null, precision, scale, connection, false,
                    stmtColumnEncriptionSetting, parameterIndex, userSQL, tvpName);
        }
    }

    @Override
    public final void setObject(int index, Object obj, SQLType jdbcType) throws SQLServerException {
        setObject(index, obj, jdbcType.getVendorTypeNumber());
    }

    @Override
    public final void setObject(int parameterIndex, Object x, SQLType targetSqlType,
            int scaleOrLength) throws SQLServerException {
        setObject(parameterIndex, x, targetSqlType.getVendorTypeNumber(), scaleOrLength);
    }

    @Override
    public final void setObject(int parameterIndex, Object x, SQLType targetSqlType, Integer precision,
            Integer scale) throws SQLServerException {
        setObject(parameterIndex, x, targetSqlType.getVendorTypeNumber(), precision, scale);
    }

    @Override
    public final void setObject(int parameterIndex, Object x, SQLType targetSqlType, Integer precision, Integer scale,
            boolean forceEncrypt) throws SQLServerException {
        setObject(parameterIndex, x, targetSqlType.getVendorTypeNumber(), precision, scale, forceEncrypt);
    }

    @Override
    public final void setShort(int index, short x) throws SQLServerException {
        if (loggerExternal.isLoggable(java.util.logging.Level.FINER))
            loggerExternal.entering(getClassNameLogging(), "setShort", new Object[] {index, x});
        checkClosed();
        setValue(index, JDBCType.SMALLINT, x, JavaType.SHORT, false);
        loggerExternal.exiting(getClassNameLogging(), "setShort");
    }

    @Override
    public final void setShort(int index, short x, boolean forceEncrypt) throws SQLServerException {
        if (loggerExternal.isLoggable(java.util.logging.Level.FINER))
            loggerExternal.entering(getClassNameLogging(), "setShort", new Object[] {index, x, forceEncrypt});
        checkClosed();
        setValue(index, JDBCType.SMALLINT, x, JavaType.SHORT, forceEncrypt);
        loggerExternal.exiting(getClassNameLogging(), "setShort");
    }

    @Override
    public final void setString(int index, String str) throws SQLServerException {
        if (loggerExternal.isLoggable(java.util.logging.Level.FINER))
            loggerExternal.entering(getClassNameLogging(), "setString", new Object[] {index, str});
        checkClosed();
        setValue(index, JDBCType.VARCHAR, str, JavaType.STRING, false);
        loggerExternal.exiting(getClassNameLogging(), "setString");
    }

    @Override
    public final void setString(int index, String str, boolean forceEncrypt) throws SQLServerException {
        if (loggerExternal.isLoggable(java.util.logging.Level.FINER))
            loggerExternal.entering(getClassNameLogging(), "setString", new Object[] {index, str, forceEncrypt});
        checkClosed();
        setValue(index, JDBCType.VARCHAR, str, JavaType.STRING, forceEncrypt);
        loggerExternal.exiting(getClassNameLogging(), "setString");
    }

    @Override
    public final void setNString(int parameterIndex, String value) throws SQLException {
        if (loggerExternal.isLoggable(java.util.logging.Level.FINER))
            loggerExternal.entering(getClassNameLogging(), "setNString", new Object[] {parameterIndex, value});
        checkClosed();
        setValue(parameterIndex, JDBCType.NVARCHAR, value, JavaType.STRING, false);
        loggerExternal.exiting(getClassNameLogging(), "setNString");
    }

    @Override
    public final void setNString(int parameterIndex, String value, boolean forceEncrypt) throws SQLServerException {
        if (loggerExternal.isLoggable(java.util.logging.Level.FINER))
            loggerExternal.entering(getClassNameLogging(), "setNString",
                    new Object[] {parameterIndex, value, forceEncrypt});
        checkClosed();
        setValue(parameterIndex, JDBCType.NVARCHAR, value, JavaType.STRING, forceEncrypt);
        loggerExternal.exiting(getClassNameLogging(), "setNString");
    }

    @Override
    public final void setTime(int n, java.sql.Time x) throws SQLServerException {
        if (loggerExternal.isLoggable(java.util.logging.Level.FINER))
            loggerExternal.entering(getClassNameLogging(), "setTime", new Object[] {n, x});
        checkClosed();
        setValue(n, JDBCType.TIME, x, JavaType.TIME, false);
        loggerExternal.exiting(getClassNameLogging(), "setTime");
    }

    @Override
    public final void setTime(int n, java.sql.Time x, int scale) throws SQLServerException {
        if (loggerExternal.isLoggable(java.util.logging.Level.FINER))
            loggerExternal.entering(getClassNameLogging(), "setTime", new Object[] {n, x, scale});
        checkClosed();
        setValue(n, JDBCType.TIME, x, JavaType.TIME, null, scale, false);
        loggerExternal.exiting(getClassNameLogging(), "setTime");
    }

    @Override
    public final void setTime(int n, java.sql.Time x, int scale, boolean forceEncrypt) throws SQLServerException {
        if (loggerExternal.isLoggable(java.util.logging.Level.FINER))
            loggerExternal.entering(getClassNameLogging(), "setTime", new Object[] {n, x, scale, forceEncrypt});
        checkClosed();
        setValue(n, JDBCType.TIME, x, JavaType.TIME, null, scale, forceEncrypt);
        loggerExternal.exiting(getClassNameLogging(), "setTime");
    }

    @Override
    public final void setTimestamp(int n, java.sql.Timestamp x) throws SQLServerException {
        if (loggerExternal.isLoggable(java.util.logging.Level.FINER))
            loggerExternal.entering(getClassNameLogging(), "setTimestamp", new Object[] {n, x});
        checkClosed();
        setValue(n, JDBCType.TIMESTAMP, x, JavaType.TIMESTAMP, false);
        loggerExternal.exiting(getClassNameLogging(), "setTimestamp");
    }

    @Override
    public final void setTimestamp(int n, java.sql.Timestamp x, int scale) throws SQLServerException {
        if (loggerExternal.isLoggable(java.util.logging.Level.FINER))
            loggerExternal.entering(getClassNameLogging(), "setTimestamp", new Object[] {n, x, scale});
        checkClosed();
        setValue(n, JDBCType.TIMESTAMP, x, JavaType.TIMESTAMP, null, scale, false);
        loggerExternal.exiting(getClassNameLogging(), "setTimestamp");
    }

    @Override
    public final void setTimestamp(int n, java.sql.Timestamp x, int scale,
            boolean forceEncrypt) throws SQLServerException {
        if (loggerExternal.isLoggable(java.util.logging.Level.FINER))
            loggerExternal.entering(getClassNameLogging(), "setTimestamp", new Object[] {n, x, scale, forceEncrypt});
        checkClosed();
        setValue(n, JDBCType.TIMESTAMP, x, JavaType.TIMESTAMP, null, scale, forceEncrypt);
        loggerExternal.exiting(getClassNameLogging(), "setTimestamp");
    }

    @Override
    public final void setDateTimeOffset(int n, microsoft.sql.DateTimeOffset x) throws SQLServerException {
        if (loggerExternal.isLoggable(java.util.logging.Level.FINER))
            loggerExternal.entering(getClassNameLogging(), "setDateTimeOffset", new Object[] {n, x});
        checkClosed();
        setValue(n, JDBCType.DATETIMEOFFSET, x, JavaType.DATETIMEOFFSET, false);
        loggerExternal.exiting(getClassNameLogging(), "setDateTimeOffset");
    }

    @Override
    public final void setDateTimeOffset(int n, microsoft.sql.DateTimeOffset x, int scale) throws SQLServerException {
        if (loggerExternal.isLoggable(java.util.logging.Level.FINER))
            loggerExternal.entering(getClassNameLogging(), "setDateTimeOffset", new Object[] {n, x, scale});
        checkClosed();
        setValue(n, JDBCType.DATETIMEOFFSET, x, JavaType.DATETIMEOFFSET, null, scale, false);
        loggerExternal.exiting(getClassNameLogging(), "setDateTimeOffset");
    }

    @Override
    public final void setDateTimeOffset(int n, microsoft.sql.DateTimeOffset x, int scale,
            boolean forceEncrypt) throws SQLServerException {
        if (loggerExternal.isLoggable(java.util.logging.Level.FINER))
            loggerExternal.entering(getClassNameLogging(), "setDateTimeOffset",
                    new Object[] {n, x, scale, forceEncrypt});
        checkClosed();
        setValue(n, JDBCType.DATETIMEOFFSET, x, JavaType.DATETIMEOFFSET, null, scale, forceEncrypt);
        loggerExternal.exiting(getClassNameLogging(), "setDateTimeOffset");
    }

    @Override
    public final void setDate(int n, java.sql.Date x) throws SQLServerException {
        if (loggerExternal.isLoggable(java.util.logging.Level.FINER))
            loggerExternal.entering(getClassNameLogging(), "setDate", new Object[] {n, x});
        checkClosed();
        setValue(n, JDBCType.DATE, x, JavaType.DATE, false);
        loggerExternal.exiting(getClassNameLogging(), "setDate");
    }

    @Override
    public final void setDateTime(int n, java.sql.Timestamp x) throws SQLServerException {
        if (loggerExternal.isLoggable(java.util.logging.Level.FINER))
            loggerExternal.entering(getClassNameLogging(), "setDateTime", new Object[] {n, x});
        checkClosed();
        setValue(n, JDBCType.DATETIME, x, JavaType.TIMESTAMP, false);
        loggerExternal.exiting(getClassNameLogging(), "setDateTime");
    }

    @Override
    public final void setDateTime(int n, java.sql.Timestamp x, boolean forceEncrypt) throws SQLServerException {
        if (loggerExternal.isLoggable(java.util.logging.Level.FINER))
            loggerExternal.entering(getClassNameLogging(), "setDateTime", new Object[] {n, x, forceEncrypt});
        checkClosed();
        setValue(n, JDBCType.DATETIME, x, JavaType.TIMESTAMP, forceEncrypt);
        loggerExternal.exiting(getClassNameLogging(), "setDateTime");
    }

    @Override
    public final void setSmallDateTime(int n, java.sql.Timestamp x) throws SQLServerException {
        if (loggerExternal.isLoggable(java.util.logging.Level.FINER))
            loggerExternal.entering(getClassNameLogging(), "setSmallDateTime", new Object[] {n, x});
        checkClosed();
        setValue(n, JDBCType.SMALLDATETIME, x, JavaType.TIMESTAMP, false);
        loggerExternal.exiting(getClassNameLogging(), "setSmallDateTime");
    }

    @Override
    public final void setSmallDateTime(int n, java.sql.Timestamp x, boolean forceEncrypt) throws SQLServerException {
        if (loggerExternal.isLoggable(java.util.logging.Level.FINER))
            loggerExternal.entering(getClassNameLogging(), "setSmallDateTime", new Object[] {n, x, forceEncrypt});
        checkClosed();
        setValue(n, JDBCType.SMALLDATETIME, x, JavaType.TIMESTAMP, forceEncrypt);
        loggerExternal.exiting(getClassNameLogging(), "setSmallDateTime");
    }

    @Override
    public final void setStructured(int n, String tvpName, SQLServerDataTable tvpDataTable) throws SQLServerException {
        tvpName = getTVPNameIfNull(n, tvpName);
        if (loggerExternal.isLoggable(java.util.logging.Level.FINER))
            loggerExternal.entering(getClassNameLogging(), "setStructured", new Object[] {n, tvpName, tvpDataTable});
        checkClosed();
        setValue(n, JDBCType.TVP, tvpDataTable, JavaType.TVP, tvpName);
        loggerExternal.exiting(getClassNameLogging(), "setStructured");
    }

    @Override
    public final void setStructured(int n, String tvpName, ResultSet tvpResultSet) throws SQLServerException {
        tvpName = getTVPNameIfNull(n, tvpName);
        if (loggerExternal.isLoggable(java.util.logging.Level.FINER))
            loggerExternal.entering(getClassNameLogging(), "setStructured", new Object[] {n, tvpName, tvpResultSet});
        checkClosed();
        setValue(n, JDBCType.TVP, tvpResultSet, JavaType.TVP, tvpName);
        loggerExternal.exiting(getClassNameLogging(), "setStructured");
    }

    @Override
    public final void setStructured(int n, String tvpName,
            ISQLServerDataRecord tvpBulkRecord) throws SQLServerException {
        tvpName = getTVPNameIfNull(n, tvpName);
        if (loggerExternal.isLoggable(java.util.logging.Level.FINER))
            loggerExternal.entering(getClassNameLogging(), "setStructured", new Object[] {n, tvpName, tvpBulkRecord});
        checkClosed();
        setValue(n, JDBCType.TVP, tvpBulkRecord, JavaType.TVP, tvpName);
        loggerExternal.exiting(getClassNameLogging(), "setStructured");
    }

    String getTVPNameIfNull(int n, String tvpName) throws SQLServerException {
        if ((null == tvpName) || (0 == tvpName.length())) {
            // Check if the CallableStatement/PreparedStatement is a stored procedure call
            if (null != this.procedureName) {
                SQLServerParameterMetaData pmd = (SQLServerParameterMetaData) this.getParameterMetaData();
                pmd.isTVP = true;

                if (!pmd.procedureIsFound) {
                    MessageFormat form = new MessageFormat(
                            SQLServerException.getErrString("R_StoredProcedureNotFound"));
                    Object[] msgArgs = {this.procedureName};
                    SQLServerException.makeFromDriverError(connection, pmd, form.format(msgArgs), null, false);
                }

                try {
                    String tvpNameWithoutSchema = pmd.getParameterTypeName(n);
                    String tvpSchema = pmd.getTVPSchemaFromStoredProcedure(n);

                    if (null != tvpSchema) {
                        tvpName = "[" + tvpSchema + "].[" + tvpNameWithoutSchema + "]";
                    } else {
                        tvpName = tvpNameWithoutSchema;
                    }
                } catch (SQLException e) {
                    throw new SQLServerException(SQLServerException.getErrString("R_metaDataErrorForParameter"), null,
                            0, e);
                }
            }
        }
        return tvpName;
    }

    @Deprecated
    @Override
    public final void setUnicodeStream(int n, java.io.InputStream x, int length) throws SQLException {
        SQLServerException.throwNotSupportedException(connection, this);
    }

    @Override
    public final void addBatch() throws SQLServerException {
        loggerExternal.entering(getClassNameLogging(), "addBatch");
        checkClosed();

        // Create the list of batch parameter values first time through
        if (batchParamValues == null)
            batchParamValues = new ArrayList<>();

        final int numParams = inOutParam.length;
        Parameter paramValues[] = new Parameter[numParams];
        for (int i = 0; i < numParams; i++)
            paramValues[i] = inOutParam[i].cloneForBatch();
        batchParamValues.add(paramValues);
        loggerExternal.exiting(getClassNameLogging(), "addBatch");
    }

    @Override
    public final void clearBatch() throws SQLServerException {
        loggerExternal.entering(getClassNameLogging(), "clearBatch");
        checkClosed();
        batchParamValues = null;
        loggerExternal.exiting(getClassNameLogging(), "clearBatch");
    }

    @Override
    public int[] executeBatch() throws SQLServerException, BatchUpdateException, SQLTimeoutException {
        loggerExternal.entering(getClassNameLogging(), "executeBatch");
        if (loggerExternal.isLoggable(Level.FINER) && Util.isActivityTraceOn()) {
            loggerExternal.finer(toString() + " ActivityId: " + ActivityCorrelator.getNext().toString());
        }
        checkClosed();
        discardLastExecutionResults();

        int updateCounts[];

        localUserSQL = userSQL;

        try {
            if (this.useBulkCopyForBatchInsert && connection.isAzureDW() && isInsert(localUserSQL)) {
                if (null == batchParamValues) {
                    updateCounts = new int[0];
                    loggerExternal.exiting(getClassNameLogging(), "executeBatch", updateCounts);
                    return updateCounts;
                }

                // From the JDBC spec, section 9.1.4 - Making Batch Updates:
                // The CallableStatement.executeBatch method (inherited from PreparedStatement) will
                // throw a BatchUpdateException if the stored procedure returns anything other than an
                // update count or takes OUT or INOUT parameters.
                //
                // Non-update count results (e.g. ResultSets) are treated as individual batch errors
                // when they are encountered in the response.
                //
                // OUT and INOUT parameter checking is done here, before executing the batch. If any
                // OUT or INOUT are present, the entire batch fails.
                for (Parameter[] paramValues : batchParamValues) {
                    for (Parameter paramValue : paramValues) {
                        if (paramValue.isOutput()) {
                            throw new BatchUpdateException(
                                    SQLServerException.getErrString("R_outParamsNotPermittedinBatch"), null, 0, null);
                        }
                    }
                }

                String tableName = parseUserSQLForTableNameDW(false, false, false, false);
                ArrayList<String> columnList = parseUserSQLForColumnListDW();
                ArrayList<String> valueList = parseUserSQLForValueListDW(false);

                checkAdditionalQuery();

                try (SQLServerStatement stmt = (SQLServerStatement) connection.createStatement(
                        ResultSet.TYPE_FORWARD_ONLY, ResultSet.CONCUR_READ_ONLY, connection.getHoldability(),
                        stmtColumnEncriptionSetting);
                        SQLServerResultSet rs = stmt
                                .executeQueryInternal("sp_executesql N'SET FMTONLY ON SELECT * FROM "
                                        + Util.escapeSingleQuotes(tableName) + " '")) {
                    if (null != columnList && columnList.size() > 0) {
                        if (columnList.size() != valueList.size()) {
                            throw new IllegalArgumentException(
                                    "Number of provided columns does not match the table definition.");
                        }
                    } else {
                        if (rs.getColumnCount() != valueList.size()) {
                            throw new IllegalArgumentException(
                                    "Number of provided columns does not match the table definition.");
                        }
                    }

                    SQLServerBulkBatchInsertRecord batchRecord = new SQLServerBulkBatchInsertRecord(batchParamValues,
                            columnList, valueList, null);

                    for (int i = 1; i <= rs.getColumnCount(); i++) {
                        Column c = rs.getColumn(i);
                        CryptoMetadata cryptoMetadata = c.getCryptoMetadata();
                        int jdbctype;
                        TypeInfo ti = c.getTypeInfo();
                        checkValidColumns(ti);
                        if (null != cryptoMetadata) {
                            jdbctype = cryptoMetadata.getBaseTypeInfo().getSSType().getJDBCType().getIntValue();
                        } else {
                            jdbctype = ti.getSSType().getJDBCType().getIntValue();
                        }
                        batchRecord.addColumnMetadata(i, c.getColumnName(), jdbctype, ti.getPrecision(), ti.getScale());
                    }

                    SQLServerBulkCopy bcOperation = new SQLServerBulkCopy(connection);
                    SQLServerBulkCopyOptions option = new SQLServerBulkCopyOptions();
                    option.setBulkCopyTimeout(queryTimeout);
                    bcOperation.setBulkCopyOptions(option);
                    bcOperation.setDestinationTableName(tableName);
                    bcOperation.setStmtColumnEncriptionSetting(this.getStmtColumnEncriptionSetting());
                    bcOperation.setDestinationTableMetadata(rs);
                    bcOperation.writeToServer((ISQLServerBulkRecord) batchRecord);
                    bcOperation.close();
                    updateCounts = new int[batchParamValues.size()];
                    for (int i = 0; i < batchParamValues.size(); ++i) {
                        updateCounts[i] = 1;
                    }

                    batchParamValues = null;
                    loggerExternal.exiting(getClassNameLogging(), "executeBatch", updateCounts);
                    return updateCounts;
                }
            }
        } catch (SQLException e) {
            // throw a BatchUpdateException with the given error message, and return null for the updateCounts.
            throw new BatchUpdateException(e.getMessage(), null, 0, null);
        } catch (IllegalArgumentException e) {
            // If we fail with IllegalArgumentException, fall back to the original batch insert logic.
            if (getStatementLogger().isLoggable(java.util.logging.Level.FINE)) {
                getStatementLogger().fine("Parsing user's Batch Insert SQL Query failed: " + e.getMessage());
                getStatementLogger().fine("Falling back to the original implementation for Batch Insert.");
            }
        }

        if (null == batchParamValues)
            updateCounts = new int[0];
        else
            try {
                // From the JDBC spec, section 9.1.4 - Making Batch Updates:
                // The CallableStatement.executeBatch method (inherited from PreparedStatement) will
                // throw a BatchUpdateException if the stored procedure returns anything other than an
                // update count or takes OUT or INOUT parameters.
                //
                // Non-update count results (e.g. ResultSets) are treated as individual batch errors
                // when they are encountered in the response.
                //
                // OUT and INOUT parameter checking is done here, before executing the batch. If any
                // OUT or INOUT are present, the entire batch fails.
                for (Parameter[] paramValues : batchParamValues) {
                    for (Parameter paramValue : paramValues) {
                        if (paramValue.isOutput()) {
                            throw new BatchUpdateException(
                                    SQLServerException.getErrString("R_outParamsNotPermittedinBatch"), null, 0, null);
                        }
                    }
                }

                PrepStmtBatchExecCmd batchCommand = new PrepStmtBatchExecCmd(this);

                executeStatement(batchCommand);

                updateCounts = new int[batchCommand.updateCounts.length];
                for (int i = 0; i < batchCommand.updateCounts.length; ++i)
                    updateCounts[i] = (int) batchCommand.updateCounts[i];

                // Transform the SQLException into a BatchUpdateException with the update counts.
                if (null != batchCommand.batchException) {
                    throw new BatchUpdateException(batchCommand.batchException.getMessage(),
                            batchCommand.batchException.getSQLState(), batchCommand.batchException.getErrorCode(),
                            updateCounts);

                }
            } finally {
                batchParamValues = null;
            }

        loggerExternal.exiting(getClassNameLogging(), "executeBatch", updateCounts);
        return updateCounts;
    }

    @Override
    public long[] executeLargeBatch() throws SQLServerException, BatchUpdateException, SQLTimeoutException {
        loggerExternal.entering(getClassNameLogging(), "executeLargeBatch");
        if (loggerExternal.isLoggable(Level.FINER) && Util.isActivityTraceOn()) {
            loggerExternal.finer(toString() + " ActivityId: " + ActivityCorrelator.getNext().toString());
        }
        checkClosed();
        discardLastExecutionResults();

        long updateCounts[];

        localUserSQL = userSQL;

        try {
            if (this.useBulkCopyForBatchInsert && connection.isAzureDW() && isInsert(localUserSQL)) {
                if (null == batchParamValues) {
                    updateCounts = new long[0];
                    loggerExternal.exiting(getClassNameLogging(), "executeLargeBatch", updateCounts);
                    return updateCounts;
                }

                // From the JDBC spec, section 9.1.4 - Making Batch Updates:
                // The CallableStatement.executeBatch method (inherited from PreparedStatement) will
                // throw a BatchUpdateException if the stored procedure returns anything other than an
                // update count or takes OUT or INOUT parameters.
                //
                // Non-update count results (e.g. ResultSets) are treated as individual batch errors
                // when they are encountered in the response.
                //
                // OUT and INOUT parameter checking is done here, before executing the batch. If any
                // OUT or INOUT are present, the entire batch fails.
                for (Parameter[] paramValues : batchParamValues) {
                    for (Parameter paramValue : paramValues) {
                        if (paramValue.isOutput()) {
                            throw new BatchUpdateException(
                                    SQLServerException.getErrString("R_outParamsNotPermittedinBatch"), null, 0, null);
                        }
                    }
                }

                String tableName = parseUserSQLForTableNameDW(false, false, false, false);
                ArrayList<String> columnList = parseUserSQLForColumnListDW();
                ArrayList<String> valueList = parseUserSQLForValueListDW(false);

                checkAdditionalQuery();

                try (SQLServerStatement stmt = (SQLServerStatement) connection.createStatement(
                        ResultSet.TYPE_FORWARD_ONLY, ResultSet.CONCUR_READ_ONLY, connection.getHoldability(),
                        stmtColumnEncriptionSetting);
                        SQLServerResultSet rs = stmt
                                .executeQueryInternal("sp_executesql N'SET FMTONLY ON SELECT * FROM "
                                        + Util.escapeSingleQuotes(tableName) + " '")) {
                    if (null != columnList && columnList.size() > 0) {
                        if (columnList.size() != valueList.size()) {
                            throw new IllegalArgumentException(
                                    "Number of provided columns does not match the table definition.");
                        }
                    } else {
                        if (rs.getColumnCount() != valueList.size()) {
                            throw new IllegalArgumentException(
                                    "Number of provided columns does not match the table definition.");
                        }
                    }

                    SQLServerBulkBatchInsertRecord batchRecord = new SQLServerBulkBatchInsertRecord(batchParamValues,
                            columnList, valueList, null);

                    for (int i = 1; i <= rs.getColumnCount(); i++) {
                        Column c = rs.getColumn(i);
                        CryptoMetadata cryptoMetadata = c.getCryptoMetadata();
                        int jdbctype;
                        TypeInfo ti = c.getTypeInfo();
                        checkValidColumns(ti);
                        if (null != cryptoMetadata) {
                            jdbctype = cryptoMetadata.getBaseTypeInfo().getSSType().getJDBCType().getIntValue();
                        } else {
                            jdbctype = ti.getSSType().getJDBCType().getIntValue();
                        }
                        batchRecord.addColumnMetadata(i, c.getColumnName(), jdbctype, ti.getPrecision(), ti.getScale());
                    }

                    SQLServerBulkCopy bcOperation = new SQLServerBulkCopy(connection);
                    SQLServerBulkCopyOptions option = new SQLServerBulkCopyOptions();
                    option.setBulkCopyTimeout(queryTimeout);
                    bcOperation.setBulkCopyOptions(option);
                    bcOperation.setDestinationTableName(tableName);
                    bcOperation.setStmtColumnEncriptionSetting(this.getStmtColumnEncriptionSetting());
                    bcOperation.setDestinationTableMetadata(rs);
                    bcOperation.writeToServer((ISQLServerBulkRecord) batchRecord);
                    bcOperation.close();
                    updateCounts = new long[batchParamValues.size()];
                    for (int i = 0; i < batchParamValues.size(); ++i) {
                        updateCounts[i] = 1;
                    }

                    batchParamValues = null;
                    loggerExternal.exiting(getClassNameLogging(), "executeLargeBatch", updateCounts);
                    return updateCounts;
                }
            }
        } catch (SQLException e) {
            // throw a BatchUpdateException with the given error message, and return null for the updateCounts.
            throw new BatchUpdateException(e.getMessage(), null, 0, null);
        } catch (IllegalArgumentException e) {
            // If we fail with IllegalArgumentException, fall back to the original batch insert logic.
            if (getStatementLogger().isLoggable(java.util.logging.Level.FINE)) {
                getStatementLogger().fine("Parsing user's Batch Insert SQL Query failed: " + e.getMessage());
                getStatementLogger().fine("Falling back to the original implementation for Batch Insert.");
            }
        }

        if (null == batchParamValues)
            updateCounts = new long[0];
        else
            try {
                // From the JDBC spec, section 9.1.4 - Making Batch Updates:
                // The CallableStatement.executeBatch method (inherited from PreparedStatement) will
                // throw a BatchUpdateException if the stored procedure returns anything other than an
                // update count or takes OUT or INOUT parameters.
                //
                // Non-update count results (e.g. ResultSets) are treated as individual batch errors
                // when they are encountered in the response.
                //
                // OUT and INOUT parameter checking is done here, before executing the batch. If any
                // OUT or INOUT are present, the entire batch fails.
                for (Parameter[] paramValues : batchParamValues) {
                    for (Parameter paramValue : paramValues) {
                        if (paramValue.isOutput()) {
                            throw new BatchUpdateException(
                                    SQLServerException.getErrString("R_outParamsNotPermittedinBatch"), null, 0, null);
                        }
                    }
                }

                PrepStmtBatchExecCmd batchCommand = new PrepStmtBatchExecCmd(this);

                executeStatement(batchCommand);

                updateCounts = new long[batchCommand.updateCounts.length];

                System.arraycopy(batchCommand.updateCounts, 0, updateCounts, 0, batchCommand.updateCounts.length);

                // Transform the SQLException into a BatchUpdateException with the update counts.
                if (null != batchCommand.batchException) {
                    DriverJDBCVersion.throwBatchUpdateException(batchCommand.batchException, updateCounts);
                }

            } finally {
                batchParamValues = null;
            }
        loggerExternal.exiting(getClassNameLogging(), "executeLargeBatch", updateCounts);
        return updateCounts;
    }

    private void checkValidColumns(TypeInfo ti) throws SQLServerException {
        int jdbctype = ti.getSSType().getJDBCType().getIntValue();
        String typeName;
        MessageFormat form;
        switch (jdbctype) {
            case microsoft.sql.Types.MONEY:
            case microsoft.sql.Types.SMALLMONEY:
            case java.sql.Types.DATE:
            case microsoft.sql.Types.DATETIME:
            case microsoft.sql.Types.DATETIMEOFFSET:
            case microsoft.sql.Types.SMALLDATETIME:
            case java.sql.Types.TIME:
                typeName = ti.getSSTypeName();
                form = new MessageFormat(SQLServerException.getErrString("R_BulkTypeNotSupportedDW"));
                throw new IllegalArgumentException(form.format(new Object[] {typeName}));
            case java.sql.Types.INTEGER:
            case java.sql.Types.SMALLINT:
            case java.sql.Types.BIGINT:
            case java.sql.Types.BIT:
            case java.sql.Types.TINYINT:
            case java.sql.Types.DOUBLE:
            case java.sql.Types.REAL:
            case java.sql.Types.DECIMAL:
            case java.sql.Types.NUMERIC:
            case microsoft.sql.Types.GUID:
            case java.sql.Types.CHAR:
            case java.sql.Types.NCHAR:
            case java.sql.Types.LONGVARCHAR:
            case java.sql.Types.VARCHAR:
            case java.sql.Types.LONGNVARCHAR:
            case java.sql.Types.NVARCHAR:
            case java.sql.Types.BINARY:
            case java.sql.Types.LONGVARBINARY:
            case java.sql.Types.VARBINARY:
                // Spatial datatypes fall under Varbinary, check if the UDT is geometry/geography.
                typeName = ti.getSSTypeName();
                if ("geometry".equalsIgnoreCase(typeName) || "geography".equalsIgnoreCase(typeName)) {
                    form = new MessageFormat(SQLServerException.getErrString("R_BulkTypeNotSupported"));
                    throw new IllegalArgumentException(form.format(new Object[] {typeName}));
                }
            case java.sql.Types.TIMESTAMP:
            case 2013: // java.sql.Types.TIME_WITH_TIMEZONE
            case 2014: // java.sql.Types.TIMESTAMP_WITH_TIMEZONE
            case microsoft.sql.Types.SQL_VARIANT:
                return;
            default: {
                form = new MessageFormat(SQLServerException.getErrString("R_BulkTypeNotSupported"));
                String unsupportedDataType = JDBCType.of(jdbctype).toString();
                throw new IllegalArgumentException(form.format(new Object[] {unsupportedDataType}));
            }
        }
    }

    private void checkAdditionalQuery() {
        while (checkAndRemoveCommentsAndSpace(true)) {}

        // At this point, if localUserSQL is not empty (after removing all whitespaces, semicolons and comments), we
        // have a
        // new query. reject this.
        if (localUserSQL.length() > 0) {
            throw new IllegalArgumentException("Multiple queries are not allowed.");
        }
    }

    private String parseUserSQLForTableNameDW(boolean hasInsertBeenFound, boolean hasIntoBeenFound,
            boolean hasTableBeenFound, boolean isExpectingTableName) {
        // As far as finding the table name goes, There are two cases:
        // Insert into <tableName> and Insert <tableName>
        // And there could be in-line comments (with /* and */) in between.
        // This method assumes the localUserSQL string starts with "insert".
        while (checkAndRemoveCommentsAndSpace(false)) {}

        StringBuilder sb = new StringBuilder();

        // If table has been found and the next character is not a . at this point, we've finished parsing the table
        // name.
        // This if statement is needed to handle the case where the user has something like:
        // [dbo] . /* random comment */ [tableName]
        if (hasTableBeenFound && !isExpectingTableName) {
            if (checkSQLLength(1) && ".".equalsIgnoreCase(localUserSQL.substring(0, 1))) {
                sb.append(".");
                localUserSQL = localUserSQL.substring(1);
                return sb.toString() + parseUserSQLForTableNameDW(true, true, true, true);
            } else {
                return "";
            }
        }

        if (!hasInsertBeenFound && checkSQLLength(6) && "insert".equalsIgnoreCase(localUserSQL.substring(0, 6))) {
            localUserSQL = localUserSQL.substring(6);
            return parseUserSQLForTableNameDW(true, hasIntoBeenFound, hasTableBeenFound, isExpectingTableName);
        }

        if (!hasIntoBeenFound && checkSQLLength(6) && "into".equalsIgnoreCase(localUserSQL.substring(0, 4))) {
            // is it really "into"?
            // if the "into" is followed by a blank space or /*, then yes.
            if (Character.isWhitespace(localUserSQL.charAt(4))
                    || (localUserSQL.charAt(4) == '/' && localUserSQL.charAt(5) == '*')) {
                localUserSQL = localUserSQL.substring(4);
                return parseUserSQLForTableNameDW(hasInsertBeenFound, true, hasTableBeenFound, isExpectingTableName);
            }

            // otherwise, we found the token that either contains the databasename.tablename or tablename.
            // Recursively handle this, but into has been found. (or rather, it's absent in the query - the "into"
            // keyword is optional)
            return parseUserSQLForTableNameDW(hasInsertBeenFound, true, hasTableBeenFound, isExpectingTableName);
        }

        // At this point, the next token has to be the table name.
        // It could be encapsulated in [], "", or have a database name preceding the table name.
        // If it's encapsulated in [] or "", we need be more careful with parsing as anything could go into []/"".
        // For ] or ", they can be escaped by ]] or "", watch out for this too.
        if (checkSQLLength(1) && "[".equalsIgnoreCase(localUserSQL.substring(0, 1))) {
            int tempint = localUserSQL.indexOf("]", 1);

            // ] has not been found, this is wrong.
            if (tempint < 0) {
                throw new IllegalArgumentException("Invalid SQL Query.");
            }

            // keep checking if it's escaped
            while (tempint >= 0 && checkSQLLength(tempint + 2) && localUserSQL.charAt(tempint + 1) == ']') {
                tempint = localUserSQL.indexOf("]", tempint + 2);
            }

            // we've found a ] that is actually trying to close the square bracket.
            // return tablename + potentially more that's part of the table name
            sb.append(localUserSQL.substring(0, tempint + 1));
            localUserSQL = localUserSQL.substring(tempint + 1);
            return sb.toString() + parseUserSQLForTableNameDW(true, true, true, false);
        }

        // do the same for ""
        if (checkSQLLength(1) && "\"".equalsIgnoreCase(localUserSQL.substring(0, 1))) {
            int tempint = localUserSQL.indexOf("\"", 1);

            // \" has not been found, this is wrong.
            if (tempint < 0) {
                throw new IllegalArgumentException("Invalid SQL Query.");
            }

            // keep checking if it's escaped
            while (tempint >= 0 && checkSQLLength(tempint + 2) && localUserSQL.charAt(tempint + 1) == '\"') {
                tempint = localUserSQL.indexOf("\"", tempint + 2);
            }

            // we've found a " that is actually trying to close the quote.
            // return tablename + potentially more that's part of the table name
            sb.append(localUserSQL.substring(0, tempint + 1));
            localUserSQL = localUserSQL.substring(tempint + 1);
            return sb.toString() + parseUserSQLForTableNameDW(true, true, true, false);
        }

        // At this point, the next chunk of string is the table name, without starting with [ or ".
        while (localUserSQL.length() > 0) {
            // Keep going until the end of the table name is signalled - either a ., whitespace, ; or comment is
            // encountered.
            if (localUserSQL.charAt(0) == '.' || Character.isWhitespace(localUserSQL.charAt(0))
                    || checkAndRemoveCommentsAndSpace(false)) {
                return sb.toString() + parseUserSQLForTableNameDW(true, true, true, false);
            } else if (localUserSQL.charAt(0) == ';') {
                throw new IllegalArgumentException("End of query detected before VALUES have been found.");
            } else {
                sb.append(localUserSQL.charAt(0));
                localUserSQL = localUserSQL.substring(1);
            }
        }

        // It shouldn't come here. If we did, something is wrong.
        throw new IllegalArgumentException("Invalid SQL Query.");
    }

    private ArrayList<String> parseUserSQLForColumnListDW() {
        // ignore all comments
        while (checkAndRemoveCommentsAndSpace(false)) {}

        // check if optional column list was provided
        // Columns can have the form of c1, [c1] or "c1". It can escape ] or " by ]] or "".
        if (checkSQLLength(1) && "(".equalsIgnoreCase(localUserSQL.substring(0, 1))) {
            localUserSQL = localUserSQL.substring(1);
            return parseUserSQLForColumnListDWHelper(new ArrayList<String>());
        }
        return null;
    }

    private ArrayList<String> parseUserSQLForColumnListDWHelper(ArrayList<String> listOfColumns) {
        // ignore all comments
        while (checkAndRemoveCommentsAndSpace(false)) {}

        StringBuilder sb = new StringBuilder();
        while (localUserSQL.length() > 0) {
            while (checkAndRemoveCommentsAndSpace(false)) {}

            // exit condition
            if (checkSQLLength(1) && localUserSQL.charAt(0) == ')') {
                localUserSQL = localUserSQL.substring(1);
                return listOfColumns;
            }

            // ignore ,
            // we've confirmed length is more than 0.
            if (localUserSQL.charAt(0) == ',') {
                localUserSQL = localUserSQL.substring(1);
                while (checkAndRemoveCommentsAndSpace(false)) {}
            }

            // handle [] case
            if (localUserSQL.charAt(0) == '[') {
                int tempint = localUserSQL.indexOf("]", 1);

                // ] has not been found, this is wrong.
                if (tempint < 0) {
                    throw new IllegalArgumentException("Invalid SQL Query.");
                }

                // keep checking if it's escaped
                while (tempint >= 0 && checkSQLLength(tempint + 2) && localUserSQL.charAt(tempint + 1) == ']') {
                    localUserSQL = localUserSQL.substring(0, tempint) + localUserSQL.substring(tempint + 1);
                    tempint = localUserSQL.indexOf("]", tempint + 1);
                }

                // we've found a ] that is actually trying to close the square bracket.
                String tempstr = localUserSQL.substring(1, tempint);
                localUserSQL = localUserSQL.substring(tempint + 1);
                listOfColumns.add(tempstr);
                continue; // proceed with the rest of the string
            }

            // handle "" case
            if (localUserSQL.charAt(0) == '\"') {
                int tempint = localUserSQL.indexOf("\"", 1);

                // \" has not been found, this is wrong.
                if (tempint < 0) {
                    throw new IllegalArgumentException("Invalid SQL Query.");
                }

                // keep checking if it's escaped
                while (tempint >= 0 && checkSQLLength(tempint + 2) && localUserSQL.charAt(tempint + 1) == '\"') {
                    localUserSQL = localUserSQL.substring(0, tempint) + localUserSQL.substring(tempint + 1);
                    tempint = localUserSQL.indexOf("\"", tempint + 1);
                }

                // we've found a " that is actually trying to close the quote.
                String tempstr = localUserSQL.substring(1, tempint);
                localUserSQL = localUserSQL.substring(tempint + 1);
                listOfColumns.add(tempstr);
                continue; // proceed with the rest of the string
            }

            // At this point, the next chunk of string is the column name, without starting with [ or ".
            while (localUserSQL.length() > 0) {
                if (checkAndRemoveCommentsAndSpace(false)) {
                    continue;
                }
                if (localUserSQL.charAt(0) == ',') {
                    localUserSQL = localUserSQL.substring(1);
                    listOfColumns.add(sb.toString());
                    sb.setLength(0);
                    break; // exit this while loop, but continue parsing.
                } else if (localUserSQL.charAt(0) == ')') {
                    localUserSQL = localUserSQL.substring(1);
                    listOfColumns.add(sb.toString());
                    return listOfColumns; // reached exit condition.
                } else {
                    sb.append(localUserSQL.charAt(0));
                    localUserSQL = localUserSQL.substring(1);
                    localUserSQL = localUserSQL.trim(); // add an entry.
                }
            }
        }

        // It shouldn't come here. If we did, something is wrong.
        // most likely we couldn't hit the exit condition and just parsed until the end of the string.
        throw new IllegalArgumentException("Invalid SQL Query.");
    }

    private ArrayList<String> parseUserSQLForValueListDW(boolean hasValuesBeenFound) {
        // ignore all comments
        if (checkAndRemoveCommentsAndSpace(false)) {}

        if (!hasValuesBeenFound) {
            // look for keyword "VALUES"
            if (checkSQLLength(6) && "VALUES".equalsIgnoreCase(localUserSQL.substring(0, 6))) {
                localUserSQL = localUserSQL.substring(6);

                // ignore all comments
                while (checkAndRemoveCommentsAndSpace(false)) {}

                if (checkSQLLength(1) && "(".equalsIgnoreCase(localUserSQL.substring(0, 1))) {
                    localUserSQL = localUserSQL.substring(1);
                    return parseUserSQLForValueListDWHelper(new ArrayList<String>());
                }
            }
        } else {
            // ignore all comments
            while (checkAndRemoveCommentsAndSpace(false)) {}

            if (checkSQLLength(1) && "(".equalsIgnoreCase(localUserSQL.substring(0, 1))) {
                localUserSQL = localUserSQL.substring(1);
                return parseUserSQLForValueListDWHelper(new ArrayList<String>());
            }
        }

        // shouldn't come here, as the list of values is mandatory.
        throw new IllegalArgumentException("Invalid SQL Query.");
    }

    private ArrayList<String> parseUserSQLForValueListDWHelper(ArrayList<String> listOfValues) {
        // ignore all comments
        while (checkAndRemoveCommentsAndSpace(false)) {}

        // At this point, the next chunk of string is the value, without starting with ' (most likely a ?).
        StringBuilder sb = new StringBuilder();
        while (localUserSQL.length() > 0) {
            if (checkAndRemoveCommentsAndSpace(false)) {
                continue;
            }
            if (localUserSQL.charAt(0) == ',' || localUserSQL.charAt(0) == ')') {
                if (localUserSQL.charAt(0) == ',') {
                    localUserSQL = localUserSQL.substring(1);
                    if (!"?".equals(sb.toString())) {
                        // throw IllegalArgumentException and fallback to original logic for batch insert
                        throw new IllegalArgumentException(
                                "Only fully parameterized queries are allowed for using Bulk Copy API for batch insert at the moment.");
                    }
                    listOfValues.add(sb.toString());
                    sb.setLength(0);
                } else {
                    localUserSQL = localUserSQL.substring(1);
                    listOfValues.add(sb.toString());
                    return listOfValues; // reached exit condition.
                }
            } else {
                sb.append(localUserSQL.charAt(0));
                localUserSQL = localUserSQL.substring(1);
                localUserSQL = localUserSQL.trim(); // add entry.
            }
        }

        // Don't need this anymore since we removed support for non-parameterized query.
        // if (localUserSQL.charAt(0) == '\'') {
        // int tempint = localUserSQL.indexOf("\'", 1);
        //
        // // \' has not been found, this is wrong.
        // if (tempint < 0) {
        // throw new IllegalArgumentException("Invalid SQL Query.");
        // }
        //
        // // keep checking if it's escaped
        // while (tempint >= 0 && checkSQLLength(tempint + 2) && localUserSQL.charAt(tempint + 1) == '\'') {
        // localUserSQL = localUserSQL.substring(0, tempint) + localUserSQL.substring(tempint + 1);
        // tempint = localUserSQL.indexOf("\'", tempint + 1);
        // }
        //
        // // we've found a ' that is actually trying to close the quote.
        // // Include 's around the string as well, so we can distinguish '?' and ? later on.
        // String tempstr = localUserSQL.substring(0, tempint + 1);
        // localUserSQL = localUserSQL.substring(tempint + 1);
        // listOfValues.add(tempstr);
        // return parseUserSQLForValueListDWHelper(listOfValues);
        // }

        // It shouldn't come here. If we did, something is wrong.
        throw new IllegalArgumentException("Invalid SQL Query.");
    }

    private boolean checkAndRemoveCommentsAndSpace(boolean checkForSemicolon) {
        localUserSQL = localUserSQL.trim();

        while (checkForSemicolon && null != localUserSQL && localUserSQL.length() > 0
                && localUserSQL.charAt(0) == ';') {
            localUserSQL = localUserSQL.substring(1);
        }

        if (null == localUserSQL || localUserSQL.length() < 2) {
            return false;
        }

        if ("/*".equalsIgnoreCase(localUserSQL.substring(0, 2))) {
            int temp = localUserSQL.indexOf("*/") + 2;
            if (temp <= 0) {
                localUserSQL = "";
                return false;
            }
            localUserSQL = localUserSQL.substring(temp);
            return true;
        }

        if ("--".equalsIgnoreCase(localUserSQL.substring(0, 2))) {
            int temp = localUserSQL.indexOf("\n") + 1;
            if (temp <= 0) {
                localUserSQL = "";
                return false;
            }
            localUserSQL = localUserSQL.substring(temp);
            return true;
        }

        return false;
    }

    private boolean checkSQLLength(int length) {
        if (null == localUserSQL || localUserSQL.length() < length) {
            throw new IllegalArgumentException("Invalid SQL Query.");
        }
        return true;
    }

    private final class PrepStmtBatchExecCmd extends TDSCommand {
        /**
         * Always update serialVersionUID when prompted.
         */
        private static final long serialVersionUID = 5225705304799552318L;
        private final SQLServerPreparedStatement stmt;
        SQLServerException batchException;
        long updateCounts[];

        PrepStmtBatchExecCmd(SQLServerPreparedStatement stmt) {
            super(stmt.toString() + " executeBatch", queryTimeout, cancelQueryTimeoutSeconds);
            this.stmt = stmt;
        }

        final boolean doExecute() throws SQLServerException {
            stmt.doExecutePreparedStatementBatch(this);
            return true;
        }

        final void processResponse(TDSReader tdsReader) throws SQLServerException {
            ensureExecuteResultsReader(tdsReader);
            processExecuteResults();
        }
    }

    final void doExecutePreparedStatementBatch(PrepStmtBatchExecCmd batchCommand) throws SQLServerException {
        executeMethod = EXECUTE_BATCH;

        batchCommand.batchException = null;
        final int numBatches = batchParamValues.size();
        batchCommand.updateCounts = new long[numBatches];
        for (int i = 0; i < numBatches; i++)
            batchCommand.updateCounts[i] = Statement.EXECUTE_FAILED; // Init to unknown status EXECUTE_FAILED

        int numBatchesPrepared = 0;
        int numBatchesExecuted = 0;
        Vector<CryptoMetadata> cryptoMetaBatch = new Vector<>();

        if (isSelect(userSQL)) {
            SQLServerException.makeFromDriverError(connection, this,
                    SQLServerException.getErrString("R_selectNotPermittedinBatch"), null, true);
        }

        // Make sure any previous maxRows limitation on the connection is removed.
        connection.setMaxRows(0);

        if (loggerExternal.isLoggable(Level.FINER) && Util.isActivityTraceOn()) {
            loggerExternal.finer(toString() + " ActivityId: " + ActivityCorrelator.getNext().toString());
        }
        // Create the parameter array that we'll use for all the items in this batch.
        Parameter[] batchParam = new Parameter[inOutParam.length];

        /*
         * TDSWriter tdsWriter = null; while (numBatchesExecuted < numBatches) { // Fill in the parameter values for
         * this batch Parameter paramValues[] = batchParamValues.get(numBatchesPrepared); assert paramValues.length ==
         * batchParam.length; System.arraycopy(paramValues, 0, batchParam, 0, paramValues.length); boolean
         * hasExistingTypeDefinitions = preparedTypeDefinitions != null; boolean hasNewTypeDefinitions =
         * buildPreparedStrings(batchParam, false); // Get the encryption metadata for the first batch only. if ((0 ==
         * numBatchesExecuted) && (Util.shouldHonorAEForParameters(stmtColumnEncriptionSetting, connection)) && (0 <
         * batchParam.length) && !isInternalEncryptionQuery && !encryptionMetadataIsRetrieved) {
         * getParameterEncryptionMetadata(batchParam);
         */

        TDSWriter tdsWriter = null;
        while (numBatchesExecuted < numBatches) {
            // Fill in the parameter values for this batch
            Parameter paramValues[] = batchParamValues.get(numBatchesPrepared);
            assert paramValues.length == batchParam.length;
            System.arraycopy(paramValues, 0, batchParam, 0, paramValues.length);

            boolean hasExistingTypeDefinitions = preparedTypeDefinitions != null;
            boolean hasNewTypeDefinitions = buildPreparedStrings(batchParam, false);

            // Get the encryption metadata for the first batch only.
            if ((0 == numBatchesExecuted) && (Util.shouldHonorAEForParameters(stmtColumnEncriptionSetting, connection))
                    && (0 < batchParam.length) && !isInternalEncryptionQuery && !encryptionMetadataIsRetrieved) {
                getParameterEncryptionMetadata(batchParam);

                // fix an issue when inserting unicode into non-encrypted nchar column using setString() and AE is on on
                // Connection
                buildPreparedStrings(batchParam, true);

                // Save the crypto metadata retrieved for the first batch. We will re-use these for the rest of the
                // batches.
                for (Parameter aBatchParam : batchParam) {
                    cryptoMetaBatch.add(aBatchParam.cryptoMeta);
                }
            }

            // Update the crypto metadata for this batch.
            if (0 < numBatchesExecuted) {
                // cryptoMetaBatch will be empty for non-AE connections/statements.
                for (int i = 0; i < cryptoMetaBatch.size(); i++) {
                    batchParam[i].cryptoMeta = cryptoMetaBatch.get(i);
                }
            }

            boolean needsPrepare = true;
            // Retry execution if existing handle could not be re-used.
            for (int attempt = 1; attempt <= 2; ++attempt) {
                try {

                    // Re-use handle if available, requires parameter definitions which are not available until here.
                    if (reuseCachedHandle(hasNewTypeDefinitions, 1 < attempt)) {
                        hasNewTypeDefinitions = false;
                    }

                    if (numBatchesExecuted < numBatchesPrepared) {
                        // assert null != tdsWriter;
                        tdsWriter.writeByte((byte) nBatchStatementDelimiter);
                    } else {
                        resetForReexecute();
                        tdsWriter = batchCommand.startRequest(TDS.PKT_RPC);
                    }

                    // If we have to (re)prepare the statement then we must execute it so
                    // that we get back a (new) prepared statement handle to use to
                    // execute additional batches.
                    //
                    // We must always prepare the statement the first time through.
                    // But we may also need to reprepare the statement if, for example,
                    // the size of a batch's string parameter values changes such
                    // that repreparation is necessary.
                    ++numBatchesPrepared;
                    needsPrepare = doPrepExec(tdsWriter, batchParam, hasNewTypeDefinitions, hasExistingTypeDefinitions);
                    if (needsPrepare || numBatchesPrepared == numBatches) {
                        ensureExecuteResultsReader(batchCommand.startResponse(getIsResponseBufferingAdaptive()));

                        boolean retry = false;
                        while (numBatchesExecuted < numBatchesPrepared) {
                            // NOTE:
                            // When making changes to anything below, consider whether similar changes need
                            // to be made to Statement batch execution.

                            startResults();

                            try {
                                // Get the first result from the batch. If there is no result for this batch
                                // then bail, leaving EXECUTE_FAILED in the current and remaining slots of
                                // the update count array.
                                if (!getNextResult(true))
                                    return;

                                // If the result is a ResultSet (rather than an update count) then throw an
                                // exception for this result. The exception gets caught immediately below and
                                // translated into (or added to) a BatchUpdateException.
                                if (null != resultSet) {
                                    SQLServerException.makeFromDriverError(connection, this,
                                            SQLServerException.getErrString("R_resultsetGeneratedForUpdate"), null,
                                            false);
                                }
                            } catch (SQLServerException e) {
                                // If the failure was severe enough to close the connection or roll back a
                                // manual transaction, then propagate the error up as a SQLServerException
                                // now, rather than continue with the batch.
                                if (connection.isSessionUnAvailable() || connection.rolledBackTransaction())
                                    throw e;

                                // Retry if invalid handle exception.
                                if (retryBasedOnFailedReuseOfCachedHandle(e, attempt, needsPrepare, true)) {
                                    // reset number of batches prepare
                                    numBatchesPrepared = numBatchesExecuted;
                                    retry = true;
                                    break;
                                }

                                // Otherwise, the connection is OK and the transaction is still intact,
                                // so just record the failure for the particular batch item.
                                updateCount = Statement.EXECUTE_FAILED;
                                if (null == batchCommand.batchException)
                                    batchCommand.batchException = e;

                            }

                            // In batch execution, we have a special update count
                            // to indicate that no information was returned
                            batchCommand.updateCounts[numBatchesExecuted] = (-1 == updateCount) ? Statement.SUCCESS_NO_INFO
                                                                                                : updateCount;
                            processBatch();

                            numBatchesExecuted++;
                        }
                        if (retry)
                            continue;

                        // Only way to proceed with preparing the next set of batches is if
                        // we successfully executed the previously prepared set.
                        assert numBatchesExecuted == numBatchesPrepared;
                    }
                } catch (SQLException e) {
                    if (retryBasedOnFailedReuseOfCachedHandle(e, attempt, needsPrepare, true)
                            && connection.isStatementPoolingEnabled()) {
                        // Reset number of batches prepared.
                        numBatchesPrepared = numBatchesExecuted;
                        continue;
                    } else if (null != batchCommand.batchException) {
                        // if batch exception occurred, loop out to throw the initial batchException
                        numBatchesExecuted = numBatchesPrepared;
                        attempt++;
                        continue;
                    } else {
                        throw e;
                    }
                }
                break;
            }
        }
    }

    @Override
    public final void setUseFmtOnly(boolean useFmtOnly) throws SQLServerException {
        checkClosed();
        this.useFmtOnly = useFmtOnly;
    }

    @Override
    public final boolean getUseFmtOnly() throws SQLServerException {
        checkClosed();
        return this.useFmtOnly;
    }

    @Override
    public final void setCharacterStream(int parameterIndex, Reader reader) throws SQLException {
        if (loggerExternal.isLoggable(java.util.logging.Level.FINER))
            loggerExternal.entering(getClassNameLogging(), "setCharacterStream", new Object[] {parameterIndex, reader});
        checkClosed();
        setStream(parameterIndex, StreamType.CHARACTER, reader, JavaType.READER, DataTypes.UNKNOWN_STREAM_LENGTH);
        loggerExternal.exiting(getClassNameLogging(), "setCharacterStream");
    }

    @Override
    public final void setCharacterStream(int n, java.io.Reader reader, int length) throws SQLServerException {
        if (loggerExternal.isLoggable(java.util.logging.Level.FINER))
            loggerExternal.entering(getClassNameLogging(), "setCharacterStream", new Object[] {n, reader, length});
        checkClosed();
        setStream(n, StreamType.CHARACTER, reader, JavaType.READER, length);
        loggerExternal.exiting(getClassNameLogging(), "setCharacterStream");
    }

    @Override
    public final void setCharacterStream(int parameterIndex, Reader reader, long length) throws SQLException {
        if (loggerExternal.isLoggable(java.util.logging.Level.FINER))
            loggerExternal.entering(getClassNameLogging(), "setCharacterStream",
                    new Object[] {parameterIndex, reader, length});
        checkClosed();
        setStream(parameterIndex, StreamType.CHARACTER, reader, JavaType.READER, length);
        loggerExternal.exiting(getClassNameLogging(), "setCharacterStream");
    }

    @Override
    public final void setNCharacterStream(int parameterIndex, Reader value) throws SQLException {
        if (loggerExternal.isLoggable(java.util.logging.Level.FINER))
            loggerExternal.entering(getClassNameLogging(), "setNCharacterStream", new Object[] {parameterIndex, value});
        checkClosed();
        setStream(parameterIndex, StreamType.NCHARACTER, value, JavaType.READER, DataTypes.UNKNOWN_STREAM_LENGTH);
        loggerExternal.exiting(getClassNameLogging(), "setNCharacterStream");
    }

    @Override
    public final void setNCharacterStream(int parameterIndex, Reader value, long length) throws SQLException {
        if (loggerExternal.isLoggable(java.util.logging.Level.FINER))
            loggerExternal.entering(getClassNameLogging(), "setNCharacterStream",
                    new Object[] {parameterIndex, value, length});
        checkClosed();
        setStream(parameterIndex, StreamType.NCHARACTER, value, JavaType.READER, length);
        loggerExternal.exiting(getClassNameLogging(), "setNCharacterStream");
    }

    @Override
    public final void setRef(int i, java.sql.Ref x) throws SQLException {
        SQLServerException.throwNotSupportedException(connection, this);
    }

    @Override
    public final void setBlob(int i, java.sql.Blob x) throws SQLException {
        if (loggerExternal.isLoggable(java.util.logging.Level.FINER))
            loggerExternal.entering(getClassNameLogging(), "setBlob", new Object[] {i, x});
        checkClosed();
        setValue(i, JDBCType.BLOB, x, JavaType.BLOB, false);
        loggerExternal.exiting(getClassNameLogging(), "setBlob");
    }

    @Override
    public final void setBlob(int parameterIndex, InputStream inputStream) throws SQLException {
        if (loggerExternal.isLoggable(java.util.logging.Level.FINER))
            loggerExternal.entering(getClassNameLogging(), "setBlob", new Object[] {parameterIndex, inputStream});
        checkClosed();
        setStream(parameterIndex, StreamType.BINARY, inputStream, JavaType.INPUTSTREAM,
                DataTypes.UNKNOWN_STREAM_LENGTH);
        loggerExternal.exiting(getClassNameLogging(), "setBlob");
    }

    @Override
    public final void setBlob(int parameterIndex, InputStream inputStream, long length) throws SQLException {
        if (loggerExternal.isLoggable(java.util.logging.Level.FINER))
            loggerExternal.entering(getClassNameLogging(), "setBlob",
                    new Object[] {parameterIndex, inputStream, length});
        checkClosed();
        setStream(parameterIndex, StreamType.BINARY, inputStream, JavaType.INPUTSTREAM, length);
        loggerExternal.exiting(getClassNameLogging(), "setBlob");
    }

    @Override
    public final void setClob(int parameterIndex, java.sql.Clob clobValue) throws SQLException {
        if (loggerExternal.isLoggable(java.util.logging.Level.FINER))
            loggerExternal.entering(getClassNameLogging(), "setClob", new Object[] {parameterIndex, clobValue});
        checkClosed();
        setValue(parameterIndex, JDBCType.CLOB, clobValue, JavaType.CLOB, false);
        loggerExternal.exiting(getClassNameLogging(), "setClob");
    }

    @Override
    public final void setClob(int parameterIndex, Reader reader) throws SQLException {
        if (loggerExternal.isLoggable(java.util.logging.Level.FINER))
            loggerExternal.entering(getClassNameLogging(), "setClob", new Object[] {parameterIndex, reader});
        checkClosed();
        setStream(parameterIndex, StreamType.CHARACTER, reader, JavaType.READER, DataTypes.UNKNOWN_STREAM_LENGTH);
        loggerExternal.exiting(getClassNameLogging(), "setClob");
    }

    @Override
    public final void setClob(int parameterIndex, Reader reader, long length) throws SQLException {
        if (loggerExternal.isLoggable(java.util.logging.Level.FINER))
            loggerExternal.entering(getClassNameLogging(), "setClob", new Object[] {parameterIndex, reader, length});
        checkClosed();
        setStream(parameterIndex, StreamType.CHARACTER, reader, JavaType.READER, length);
        loggerExternal.exiting(getClassNameLogging(), "setClob");
    }

    @Override
    public final void setNClob(int parameterIndex, NClob value) throws SQLException {
        if (loggerExternal.isLoggable(java.util.logging.Level.FINER))
            loggerExternal.entering(getClassNameLogging(), "setNClob", new Object[] {parameterIndex, value});
        checkClosed();
        setValue(parameterIndex, JDBCType.NCLOB, value, JavaType.NCLOB, false);
        loggerExternal.exiting(getClassNameLogging(), "setNClob");
    }

    @Override
    public final void setNClob(int parameterIndex, Reader reader) throws SQLException {
        if (loggerExternal.isLoggable(java.util.logging.Level.FINER))
            loggerExternal.entering(getClassNameLogging(), "setNClob", new Object[] {parameterIndex, reader});
        checkClosed();
        setStream(parameterIndex, StreamType.NCHARACTER, reader, JavaType.READER, DataTypes.UNKNOWN_STREAM_LENGTH);
        loggerExternal.exiting(getClassNameLogging(), "setNClob");
    }

    @Override
    public final void setNClob(int parameterIndex, Reader reader, long length) throws SQLException {
        if (loggerExternal.isLoggable(java.util.logging.Level.FINER))
            loggerExternal.entering(getClassNameLogging(), "setNClob", new Object[] {parameterIndex, reader, length});
        checkClosed();
        setStream(parameterIndex, StreamType.NCHARACTER, reader, JavaType.READER, length);
        loggerExternal.exiting(getClassNameLogging(), "setNClob");
    }

    @Override
    public final void setArray(int i, java.sql.Array x) throws SQLException {
        SQLServerException.throwNotSupportedException(connection, this);
    }

    @Override
    public final void setDate(int n, java.sql.Date x, java.util.Calendar cal) throws SQLServerException {
        if (loggerExternal.isLoggable(java.util.logging.Level.FINER))
            loggerExternal.entering(getClassNameLogging(), "setDate", new Object[] {n, x, cal});
        checkClosed();
        setValue(n, JDBCType.DATE, x, JavaType.DATE, cal, false);
        loggerExternal.exiting(getClassNameLogging(), "setDate");
    }

    @Override
    public final void setDate(int n, java.sql.Date x, java.util.Calendar cal,
            boolean forceEncrypt) throws SQLServerException {
        if (loggerExternal.isLoggable(java.util.logging.Level.FINER))
            loggerExternal.entering(getClassNameLogging(), "setDate", new Object[] {n, x, cal, forceEncrypt});
        checkClosed();
        setValue(n, JDBCType.DATE, x, JavaType.DATE, cal, forceEncrypt);
        loggerExternal.exiting(getClassNameLogging(), "setDate");
    }

    @Override
    public final void setTime(int n, java.sql.Time x, java.util.Calendar cal) throws SQLServerException {
        if (loggerExternal.isLoggable(java.util.logging.Level.FINER))
            loggerExternal.entering(getClassNameLogging(), "setTime", new Object[] {n, x, cal});
        checkClosed();
        setValue(n, JDBCType.TIME, x, JavaType.TIME, cal, false);
        loggerExternal.exiting(getClassNameLogging(), "setTime");
    }

    @Override
    public final void setTime(int n, java.sql.Time x, java.util.Calendar cal,
            boolean forceEncrypt) throws SQLServerException {
        if (loggerExternal.isLoggable(java.util.logging.Level.FINER))
            loggerExternal.entering(getClassNameLogging(), "setTime", new Object[] {n, x, cal, forceEncrypt});
        checkClosed();
        setValue(n, JDBCType.TIME, x, JavaType.TIME, cal, forceEncrypt);
        loggerExternal.exiting(getClassNameLogging(), "setTime");
    }

    @Override
    public final void setTimestamp(int n, java.sql.Timestamp x, java.util.Calendar cal) throws SQLServerException {
        if (loggerExternal.isLoggable(java.util.logging.Level.FINER))
            loggerExternal.entering(getClassNameLogging(), "setTimestamp", new Object[] {n, x, cal});
        checkClosed();
        setValue(n, JDBCType.TIMESTAMP, x, JavaType.TIMESTAMP, cal, false);
        loggerExternal.exiting(getClassNameLogging(), "setTimestamp");
    }

    @Override
    public final void setTimestamp(int n, java.sql.Timestamp x, java.util.Calendar cal,
            boolean forceEncrypt) throws SQLServerException {
        if (loggerExternal.isLoggable(java.util.logging.Level.FINER))
            loggerExternal.entering(getClassNameLogging(), "setTimestamp", new Object[] {n, x, cal, forceEncrypt});
        checkClosed();
        setValue(n, JDBCType.TIMESTAMP, x, JavaType.TIMESTAMP, cal, forceEncrypt);
        loggerExternal.exiting(getClassNameLogging(), "setTimestamp");
    }

    @Override
    public final void setNull(int paramIndex, int sqlType, String typeName) throws SQLServerException {
        if (loggerExternal.isLoggable(java.util.logging.Level.FINER))
            loggerExternal.entering(getClassNameLogging(), "setNull", new Object[] {paramIndex, sqlType, typeName});
        checkClosed();
        if (microsoft.sql.Types.STRUCTURED == sqlType) {
            setObject(setterGetParam(paramIndex), null, JavaType.TVP, JDBCType.of(sqlType), null, null, false,
                    paramIndex, typeName);
        } else {
            setObject(setterGetParam(paramIndex), null, JavaType.OBJECT, JDBCType.of(sqlType), null, null, false,
                    paramIndex, typeName);
        }
        loggerExternal.exiting(getClassNameLogging(), "setNull");
    }

    @Override
    public final ParameterMetaData getParameterMetaData(boolean forceRefresh) throws SQLServerException {

        SQLServerParameterMetaData pmd = this.connection.getCachedParameterMetadata(sqlTextCacheKey);

        if (!forceRefresh && null != pmd) {
            return pmd;
        } else {
            loggerExternal.entering(getClassNameLogging(), "getParameterMetaData");
            checkClosed();
            pmd = new SQLServerParameterMetaData(this, userSQL);
            connection.registerCachedParameterMetadata(sqlTextCacheKey, pmd);
            loggerExternal.exiting(getClassNameLogging(), "getParameterMetaData", pmd);
            return pmd;
        }
    }

    /* JDBC 3.0 */

    @Override
    public final ParameterMetaData getParameterMetaData() throws SQLServerException {
        return getParameterMetaData(false);
    }

    @Override
    public final void setURL(int parameterIndex, java.net.URL x) throws SQLException {
        SQLServerException.throwNotSupportedException(connection, this);
    }

    @Override
    public final void setRowId(int parameterIndex, RowId x) throws SQLException {
        SQLServerException.throwNotSupportedException(connection, this);
    }

    @Override
    public final void setSQLXML(int parameterIndex, SQLXML xmlObject) throws SQLException {
        if (loggerExternal.isLoggable(java.util.logging.Level.FINER))
            loggerExternal.entering(getClassNameLogging(), "setSQLXML", new Object[] {parameterIndex, xmlObject});
        checkClosed();
        setSQLXMLInternal(parameterIndex, xmlObject);
        loggerExternal.exiting(getClassNameLogging(), "setSQLXML");
    }

    @Override
    public final int executeUpdate(String sql) throws SQLServerException {
        loggerExternal.entering(getClassNameLogging(), "executeUpdate", sql);
        MessageFormat form = new MessageFormat(
                SQLServerException.getErrString("R_cannotTakeArgumentsPreparedOrCallable"));
        Object[] msgArgs = {"executeUpdate()"};
        throw new SQLServerException(this, form.format(msgArgs), null, 0, false);
    }

    @Override
    public final boolean execute(String sql) throws SQLServerException {
        loggerExternal.entering(getClassNameLogging(), "execute", sql);
        MessageFormat form = new MessageFormat(
                SQLServerException.getErrString("R_cannotTakeArgumentsPreparedOrCallable"));
        Object[] msgArgs = {"execute()"};
        throw new SQLServerException(this, form.format(msgArgs), null, 0, false);
    }

    @Override
    public final java.sql.ResultSet executeQuery(String sql) throws SQLServerException {
        loggerExternal.entering(getClassNameLogging(), "executeQuery", sql);
        MessageFormat form = new MessageFormat(
                SQLServerException.getErrString("R_cannotTakeArgumentsPreparedOrCallable"));
        Object[] msgArgs = {"executeQuery()"};
        throw new SQLServerException(this, form.format(msgArgs), null, 0, false);
    }

    @Override
    public void addBatch(String sql) throws SQLServerException {
        loggerExternal.entering(getClassNameLogging(), "addBatch", sql);
        MessageFormat form = new MessageFormat(
                SQLServerException.getErrString("R_cannotTakeArgumentsPreparedOrCallable"));
        Object[] msgArgs = {"addBatch()"};
        throw new SQLServerException(this, form.format(msgArgs), null, 0, false);
    }
}<|MERGE_RESOLUTION|>--- conflicted
+++ resolved
@@ -8,17 +8,9 @@
 import static com.microsoft.sqlserver.jdbc.SQLServerConnection.getCachedParsedSQL;
 import static com.microsoft.sqlserver.jdbc.SQLServerConnection.parseAndCacheSQL;
 
-<<<<<<< HEAD
-import java.io.IOException;
 import java.io.InputStream;
 import java.io.Reader;
 import java.math.BigDecimal;
-import java.security.cert.CertificateException;
-=======
-import java.io.InputStream;
-import java.io.Reader;
-import java.math.BigDecimal;
->>>>>>> aa113480
 import java.sql.BatchUpdateException;
 import java.sql.NClob;
 import java.sql.ParameterMetaData;
@@ -904,7 +896,6 @@
                 } else {
                     cekEntry = cekList.get(currentOrdinal);
                 }
-<<<<<<< HEAD
 
                 String keyStoreName = rs.getString(DescribeParameterEncryptionResultSet1.ProviderName.value());
                 String algo = rs.getString(DescribeParameterEncryptionResultSet1.KeyEncryptionAlgorithm.value());
@@ -930,28 +921,6 @@
                     String serverName = connection.getTrustedServerNameAE();
                     SQLServerSecurityUtility.verifyColumnMasterKeyMetadata(connection, keyStoreName, keyPath,
                             serverName, isRequestedByEnclave, keySignature);
-=======
-                if (this.connection.isAEv2()) {
-                    cekEntry.add(rs.getBytes(DescribeParameterEncryptionResultSet1.EncryptedKey.value()),
-                            rs.getInt(DescribeParameterEncryptionResultSet1.DbId.value()),
-                            rs.getInt(DescribeParameterEncryptionResultSet1.KeyId.value()),
-                            rs.getInt(DescribeParameterEncryptionResultSet1.KeyVersion.value()),
-                            rs.getBytes(DescribeParameterEncryptionResultSet1.KeyMdVersion.value()),
-                            rs.getString(DescribeParameterEncryptionResultSet1.KeyPath.value()),
-                            rs.getString(DescribeParameterEncryptionResultSet1.ProviderName.value()),
-                            rs.getString(DescribeParameterEncryptionResultSet1.KeyEncryptionAlgorithm.value()),
-                            rs.getByte(DescribeParameterEncryptionResultSet1.KeyRequestedByEnclave.value()),
-                            rs.getBytes(DescribeParameterEncryptionResultSet1.EnclaveCMKSignature.value()));
-                } else {
-                    cekEntry.add(rs.getBytes(DescribeParameterEncryptionResultSet1.EncryptedKey.value()),
-                            rs.getInt(DescribeParameterEncryptionResultSet1.DbId.value()),
-                            rs.getInt(DescribeParameterEncryptionResultSet1.KeyId.value()),
-                            rs.getInt(DescribeParameterEncryptionResultSet1.KeyVersion.value()),
-                            rs.getBytes(DescribeParameterEncryptionResultSet1.KeyMdVersion.value()),
-                            rs.getString(DescribeParameterEncryptionResultSet1.KeyPath.value()),
-                            rs.getString(DescribeParameterEncryptionResultSet1.ProviderName.value()),
-                            rs.getString(DescribeParameterEncryptionResultSet1.KeyEncryptionAlgorithm.value()));
->>>>>>> aa113480
                 }
             }
             if (getStatementLogger().isLoggable(java.util.logging.Level.FINE)) {
