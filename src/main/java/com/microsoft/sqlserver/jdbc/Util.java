--- conflicted
+++ resolved
@@ -966,23 +966,6 @@
         }
         return false;
     }
-
-<<<<<<< HEAD
-    static final boolean use43Wrapper;
-
-    static {
-        double jvmVersion = Double.parseDouble(Util.SYSTEM_SPEC_VERSION);
-        use43Wrapper = DriverJDBCVersion.checkSupportsJDBC43() && (9 <= jvmVersion);
-    }
-
-    // if driver is for JDBC 43 and jvm version is 9 or higher, then always return as SQLServerConnection43,
-    // otherwise return SQLServerConnection
-    static boolean use43Wrapper() {
-        return use43Wrapper;
-    }
-
-=======
->>>>>>> a901c34a
     @SuppressWarnings("unchecked")
     static <T> T newInstance(Class<?> returnType, String className, String constructorArg,
             Object[] msgArgs) throws InstantiationException, IllegalAccessException, IllegalArgumentException, InvocationTargetException, NoSuchMethodException, SecurityException, ClassNotFoundException {
