[![GitHub license](https://img.shields.io/badge/license-MIT-blue.svg)](https://raw.githubusercontent.com/Microsoft/mssql-jdbc/master/LICENSE)
[![Maven Central](https://maven-badges.herokuapp.com/maven-central/com.microsoft.sqlserver/mssql-jdbc/badge.svg)](http://mvnrepository.com/artifact/com.microsoft.sqlserver/mssql-jdbc)
[![Javadocs](http://javadoc.io/badge/com.microsoft.sqlserver/mssql-jdbc.svg)](http://javadoc.io/doc/com.microsoft.sqlserver/mssql-jdbc)
[![Gitter](https://img.shields.io/gitter/room/badges/shields.svg)](https://gitter.im/Microsoft/mssql-developers)
</br>
# Microsoft JDBC Driver for SQL Server

Welcome to the Microsoft JDBC Driver for SQL Server project!

The Microsoft JDBC Driver for SQL Server is a Type 4 JDBC driver that provides database connectivity through the standard JDBC application program interfaces (APIs) available in the Java Platform, Enterprise Editions. The Driver provides access to Microsoft SQL Server and Azure SQL Database from any Java application, application server, or Java-enabled applet.

We hope you enjoy using the Microsoft JDBC Driver for SQL Server.

SQL Server Team

## Take our survey

Let us know how you think we're doing.

<a href="https://aka.ms/mssqljdbcsurvey"><img style="float: right;"  height="67" width="156" src="https://sqlchoice.blob.core.windows.net/sqlchoice/static/images/survey.png"></a>

## Status of Most Recent Builds
| Azure Pipelines (Windows) | Azure Pipelines (Linux) | Azure Pipelines (MacOS) |
|--------------------------|--------------------------|--------------------------|
| [![Build Status](https://sqlclientdrivers.visualstudio.com/public/_apis/build/status/JDBC/public-mssql-jdbc.windows?branchName=main)](https://sqlclientdrivers.visualstudio.com/public/_build/latest?definitionId=825&branchName=main) | [![Build Status](https://sqlclientdrivers.visualstudio.com/public/_apis/build/status/JDBC/public-mssql-jdbc.linux?branchName=main)](https://sqlclientdrivers.visualstudio.com/public/_build/latest?definitionId=823&branchName=main) | [![Build Status](https://sqlclientdrivers.visualstudio.com/public/_apis/build/status/JDBC/CI-MacOS?branchName=main)](https://sqlclientdrivers.visualstudio.com/public/_build/latest?definitionId=824&branchName=main) |

## Announcements
What's coming next?  We will look into adding a more comprehensive set of tests, improving our javadocs, and start developing the next set of features.

## Get Started 
* [**Ubuntu + SQL Server + Java**](https://www.microsoft.com/en-us/sql-server/developer-get-started/java/ubuntu) 
* [**Red Hat + SQL Server + Java**](https://www.microsoft.com/en-us/sql-server/developer-get-started/java/rhel)
* [**Mac + SQL Server + Java**](https://www.microsoft.com/en-us/sql-server/developer-get-started/java/mac)
* [**Windows + SQL Server + Java**](https://www.microsoft.com/en-us/sql-server/developer-get-started/java/windows)

## Build
### Prerequisites
* Java 11+
* [Maven 3.5.0+](http://maven.apache.org/download.cgi)
* An instance of SQL Server or Azure SQL Database that you can connect to. 

### Build the JAR files
Maven builds automatically trigger a set of verification tests to run.  For these tests to pass, you will first need to add an environment variable in your system called `mssql_jdbc_test_connection_properties` to provide the [correct connection properties](https://docs.microsoft.com/en-us/sql/connect/jdbc/building-the-connection-url) for your SQL Server or Azure SQL Database instance.

To build the jar files, you must use minimum version of Java 11 with Maven. You may choose to build JDBC 4.3 compliant jar file (for use with JRE 11 or newer JRE versions) and/or a JDBC 4.2 compliant jar file (for use with JRE 8).

* Maven:
	1. If you have not already done so, add the environment variable `mssql_jdbc_test_connection_properties` in your system with the connection properties for your SQL Server or SQL DB instance.
	2. Run one of the commands below to build a JRE 11 and newer versions compatible jar or JRE 8 compatible jar in the `\target` directory. 
        * Run `mvn install -Pjre19`. This creates JRE 19 compatible jar in `\target` directory which is JDBC 4.3 compliant (Build with JDK 19).
        * Run `mvn install -Pjre17`. This creates JRE 17 compatible jar in `\target` directory which is JDBC 4.3 compliant (Build with JDK 17+).
        * Run `mvn install -Pjre11`. This creates JRE 11 compatible jar in `\target` directory which is JDBC 4.3 compliant (Build with JDK 11+).
        * Run `mvn install -Pjre8`. This creates JRE 8 compatible jar in `\target` directory which is JDBC 4.2 compliant (Build with JDK 11+).

* Gradle:
	1. If you have not already done so, add the environment variable `mssql_jdbc_test_connection_properties` in your system with the connection properties for your SQL Server or SQL DB instance.
	2. Run one of the commands below to build a JRE 11 and newer versions compatible jar or JRE 8 compatible jar in the `\build\libs` directory. 
        * Run `gradle build -PbuildProfile=jre19`. This creates JRE 19 compatible jar in `\build\libs` directory which is JDBC 4.3 compliant (Build with JDK 19).
        * Run `gradle build -PbuildProfile=jre17`. This creates JRE 17 compatible jar in `\build\libs` directory which is JDBC 4.3 compliant (Build with JDK 17+).
        * Run `gradle build -PbuildProfile=jre11`. This creates JRE 11 compatible jar in `\build\libs` directory which is JDBC 4.3 compliant (Build with JDK 11+).
        * Run `gradle build -PbuildProfile=jre8`. This creates JRE 8 compatible jar in `\build\libs` directory which is JDBC 4.2 compliant (Build with JDK 11+).

## Resources

### Documentation
API reference documentation is available in [Javadocs](https://aka.ms/jdbcjavadocs).

This driver is documented on [Microsoft Docs](https://docs.microsoft.com/sql/connect/jdbc/).

### Sample Code
For samples, please see the `src\sample` directory.

### Download the DLLs
For some features (e.g. Integrated Authentication and Distributed Transactions), you may need to use the `sqljdbc_xa` and `mssql-jdbc_auth-<version>.<arch>` DLLs. They can be found in the package that can be downloaded from [Microsoft](https://aka.ms/downloadmssqljdbc). `mssql-jdbc_auth-<version>.<arch>` can also be downloaded from [Maven](https://mvnrepository.com/artifact/com.microsoft.sqlserver/mssql-jdbc_auth).

### Download the driver
Don't want to compile anything?

We're now on the Maven Central Repository. Add the following to your POM file to get the most stable release:

```xml
<dependency>
	<groupId>com.microsoft.sqlserver</groupId>
	<artifactId>mssql-jdbc</artifactId>
<<<<<<< HEAD
	<version>9.2.0.jre15</version>
=======
	<version>11.2.0.jre11</version>
>>>>>>> 033c8dce
</dependency>
```
The driver can be downloaded from [Microsoft](https://aka.ms/downloadmssqljdbc).

To get the latest version of the driver, add the following to your POM file: 

```xml
<dependency>
	<groupId>com.microsoft.sqlserver</groupId>
	<artifactId>mssql-jdbc</artifactId>
	<version>11.2.0.jre11</version>
</dependency>
```

### Using driver as Java Module
Starting from version 7.0.0, the driver Jars (jre10 and above) will expose 'Automatic-Module' as **'com.microsoft.sqlserver.jdbc'**. The supporting Jar can now be added to ModulePath to access this module.


## Dependencies
This project has following dependencies: 

Compile Time:
 - `com.azure:azure-security-keyvault-keys` : Microsoft Azure Client Library For KeyVault Keys (optional)
 - `com.azure:azure-identity` : Microsoft Azure Client Library For Identity (optional)
 - `org.bouncycastle:bcprov-jdk15on` : Bouncy Castle Provider for Always Encrypted with secure enclaves feature with JAVA 8 only (optional)
 - `com.google.code.gson:gson` : Gson for Always Encrypted with secure enclaves feature (optional)

Test Time:
 - `junit:jar`   : For Unit Test cases.

### Dependency Tree
One can see all dependencies including Transitive Dependency by executing following command.
``` 
mvn dependency:tree
```

### Azure Key Vault and Azure Active Directory Authentication Dependencies
Projects that require either of the two features need to explicitly declare the dependency in their pom file.

***For Example:*** If you are using *Azure Active Directory Authentication feature* then you need to declare the *azure-identity* dependency in your project's POM file. Please see the following snippet: 

```xml
<dependency>
	<groupId>com.microsoft.sqlserver</groupId>
	<artifactId>mssql-jdbc</artifactId>
<<<<<<< HEAD
	<version>9.2.0.jre15-preview</version>
=======
	<version>11.2.0.jre11</version>
>>>>>>> 033c8dce
	<scope>compile</scope>
</dependency>

<dependency>
	<groupId>com.azure</groupId>
	<artifactId>azure-identity</artifactId>
	<version>1.3.3</version>
</dependency>

```

***For Example:*** If you are using *Azure Key Vault feature* then you need to declare the *azure-identity* and *azure-security-keyvault-keys* dependencies in your project's POM file. Please see the following snippet: 

```xml
<dependency>
	<groupId>com.microsoft.sqlserver</groupId>
	<artifactId>mssql-jdbc</artifactId>
<<<<<<< HEAD
	<version>9.2.0.jre15-preview</version>
=======
	<version>11.2.0.jre11</version>
>>>>>>> 033c8dce
	<scope>compile</scope>
</dependency>

<dependency>
	<groupId>com.azure</groupId>
	<artifactId>azure-identity</artifactId>
	<version>1.3.3</version>
</dependency>

<dependency>
	<groupId>com.azure</groupId>
	<artifactId>azure-security-keyvault-keys</artifactId>
	<version>4.2.8</version>
</dependency>
```

***Please note*** as of the v6.2.2, the way to construct a `SQLServerColumnEncryptionAzureKeyVaultProvider` object has changed. Please refer to this [Wiki](https://github.com/Microsoft/mssql-jdbc/wiki/New-Constructor-Definition-for-SQLServerColumnEncryptionAzureKeyVaultProvider-after-6.2.2-Release) page for more information.


### 'useFmtOnly' connection property Dependencies
When setting 'useFmtOnly' property to 'true' for establishing a connection or creating a prepared statement, *antlr-runtime* dependency is required to be added in your project's POM file.  Please see the following snippet: 

```xml
<dependency>
	<groupId>com.microsoft.sqlserver</groupId>
	<artifactId>mssql-jdbc</artifactId>
<<<<<<< HEAD
	<version>9.2.0.jre15-preview</version>
=======
	<version>11.2.0.jre11</version>
>>>>>>> 033c8dce
</dependency>

<dependency>
	<groupId>org.antlr</groupId>
	<artifactId>antlr4-runtime</artifactId>
	<version>4.9.2</version>
</dependency>
```

## Guidelines for Creating Pull Requests
We love contributions from the community.  To help improve the quality of our code, we encourage you to use the mssql-jdbc_formatter.xml formatter provided on all pull requests.

Thank you!

## Guidelines for Reporting Issues
We appreciate you taking the time to test the driver, provide feedback and report any issues. It would be extremely helpful if you:

- Report each issue as a new issue (but check first if it's already been reported)
- Try to be detailed in your report. Useful information for good bug reports include:
  * What you are seeing and what the expected behavior is
  * Which jar file?
  * Environment details: e.g. Java version, client operating system?
  * Table schema (for some issues the data types make a big difference!)
  * Any other relevant information you want to share
- Try to include a Java sample demonstrating the isolated problem.

Thank you!

### Reporting security issues and security bugs
Security issues and bugs should be reported privately, via email, to the Microsoft Security Response Center (MSRC) [secure@microsoft.com](mailto:secure@microsoft.com). You should receive a response within 24 hours. If for some reason you do not, please follow up via email to ensure we received your original message. Further information, including the MSRC PGP key, can be found in the [Security TechCenter](https://technet.microsoft.com/en-us/security/ff852094.aspx).

## Release roadmap and standards
Our goal is to release regular updates which improve the driver and bring new features to users. Stable, production quality releases happen twice a year, targeting the first and third quarters of the calendar year. They are tested against a comprehensive matrix of supported operating systems, Java versions, and SQL Server versions. Stable releases are accompanied by additional localized packages, which are available on the Microsoft website.

Preview releases happen approximately monthly between stable releases. This gives users an opportunity to try out new features and provide feedback on them before they go into stable releases. Preview releases also include frequent bug fixes for customers to verify without having to wait for a stable release. Preview releases are only available in English. While they are tested, preview releases do not necessarily go through the same rigorous, full test matrix and review process as stable releases.

You can see what is going into a future release by monitoring [Milestones](https://github.com/Microsoft/mssql-jdbc/milestones) in the repository.

### Version conventions
<<<<<<< HEAD
Starting with 6.0, stable versions have an even minor version. For example, 6.0, 6.2, 6.4, 7.0, 7.2, 7.4, 8.2, 8.4, 9.2. Preview versions have an odd minor version. For example, 6.1, 6.3, 6.5, 7.1, 7.3, 8.1 and so on
=======
Starting with 6.0, stable versions have an even minor version. For example, 6.0, 6.2, 6.4, 7.0, 7.2, 7.4, 8.2, 8.4, 9.2, 9.4, 10.2, 11.2. Preview versions have an odd minor version. For example, 6.1, 6.3, 6.5, 7.1, 7.3, 8.1, 9.1, 10.1, 11.1, and so on.
>>>>>>> 033c8dce

## Contributors 
Special thanks to everyone who has contributed to the project. 

Up-to-date list of contributors: https://github.com/Microsoft/mssql-jdbc/graphs/contributors

Here are our Top 15 contributors from the community:
- pierresouchay (Pierre Souchay)
- marschall (Philippe Marschall)
- JamieMagee (Jamie Magee)
- sehrope (Sehrope Sarkuni)
- gordthompson (Gord Thompson)
- simon04 (Simon Legner)
- gstojsic
- cosmofrit
- harawata- shayaantx
- (Iwao AVE!)
- nsidhaye (Nikhil Sidhaye)
- rPraml (Roland Praml)
- worldtiki (Daniel Albuquerque)
- shayaantx
- mfriesen (Mike Friesen)


## License
The Microsoft JDBC Driver for SQL Server is licensed under the MIT license. See the [LICENSE](https://github.com/Microsoft/mssql-jdbc/blob/master/LICENSE) file for more details.

## Code of conduct
This project has adopted the [Microsoft Open Source Code of Conduct](https://opensource.microsoft.com/codeofconduct/). For more information see the [Code of Conduct FAQ](https://opensource.microsoft.com/codeofconduct/faq/) or contact [opencode@microsoft.com](mailto:opencode@microsoft.com) with any additional questions or comments.<|MERGE_RESOLUTION|>--- conflicted
+++ resolved
@@ -82,11 +82,7 @@
 <dependency>
 	<groupId>com.microsoft.sqlserver</groupId>
 	<artifactId>mssql-jdbc</artifactId>
-<<<<<<< HEAD
-	<version>9.2.0.jre15</version>
-=======
-	<version>11.2.0.jre11</version>
->>>>>>> 033c8dce
+	<version>11.2.0.jre11</version>
 </dependency>
 ```
 The driver can be downloaded from [Microsoft](https://aka.ms/downloadmssqljdbc).
@@ -132,11 +128,7 @@
 <dependency>
 	<groupId>com.microsoft.sqlserver</groupId>
 	<artifactId>mssql-jdbc</artifactId>
-<<<<<<< HEAD
-	<version>9.2.0.jre15-preview</version>
-=======
-	<version>11.2.0.jre11</version>
->>>>>>> 033c8dce
+	<version>11.2.0.jre11</version>
 	<scope>compile</scope>
 </dependency>
 
@@ -154,11 +146,7 @@
 <dependency>
 	<groupId>com.microsoft.sqlserver</groupId>
 	<artifactId>mssql-jdbc</artifactId>
-<<<<<<< HEAD
-	<version>9.2.0.jre15-preview</version>
-=======
-	<version>11.2.0.jre11</version>
->>>>>>> 033c8dce
+	<version>11.2.0.jre11</version>
 	<scope>compile</scope>
 </dependency>
 
@@ -185,11 +173,7 @@
 <dependency>
 	<groupId>com.microsoft.sqlserver</groupId>
 	<artifactId>mssql-jdbc</artifactId>
-<<<<<<< HEAD
-	<version>9.2.0.jre15-preview</version>
-=======
-	<version>11.2.0.jre11</version>
->>>>>>> 033c8dce
+	<version>11.2.0.jre11</version>
 </dependency>
 
 <dependency>
@@ -229,11 +213,7 @@
 You can see what is going into a future release by monitoring [Milestones](https://github.com/Microsoft/mssql-jdbc/milestones) in the repository.
 
 ### Version conventions
-<<<<<<< HEAD
-Starting with 6.0, stable versions have an even minor version. For example, 6.0, 6.2, 6.4, 7.0, 7.2, 7.4, 8.2, 8.4, 9.2. Preview versions have an odd minor version. For example, 6.1, 6.3, 6.5, 7.1, 7.3, 8.1 and so on
-=======
 Starting with 6.0, stable versions have an even minor version. For example, 6.0, 6.2, 6.4, 7.0, 7.2, 7.4, 8.2, 8.4, 9.2, 9.4, 10.2, 11.2. Preview versions have an odd minor version. For example, 6.1, 6.3, 6.5, 7.1, 7.3, 8.1, 9.1, 10.1, 11.1, and so on.
->>>>>>> 033c8dce
 
 ## Contributors 
 Special thanks to everyone who has contributed to the project. 
