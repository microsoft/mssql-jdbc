[![GitHub license](https://img.shields.io/badge/license-MIT-blue.svg)](https://raw.githubusercontent.com/Microsoft/mssql-jdbc/master/LICENSE)
[![Maven Central](https://maven-badges.herokuapp.com/maven-central/com.microsoft.sqlserver/mssql-jdbc/badge.svg)](http://mvnrepository.com/artifact/com.microsoft.sqlserver/mssql-jdbc)
[![Javadocs](http://javadoc.io/badge/com.microsoft.sqlserver/mssql-jdbc.svg)](http://javadoc.io/doc/com.microsoft.sqlserver/mssql-jdbc)
[![Gitter](https://img.shields.io/gitter/room/badges/shields.svg)](https://gitter.im/Microsoft/mssql-developers)
</br>
# Microsoft JDBC Driver for SQL Server

Welcome to the Microsoft JDBC Driver for SQL Server project!

The Microsoft JDBC Driver for SQL Server is a Type 4 JDBC driver that provides database connectivity through the standard JDBC application program interfaces (APIs) available in the Java Platform, Enterprise Editions. The Driver provides access to Microsoft SQL Server and Azure SQL Database from any Java application, application server, or Java-enabled applet.

We hope you enjoy using the Microsoft JDBC Driver for SQL Server.

SQL Server Team

## Take our survey

Let us know how you think we're doing.

<a href="https://aka.ms/mssqljdbcsurvey"><img style="float: right;"  height="67" width="156" src="https://sqlchoice.blob.core.windows.net/sqlchoice/static/images/survey.png"></a>

## Status of Most Recent Builds
| Azure Pipelines (Windows) | Azure Pipelines (Linux) | Azure Pipelines (MacOS) |
|--------------------------|--------------------------|--------------------------|
| [![Build Status](https://sqlclientdrivers.visualstudio.com/public/_apis/build/status/JDBC/public-mssql-jdbc.windows?branchName=main)](https://sqlclientdrivers.visualstudio.com/public/_build/latest?definitionId=825&branchName=main) | [![Build Status](https://sqlclientdrivers.visualstudio.com/public/_apis/build/status/JDBC/public-mssql-jdbc.linux?branchName=main)](https://sqlclientdrivers.visualstudio.com/public/_build/latest?definitionId=823&branchName=main) | [![Build Status](https://sqlclientdrivers.visualstudio.com/public/_apis/build/status/JDBC/CI-MacOS?branchName=main)](https://sqlclientdrivers.visualstudio.com/public/_build/latest?definitionId=824&branchName=main) |

## Announcements
What's coming next?  We will look into adding a more comprehensive set of tests, improving our javadocs, and start developing the next set of features.

## Get Started 
* [**Ubuntu + SQL Server + Java**](https://www.microsoft.com/en-us/sql-server/developer-get-started/java/ubuntu) 
* [**Red Hat + SQL Server + Java**](https://www.microsoft.com/en-us/sql-server/developer-get-started/java/rhel)
* [**Mac + SQL Server + Java**](https://www.microsoft.com/en-us/sql-server/developer-get-started/java/mac)
* [**Windows + SQL Server + Java**](https://www.microsoft.com/en-us/sql-server/developer-get-started/java/windows)

## Build
### Prerequisites
* Java 11+
* [Maven 3.5.0+](http://maven.apache.org/download.cgi)
* An instance of SQL Server or Azure SQL Database that you can connect to. 

### Build the JAR files
Maven builds automatically trigger a set of verification tests to run.  For these tests to pass, you will first need to add an environment variable in your system called `mssql_jdbc_test_connection_properties` to provide the [correct connection properties](https://docs.microsoft.com/en-us/sql/connect/jdbc/building-the-connection-url) for your SQL Server or Azure SQL Database instance.

To build the jar files, you must use minimum version of Java 11 with Maven. You may choose to build JDBC 4.3 compliant jar file (for use with JRE 11 or newer JRE versions) and/or a JDBC 4.2 compliant jar file (for use with JRE 8).

* Maven:
	1. If you have not already done so, add the environment variable `mssql_jdbc_test_connection_properties` in your system with the connection properties for your SQL Server or SQL DB instance.
	2. Run one of the commands below to build a JRE 11 and newer versions compatible jar or JRE 8 compatible jar in the `\target` directory. 
        * Run `mvn install -Pjre19`. This creates JRE 19 compatible jar in `\target` directory which is JDBC 4.3 compliant (Build with JDK 19).
        * Run `mvn install -Pjre17`. This creates JRE 17 compatible jar in `\target` directory which is JDBC 4.3 compliant (Build with JDK 17+).
        * Run `mvn install -Pjre11`. This creates JRE 11 compatible jar in `\target` directory which is JDBC 4.3 compliant (Build with JDK 11+).
        * Run `mvn install -Pjre8`. This creates JRE 8 compatible jar in `\target` directory which is JDBC 4.2 compliant (Build with JDK 11+).

* Gradle:
	1. If you have not already done so, add the environment variable `mssql_jdbc_test_connection_properties` in your system with the connection properties for your SQL Server or SQL DB instance.
	2. Run one of the commands below to build a JRE 11 and newer versions compatible jar or JRE 8 compatible jar in the `\build\libs` directory. 
        * Run `gradle build -PbuildProfile=jre19`. This creates JRE 19 compatible jar in `\build\libs` directory which is JDBC 4.3 compliant (Build with JDK 19).
        * Run `gradle build -PbuildProfile=jre17`. This creates JRE 17 compatible jar in `\build\libs` directory which is JDBC 4.3 compliant (Build with JDK 17+).
        * Run `gradle build -PbuildProfile=jre11`. This creates JRE 11 compatible jar in `\build\libs` directory which is JDBC 4.3 compliant (Build with JDK 11+).
        * Run `gradle build -PbuildProfile=jre8`. This creates JRE 8 compatible jar in `\build\libs` directory which is JDBC 4.2 compliant (Build with JDK 11+).

## Resources

### Documentation
API reference documentation is available in [Javadocs](https://aka.ms/jdbcjavadocs).

This driver is documented on [Microsoft Docs](https://docs.microsoft.com/sql/connect/jdbc/).

### Sample Code
For samples, please see the `src\sample` directory.

### Download the DLLs
For some features (e.g. Integrated Authentication and Distributed Transactions), you may need to use the `sqljdbc_xa` and `mssql-jdbc_auth-<version>.<arch>` DLLs. They can be found in the package that can be downloaded from [Microsoft](https://aka.ms/downloadmssqljdbc). `mssql-jdbc_auth-<version>.<arch>` can also be downloaded from [Maven](https://mvnrepository.com/artifact/com.microsoft.sqlserver/mssql-jdbc_auth).

### Download the driver
Don't want to compile anything?

We're now on the Maven Central Repository. Add the following to your POM file to get the most stable release:

```xml
<dependency>
	<groupId>com.microsoft.sqlserver</groupId>
	<artifactId>mssql-jdbc</artifactId>
<<<<<<< HEAD
	<version>11.2.0.jre11</version>
=======
	<version>9.2.0.jre15</version>
>>>>>>> 66ee8088
</dependency>
```
The driver can be downloaded from [Microsoft](https://aka.ms/downloadmssqljdbc).

To get the latest version of the driver, add the following to your POM file: 

```xml
<dependency>
	<groupId>com.microsoft.sqlserver</groupId>
	<artifactId>mssql-jdbc</artifactId>
	<version>11.2.0.jre11</version>
</dependency>
```

### Using driver as Java Module
Starting from version 7.0.0, the driver Jars (jre10 and above) will expose 'Automatic-Module' as **'com.microsoft.sqlserver.jdbc'**. The supporting Jar can now be added to ModulePath to access this module.


## Dependencies
This project has following dependencies: 

Compile Time:
 - `com.azure:azure-security-keyvault-keys` : Microsoft Azure Client Library For KeyVault Keys (optional)
 - `com.azure:azure-identity` : Microsoft Azure Client Library For Identity (optional)
 - `org.bouncycastle:bcprov-jdk15on` : Bouncy Castle Provider for Always Encrypted with secure enclaves feature with JAVA 8 only (optional)
 - `com.google.code.gson:gson` : Gson for Always Encrypted with secure enclaves feature (optional)

Test Time:
 - `junit:jar`   : For Unit Test cases.

### Dependency Tree
One can see all dependencies including Transitive Dependency by executing following command.
``` 
mvn dependency:tree
```

### Azure Key Vault and Azure Active Directory Authentication Dependencies
Projects that require either of the two features need to explicitly declare the dependency in their pom file.

***For Example:*** If you are using *Azure Active Directory Authentication feature* then you need to declare the *azure-identity* dependency in your project's POM file. Please see the following snippet: 

```xml
<dependency>
	<groupId>com.microsoft.sqlserver</groupId>
	<artifactId>mssql-jdbc</artifactId>
<<<<<<< HEAD
	<version>11.2.0.jre11</version>
=======
	<version>9.2.0.jre15-preview</version>
>>>>>>> 66ee8088
	<scope>compile</scope>
</dependency>

<dependency>
	<groupId>com.azure</groupId>
	<artifactId>azure-identity</artifactId>
	<version>1.3.3</version>
</dependency>

```

***For Example:*** If you are using *Azure Key Vault feature* then you need to declare the *azure-identity* and *azure-security-keyvault-keys* dependencies in your project's POM file. Please see the following snippet: 

```xml
<dependency>
	<groupId>com.microsoft.sqlserver</groupId>
	<artifactId>mssql-jdbc</artifactId>
<<<<<<< HEAD
	<version>11.2.0.jre11</version>
=======
	<version>9.2.0.jre15-preview</version>
>>>>>>> 66ee8088
	<scope>compile</scope>
</dependency>

<dependency>
	<groupId>com.azure</groupId>
	<artifactId>azure-identity</artifactId>
	<version>1.3.3</version>
</dependency>

<dependency>
	<groupId>com.azure</groupId>
	<artifactId>azure-security-keyvault-keys</artifactId>
	<version>4.2.8</version>
</dependency>
```

***Please note*** as of the v6.2.2, the way to construct a `SQLServerColumnEncryptionAzureKeyVaultProvider` object has changed. Please refer to this [Wiki](https://github.com/Microsoft/mssql-jdbc/wiki/New-Constructor-Definition-for-SQLServerColumnEncryptionAzureKeyVaultProvider-after-6.2.2-Release) page for more information.


### 'useFmtOnly' connection property Dependencies
When setting 'useFmtOnly' property to 'true' for establishing a connection or creating a prepared statement, *antlr-runtime* dependency is required to be added in your project's POM file.  Please see the following snippet: 

```xml
<dependency>
	<groupId>com.microsoft.sqlserver</groupId>
	<artifactId>mssql-jdbc</artifactId>
<<<<<<< HEAD
	<version>11.2.0.jre11</version>
=======
	<version>9.2.0.jre15-preview</version>
>>>>>>> 66ee8088
</dependency>

<dependency>
	<groupId>org.antlr</groupId>
	<artifactId>antlr4-runtime</artifactId>
	<version>4.9.2</version>
</dependency>
```

## Guidelines for Creating Pull Requests
We love contributions from the community.  To help improve the quality of our code, we encourage you to use the mssql-jdbc_formatter.xml formatter provided on all pull requests.

Thank you!

## Guidelines for Reporting Issues
We appreciate you taking the time to test the driver, provide feedback and report any issues. It would be extremely helpful if you:

- Report each issue as a new issue (but check first if it's already been reported)
- Try to be detailed in your report. Useful information for good bug reports include:
  * What you are seeing and what the expected behavior is
  * Which jar file?
  * Environment details: e.g. Java version, client operating system?
  * Table schema (for some issues the data types make a big difference!)
  * Any other relevant information you want to share
- Try to include a Java sample demonstrating the isolated problem.

Thank you!

### Reporting security issues and security bugs
Security issues and bugs should be reported privately, via email, to the Microsoft Security Response Center (MSRC) [secure@microsoft.com](mailto:secure@microsoft.com). You should receive a response within 24 hours. If for some reason you do not, please follow up via email to ensure we received your original message. Further information, including the MSRC PGP key, can be found in the [Security TechCenter](https://technet.microsoft.com/en-us/security/ff852094.aspx).

## Release roadmap and standards
Our goal is to release regular updates which improve the driver and bring new features to users. Stable, production quality releases happen twice a year, targeting the first and third quarters of the calendar year. They are tested against a comprehensive matrix of supported operating systems, Java versions, and SQL Server versions. Stable releases are accompanied by additional localized packages, which are available on the Microsoft website.

Preview releases happen approximately monthly between stable releases. This gives users an opportunity to try out new features and provide feedback on them before they go into stable releases. Preview releases also include frequent bug fixes for customers to verify without having to wait for a stable release. Preview releases are only available in English. While they are tested, preview releases do not necessarily go through the same rigorous, full test matrix and review process as stable releases.

You can see what is going into a future release by monitoring [Milestones](https://github.com/Microsoft/mssql-jdbc/milestones) in the repository.

### Version conventions
<<<<<<< HEAD
Starting with 6.0, stable versions have an even minor version. For example, 6.0, 6.2, 6.4, 7.0, 7.2, 7.4, 8.2, 8.4, 9.2, 9.4, 10.2, 11.2. Preview versions have an odd minor version. For example, 6.1, 6.3, 6.5, 7.1, 7.3, 8.1, 9.1, 10.1, 11.1, and so on.
=======
Starting with 6.0, stable versions have an even minor version. For example, 6.0, 6.2, 6.4, 7.0, 7.2, 7.4, 8.2, 8.4, 9.2. Preview versions have an odd minor version. For example, 6.1, 6.3, 6.5, 7.1, 7.3, 8.1 and so on
>>>>>>> 66ee8088

## Contributors 
Special thanks to everyone who has contributed to the project. 

Up-to-date list of contributors: https://github.com/Microsoft/mssql-jdbc/graphs/contributors

Here are our Top 15 contributors from the community:
- pierresouchay (Pierre Souchay)
- marschall (Philippe Marschall)
- JamieMagee (Jamie Magee)
- sehrope (Sehrope Sarkuni)
- gordthompson (Gord Thompson)
- simon04 (Simon Legner)
- gstojsic
- cosmofrit
- harawata- shayaantx
- (Iwao AVE!)
- nsidhaye (Nikhil Sidhaye)
- rPraml (Roland Praml)
- worldtiki (Daniel Albuquerque)
- shayaantx
- mfriesen (Mike Friesen)


## License
The Microsoft JDBC Driver for SQL Server is licensed under the MIT license. See the [LICENSE](https://github.com/Microsoft/mssql-jdbc/blob/master/LICENSE) file for more details.

## Code of conduct
This project has adopted the [Microsoft Open Source Code of Conduct](https://opensource.microsoft.com/codeofconduct/). For more information see the [Code of Conduct FAQ](https://opensource.microsoft.com/codeofconduct/faq/) or contact [opencode@microsoft.com](mailto:opencode@microsoft.com) with any additional questions or comments.<|MERGE_RESOLUTION|>--- conflicted
+++ resolved
@@ -1,5 +1,6 @@
 [![GitHub license](https://img.shields.io/badge/license-MIT-blue.svg)](https://raw.githubusercontent.com/Microsoft/mssql-jdbc/master/LICENSE)
 [![Maven Central](https://maven-badges.herokuapp.com/maven-central/com.microsoft.sqlserver/mssql-jdbc/badge.svg)](http://mvnrepository.com/artifact/com.microsoft.sqlserver/mssql-jdbc)
+[![codecov.io](http://codecov.io/github/Microsoft/mssql-jdbc/coverage.svg?branch=master)](http://codecov.io/github/Microsoft/mssql-jdbc?branch=master)
 [![Javadocs](http://javadoc.io/badge/com.microsoft.sqlserver/mssql-jdbc.svg)](http://javadoc.io/doc/com.microsoft.sqlserver/mssql-jdbc)
 [![Gitter](https://img.shields.io/gitter/room/badges/shields.svg)](https://gitter.im/Microsoft/mssql-developers)
 </br>
@@ -22,7 +23,7 @@
 ## Status of Most Recent Builds
 | Azure Pipelines (Windows) | Azure Pipelines (Linux) | Azure Pipelines (MacOS) |
 |--------------------------|--------------------------|--------------------------|
-| [![Build Status](https://sqlclientdrivers.visualstudio.com/public/_apis/build/status/JDBC/public-mssql-jdbc.windows?branchName=main)](https://sqlclientdrivers.visualstudio.com/public/_build/latest?definitionId=825&branchName=main) | [![Build Status](https://sqlclientdrivers.visualstudio.com/public/_apis/build/status/JDBC/public-mssql-jdbc.linux?branchName=main)](https://sqlclientdrivers.visualstudio.com/public/_build/latest?definitionId=823&branchName=main) | [![Build Status](https://sqlclientdrivers.visualstudio.com/public/_apis/build/status/JDBC/CI-MacOS?branchName=main)](https://sqlclientdrivers.visualstudio.com/public/_build/latest?definitionId=824&branchName=main) |
+|[![Build Status](https://dev.azure.com/sqlclientdrivers-ci/mssql-jdbc/_apis/build/status/Microsoft.mssql-jdbc.windows?branchName=dev)](https://dev.azure.com/sqlclientdrivers-ci/mssql-jdbc/_build/latest?definitionId=1&branchName=dev) | [![Build Status](https://dev.azure.com/sqlclientdrivers-ci/mssql-jdbc/_apis/build/status/Microsoft.mssql-jdbc.linux?branchName=dev)](https://dev.azure.com/sqlclientdrivers-ci/mssql-jdbc/_build/latest?definitionId=3&branchName=dev) | [![Build Status](https://dev.azure.com/sqlclientdrivers-ci/mssql-jdbc/_apis/build/status/Microsoft.mssql-jdbc.macOS?branchName=dev)](https://dev.azure.com/sqlclientdrivers-ci/mssql-jdbc/_build/latest?definitionId=7&branchName=dev)|
 
 ## Announcements
 What's coming next?  We will look into adding a more comprehensive set of tests, improving our javadocs, and start developing the next set of features.
@@ -47,16 +48,14 @@
 * Maven:
 	1. If you have not already done so, add the environment variable `mssql_jdbc_test_connection_properties` in your system with the connection properties for your SQL Server or SQL DB instance.
 	2. Run one of the commands below to build a JRE 11 and newer versions compatible jar or JRE 8 compatible jar in the `\target` directory. 
-        * Run `mvn install -Pjre19`. This creates JRE 19 compatible jar in `\target` directory which is JDBC 4.3 compliant (Build with JDK 19).
-        * Run `mvn install -Pjre17`. This creates JRE 17 compatible jar in `\target` directory which is JDBC 4.3 compliant (Build with JDK 17+).
+        * Run `mvn install -Pjre15`. This creates JRE 15 compatible jar in `\target` directory which is JDBC 4.3 compliant (Build with JDK 15+).
         * Run `mvn install -Pjre11`. This creates JRE 11 compatible jar in `\target` directory which is JDBC 4.3 compliant (Build with JDK 11+).
         * Run `mvn install -Pjre8`. This creates JRE 8 compatible jar in `\target` directory which is JDBC 4.2 compliant (Build with JDK 11+).
 
 * Gradle:
 	1. If you have not already done so, add the environment variable `mssql_jdbc_test_connection_properties` in your system with the connection properties for your SQL Server or SQL DB instance.
 	2. Run one of the commands below to build a JRE 11 and newer versions compatible jar or JRE 8 compatible jar in the `\build\libs` directory. 
-        * Run `gradle build -PbuildProfile=jre19`. This creates JRE 19 compatible jar in `\build\libs` directory which is JDBC 4.3 compliant (Build with JDK 19).
-        * Run `gradle build -PbuildProfile=jre17`. This creates JRE 17 compatible jar in `\build\libs` directory which is JDBC 4.3 compliant (Build with JDK 17+).
+        * Run `gradle build -PbuildProfile=jre15`. This creates JRE 15 compatible jar in `\build\libs` directory which is JDBC 4.3 compliant (Build with JDK 15+).
         * Run `gradle build -PbuildProfile=jre11`. This creates JRE 11 compatible jar in `\build\libs` directory which is JDBC 4.3 compliant (Build with JDK 11+).
         * Run `gradle build -PbuildProfile=jre8`. This creates JRE 8 compatible jar in `\build\libs` directory which is JDBC 4.2 compliant (Build with JDK 11+).
 
@@ -65,13 +64,13 @@
 ### Documentation
 API reference documentation is available in [Javadocs](https://aka.ms/jdbcjavadocs).
 
-This driver is documented on [Microsoft Docs](https://docs.microsoft.com/sql/connect/jdbc/).
+This driver is documented on [Microsoft's Documentation web site](https://docs.microsoft.com/en-us/sql/connect/jdbc/getting-started-with-the-jdbc-driver).
 
 ### Sample Code
 For samples, please see the `src\sample` directory.
 
 ### Download the DLLs
-For some features (e.g. Integrated Authentication and Distributed Transactions), you may need to use the `sqljdbc_xa` and `mssql-jdbc_auth-<version>.<arch>` DLLs. They can be found in the package that can be downloaded from [Microsoft](https://aka.ms/downloadmssqljdbc). `mssql-jdbc_auth-<version>.<arch>` can also be downloaded from [Maven](https://mvnrepository.com/artifact/com.microsoft.sqlserver/mssql-jdbc_auth).
+For some features (e.g. Integrated Authentication and Distributed Transactions), you may need to use the `sqljdbc_xa` and `mssql-jdbc_auth-<version>.<arch>` DLLs. They can be downloaded from the [Microsoft Download Center](https://docs.microsoft.com/sql/connect/jdbc/download-microsoft-jdbc-driver-for-sql-server). `mssql-jdbc_auth-<version>.<arch>` can also be downloaded from [Maven](https://mvnrepository.com/artifact/com.microsoft.sqlserver/mssql-jdbc_auth).
 
 ### Download the driver
 Don't want to compile anything?
@@ -82,22 +81,18 @@
 <dependency>
 	<groupId>com.microsoft.sqlserver</groupId>
 	<artifactId>mssql-jdbc</artifactId>
-<<<<<<< HEAD
-	<version>11.2.0.jre11</version>
-=======
 	<version>9.2.0.jre15</version>
->>>>>>> 66ee8088
-</dependency>
-```
-The driver can be downloaded from [Microsoft](https://aka.ms/downloadmssqljdbc).
-
-To get the latest version of the driver, add the following to your POM file: 
-
-```xml
-<dependency>
-	<groupId>com.microsoft.sqlserver</groupId>
-	<artifactId>mssql-jdbc</artifactId>
-	<version>11.2.0.jre11</version>
+</dependency>
+```
+The driver can be downloaded from the [Microsoft Download Center](https://go.microsoft.com/fwlink/?linkid=868287).
+
+To get the latest preview version of the driver, add the following to your POM file: 
+
+```xml
+<dependency>
+	<groupId>com.microsoft.sqlserver</groupId>
+	<artifactId>mssql-jdbc</artifactId>
+	<version>9.1.1.jre15-preview</version>
 </dependency>
 ```
 
@@ -132,18 +127,14 @@
 <dependency>
 	<groupId>com.microsoft.sqlserver</groupId>
 	<artifactId>mssql-jdbc</artifactId>
-<<<<<<< HEAD
-	<version>11.2.0.jre11</version>
-=======
 	<version>9.2.0.jre15-preview</version>
->>>>>>> 66ee8088
 	<scope>compile</scope>
 </dependency>
 
 <dependency>
 	<groupId>com.azure</groupId>
 	<artifactId>azure-identity</artifactId>
-	<version>1.3.3</version>
+	<version>1.1.3</version>
 </dependency>
 
 ```
@@ -154,24 +145,20 @@
 <dependency>
 	<groupId>com.microsoft.sqlserver</groupId>
 	<artifactId>mssql-jdbc</artifactId>
-<<<<<<< HEAD
-	<version>11.2.0.jre11</version>
-=======
 	<version>9.2.0.jre15-preview</version>
->>>>>>> 66ee8088
 	<scope>compile</scope>
 </dependency>
 
 <dependency>
 	<groupId>com.azure</groupId>
 	<artifactId>azure-identity</artifactId>
-	<version>1.3.3</version>
+	<version>1.1.3</version>
 </dependency>
 
 <dependency>
 	<groupId>com.azure</groupId>
 	<artifactId>azure-security-keyvault-keys</artifactId>
-	<version>4.2.8</version>
+	<version>4.2.1</version>
 </dependency>
 ```
 
@@ -185,17 +172,13 @@
 <dependency>
 	<groupId>com.microsoft.sqlserver</groupId>
 	<artifactId>mssql-jdbc</artifactId>
-<<<<<<< HEAD
-	<version>11.2.0.jre11</version>
-=======
 	<version>9.2.0.jre15-preview</version>
->>>>>>> 66ee8088
 </dependency>
 
 <dependency>
 	<groupId>org.antlr</groupId>
 	<artifactId>antlr4-runtime</artifactId>
-	<version>4.9.2</version>
+	<version>4.7.2</version>
 </dependency>
 ```
 
@@ -229,11 +212,7 @@
 You can see what is going into a future release by monitoring [Milestones](https://github.com/Microsoft/mssql-jdbc/milestones) in the repository.
 
 ### Version conventions
-<<<<<<< HEAD
-Starting with 6.0, stable versions have an even minor version. For example, 6.0, 6.2, 6.4, 7.0, 7.2, 7.4, 8.2, 8.4, 9.2, 9.4, 10.2, 11.2. Preview versions have an odd minor version. For example, 6.1, 6.3, 6.5, 7.1, 7.3, 8.1, 9.1, 10.1, 11.1, and so on.
-=======
 Starting with 6.0, stable versions have an even minor version. For example, 6.0, 6.2, 6.4, 7.0, 7.2, 7.4, 8.2, 8.4, 9.2. Preview versions have an odd minor version. For example, 6.1, 6.3, 6.5, 7.1, 7.3, 8.1 and so on
->>>>>>> 66ee8088
 
 ## Contributors 
 Special thanks to everyone who has contributed to the project. 
@@ -249,14 +228,13 @@
 - simon04 (Simon Legner)
 - gstojsic
 - cosmofrit
-- harawata- shayaantx
-- (Iwao AVE!)
+- rPraml (Roland Praml)
 - nsidhaye (Nikhil Sidhaye)
-- rPraml (Roland Praml)
-- worldtiki (Daniel Albuquerque)
+- tonytamwk
 - shayaantx
+- mnhubspot
 - mfriesen (Mike Friesen)
-
+- harawata (Iwao AVE!)
 
 ## License
 The Microsoft JDBC Driver for SQL Server is licensed under the MIT license. See the [LICENSE](https://github.com/Microsoft/mssql-jdbc/blob/master/LICENSE) file for more details.
