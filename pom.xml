<?xml version="1.0" encoding="UTF-8"?>
<project xmlns="http://maven.apache.org/POM/4.0.0" xmlns:xsi="http://www.w3.org/2001/XMLSchema-instance"
	xsi:schemaLocation="http://maven.apache.org/POM/4.0.0 http://maven.apache.org/xsd/maven-4.0.0.xsd">
	<modelVersion>4.0.0</modelVersion>
	
	<groupId>com.microsoft.sqlserver</groupId>
	<artifactId>mssql-jdbc</artifactId>
	<version>6.5.3-SNAPSHOT</version>
	<packaging>jar</packaging>
	
	<name>Microsoft JDBC Driver for SQL Server</name>
	<description>
		Microsoft JDBC Driver for SQL Server.
	</description>
	<url>https://github.com/Microsoft/mssql-jdbc</url>
	
	<licenses>
		<license>
			<name>MIT License</name>
			<url>http://www.opensource.org/licenses/mit-license.php</url>
		</license>
	</licenses>
	
	<organization>
		<name>Microsoft Corporation</name>
	</organization>
	
	<developers>
		<developer>
			<organization>Microsoft</organization>
			<organizationUrl>http://www.microsoft.com</organizationUrl>
		</developer>
	</developers>
  
	<scm>
		<url>https://github.com/Microsoft/mssql-jdbc</url>
	</scm>

	<properties>
		<project.build.sourceEncoding>UTF-8</project.build.sourceEncoding>
		<junit.platform.version>1.2.0</junit.platform.version>
		<junit.jupiter.version>5.2.0</junit.jupiter.version>
	</properties>
	
	<dependencies>
		<dependency>
			<groupId>com.microsoft.azure</groupId>
			<artifactId>azure-keyvault</artifactId>
			<version>1.0.0</version>
			<optional>true</optional>
		</dependency>
		
		<dependency>
			<groupId>com.microsoft.azure</groupId>
			<artifactId>adal4j</artifactId>
			<version>1.5.0</version>
			<optional>true</optional>
		</dependency>
		
		<!-- dependencies for running tests -->
		<dependency>
			<groupId>junit</groupId>
			<artifactId>junit</artifactId>
			<version>4.12</version>
			<scope>test</scope>
		</dependency>

		<dependency>
			<groupId>org.junit.platform</groupId>
			<artifactId>junit-platform-console</artifactId>
			<version>${junit.platform.version}</version>
			<scope>test</scope>
		</dependency>
		<dependency>
			<groupId>org.junit.platform</groupId>
			<artifactId>junit-platform-commons</artifactId>
			<version>${junit.platform.version}</version>
			<scope>test</scope>
		</dependency>
		<dependency>
			<groupId>org.junit.platform</groupId>
			<artifactId>junit-platform-engine</artifactId>
			<version>${junit.platform.version}</version>
			<scope>test</scope>
		</dependency>
		<dependency>
			<groupId>org.junit.platform</groupId>
			<artifactId>junit-platform-launcher</artifactId>
			<version>${junit.platform.version}</version>
			<scope>test</scope>
		</dependency>
		<dependency>
			<groupId>org.junit.platform</groupId>
			<artifactId>junit-platform-runner</artifactId>
			<version>${junit.platform.version}</version>
			<scope>test</scope>
		</dependency>
		<dependency>
			<groupId>org.junit.platform</groupId>
			<artifactId>junit-platform-surefire-provider</artifactId>
			<version>${junit.platform.version}</version>
			<scope>test</scope>
		</dependency>
		<dependency>
			<groupId>org.junit.jupiter</groupId>
			<artifactId>junit-jupiter-api</artifactId>
			<version>${junit.jupiter.version}</version>
			<scope>test</scope>
		</dependency>
		<dependency>
			<groupId>org.junit.jupiter</groupId>
			<artifactId>junit-jupiter-engine</artifactId>
			<version>${junit.jupiter.version}</version>
			<scope>test</scope>
		</dependency>
		<dependency>
			<groupId>com.zaxxer</groupId>
			<artifactId>HikariCP</artifactId>
			<version>3.1.0</version>
			<scope>test</scope>
		</dependency>
		<dependency>
			<groupId>org.apache.commons</groupId>
			<artifactId>commons-dbcp2 </artifactId>
			<version>2.2.0</version>
			<scope>test</scope>
		</dependency>
	</dependencies>

	<profiles>
		<profile>
			<id>build42</id>
<<<<<<< HEAD
			
			<properties>
				<jreVersion>jre8</jreVersion>
			</properties>
			
=======
>>>>>>> a409708a
			<build>
				<finalName>${project.artifactId}-${project.version}.jre8-preview</finalName>
				<plugins>
					<plugin>
						<artifactId>maven-compiler-plugin</artifactId>
						<version>3.6.0</version>
						<configuration>
							<excludes>
								<exclude>**/com/microsoft/sqlserver/jdbc/SQLServerJdbc43.java</exclude>
							</excludes>
							<source>1.8</source>
							<target>1.8</target>
						</configuration>
					</plugin>
					<plugin>
						<groupId>org.apache.maven.plugins</groupId>
						<artifactId>maven-jar-plugin</artifactId>
						<version>3.0.2</version>
						<configuration>
							<archive>
								<manifestFile>${project.build.outputDirectory}/META-INF/MANIFEST.MF</manifestFile>
							</archive>
						</configuration>
					</plugin>
				</plugins>
			</build>
		</profile>
		
		<profile>
			<id>build43</id>
			<activation>
				<activeByDefault>true</activeByDefault>
<<<<<<< HEAD
			</activation>
			
			<properties>
			<jreVersion>jre10</jreVersion>
			</properties>
			
=======
			</activation>			
>>>>>>> a409708a
			<build>
				<finalName>${project.artifactId}-${project.version}.jre9-preview</finalName>
				<plugins>
					<plugin>
						<artifactId>maven-compiler-plugin</artifactId>
						<version>3.6.0</version>
						<configuration>
							<excludes>
								<exclude>**/com/microsoft/sqlserver/jdbc/SQLServerJdbc42.java</exclude>
							</excludes>
							<source>10</source>
							<target>10</target>
						</configuration>
					</plugin>
					<plugin>
						<groupId>org.apache.maven.plugins</groupId>
						<artifactId>maven-jar-plugin</artifactId>
						<version>3.0.2</version>
						<configuration>
							<archive>
								<manifestFile>${project.build.outputDirectory}/META-INF/MANIFEST.MF</manifestFile>
							</archive>
						</configuration>
					</plugin>
				</plugins>
			</build>
		</profile>

	</profiles>

	<build>

		<resources>
			<resource>
				<directory>${basedir}</directory>
				<includes>
					<include>META-INF/services/java.sql.Driver</include>
				</includes>
			</resource>
		</resources>

		<testResources>
			<testResource>
				<directory>src/test/resources</directory>
				<includes>
					<include>**/*.csv</include>
				</includes>
			</testResource>
			<testResource>
				<directory>AE_Certificates</directory>
				<includes>
					<include>**/*.txt</include>
					<include>**/*.jks</include>
				</includes>
			</testResource>
		</testResources>
 
		<plugins>

			<plugin>
				<groupId>org.apache.maven.plugins</groupId>
				<artifactId>maven-source-plugin</artifactId>
				<version>3.0.1</version>
				<executions>
					<execution>
						<id>attach-sources</id>
						<goals>
							<goal>jar</goal>
						</goals>
					</execution>
				</executions>
			</plugin>
			
			<plugin>
				<groupId>org.jacoco</groupId>
				<artifactId>jacoco-maven-plugin</artifactId>
				<version>0.8.1</version>
				<executions>
					<execution>
						<goals>
							<goal>prepare-agent</goal>
						</goals>
					</execution>
					<execution>
						<id>report</id>
						<phase>test</phase>
						<goals>
							<goal>report</goal>
						</goals>
					</execution>
				</executions>
			</plugin>
			<!-- Create OSGI Headers -->
           	<plugin>
           		<groupId>org.apache.felix</groupId>
       			<artifactId>maven-bundle-plugin</artifactId>
       			<version>3.4.0</version>
                <extensions>true</extensions>
                <configuration>
                    <instructions>
                    	<Export-Package>com.microsoft.sqlserver.jdbc,microsoft.sql</Export-Package>
                    	<Import-Package>!microsoft.sql,*</Import-Package>
                    </instructions>
                </configuration>
                	<executions>
				    	<execution>
				      		<id>bundle-manifest</id>
				      		<phase>process-classes</phase>
				      		<goals>    
				        		<goal>manifest</goal>
				      		</goals>   
				    	</execution>
				  	</executions>
         	</plugin>
			
			<plugin>
				<groupId>org.apache.maven.plugins</groupId>
 				<artifactId>maven-javadoc-plugin</artifactId>
 				<version>3.0.0</version>
 				
 				<configuration>
 					<failOnError>true</failOnError>
 				</configuration>
 				 
 				<executions>
 					<execution>
 						<id>attach-javadocs</id>
 						<goals>
 							<goal>jar</goal>
 						</goals>
 					</execution>
 				</executions>
 			</plugin>

			<plugin>
				<groupId>org.apache.maven.plugins</groupId>
				<artifactId>maven-surefire-plugin</artifactId>
				<version>2.21.0</version>

				<configuration>
					<properties>
						<excludeTags>${skipTestTag}</excludeTags>
					</properties>
				</configuration>
				
				<dependencies>
					<dependency>
						<groupId>org.junit.platform</groupId>
						<artifactId>junit-platform-surefire-provider</artifactId>
						<version>${junit.platform.version}</version>
					</dependency>
				</dependencies>
			</plugin>

			<plugin>
				<groupId>org.codehaus.mojo</groupId>
				<artifactId>versions-maven-plugin</artifactId>
				<version>2.5</version>
				<inherited>true</inherited>
				<configuration>
					<outputFile>outdated-dependencies.txt</outputFile>
					<rulesUri>file:///${session.executionRootDirectory}/maven-version-rules.xml</rulesUri>
				</configuration>
			</plugin>				
	  
		</plugins>
	</build>
	
</project><|MERGE_RESOLUTION|>--- conflicted
+++ resolved
@@ -130,14 +130,6 @@
 	<profiles>
 		<profile>
 			<id>build42</id>
-<<<<<<< HEAD
-			
-			<properties>
-				<jreVersion>jre8</jreVersion>
-			</properties>
-			
-=======
->>>>>>> a409708a
 			<build>
 				<finalName>${project.artifactId}-${project.version}.jre8-preview</finalName>
 				<plugins>
@@ -170,18 +162,9 @@
 			<id>build43</id>
 			<activation>
 				<activeByDefault>true</activeByDefault>
-<<<<<<< HEAD
-			</activation>
-			
-			<properties>
-			<jreVersion>jre10</jreVersion>
-			</properties>
-			
-=======
 			</activation>			
->>>>>>> a409708a
 			<build>
-				<finalName>${project.artifactId}-${project.version}.jre9-preview</finalName>
+				<finalName>${project.artifactId}-${project.version}.jre10-preview</finalName>
 				<plugins>
 					<plugin>
 						<artifactId>maven-compiler-plugin</artifactId>
