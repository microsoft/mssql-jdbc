--- conflicted
+++ resolved
@@ -258,34 +258,10 @@
 				</executions>
 			</plugin>
 			<!-- Create OSGI Headers -->
-<<<<<<< HEAD
-           	<plugin>
-           		<groupId>org.apache.felix</groupId>
-       			<artifactId>maven-bundle-plugin</artifactId>
-       			<version>3.5.0</version>
-                <extensions>true</extensions>
-                <configuration>
-                    <instructions>
-                    	<Export-Package>com.microsoft.sqlserver.jdbc,microsoft.sql</Export-Package>
-                    	<Import-Package>!microsoft.sql,*</Import-Package>
-                    </instructions>
-                </configuration>
-                	<executions>
-				    	<execution>
-				      		<id>bundle-manifest</id>
-				      		<phase>process-classes</phase>
-				      		<goals>    
-				        		<goal>manifest</goal>
-				      		</goals>   
-				    	</execution>
-				  	</executions>
-         	</plugin>
-			
-=======
 			<plugin>
 				<groupId>org.apache.felix</groupId>
 				<artifactId>maven-bundle-plugin</artifactId>
-				<version>3.4.0</version>
+				<version>3.5.0</version>
 				<extensions>true</extensions>
 				<configuration>
 					<instructions>
@@ -303,8 +279,7 @@
 					</execution>
 				</executions>
 			</plugin>
-
->>>>>>> ae8d4a13
+      
 			<plugin>
 				<groupId>org.apache.maven.plugins</groupId>
 				<artifactId>maven-javadoc-plugin</artifactId>
