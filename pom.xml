<?xml version="1.0" encoding="UTF-8"?>
<project xmlns="http://maven.apache.org/POM/4.0.0"
	xmlns:xsi="http://www.w3.org/2001/XMLSchema-instance"
	xsi:schemaLocation="http://maven.apache.org/POM/4.0.0 http://maven.apache.org/xsd/maven-4.0.0.xsd">
	<modelVersion>4.0.0</modelVersion>

	<groupId>com.microsoft.sqlserver</groupId>
	<artifactId>mssql-jdbc</artifactId>
<<<<<<< HEAD
	<version>12.1.0</version>
=======
	<version>9.2.0</version>
>>>>>>> 66ee8088
	<packaging>jar</packaging>

	<name>Microsoft JDBC Driver for SQL Server</name>

	<description>
		Microsoft JDBC Driver for SQL Server.
	</description>

	<url>https://github.com/Microsoft/mssql-jdbc</url>

	<licenses>
		<license>
			<name>MIT License</name>
			<url>http://www.opensource.org/licenses/mit-license.php</url>
		</license>
	</licenses>

	<organization>
		<name>Microsoft Corporation</name>
	</organization>

	<developers>
		<developer>
			<organization>Microsoft</organization>
			<organizationUrl>http://www.microsoft.com</organizationUrl>
		</developer>
	</developers>

	<scm>
		<url>https://github.com/Microsoft/mssql-jdbc</url>
	</scm>

	<properties>
		<!-- Allowed values for excluded Groups here - - - - - - - - - - - - - 
			xJDBC42 - - - - - - For tests not compatible with JDBC 42 Specifications 
			xGradle - - - - - - For tests not compatible with Gradle Script - - - - - 
			xSQLv11 - - - - - - For tests not compatible with SQL Server 2012 - - - - 
			xSQLv12 - - - - - - For tests not compatible with SQL Server 2008 R2 - 2014 
			xSQLv14 - - - - - - For tests not compatible with SQL Server 2016 - 2017 
			xSQLv15 - - - - - - For tests not compatible with SQL Server 2019 - - - - 
			xAzureSQLDB - - - - For tests not compatible with Azure SQL Database - - 
			xAzureSQLDW - - - - For tests not compatible with Azure Data Warehouse - 
			xAzureSQLMI - - - - For tests not compatible with Azure SQL Managed Instance 
			NTLM - - - - - - For tests using NTLM Authentication mode (excluded by default) 
			reqExternalSetup - For tests requiring external setup (excluded by default) 
			clientCertAuth - - For tests requiring client certificate authentication 
			setup (excluded by default) - - - - - - - - - - - - - - - - - - - - - - - 
			- - - - - - - - - - - - - - - - - - - - - - - - - - - - - - - - - - - - - 
			Default testing enabled with SQL Server 2019 (SQLv15) -->
		<excludedGroups>xSQLv12,xSQLv15,NTLM,MSI,reqExternalSetup,clientCertAuth,fedAuth</excludedGroups>

<<<<<<< HEAD
		<!-- Use -preview for preview release, leave empty for official release. -->
		<releaseExt>-preview</releaseExt>
=======
		<!-- Use -preview for preview release, leave empty for official release.-->
		<releaseExt></releaseExt>
>>>>>>> 66ee8088

		<!-- Driver Dependencies -->
		<org.osgi.core.version>6.0.0</org.osgi.core.version>
		<azure-security-keyvault-keys.version>4.5.1</azure-security-keyvault-keys.version>
		<azure-identity.version>1.7.0-beta.2</azure-identity.version>
		<msal.version>1.13.3</msal.version>
		<org.osgi.compendium.version>5.0.0</org.osgi.compendium.version>
		<antlr-runtime.version>4.9.3</antlr-runtime.version>
		<com.google.code.gson.version>2.9.0</com.google.code.gson.version>
		<bcprov-jdk15on.version>1.70</bcprov-jdk15on.version>
		<bcpkix-jdk15on.version>1.70</bcpkix-jdk15on.version>

		<!-- JUnit Test Dependencies -->
		<junit.platform.version>[1.3.2, 1.9.0]</junit.platform.version>
		<junit.jupiter.version>5.8.2</junit.jupiter.version>
		<hikaricp.version>3.4.2</hikaricp.version>
		<dbcp2.version>2.7.0</dbcp2.version>
		<slf4j.nop.version>1.7.30</slf4j.nop.version>
		<gemini.mock.version>2.1.0.RELEASE</gemini.mock.version>
		<h2.version>2.1.210</h2.version>

		<project.build.sourceEncoding>UTF-8</project.build.sourceEncoding>
		<project.reporting.outputEncoding>${project.build.sourceEncoding}</project.reporting.outputEncoding>
		<enforcer.skip>false</enforcer.skip>
	</properties>

	<dependencies>
		<dependency>
			<groupId>com.azure</groupId>
			<artifactId>azure-security-keyvault-keys</artifactId>
			<version>${azure-security-keyvault-keys.version}</version>
			<optional>true</optional>
		</dependency>
		<dependency>
			<groupId>com.azure</groupId>
			<artifactId>azure-identity</artifactId>
			<version>${azure-identity.version}</version>
			<optional>true</optional>
			<exclusions>
				<exclusion>
					<groupId>stax</groupId>
					<artifactId>stax-api</artifactId>
				</exclusion>
			</exclusions>
		</dependency>

		<dependency>
			<groupId>com.microsoft.azure</groupId>
			<artifactId>msal4j</artifactId>
			<version>1.13.3</version>
			<optional>true</optional>
		</dependency>

		<!-- dependencies for ANTLR -->
		<dependency>
			<groupId>org.antlr</groupId>
			<artifactId>antlr4-runtime</artifactId>
			<version>${antlr-runtime.version}</version>
			<optional>true</optional>
		</dependency>

		<!-- dependencies for AAS Enclave Provider -->
		<dependency>
			<groupId>com.google.code.gson</groupId>
			<artifactId>gson</artifactId>
			<version>${com.google.code.gson.version}</version>
			<optional>true</optional>
		</dependency>
		<dependency>
			<groupId>org.bouncycastle</groupId>
			<artifactId>bcprov-jdk15on</artifactId>
			<version>${bcprov-jdk15on.version}</version>
			<optional>true</optional>
		</dependency>
		<!-- dependencies for Client Certificate Authentication -->
		<dependency>
			<groupId>org.bouncycastle</groupId>
			<artifactId>bcpkix-jdk15on</artifactId>
			<version>${bcpkix-jdk15on.version}</version>
			<optional>true</optional>
		</dependency>
		<!-- dependencies provided by an OSGi-Framework -->
		<dependency>
			<groupId>org.osgi</groupId>
			<artifactId>org.osgi.core</artifactId>
			<version>${org.osgi.core.version}</version>
			<scope>provided</scope>
		</dependency>
		<dependency>
			<groupId>org.osgi</groupId>
			<artifactId>org.osgi.compendium</artifactId>
			<version>${org.osgi.compendium.version}</version>
			<scope>provided</scope>
		</dependency>

		<!-- dependencies for running tests -->
		<dependency>
			<groupId>org.junit.platform</groupId>
			<artifactId>junit-platform-console</artifactId>
			<version>${junit.platform.version}</version>
			<scope>test</scope>
		</dependency>
		<dependency>
			<groupId>org.junit.platform</groupId>
			<artifactId>junit-platform-commons</artifactId>
			<version>${junit.platform.version}</version>
			<scope>test</scope>
		</dependency>
		<dependency>
			<groupId>org.junit.platform</groupId>
			<artifactId>junit-platform-engine</artifactId>
			<version>${junit.platform.version}</version>
			<scope>test</scope>
		</dependency>
		<dependency>
			<groupId>org.junit.platform</groupId>
			<artifactId>junit-platform-launcher</artifactId>
			<version>${junit.platform.version}</version>
			<scope>test</scope>
		</dependency>
		<dependency>
			<groupId>org.junit.platform</groupId>
			<artifactId>junit-platform-runner</artifactId>
			<version>${junit.platform.version}</version>
			<scope>test</scope>
		</dependency>
		<dependency>
			<groupId>org.junit.platform</groupId>
			<artifactId>junit-platform-surefire-provider</artifactId>
			<version>${junit.platform.version}</version>
			<scope>test</scope>
		</dependency>
		<dependency>
			<groupId>org.junit.jupiter</groupId>
			<artifactId>junit-jupiter-api</artifactId>
			<version>${junit.jupiter.version}</version>
			<scope>test</scope>
		</dependency>
		<dependency>
			<groupId>org.junit.jupiter</groupId>
			<artifactId>junit-jupiter-engine</artifactId>
			<version>${junit.jupiter.version}</version>
			<scope>test</scope>
		</dependency>
		<dependency>
			<groupId>com.zaxxer</groupId>
			<artifactId>HikariCP</artifactId>
			<version>${hikaricp.version}</version>
			<scope>test</scope>
		</dependency>
		<dependency>
			<groupId>org.apache.commons</groupId>
			<artifactId>commons-dbcp2 </artifactId>
			<version>${dbcp2.version}</version>
			<scope>test</scope>
		</dependency>
		<dependency>
			<groupId>org.slf4j</groupId>
			<artifactId>slf4j-nop</artifactId>
			<version>${slf4j.nop.version}</version>
			<scope>test</scope>
		</dependency>
		<dependency>
			<groupId>org.eclipse.gemini.blueprint</groupId>
			<artifactId>gemini-blueprint-mock</artifactId>
			<version>${gemini.mock.version}</version>
			<scope>test</scope>
		</dependency>
		<dependency>
			<groupId>com.h2database</groupId>
			<artifactId>h2</artifactId>
			<version>${h2.version}</version>
			<scope>test</scope>
		</dependency>
		<dependency>
			<groupId>org.junit.jupiter</groupId>
			<artifactId>junit-jupiter-params</artifactId>
			<version>${junit.jupiter.version}</version>
			<scope>test</scope>
		</dependency>
	</dependencies>

	<profiles>
		<profile>
			<id>jre8</id>
			<build>
				<finalName>${project.artifactId}-${project.version}.jre8${releaseExt}</finalName>
				<plugins>
					<plugin>
						<groupId>org.apache.maven.plugins</groupId>
						<artifactId>maven-compiler-plugin</artifactId>
						<version>3.8.0</version>
						<configuration>
							<excludes>
								<exclude>**/com/microsoft/sqlserver/jdbc/ISQLServerConnection43.java</exclude>
								<exclude>**/com/microsoft/sqlserver/jdbc/SQLServerConnection43.java</exclude>
								<exclude>**/com/microsoft/sqlserver/jdbc/SQLServerJdbc43.java</exclude>
							</excludes>
							<testExcludes>
								<exclude>**/com/microsoft/sqlserver/jdbc/connection/ConnectionWrapper43Test.java</exclude>
								<exclude>**/com/microsoft/sqlserver/jdbc/connection/RequestBoundaryMethodsTest.java</exclude>
								<exclude>**/com/microsoft/sqlserver/jdbc/JDBC43Test.java</exclude>
							</testExcludes>
							<source>1.8</source>
							<target>1.8</target>
						</configuration>
					</plugin>
					<plugin>
						<groupId>org.apache.maven.plugins</groupId>
						<artifactId>maven-javadoc-plugin</artifactId>
						<configuration>
							<source>8</source>
						</configuration>
					</plugin>
					<plugin>
						<groupId>org.apache.maven.plugins</groupId>
						<artifactId>maven-jar-plugin</artifactId>
						<version>3.1.1</version>
						<configuration>
							<archive>
								<manifestFile>${project.build.outputDirectory}/META-INF/MANIFEST.MF</manifestFile>
							</archive>
						</configuration>
					</plugin>
					<plugin>
						<groupId>org.apache.maven.plugins</groupId>
						<artifactId>maven-surefire-plugin</artifactId>
						<version>3.0.0-M1</version>
						<configuration>
							<!-- Exclude [xJDBC42] For tests not compatible with JDBC 4.2 Specifications -->
							<excludedGroups>${excludedGroups}, xJDBC42</excludedGroups>
						</configuration>
					</plugin>
				</plugins>
			</build>
		</profile>
		<profile>
			<id>jre11</id>
			<build>
				<finalName>${project.artifactId}-${project.version}.jre11${releaseExt}</finalName>
				<plugins>
					<plugin>
						<groupId>org.apache.maven.plugins</groupId>
						<artifactId>maven-compiler-plugin</artifactId>
						<version>3.8.0</version>
						<configuration>
							<excludes>
								<exclude>**/com/microsoft/sqlserver/jdbc/SQLServerJdbc42.java</exclude>
							</excludes>
							<source>11</source>
							<target>11</target>
						</configuration>
					</plugin>
					<plugin>
						<groupId>org.apache.maven.plugins</groupId>
						<artifactId>maven-jar-plugin</artifactId>
						<version>3.1.1</version>
						<configuration>
							<archive>
								<manifestFile>${project.build.outputDirectory}/META-INF/MANIFEST.MF</manifestFile>
								<manifestEntries>
									<Automatic-Module-Name>com.microsoft.sqlserver.jdbc</Automatic-Module-Name>
								</manifestEntries>
							</archive>
						</configuration>
					</plugin>
				</plugins>
			</build>
		</profile>
		<profile>
			<id>jre17</id>
			<build>
				<finalName>${project.artifactId}-${project.version}.jre17${releaseExt}</finalName>
				<plugins>
					<plugin>
						<groupId>org.apache.maven.plugins</groupId>
						<artifactId>maven-compiler-plugin</artifactId>
						<version>3.8.0</version>
						<configuration>
							<excludes>
								<exclude>**/com/microsoft/sqlserver/jdbc/SQLServerJdbc42.java</exclude>
							</excludes>
							<source>17</source>
							<target>17</target>
						</configuration>
					</plugin>
					<plugin>
						<groupId>org.apache.maven.plugins</groupId>
						<artifactId>maven-jar-plugin</artifactId>
						<version>3.1.1</version>
						<configuration>
							<archive>
								<manifestFile>${project.build.outputDirectory}/META-INF/MANIFEST.MF</manifestFile>
								<manifestEntries>
									<Automatic-Module-Name>com.microsoft.sqlserver.jdbc</Automatic-Module-Name>
								</manifestEntries>
							</archive>
						</configuration>
					</plugin>
				</plugins>
			</build>
		</profile>
		<profile>
			<id>jre19</id>
			<activation>
				<activeByDefault>true</activeByDefault>
			</activation>
			<build>
				<finalName>${project.artifactId}-${project.version}.jre19${releaseExt}</finalName>
				<plugins>
					<plugin>
						<groupId>org.apache.maven.plugins</groupId>
						<artifactId>maven-compiler-plugin</artifactId>
						<version>3.8.0</version>
						<configuration>
							<excludes>
								<exclude>**/com/microsoft/sqlserver/jdbc/SQLServerJdbc42.java</exclude>
							</excludes>
							<source>19</source>
							<target>19</target>
						</configuration>
					</plugin>
					<plugin>
						<groupId>org.apache.maven.plugins</groupId>
						<artifactId>maven-jar-plugin</artifactId>
						<version>3.1.1</version>
						<configuration>
							<archive>
								<manifestFile>${project.build.outputDirectory}/META-INF/MANIFEST.MF</manifestFile>
								<manifestEntries>
									<Automatic-Module-Name>com.microsoft.sqlserver.jdbc</Automatic-Module-Name>
								</manifestEntries>
							</archive>
						</configuration>
					</plugin>
				</plugins>
			</build>
		</profile>
	</profiles>
	<build>
		<resources>
			<resource>
				<directory>${basedir}</directory>
				<includes>
					<include>META-INF/services/java.sql.Driver</include>
				</includes>
			</resource>
		</resources>
		<testResources>
			<testResource>
				<directory>src/test/resources</directory>
				<includes>
					<include>**/*.csv</include>
				</includes>
			</testResource>
			<testResource>
				<directory>AE_Certificates</directory>
				<includes>
					<include>**/*.txt</include>
					<include>**/*.jks</include>
				</includes>
			</testResource>
		</testResources>
		<plugins>
			<plugin>
				<groupId>org.apache.maven.plugins</groupId>
				<artifactId>maven-enforcer-plugin</artifactId>
				<version>3.0.0-M2</version>
				<executions>
					<execution>
						<id>enforce-versions</id>
						<goals>
							<goal>enforce</goal>
						</goals>
						<configuration>
							<rules>
								<bannedPlugins>
									<!-- will only display a warning but does not fail the build. -->
									<level>WARN</level>
									<excludes>
										<exclude>org.apache.maven.plugins:maven-verifier-plugin</exclude>
									</excludes>
									<message>Please consider using the maven-invoker-plugin
										(http://maven.apache.org/plugins/maven-invoker-plugin/)!</message>
								</bannedPlugins>
								<requireMavenVersion>
									<version>3.5.0</version>
								</requireMavenVersion>
								<requireJavaVersion>
									<version>11</version>
								</requireJavaVersion>
							</rules>
						</configuration>
					</execution>
				</executions>
			</plugin>
			<plugin>
				<groupId>org.apache.maven.plugins</groupId>
				<artifactId>maven-surefire-plugin</artifactId>
				<version>3.0.0-M1</version>
				<configuration>
					<forkCount>3</forkCount>
					<reuseForks>true</reuseForks>
					<argLine>${argLine} -Xmx1024m -Djava.library.path=${dllPath}
					</argLine>
					<excludedGroups>${excludedGroups}</excludedGroups>
				</configuration>
			</plugin>
			<plugin>
				<groupId>org.apache.maven.plugins</groupId>
				<artifactId>maven-source-plugin</artifactId>
				<version>3.0.1</version>
				<executions>
					<execution>
						<id>attach-sources</id>
						<goals>
							<goal>jar</goal>
						</goals>
					</execution>
				</executions>
			</plugin>
			<!-- Create OSGI Headers -->
			<plugin>
				<groupId>org.apache.felix</groupId>
				<artifactId>maven-bundle-plugin</artifactId>
				<version>5.1.1</version>
				<extensions>true</extensions>
				<configuration>
					<instructions>
						<_exportcontents>
							com.microsoft.sqlserver.jdbc,
							com.microsoft.sqlserver.jdbc.osgi,
							com.microsoft.sqlserver.jdbc.dataclassification,
							microsoft.sql
						</_exportcontents>
						<Import-Package>!microsoft.sql,*</Import-Package>
						<Bundle-Activator>com.microsoft.sqlserver.jdbc.osgi.Activator</Bundle-Activator>
					</instructions>
				</configuration>
				<executions>
					<execution>
						<id>bundle-manifest</id>
						<phase>process-classes</phase>
						<goals>
							<goal>manifest</goal>
						</goals>
					</execution>
				</executions>
			</plugin>
			<plugin>
				<groupId>org.apache.maven.plugins</groupId>
				<artifactId>maven-javadoc-plugin</artifactId>
				<version>3.2.0</version>
				<configuration>
					<failOnError>true</failOnError>
					<excludePackageNames>mssql.*</excludePackageNames>
				</configuration>
				<executions>
					<execution>
						<id>attach-javadocs</id>
						<goals>
							<goal>jar</goal>
						</goals>
					</execution>
				</executions>
			</plugin>
			<plugin>
				<groupId>org.codehaus.mojo</groupId>
				<artifactId>versions-maven-plugin</artifactId>
				<version>2.5</version>
				<inherited>true</inherited>
				<configuration>
					<outputFile>outdated-dependencies.txt</outputFile>
					<rulesUri>file:///${session.executionRootDirectory}/maven-version-rules.xml</rulesUri>
				</configuration>
			</plugin>
			<plugin>
				<groupId>org.jacoco</groupId>
				<artifactId>jacoco-maven-plugin</artifactId>
				<version>0.8.8</version>
				<executions>
					<execution>
						<id>pre-test</id>
						<goals>
							<goal>prepare-agent</goal>
						</goals>
					</execution>
					<execution>
						<id>default-report</id>
						<phase>prepare-package</phase>
						<goals>
							<goal>report</goal>
						</goals>
					</execution>
				</executions>
				<configuration>
					<excludes>
						<exclude>**/mssql/googlecode/**/*</exclude>
						<exclude>**/mssql/security/**/*</exclude>
					</excludes>
					<fileSets>
						<fileSet>
							<directory>jacoco-execs/</directory>
							<includes>
								<include>**/*.exec</include>
							</includes>
						</fileSet>
					</fileSets>
					<!-- File containing the merged coverage data -->
					<destFile>${project.build.directory}/jacoco.exec</destFile>
				</configuration>
			</plugin>
			<plugin>
				<groupId>org.apache.maven.plugins</groupId>
				<artifactId>maven-clean-plugin</artifactId>
				<version>3.1.0</version>
			</plugin>
			<plugin>
				<groupId>org.apache.maven.plugins</groupId>
				<artifactId>maven-deploy-plugin</artifactId>
				<version>2.8.2</version>
			</plugin>
			<plugin>
				<groupId>org.apache.maven.plugins</groupId>
				<artifactId>maven-install-plugin</artifactId>
				<version>2.5.2</version>
			</plugin>
			<plugin>
				<groupId>org.apache.maven.plugins</groupId>
				<artifactId>maven-resources-plugin</artifactId>
				<version>3.1.0</version>
			</plugin>
			<plugin>
				<groupId>org.apache.maven.plugins</groupId>
				<artifactId>maven-site-plugin</artifactId>
				<version>3.7.1</version>
			</plugin>
			<plugin>
				<groupId>org.apache.maven</groupId>
				<artifactId>maven-archiver</artifactId>
				<version>3.4.0</version>
			</plugin>
		</plugins>
	</build>
</project><|MERGE_RESOLUTION|>--- conflicted
+++ resolved
@@ -6,11 +6,7 @@
 
 	<groupId>com.microsoft.sqlserver</groupId>
 	<artifactId>mssql-jdbc</artifactId>
-<<<<<<< HEAD
-	<version>12.1.0</version>
-=======
 	<version>9.2.0</version>
->>>>>>> 66ee8088
 	<packaging>jar</packaging>
 
 	<name>Microsoft JDBC Driver for SQL Server</name>
@@ -47,48 +43,41 @@
 		<!-- Allowed values for excluded Groups here - - - - - - - - - - - - - 
 			xJDBC42 - - - - - - For tests not compatible with JDBC 42 Specifications 
 			xGradle - - - - - - For tests not compatible with Gradle Script - - - - - 
-			xSQLv11 - - - - - - For tests not compatible with SQL Server 2012 - - - - 
 			xSQLv12 - - - - - - For tests not compatible with SQL Server 2008 R2 - 2014 
 			xSQLv14 - - - - - - For tests not compatible with SQL Server 2016 - 2017 
 			xSQLv15 - - - - - - For tests not compatible with SQL Server 2019 - - - - 
 			xAzureSQLDB - - - - For tests not compatible with Azure SQL Database - - 
 			xAzureSQLDW - - - - For tests not compatible with Azure Data Warehouse - 
 			xAzureSQLMI - - - - For tests not compatible with Azure SQL Managed Instance 
-			NTLM - - - - - - For tests using NTLM Authentication mode (excluded by default) 
-			reqExternalSetup - For tests requiring external setup (excluded by default) 
-			clientCertAuth - - For tests requiring client certificate authentication 
-			setup (excluded by default) - - - - - - - - - - - - - - - - - - - - - - - 
+			NTLM  - - - - - - - For tests using NTLM Authentication mode (excluded by default) 
+			reqExternalSetup  - For tests requiring external setup (excluded by default)
+			clientCertAuth  - - For tests requiring client certificate authentication setup (excluded by default)
 			- - - - - - - - - - - - - - - - - - - - - - - - - - - - - - - - - - - - - 
 			Default testing enabled with SQL Server 2019 (SQLv15) -->
 		<excludedGroups>xSQLv12,xSQLv15,NTLM,MSI,reqExternalSetup,clientCertAuth,fedAuth</excludedGroups>
 
-<<<<<<< HEAD
-		<!-- Use -preview for preview release, leave empty for official release. -->
-		<releaseExt>-preview</releaseExt>
-=======
 		<!-- Use -preview for preview release, leave empty for official release.-->
 		<releaseExt></releaseExt>
->>>>>>> 66ee8088
 
 		<!-- Driver Dependencies -->
-		<org.osgi.core.version>6.0.0</org.osgi.core.version>
-		<azure-security-keyvault-keys.version>4.5.1</azure-security-keyvault-keys.version>
-		<azure-identity.version>1.7.0-beta.2</azure-identity.version>
-		<msal.version>1.13.3</msal.version>
-		<org.osgi.compendium.version>5.0.0</org.osgi.compendium.version>
-		<antlr-runtime.version>4.9.3</antlr-runtime.version>
-		<com.google.code.gson.version>2.9.0</com.google.code.gson.version>
-		<bcprov-jdk15on.version>1.70</bcprov-jdk15on.version>
-		<bcpkix-jdk15on.version>1.70</bcpkix-jdk15on.version>
+		<azure.keyvault.version>4.2.1</azure.keyvault.version>
+		<azure.identity.version>1.1.3</azure.identity.version>
+		<osgi.core.version>6.0.0</osgi.core.version>
+		<osgi.comp.version>5.0.0</osgi.comp.version>
+		<antlr.runtime.version>4.7.2</antlr.runtime.version>
+		<google.gson.version>2.8.6</google.gson.version>
+		<bouncycastle.bcprov.version>1.65</bouncycastle.bcprov.version>
+		<bouncycastle.bcpkix.version>1.65</bouncycastle.bcpkix.version>
 
 		<!-- JUnit Test Dependencies -->
-		<junit.platform.version>[1.3.2, 1.9.0]</junit.platform.version>
-		<junit.jupiter.version>5.8.2</junit.jupiter.version>
+		<azure.adal4j.version>1.6.5</azure.adal4j.version>
+		<junit.platform.version>[1.3.2, 1.5.2]</junit.platform.version>
+		<junit.jupiter.version>5.5.2</junit.jupiter.version>
 		<hikaricp.version>3.4.2</hikaricp.version>
 		<dbcp2.version>2.7.0</dbcp2.version>
 		<slf4j.nop.version>1.7.30</slf4j.nop.version>
 		<gemini.mock.version>2.1.0.RELEASE</gemini.mock.version>
-		<h2.version>2.1.210</h2.version>
+		<h2.version>1.4.200</h2.version>
 
 		<project.build.sourceEncoding>UTF-8</project.build.sourceEncoding>
 		<project.reporting.outputEncoding>${project.build.sourceEncoding}</project.reporting.outputEncoding>
@@ -99,13 +88,13 @@
 		<dependency>
 			<groupId>com.azure</groupId>
 			<artifactId>azure-security-keyvault-keys</artifactId>
-			<version>${azure-security-keyvault-keys.version}</version>
+			<version>${azure.keyvault.version}</version>
 			<optional>true</optional>
 		</dependency>
 		<dependency>
 			<groupId>com.azure</groupId>
 			<artifactId>azure-identity</artifactId>
-			<version>${azure-identity.version}</version>
+			<version>${azure.identity.version}</version>
 			<optional>true</optional>
 			<exclusions>
 				<exclusion>
@@ -115,18 +104,11 @@
 			</exclusions>
 		</dependency>
 
-		<dependency>
-			<groupId>com.microsoft.azure</groupId>
-			<artifactId>msal4j</artifactId>
-			<version>1.13.3</version>
-			<optional>true</optional>
-		</dependency>
-
 		<!-- dependencies for ANTLR -->
 		<dependency>
 			<groupId>org.antlr</groupId>
 			<artifactId>antlr4-runtime</artifactId>
-			<version>${antlr-runtime.version}</version>
+			<version>${antlr.runtime.version}</version>
 			<optional>true</optional>
 		</dependency>
 
@@ -134,37 +116,43 @@
 		<dependency>
 			<groupId>com.google.code.gson</groupId>
 			<artifactId>gson</artifactId>
-			<version>${com.google.code.gson.version}</version>
+			<version>${google.gson.version}</version>
 			<optional>true</optional>
 		</dependency>
 		<dependency>
 			<groupId>org.bouncycastle</groupId>
 			<artifactId>bcprov-jdk15on</artifactId>
-			<version>${bcprov-jdk15on.version}</version>
+			<version>${bouncycastle.bcprov.version}</version>
 			<optional>true</optional>
 		</dependency>
 		<!-- dependencies for Client Certificate Authentication -->
 		<dependency>
 			<groupId>org.bouncycastle</groupId>
 			<artifactId>bcpkix-jdk15on</artifactId>
-			<version>${bcpkix-jdk15on.version}</version>
+			<version>${bouncycastle.bcpkix.version}</version>
 			<optional>true</optional>
 		</dependency>
 		<!-- dependencies provided by an OSGi-Framework -->
 		<dependency>
 			<groupId>org.osgi</groupId>
 			<artifactId>org.osgi.core</artifactId>
-			<version>${org.osgi.core.version}</version>
+			<version>${osgi.core.version}</version>
 			<scope>provided</scope>
 		</dependency>
 		<dependency>
 			<groupId>org.osgi</groupId>
 			<artifactId>org.osgi.compendium</artifactId>
-			<version>${org.osgi.compendium.version}</version>
+			<version>${osgi.comp.version}</version>
 			<scope>provided</scope>
 		</dependency>
 
 		<!-- dependencies for running tests -->
+		<dependency>
+			<groupId>com.microsoft.azure</groupId>
+			<artifactId>adal4j</artifactId>
+			<version>${azure.adal4j.version}</version>
+			<scope>test</scope>
+		</dependency>
 		<dependency>
 			<groupId>org.junit.platform</groupId>
 			<artifactId>junit-platform-console</artifactId>
@@ -263,15 +251,8 @@
 						<version>3.8.0</version>
 						<configuration>
 							<excludes>
-								<exclude>**/com/microsoft/sqlserver/jdbc/ISQLServerConnection43.java</exclude>
-								<exclude>**/com/microsoft/sqlserver/jdbc/SQLServerConnection43.java</exclude>
 								<exclude>**/com/microsoft/sqlserver/jdbc/SQLServerJdbc43.java</exclude>
 							</excludes>
-							<testExcludes>
-								<exclude>**/com/microsoft/sqlserver/jdbc/connection/ConnectionWrapper43Test.java</exclude>
-								<exclude>**/com/microsoft/sqlserver/jdbc/connection/RequestBoundaryMethodsTest.java</exclude>
-								<exclude>**/com/microsoft/sqlserver/jdbc/JDBC43Test.java</exclude>
-							</testExcludes>
 							<source>1.8</source>
 							<target>1.8</target>
 						</configuration>
@@ -300,6 +281,8 @@
 						<configuration>
 							<!-- Exclude [xJDBC42] For tests not compatible with JDBC 4.2 Specifications -->
 							<excludedGroups>${excludedGroups}, xJDBC42</excludedGroups>
+							<!-- needs to be overridden as illegal-access and MaxPermSize=256m not valid in java 8 -->
+							<argLine>-Xmx1024m -Djava.library.path=${dllPath}</argLine>
 						</configuration>
 					</plugin>
 				</plugins>
@@ -339,45 +322,12 @@
 			</build>
 		</profile>
 		<profile>
-			<id>jre17</id>
-			<build>
-				<finalName>${project.artifactId}-${project.version}.jre17${releaseExt}</finalName>
-				<plugins>
-					<plugin>
-						<groupId>org.apache.maven.plugins</groupId>
-						<artifactId>maven-compiler-plugin</artifactId>
-						<version>3.8.0</version>
-						<configuration>
-							<excludes>
-								<exclude>**/com/microsoft/sqlserver/jdbc/SQLServerJdbc42.java</exclude>
-							</excludes>
-							<source>17</source>
-							<target>17</target>
-						</configuration>
-					</plugin>
-					<plugin>
-						<groupId>org.apache.maven.plugins</groupId>
-						<artifactId>maven-jar-plugin</artifactId>
-						<version>3.1.1</version>
-						<configuration>
-							<archive>
-								<manifestFile>${project.build.outputDirectory}/META-INF/MANIFEST.MF</manifestFile>
-								<manifestEntries>
-									<Automatic-Module-Name>com.microsoft.sqlserver.jdbc</Automatic-Module-Name>
-								</manifestEntries>
-							</archive>
-						</configuration>
-					</plugin>
-				</plugins>
-			</build>
-		</profile>
-		<profile>
-			<id>jre19</id>
+			<id>jre15</id>
 			<activation>
 				<activeByDefault>true</activeByDefault>
 			</activation>
 			<build>
-				<finalName>${project.artifactId}-${project.version}.jre19${releaseExt}</finalName>
+				<finalName>${project.artifactId}-${project.version}.jre15${releaseExt}</finalName>
 				<plugins>
 					<plugin>
 						<groupId>org.apache.maven.plugins</groupId>
@@ -387,8 +337,8 @@
 							<excludes>
 								<exclude>**/com/microsoft/sqlserver/jdbc/SQLServerJdbc42.java</exclude>
 							</excludes>
-							<source>19</source>
-							<target>19</target>
+							<source>15</source>
+							<target>15</target>
 						</configuration>
 					</plugin>
 					<plugin>
@@ -472,7 +422,8 @@
 				<configuration>
 					<forkCount>3</forkCount>
 					<reuseForks>true</reuseForks>
-					<argLine>${argLine} -Xmx1024m -Djava.library.path=${dllPath}
+					<argLine>${argLine} --illegal-access=permit -Xmx1024m
+						-XX:MaxPermSize=256m -Djava.library.path=${dllPath}
 					</argLine>
 					<excludedGroups>${excludedGroups}</excludedGroups>
 				</configuration>
@@ -521,10 +472,10 @@
 			<plugin>
 				<groupId>org.apache.maven.plugins</groupId>
 				<artifactId>maven-javadoc-plugin</artifactId>
-				<version>3.2.0</version>
+				<version>3.0.0</version>
 				<configuration>
 					<failOnError>true</failOnError>
-					<excludePackageNames>mssql.*</excludePackageNames>
+					<excludePackageNames>mssql.googlecode.*:mssql.security.provider.MD4</excludePackageNames>
 				</configuration>
 				<executions>
 					<execution>
@@ -548,7 +499,7 @@
 			<plugin>
 				<groupId>org.jacoco</groupId>
 				<artifactId>jacoco-maven-plugin</artifactId>
-				<version>0.8.8</version>
+				<version>0.8.6</version>
 				<executions>
 					<execution>
 						<id>pre-test</id>
@@ -557,23 +508,19 @@
 						</goals>
 					</execution>
 					<execution>
-						<id>default-report</id>
-						<phase>prepare-package</phase>
+						<id>report</id>
+						<phase>test</phase>
 						<goals>
 							<goal>report</goal>
 						</goals>
 					</execution>
 				</executions>
 				<configuration>
-					<excludes>
-						<exclude>**/mssql/googlecode/**/*</exclude>
-						<exclude>**/mssql/security/**/*</exclude>
-					</excludes>
 					<fileSets>
 						<fileSet>
 							<directory>jacoco-execs/</directory>
 							<includes>
-								<include>**/*.exec</include>
+								<include>*.exec</include>
 							</includes>
 						</fileSet>
 					</fileSets>
