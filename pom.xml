<?xml version="1.0" encoding="UTF-8"?>
<project xmlns="http://maven.apache.org/POM/4.0.0"
	xmlns:xsi="http://www.w3.org/2001/XMLSchema-instance"
	xsi:schemaLocation="http://maven.apache.org/POM/4.0.0 http://maven.apache.org/xsd/maven-4.0.0.xsd">
	<modelVersion>4.0.0</modelVersion>

	<groupId>com.microsoft.sqlserver</groupId>
	<artifactId>mssql-jdbc</artifactId>
	<version>8.3.0-SNAPSHOT</version>
	<packaging>jar</packaging>

	<name>Microsoft JDBC Driver for SQL Server</name>

	<description>
		Microsoft JDBC Driver for SQL Server.
	</description>

	<url>https://github.com/Microsoft/mssql-jdbc</url>

	<licenses>
		<license>
			<name>MIT License</name>
			<url>http://www.opensource.org/licenses/mit-license.php</url>
		</license>
	</licenses>

	<organization>
		<name>Microsoft Corporation</name>
	</organization>

	<developers>
		<developer>
			<organization>Microsoft</organization>
			<organizationUrl>http://www.microsoft.com</organizationUrl>
		</developer>
	</developers>

	<scm>
		<url>https://github.com/Microsoft/mssql-jdbc</url>
	</scm>

	<properties>
		<!-- Allowed values for excluded Groups here - - - - - - - - - - - - - 
			xJDBC42 - - - - - - For tests not compatible with JDBC 42 Specifications 
			xGradle - - - - - - For tests not compatible with Gradle Script - - - - - 
			xSQLv12 - - - - - - For tests not compatible with SQL Server 2008 R2 - 2014 
			xSQLv14 - - - - - - For tests not compatible with SQL Server 2016 - 2017 
			xSQLv15 - - - - - - For tests not compatible with SQL Server 2019 - - - - 
			xAzureSQLDB - - - - For tests not compatible with Azure SQL Database - - 
			xAzureSQLDW - - - - For tests not compatible with Azure Data Warehouse - 
			xAzureSQLMI - - - - For tests not compatible with Azure SQL Managed Instance 
			NTLM  - - - - - - - For tests using NTLM Authentication mode (excluded by default) 
			reqExternalSetup  - For tests requiring external setup (excluded by default)
			clientCertAuth  - - For tests requiring client certificate authentication setup (excluded by default)
			- - - - - - - - - - - - - - - - - - - - - - - - - - - - - - - - - - - - - 
			Default testing enabled with SQL Server 2019 (SQLv15) -->
<<<<<<< HEAD
		<excludedGroups>xSQLv15, NTLM, MSI, reqExternalSetup</excludedGroups>
=======
		<excludedGroups>xSQLv15, NTLM, reqExternalSetup, clientCertAuth</excludedGroups>
>>>>>>> 9732e1bb

		<!-- Use -preview for preview release, leave empty for official release.-->
		<releaseExt>-preview</releaseExt>

		<!-- Driver Dependencies -->
		<azure.identity.version>1.0.4</azure.identity.version>
		<azure.keyvault.version>1.2.2</azure.keyvault.version>
		<azure.adal4j.version>1.6.4</azure.adal4j.version>
		<rest.client.version>1.7.0</rest.client.version>
		<osgi.core.version>6.0.0</osgi.core.version>
		<osgi.comp.version>5.0.0</osgi.comp.version>
		<antlr.runtime.version>4.7.2</antlr.runtime.version>
		<google.gson.version>2.8.6</google.gson.version>
		<bouncycastle.bcprov.version>1.64</bouncycastle.bcprov.version>
		<bouncycastle.bcpkix.version>1.64</bouncycastle.bcpkix.version>

		<!-- JUnit Test Dependencies -->
		<junit.platform.version>[1.3.2, 1.5.2]</junit.platform.version>
		<junit.jupiter.version>5.5.2</junit.jupiter.version>
		<hikaricp.version>3.4.1</hikaricp.version>
		<dbcp2.version>2.7.0</dbcp2.version>
		<slf4j.nop.version>1.7.29</slf4j.nop.version>
		<gemini.mock.version>2.1.0.RELEASE</gemini.mock.version>
		<h2.version>1.4.200</h2.version>

		<project.build.sourceEncoding>UTF-8</project.build.sourceEncoding>
		<project.reporting.outputEncoding>${project.build.sourceEncoding}</project.reporting.outputEncoding>
		<enforcer.skip>false</enforcer.skip>
	</properties>

	<dependencies>
		<dependency>
			<groupId>com.azure</groupId>
			<artifactId>azure-identity</artifactId>
			<version>${azure.identity.version}</version>
			<optional>true</optional>
		</dependency>
		<dependency>
			<groupId>com.microsoft.azure</groupId>
			<artifactId>azure-keyvault</artifactId>
			<version>${azure.keyvault.version}</version>
			<exclusions>
				<exclusion>
					<groupId>com.fasterxml.jackson.core</groupId>
					<artifactId>jackson-core</artifactId>
				</exclusion>
				<exclusion>
					<groupId>com.fasterxml.jackson.core</groupId>
					<artifactId>jackson-annotations</artifactId>
				</exclusion>
				<exclusion>
					<groupId>com.fasterxml.jackson.core</groupId>
					<artifactId>jackson-databind</artifactId>
				</exclusion>
			</exclusions>
			<optional>true</optional>
		</dependency>
		<dependency>
			<groupId>com.microsoft.azure</groupId>
			<artifactId>adal4j</artifactId>
			<version>${azure.adal4j.version}</version>
			<optional>true</optional>
		</dependency>
		<dependency>
			<groupId>com.microsoft.rest</groupId>
			<artifactId>client-runtime</artifactId>
			<version>${rest.client.version}</version>
			<exclusions>
				<exclusion>
					<groupId>com.fasterxml.jackson.core</groupId>
					<artifactId>jackson-core</artifactId>
				</exclusion>
				<exclusion>
					<groupId>com.fasterxml.jackson.core</groupId>
					<artifactId>jackson-annotations</artifactId>
				</exclusion>
				<exclusion>
					<groupId>com.fasterxml.jackson.core</groupId>
					<artifactId>jackson-databind</artifactId>
				</exclusion>
			</exclusions>
			<optional>true</optional>
		</dependency>

		<!-- dependencies for ANTLR -->
		<dependency>
			<groupId>org.antlr</groupId>
			<artifactId>antlr4-runtime</artifactId>
			<version>${antlr.runtime.version}</version>
			<optional>true</optional>
		</dependency>

		<!-- dependencies for AAS Enclave Provider -->
		<dependency>
			<groupId>com.google.code.gson</groupId>
			<artifactId>gson</artifactId>
			<version>${google.gson.version}</version>
			<optional>true</optional>
		</dependency>
		<dependency>
			<groupId>org.bouncycastle</groupId>
			<artifactId>bcprov-jdk15on</artifactId>
			<version>${bouncycastle.bcprov.version}</version>
			<optional>true</optional>
		</dependency>
		
		<!-- dependencies for Client Certificate Authentication -->
		<dependency>
			<groupId>org.bouncycastle</groupId>
			<artifactId>bcpkix-jdk15on</artifactId>
			<version>${bouncycastle.bcpkix.version}</version>
			<optional>true</optional>
		</dependency>


		<!-- dependencies provided by an OSGi-Framework -->
		<dependency>
			<groupId>org.osgi</groupId>
			<artifactId>org.osgi.core</artifactId>
			<version>${osgi.core.version}</version>
			<scope>provided</scope>
		</dependency>
		<dependency>
			<groupId>org.osgi</groupId>
			<artifactId>org.osgi.compendium</artifactId>
			<version>${osgi.comp.version}</version>
			<scope>provided</scope>
		</dependency>

		<!-- dependencies for running tests -->
		<dependency>
			<groupId>org.junit.platform</groupId>
			<artifactId>junit-platform-console</artifactId>
			<version>${junit.platform.version}</version>
			<scope>test</scope>
		</dependency>
		<dependency>
			<groupId>org.junit.platform</groupId>
			<artifactId>junit-platform-commons</artifactId>
			<version>${junit.platform.version}</version>
			<scope>test</scope>
		</dependency>
		<dependency>
			<groupId>org.junit.platform</groupId>
			<artifactId>junit-platform-engine</artifactId>
			<version>${junit.platform.version}</version>
			<scope>test</scope>
		</dependency>
		<dependency>
			<groupId>org.junit.platform</groupId>
			<artifactId>junit-platform-launcher</artifactId>
			<version>${junit.platform.version}</version>
			<scope>test</scope>
		</dependency>
		<dependency>
			<groupId>org.junit.platform</groupId>
			<artifactId>junit-platform-runner</artifactId>
			<version>${junit.platform.version}</version>
			<scope>test</scope>
		</dependency>
		<dependency>
			<groupId>org.junit.platform</groupId>
			<artifactId>junit-platform-surefire-provider</artifactId>
			<version>${junit.platform.version}</version>
			<scope>test</scope>
		</dependency>
		<dependency>
			<groupId>org.junit.jupiter</groupId>
			<artifactId>junit-jupiter-api</artifactId>
			<version>${junit.jupiter.version}</version>
			<scope>test</scope>
		</dependency>
		<dependency>
			<groupId>org.junit.jupiter</groupId>
			<artifactId>junit-jupiter-engine</artifactId>
			<version>${junit.jupiter.version}</version>
			<scope>test</scope>
		</dependency>
		<dependency>
			<groupId>com.zaxxer</groupId>
			<artifactId>HikariCP</artifactId>
			<version>${hikaricp.version}</version>
			<scope>test</scope>
		</dependency>
		<dependency>
			<groupId>org.apache.commons</groupId>
			<artifactId>commons-dbcp2 </artifactId>
			<version>${dbcp2.version}</version>
			<scope>test</scope>
		</dependency>
		<dependency>
			<groupId>org.slf4j</groupId>
			<artifactId>slf4j-nop</artifactId>
			<version>${slf4j.nop.version}</version>
			<scope>test</scope>
		</dependency>
		<dependency>
			<groupId>org.eclipse.gemini.blueprint</groupId>
			<artifactId>gemini-blueprint-mock</artifactId>
			<version>${gemini.mock.version}</version>
			<scope>test</scope>
		</dependency>
		<dependency>
			<groupId>com.h2database</groupId>
			<artifactId>h2</artifactId>
			<version>${h2.version}</version>
			<scope>test</scope>
		</dependency>
		<dependency>
			<groupId>org.junit.jupiter</groupId>
			<artifactId>junit-jupiter-params</artifactId>
			<version>5.6.0</version>
			<scope>test</scope>
		</dependency>
	</dependencies>

	<profiles>
		<profile>
			<id>jre8</id>
			<build>
				<finalName>${project.artifactId}-${project.version}.jre8${releaseExt}</finalName>
				<plugins>
					<plugin>
						<groupId>org.apache.maven.plugins</groupId>
						<artifactId>maven-compiler-plugin</artifactId>
						<version>3.8.0</version>
						<configuration>
							<excludes>
								<exclude>**/com/microsoft/sqlserver/jdbc/SQLServerJdbc43.java</exclude>
							</excludes>
							<source>1.8</source>
							<target>1.8</target>
						</configuration>
					</plugin>
					<plugin>
						<groupId>org.apache.maven.plugins</groupId>
						<artifactId>maven-javadoc-plugin</artifactId>
						<configuration>
							<source>8</source>
						</configuration>
					</plugin>
					<plugin>
						<groupId>org.apache.maven.plugins</groupId>
						<artifactId>maven-jar-plugin</artifactId>
						<version>3.1.1</version>
						<configuration>
							<archive>
								<manifestFile>${project.build.outputDirectory}/META-INF/MANIFEST.MF</manifestFile>
							</archive>
						</configuration>
					</plugin>
					<plugin>
						<groupId>org.apache.maven.plugins</groupId>
						<artifactId>maven-surefire-plugin</artifactId>
						<version>3.0.0-M1</version>
						<configuration>
							<!-- Exclude [xJDBC42] For tests not compatible with JDBC 4.2 Specifications -->
							<excludedGroups>${excludedGroups}, xJDBC42</excludedGroups>
						</configuration>
					</plugin>
				</plugins>
			</build>
		</profile>
		<profile>
			<id>jre11</id>
			<build>
				<finalName>${project.artifactId}-${project.version}.jre11${releaseExt}</finalName>
				<plugins>
					<plugin>
						<groupId>org.apache.maven.plugins</groupId>
						<artifactId>maven-compiler-plugin</artifactId>
						<version>3.8.0</version>
						<configuration>
							<excludes>
								<exclude>**/com/microsoft/sqlserver/jdbc/SQLServerJdbc42.java</exclude>
							</excludes>
							<source>11</source>
							<target>11</target>
						</configuration>
					</plugin>
					<plugin>
						<groupId>org.apache.maven.plugins</groupId>
						<artifactId>maven-jar-plugin</artifactId>
						<version>3.1.1</version>
						<configuration>
							<archive>
								<manifestFile>${project.build.outputDirectory}/META-INF/MANIFEST.MF</manifestFile>
								<manifestEntries>
									<Automatic-Module-Name>com.microsoft.sqlserver.jdbc</Automatic-Module-Name>
								</manifestEntries>
							</archive>
						</configuration>
					</plugin>
				</plugins>
			</build>
		</profile>
		<profile>
			<id>jre13</id>
			<activation>
				<activeByDefault>true</activeByDefault>
			</activation>
			<build>
				<finalName>${project.artifactId}-${project.version}.jre13${releaseExt}</finalName>
				<plugins>
					<plugin>
						<groupId>org.apache.maven.plugins</groupId>
						<artifactId>maven-compiler-plugin</artifactId>
						<version>3.8.0</version>
						<configuration>
							<excludes>
								<exclude>**/com/microsoft/sqlserver/jdbc/SQLServerJdbc42.java</exclude>
							</excludes>
							<source>13</source>
							<target>13</target>
						</configuration>
					</plugin>
					<plugin>
						<groupId>org.apache.maven.plugins</groupId>
						<artifactId>maven-jar-plugin</artifactId>
						<version>3.1.1</version>
						<configuration>
							<archive>
								<manifestFile>${project.build.outputDirectory}/META-INF/MANIFEST.MF</manifestFile>
								<manifestEntries>
									<Automatic-Module-Name>com.microsoft.sqlserver.jdbc</Automatic-Module-Name>
								</manifestEntries>
							</archive>
						</configuration>
					</plugin>
				</plugins>
			</build>
		</profile>
	</profiles>
	<build>
		<resources>
			<resource>
				<directory>${basedir}</directory>
				<includes>
					<include>META-INF/services/java.sql.Driver</include>
				</includes>
			</resource>
		</resources>
		<testResources>
			<testResource>
				<directory>src/test/resources</directory>
				<includes>
					<include>**/*.csv</include>
				</includes>
			</testResource>
			<testResource>
				<directory>AE_Certificates</directory>
				<includes>
					<include>**/*.txt</include>
					<include>**/*.jks</include>
				</includes>
			</testResource>
		</testResources>
		<plugins>
			<plugin>
				<groupId>org.apache.maven.plugins</groupId>
				<artifactId>maven-enforcer-plugin</artifactId>
				<version>3.0.0-M2</version>
				<executions>
					<execution>
						<id>enforce-versions</id>
						<goals>
							<goal>enforce</goal>
						</goals>
						<configuration>
							<rules>
								<bannedPlugins>
									<!-- will only display a warning but does not fail the build. -->
									<level>WARN</level>
									<excludes>
										<exclude>org.apache.maven.plugins:maven-verifier-plugin</exclude>
									</excludes>
									<message>Please consider using the maven-invoker-plugin
										(http://maven.apache.org/plugins/maven-invoker-plugin/)!</message>
								</bannedPlugins>
								<requireMavenVersion>
									<version>3.5.0</version>
								</requireMavenVersion>
								<requireJavaVersion>
									<version>11</version>
								</requireJavaVersion>
							</rules>
						</configuration>
					</execution>
				</executions>
			</plugin>
			<plugin>
				<groupId>org.apache.maven.plugins</groupId>
				<artifactId>maven-surefire-plugin</artifactId>
				<version>3.0.0-M1</version>
				<configuration>
					<forkCount>3</forkCount>
					<reuseForks>true</reuseForks>
					<argLine>${argLine} --illegal-access=permit -Xmx1024m
						-XX:MaxPermSize=256m
					</argLine>
					<excludedGroups>${excludedGroups}</excludedGroups>
				</configuration>
			</plugin>
			<plugin>
				<groupId>org.apache.maven.plugins</groupId>
				<artifactId>maven-source-plugin</artifactId>
				<version>3.0.1</version>
				<executions>
					<execution>
						<id>attach-sources</id>
						<goals>
							<goal>jar</goal>
						</goals>
					</execution>
				</executions>
			</plugin>
			<!-- Create OSGI Headers -->
			<plugin>
				<groupId>org.apache.felix</groupId>
				<artifactId>maven-bundle-plugin</artifactId>
				<version>4.2.0</version>
				<extensions>true</extensions>
				<configuration>
					<instructions>
						<_exportcontents>
							com.microsoft.sqlserver.jdbc,
							com.microsoft.sqlserver.jdbc.osgi,
							com.microsoft.sqlserver.jdbc.dataclassification,
							microsoft.sql
						</_exportcontents>
						<Import-Package>!microsoft.sql,*</Import-Package>
						<Bundle-Activator>com.microsoft.sqlserver.jdbc.osgi.Activator</Bundle-Activator>
					</instructions>
				</configuration>
				<executions>
					<execution>
						<id>bundle-manifest</id>
						<phase>process-classes</phase>
						<goals>
							<goal>manifest</goal>
						</goals>
					</execution>
				</executions>
			</plugin>
			<plugin>
				<groupId>org.apache.maven.plugins</groupId>
				<artifactId>maven-javadoc-plugin</artifactId>
				<version>3.0.0</version>
				<configuration>
					<failOnError>true</failOnError>
					<excludePackageNames>mssql.googlecode.*:mssql.security.provider.MD4</excludePackageNames>
				</configuration>
				<executions>
					<execution>
						<id>attach-javadocs</id>
						<goals>
							<goal>jar</goal>
						</goals>
					</execution>
				</executions>
			</plugin>
			<plugin>
				<groupId>org.codehaus.mojo</groupId>
				<artifactId>versions-maven-plugin</artifactId>
				<version>2.5</version>
				<inherited>true</inherited>
				<configuration>
					<outputFile>outdated-dependencies.txt</outputFile>
					<rulesUri>file:///${session.executionRootDirectory}/maven-version-rules.xml</rulesUri>
				</configuration>
			</plugin>
			<plugin>
				<groupId>org.jacoco</groupId>
				<artifactId>jacoco-maven-plugin</artifactId>
				<version>0.8.5</version>
				<executions>
					<execution>
						<id>pre-test</id>
						<goals>
							<goal>prepare-agent</goal>
						</goals>
					</execution>
					<execution>
						<id>report</id>
						<phase>test</phase>
						<goals>
							<goal>report</goal>
						</goals>
					</execution>
				</executions>
				<configuration>
					<fileSets>
						<fileSet>
							<directory>jacoco-execs/</directory>
							<includes>
								<include>*.exec</include>
							</includes>
						</fileSet>
					</fileSets>
					<!-- File containing the merged coverage data -->
					<destFile>${project.build.directory}/jacoco.exec</destFile>
				</configuration>
			</plugin>
			<plugin>
				<groupId>org.apache.maven.plugins</groupId>
				<artifactId>maven-clean-plugin</artifactId>
				<version>3.1.0</version>
			</plugin>
			<plugin>
				<groupId>org.apache.maven.plugins</groupId>
				<artifactId>maven-deploy-plugin</artifactId>
				<version>2.8.2</version>
			</plugin>
			<plugin>
				<groupId>org.apache.maven.plugins</groupId>
				<artifactId>maven-install-plugin</artifactId>
				<version>2.5.2</version>
			</plugin>
			<plugin>
				<groupId>org.apache.maven.plugins</groupId>
				<artifactId>maven-resources-plugin</artifactId>
				<version>3.1.0</version>
			</plugin>
			<plugin>
				<groupId>org.apache.maven.plugins</groupId>
				<artifactId>maven-site-plugin</artifactId>
				<version>3.7.1</version>
			</plugin>
			<plugin>
				<groupId>org.apache.maven</groupId>
				<artifactId>maven-archiver</artifactId>
				<version>3.4.0</version>
			</plugin>
		</plugins>
	</build>
</project><|MERGE_RESOLUTION|>--- conflicted
+++ resolved
@@ -54,11 +54,7 @@
 			clientCertAuth  - - For tests requiring client certificate authentication setup (excluded by default)
 			- - - - - - - - - - - - - - - - - - - - - - - - - - - - - - - - - - - - - 
 			Default testing enabled with SQL Server 2019 (SQLv15) -->
-<<<<<<< HEAD
-		<excludedGroups>xSQLv15, NTLM, MSI, reqExternalSetup</excludedGroups>
-=======
-		<excludedGroups>xSQLv15, NTLM, reqExternalSetup, clientCertAuth</excludedGroups>
->>>>>>> 9732e1bb
+		<excludedGroups>xSQLv15, NTLM, MSI, reqExternalSetup, clientCertAuth</excludedGroups>
 
 		<!-- Use -preview for preview release, leave empty for official release.-->
 		<releaseExt>-preview</releaseExt>
