--- conflicted
+++ resolved
@@ -28,29 +28,12 @@
       keytool -list -v -keystore clientcert.jks -storepass $(certPass) > JavaKeyStoreBase.txt
       Get-Content .\JavaKeyStoreBase.txt | Set-Content -Encoding utf8 JavaKeyStore.txt
       Remove-Item –path .\JavaKeyStoreBase.txt
-<<<<<<< HEAD
-    displayName: 'Setup AE Certificates'
-  - task: DownloadSecureFile@1
-    displayName: 'Download config.properties'
-    inputs:
-      secureFile: config.properties
-  - task: DownloadSecureFile@1
-    displayName: 'Download java keystore file'
-    inputs:
-      secureFile: 3b82f8.jks
-  - task: CopyFiles@2
-    displayName: 'Copy config files'
-    inputs:
-      SourceFolder: '$(Agent.TempDirectory)'
-      TargetFolder: .
-=======
     displayName: 'PowerShell Script'
   - task: DownloadSecureFile@1
     name: pkcs12_truststore
     displayName: 'Download PKCS12 truststore file'
     inputs:
       secureFile: 'pkcs12_truststore'
->>>>>>> dbb35479
   - task: Maven@3
     displayName: 'Maven build jre14'
     inputs:
