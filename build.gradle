--- conflicted
+++ resolved
@@ -11,11 +11,7 @@
 
 apply plugin: 'java'
 
-<<<<<<< HEAD
-version = '9.2.0'
-=======
 version = '12.1.0'
->>>>>>> 033c8dce
 def jreVersion = ""
 def testOutputDir = file("build/classes/java/test")
 def archivesBaseName = 'mssql-jdbc'
@@ -89,7 +85,7 @@
 	}
 }
 
-jar.archiveFileName = "${archivesBaseName}-${version}.${jreVersion}.jar"
+jar.archiveFileName = "${archivesBaseName}-${version}.${jreVersion}-preview.jar"
 jar {
 	manifest {
         attributes 'Title': "Microsoft JDBC Driver ${archiveVersion} for SQL Server",
