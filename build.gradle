/****************************************************************
 * Gradle Scipt for Building Microsoft JDBC Driver for SQL Server
 ****************************************************************
 * Instruction for Building JDBC Driver:
 * For building particular version of the driver, use commands:
 * jreXX - - PS> gradle build -PbuildProfile=jreXX
 *
 * For Excluding Groups in command line:
 * PS> gradle build -PbuildProfile=jre11 "-PexcludedGroups=['xSQLv15','xGradle']"
 ****************************************************************/

apply plugin: 'java'

<<<<<<< HEAD
version = '13.1.1'
def releaseExt = '-preview'
=======
version = '13.2.0'
def releaseExt = ''
>>>>>>> 76e81158
def jreVersion = ""
def testOutputDir = file("build/classes/java/test")
def archivesBaseName = 'mssql-jdbc'
def excludedFile = 'com/microsoft/sqlserver/jdbc/SQLServerJdbc42.java'

allprojects {
    tasks.withType(JavaCompile) {
        options.encoding = 'UTF-8'
    }
    tasks.withType(Test) {
       systemProperty "file.encoding", "UTF-8"
    }
}

test {
    useJUnitPlatform {
        excludeTags (hasProperty('excludedGroups') ? excludedGroups : 'xSQLv15','xGradle','reqExternalSetup','NTLM','MSI','clientCertAuth','fedAuth','kerberos','vectorTest','JSONTest')
    }
}

if (!hasProperty('buildProfile') || (hasProperty('buildProfile') && buildProfile == "jre23")) {

	jreVersion = "jre23"
	excludedFile = 'com/microsoft/sqlserver/jdbc/SQLServerJdbc42.java'
	jar {
		manifest {
			attributes 'Automatic-Module-Name': 'com.microsoft.sqlserver.jdbc'
		}
	}
	sourceCompatibility = 23
	targetCompatibility = 23
	test {
    useJUnitPlatform {
        excludeTags(hasProperty('excludedGroups') ? excludedGroups : 'vectorTest','JSONTest')
    }
}
}

if (hasProperty('buildProfile') && buildProfile == "jre21") {

	jreVersion = "jre21"
	excludedFile = 'com/microsoft/sqlserver/jdbc/SQLServerJdbc42.java'
	jar {
		manifest {
			attributes 'Automatic-Module-Name': 'com.microsoft.sqlserver.jdbc'
		}
	}
	sourceCompatibility = 21
	targetCompatibility = 21
	test {
    useJUnitPlatform {
        excludeTags(hasProperty('excludedGroups') ? excludedGroups : 'vectorTest','JSONTest')
    }
}
}

if (hasProperty('buildProfile') && buildProfile == "jre17") {
	
	jreVersion = "jre17"
	excludedFile = 'com/microsoft/sqlserver/jdbc/SQLServerJdbc42.java'
	jar {
		manifest {
			attributes 'Automatic-Module-Name': 'com.microsoft.sqlserver.jdbc'
		}
	}
	sourceCompatibility = 17
	targetCompatibility = 17
	test {
    useJUnitPlatform {
        excludeTags(hasProperty('excludedGroups') ? excludedGroups : 'vectorTest','JSONTest')
    }
}
}

if (hasProperty('buildProfile') && buildProfile == "jre11") {
	
	jreVersion = "jre11"
	excludedFile = 'com/microsoft/sqlserver/jdbc/SQLServerJdbc42.java'
	jar {
		manifest {
			attributes 'Automatic-Module-Name': 'com.microsoft.sqlserver.jdbc'
		}
	}
	sourceCompatibility = 11
	targetCompatibility = 11
	test {
    useJUnitPlatform {
        excludeTags(hasProperty('excludedGroups') ? excludedGroups : 'vectorTest','JSONTest')
    }
}
}

if(hasProperty('buildProfile') && buildProfile == "jre8") {
	
	jreVersion = "jre8"
	excludedFile = 'com/microsoft/sqlserver/jdbc/SQLServerJdbc43.java'
	
	sourceCompatibility = 1.8
	targetCompatibility = 1.8
	test {
		useJUnitPlatform {
			excludeTags (hasProperty('excludedGroups') ? excludedGroups : 'xSQLv15','xGradle','NTLM','reqExternalSetup','MSI','clientCertAuth','fedAuth','xJDBC42','vectorTest','JSONTest')
		}
	}
}

jar.archiveFileName = "${archivesBaseName}-${version}.${jreVersion}${releaseExt}.jar"
jar {
	manifest {
        attributes 'Title': "Microsoft JDBC Driver ${archiveVersion} for SQL Server",
        'Version': archiveVersion,
        'Vendor': 'Microsoft Corporation'
	}
}
sourceSets {
    main {
        java {
            srcDirs 'src/main/java'
			exclude excludedFile
        }
		resources {
			srcDirs "$projectDir"
			include 'META-INF/services/java.sql.Driver'
		}
    }
	test {
		resources {
                      srcDirs "AE_Certificates"
			output.resourcesDir = testOutputDir
		}
	}
}
task copyFiles(type: Copy) {
    dependsOn "processTestResources"
    from 'build/resources/test'
    into 'build/classes/java/test'
    include '**/*.*'
}
test {
    dependsOn "copyFiles"
}

//Get dependencies from Maven central repository
repositories {
    mavenCentral()
}

dependencies {
    implementation 'org.osgi:org.osgi.core:6.0.0',
			'org.osgi:org.osgi.service.jdbc:1.1.0'
	compileOnly 'com.azure:azure-security-keyvault-keys:4.9.2',
			'com.azure:azure-identity:1.15.3',
			'org.antlr:antlr4-runtime:4.9.1',
			'com.google.code.gson:gson:2.11.0',
			'org.bouncycastle:bcprov-jdk18on:1.79',
			'org.bouncycastle:bcpkix-jdk18on:1.79'
    testImplementation 'org.junit.platform:junit-platform-console:1.11.4',
			'org.junit.platform:junit-platform-commons:1.11.4',
			'org.junit.platform:junit-platform-engine:1.11.4',
			'org.junit.platform:junit-platform-launcher:1.11.4',
			'org.junit.platform:junit-platform-runner:1.11.4',
			'org.junit.platform:junit-platform-surefire-provider:1.3.2',
			'org.junit.jupiter:junit-jupiter-api:5.11.4',
			'org.junit.jupiter:junit-jupiter-engine:5.11.4',
			'org.junit.jupiter:junit-jupiter-params:5.11.4',
			'com.zaxxer:HikariCP:3.4.2',
			'org.apache.commons:commons-dbcp2:2.13.0',
			'org.slf4j:slf4j-nop:1.7.36',
			'org.antlr:antlr4-runtime:4.9.3',
			'org.eclipse.gemini.blueprint:gemini-blueprint-mock:3.0.0.M01',
			'com.google.code.gson:gson:2.11.0',
			'org.bouncycastle:bcprov-jdk18on:1.79',
			'com.azure:azure-security-keyvault-keys:4.9.2',
			'com.azure:azure-identity:1.15.3',
			'com.h2database:h2:2.2.220',
			'org.mockito:mockito-core:4.11.0',
			'org.mockito:mockito-inline:4.11.0',
			'net.bytebuddy:byte-buddy:1.15.11',
			'net.bytebuddy:byte-buddy-agent:1.15.11'
}<|MERGE_RESOLUTION|>--- conflicted
+++ resolved
@@ -11,13 +11,8 @@
 
 apply plugin: 'java'
 
-<<<<<<< HEAD
-version = '13.1.1'
-def releaseExt = '-preview'
-=======
 version = '13.2.0'
 def releaseExt = ''
->>>>>>> 76e81158
 def jreVersion = ""
 def testOutputDir = file("build/classes/java/test")
 def archivesBaseName = 'mssql-jdbc'
