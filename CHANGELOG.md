--- conflicted
+++ resolved
@@ -2,8 +2,6 @@
 All notable changes to this project will be documented in this file.
 
 The format is based on [Keep a Changelog](http://keepachangelog.com/)
-<<<<<<< HEAD
-=======
 ## [13.2.0] Stable Release
 
 ### Changed
@@ -41,7 +39,6 @@
   **Impact**: Prevents unnecessary alerts for valid usage in multi-environment libraries.
 
 
->>>>>>> 76e81158
 ## [13.1.1] Preview Release
 
 ### Added
